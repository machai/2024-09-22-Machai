{{ 'template-collection.css' | asset_url | stylesheet_tag }}
{{ 'component-loading-overlay.css' | asset_url | stylesheet_tag }}
{{ 'component-card.css' | asset_url | stylesheet_tag }}
{{ 'component-price.css' | asset_url | stylesheet_tag }}

{% if section.settings.image_shape == 'blob' %}
  {{ 'mask-blobs.css' | asset_url | stylesheet_tag }}
{%- endif -%}

{%- if section.settings.enable_quick_add -%}
  {{ 'quick-add.css' | asset_url | stylesheet_tag }}
  <script src="{{ 'quick-add.js' | asset_url }}" defer="defer"></script>
  <script src="{{ 'product-form.js' | asset_url }}" defer="defer"></script>
{%- endif -%}

{%- style -%}
  .section-{{ section.id }}-padding {
    padding-top: {{ section.settings.padding_top | times: 0.75 | round: 0 }}px;
    padding-bottom: {{ section.settings.padding_bottom | times: 0.75 | round: 0 }}px;
  }

  @media screen and (min-width: 750px) {
    .section-{{ section.id }}-padding {
      padding-top: {{ section.settings.padding_top }}px;
      padding-bottom: {{ section.settings.padding_bottom }}px;
    }
  }
{%- endstyle -%}

<div class="section-{{ section.id }}-padding">
  {%- paginate collection.products by section.settings.products_per_page -%}
    {% comment %} Sort is the first tabbable element when filter type is vertical {% endcomment %}
    {%- if section.settings.enable_sorting and section.settings.filter_type == 'vertical' -%}
      <facet-filters-form class="facets facets-vertical-sort page-width small-hide no-js-hidden">
        <form class="facets-vertical-form" id="FacetSortForm">
          <div class="facet-filters sorting caption">
            <div class="facet-filters__field">
              <h2 class="facet-filters__label caption-large text-body">
                <label for="SortBy">{{ 'products.facets.sort_by_label' | t }}</label>
              </h2>
              <div class="select">
                {%- assign sort_by = collection.sort_by | default: collection.default_sort_by -%}
                <select
                  name="sort_by"
                  class="facet-filters__sort select__select caption-large"
                  id="SortBy"
                  aria-describedby="a11y-refresh-page-message"
                >
                  {%- for option in collection.sort_options -%}
                    <option
                      value="{{ option.value | escape }}"
                      {% if option.value == sort_by %}
                        selected="selected"
                      {% endif %}
                    >
                      {{ option.name | escape }}
                    </option>
                  {%- endfor -%}
                </select>
                {% render 'icon-caret' %}
              </div>
            </div>
            <noscript>
              <button type="submit" class="facets__button-no-js button button--secondary">
                {{ 'products.facets.sort_button' | t }}
              </button>
            </noscript>
          </div>

          <div class="product-count-vertical light" role="status">
            <h2 class="product-count__text text-body">
              <span id="ProductCountDesktop">
                {%- if collection.results_count -%}
                  {{
                    'templates.search.results_with_count'
                    | t: terms: collection.terms, count: collection.results_count
                  }}
                {%- elsif collection.products_count == collection.all_products_count -%}
                  {{ 'products.facets.product_count_simple' | t: count: collection.products_count }}
                {%- else -%}
                  {{
                    'products.facets.product_count'
                    | t: product_count: collection.products_count, count: collection.all_products_count
                  }}
                {%- endif -%}
              </span>
            </h2>
            <div class="loading-overlay__spinner">
              <svg
                aria-hidden="true"
                focusable="false"
                class="spinner"
                viewBox="0 0 66 66"
                xmlns="http://www.w3.org/2000/svg"
              >
                <circle class="path" fill="none" stroke-width="6" cx="33" cy="33" r="30"></circle>
              </svg>
            </div>
          </div>
        </form>
      </facet-filters-form>
    {%- endif -%}

    <div class="{% if section.settings.filter_type == 'vertical' %} facets-vertical page-width{% endif %}">
      {{ 'component-facets.css' | asset_url | stylesheet_tag }}
      <script src="{{ 'facets.js' | asset_url }}" defer="defer"></script>
      {%- if section.settings.enable_filtering or section.settings.enable_sorting -%}
        <aside
          aria-labelledby="verticalTitle"
          class="facets-wrapper{% unless section.settings.enable_filtering %} facets-wrapper--no-filters{% endunless %}{% if section.settings.filter_type != 'vertical' %} page-width{% endif %}"
          id="main-collection-filters"
          data-id="{{ section.id }}"
        >
          {% render 'facets',
            results: collection,
            enable_filtering: section.settings.enable_filtering,
            enable_sorting: section.settings.enable_sorting,
            filter_type: section.settings.filter_type,
            paginate: paginate
          %}
        </aside>
      {%- endif -%}

      <div class="product-grid-container" id="ProductGridContainer">
        {%- if collection.products.size == 0 -%}
          <div class="collection collection--empty page-width" id="product-grid" data-id="{{ section.id }}">
            <div class="loading-overlay gradient"></div>
            <div class="title-wrapper center">
              <h2 class="title title--primary">
                {{ 'sections.collection_template.empty' | t -}}
                <br>
                {{
                  'sections.collection_template.use_fewer_filters_html'
                  | t: link: collection.url, class: 'underlined-link link'
                }}
              </h2>
            </div>
          </div>
        {%- else -%}
          <div class="collection{% if section.settings.filter_type != 'vertical' %} page-width{% endif %}">
            <div class="loading-overlay gradient"></div>

            <ul
              id="product-grid"
              data-id="{{ section.id }}"
              class="
                grid product-grid grid--{{ section.settings.columns_mobile }}-col-tablet-down
                grid--{{ section.settings.columns_desktop }}-col-desktop
              "
            >
              {%- for product in collection.products -%}
                {% assign lazy_load = false %}
                {%- if forloop.index > 2 -%}
                  {%- assign lazy_load = true -%}
                {%- endif -%}
                <li class="grid__item">
                  {% render 'card-product',
                    card_product: product,
                    media_aspect_ratio: section.settings.image_ratio,
                    image_shape: section.settings.image_shape,
                    show_secondary_image: section.settings.show_secondary_image,
                    show_vendor: section.settings.show_vendor,
                    show_rating: section.settings.show_rating,
                    lazy_load: lazy_load,
                    show_quick_add: section.settings.enable_quick_add,
                    section_id: section.id
                  %}
                </li>
              {%- endfor -%}
            </ul>

            {%- if paginate.pages > 1 -%}
              {% render 'pagination', paginate: paginate, anchor: '' %}
            {%- endif -%}
          </div>
        {%- endif -%}
<<<<<<< HEAD
      {%- endpaginate -%}
      {% if section.settings.image_shape == 'arch' %}
        {% render 'mask-arch' %}
      {%- endif -%}
=======
      </div>
>>>>>>> e8083933
    </div>
  {%- endpaginate -%}
</div>

{% schema %}
{
  "name": "t:sections.main-collection-product-grid.name",
  "class": "section",
  "settings": [
    {
      "type": "range",
      "id": "products_per_page",
      "min": 8,
      "max": 24,
      "step": 4,
      "default": 16,
      "label": "t:sections.main-collection-product-grid.settings.products_per_page.label"
    },
    {
      "type": "range",
      "id": "columns_desktop",
      "min": 1,
      "max": 5,
      "step": 1,
      "default": 4,
      "label": "t:sections.main-collection-product-grid.settings.columns_desktop.label"
    },
    {
      "type": "header",
      "content": "t:sections.main-collection-product-grid.settings.header__3.content"
    },
    {
      "type": "select",
      "id": "image_ratio",
      "options": [
        {
          "value": "adapt",
          "label": "t:sections.main-collection-product-grid.settings.image_ratio.options__1.label"
        },
        {
          "value": "portrait",
          "label": "t:sections.main-collection-product-grid.settings.image_ratio.options__2.label"
        },
        {
          "value": "square",
          "label": "t:sections.main-collection-product-grid.settings.image_ratio.options__3.label"
        }
      ],
      "default": "adapt",
      "label": "t:sections.main-collection-product-grid.settings.image_ratio.label"
    },
    {
      "type": "select",
      "id": "image_shape",
      "options": [
        {
          "value": "default",
          "label": "t:sections.all.image_shape.options__1.label"
        },
        {
          "value": "arch",
          "label": "t:sections.all.image_shape.options__2.label"
        },
        {
          "value": "blob",
          "label": "t:sections.all.image_shape.options__3.label"
        },
        {
          "value": "chevronleft",
          "label": "t:sections.all.image_shape.options__4.label"
        },
        {
          "value": "chevronright",
          "label": "t:sections.all.image_shape.options__5.label"
        },
        {
          "value": "diamond",
          "label": "t:sections.all.image_shape.options__6.label"
        },
        {
          "value": "parallelogram",
          "label": "t:sections.all.image_shape.options__7.label"
        },
        {
          "value": "round",
          "label": "t:sections.all.image_shape.options__8.label"
        }
      ],
      "default": "default",
      "label": "t:sections.all.image_shape.label",
      "info": "t:sections.all.image_shape.info"
    },
    {
      "type": "checkbox",
      "id": "show_secondary_image",
      "default": false,
      "label": "t:sections.main-collection-product-grid.settings.show_secondary_image.label"
    },
    {
      "type": "checkbox",
      "id": "show_vendor",
      "default": false,
      "label": "t:sections.main-collection-product-grid.settings.show_vendor.label"
    },
    {
      "type": "checkbox",
      "id": "show_rating",
      "default": false,
      "label": "t:sections.main-collection-product-grid.settings.show_rating.label",
      "info": "t:sections.main-collection-product-grid.settings.show_rating.info"
    },
    {
      "type": "checkbox",
      "id": "enable_quick_add",
      "default": false,
      "label": "t:sections.main-collection-product-grid.settings.enable_quick_buy.label"
    },
    {
      "type": "header",
      "content": "t:sections.main-collection-product-grid.settings.header__1.content"
    },
    {
      "type": "checkbox",
      "id": "enable_filtering",
      "default": true,
      "label": "t:sections.main-collection-product-grid.settings.enable_filtering.label",
      "info": "t:sections.main-collection-product-grid.settings.enable_filtering.info"
    },
    {
      "type": "select",
      "id": "filter_type",
      "options": [
        {
          "value": "horizontal",
          "label": "t:sections.main-collection-product-grid.settings.filter_type.options__1.label"
        },
        {
          "value": "vertical",
          "label": "t:sections.main-collection-product-grid.settings.filter_type.options__2.label"
        },
        {
          "value": "drawer",
          "label": "t:sections.main-collection-product-grid.settings.filter_type.options__3.label"
        }
      ],
      "default": "horizontal",
      "label": "t:sections.main-collection-product-grid.settings.filter_type.label",
      "info": "t:sections.main-collection-product-grid.settings.filter_type.info"
    },
    {
      "type": "checkbox",
      "id": "enable_sorting",
      "default": true,
      "label": "t:sections.main-collection-product-grid.settings.enable_sorting.label"
    },
    {
      "type": "header",
      "content": "t:sections.main-collection-product-grid.settings.header_mobile.content"
    },
    {
      "type": "select",
      "id": "columns_mobile",
      "default": "2",
      "label": "t:sections.main-collection-product-grid.settings.columns_mobile.label",
      "options": [
        {
          "value": "1",
          "label": "t:sections.main-collection-product-grid.settings.columns_mobile.options__1.label"
        },
        {
          "value": "2",
          "label": "t:sections.main-collection-product-grid.settings.columns_mobile.options__2.label"
        }
      ]
    },
    {
      "type": "header",
      "content": "t:sections.all.padding.section_padding_heading"
    },
    {
      "type": "range",
      "id": "padding_top",
      "min": 0,
      "max": 100,
      "step": 4,
      "unit": "px",
      "label": "t:sections.all.padding.padding_top",
      "default": 36
    },
    {
      "type": "range",
      "id": "padding_bottom",
      "min": 0,
      "max": 100,
      "step": 4,
      "unit": "px",
      "label": "t:sections.all.padding.padding_bottom",
      "default": 36
    }
  ]
}
{% endschema %}<|MERGE_RESOLUTION|>--- conflicted
+++ resolved
@@ -174,16 +174,12 @@
             {%- endif -%}
           </div>
         {%- endif -%}
-<<<<<<< HEAD
-      {%- endpaginate -%}
-      {% if section.settings.image_shape == 'arch' %}
-        {% render 'mask-arch' %}
-      {%- endif -%}
-=======
       </div>
->>>>>>> e8083933
     </div>
   {%- endpaginate -%}
+  {% if section.settings.image_shape == 'arch' %}
+    {% render 'mask-arch' %}
+  {%- endif -%}
 </div>
 
 {% schema %}
