--- conflicted
+++ resolved
@@ -148,7 +148,6 @@
                 {%- if forloop.index > 2 -%}
                   {%- assign lazy_load = true -%}
                 {%- endif -%}
-<<<<<<< HEAD
               
                 {% assign productTags = product.tags | join: ', ' %}
                 {% assign customerTags = customer.tags | join: ', ' %}
@@ -165,7 +164,6 @@
                         lazy_load: lazy_load,
                         show_quick_add: section.settings.enable_quick_add,
                         section_id: section.id
-
                       %}
                     </li>
                   {% else %}
@@ -185,20 +183,6 @@
                     %}
                   </li>
                 {% endif %}
-=======
-                <li class="grid__item">
-                  {% render 'card-product',
-                    card_product: product,
-                    media_aspect_ratio: section.settings.image_ratio,
-                    show_secondary_image: section.settings.show_secondary_image,
-                    show_vendor: section.settings.show_vendor,
-                    show_rating: section.settings.show_rating,
-                    lazy_load: lazy_load,
-                    show_quick_add: section.settings.enable_quick_add,
-                    section_id: section.id
-                  %}
-                </li>
->>>>>>> 5f13b1b0
               {%- endfor -%}
             </ul>
 
