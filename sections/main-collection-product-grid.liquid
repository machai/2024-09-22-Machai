--- conflicted
+++ resolved
@@ -18,7 +18,6 @@
   {%- if section.settings.enable_filtering or section.settings.enable_sorting -%}
     {%- assign total_active_values = 0 -%}
 
-<<<<<<< HEAD
     {%- unless section.settings.collapse_on_larger_devices -%}
       <collection-filters-form class="facets small-hide">
         <form id="CollectionFiltersForm" class="facets__form">
@@ -47,108 +46,6 @@
                             {{ 'sections.collection_template.reset' | t }}
                           </a>
                         </facet-remove>
-=======
-                    <ul class="facets__list list-unstyled" role="list">
-                      {%- for value in filter.values -%}
-                        <li class="list-menu__item facets__item">
-                          <label for="Filter-{{ filter.label | escape }}-{{ forloop.index }}" class="facet-checkbox{% if value.count == 0 and value.active == false %} facet-checkbox--disabled{% endif %}">
-                            <input type="checkbox"
-                              name="{{ value.param_name }}"
-                              value="{{ value.value }}"
-                              id="Filter-{{ filter.label | escape }}-{{ forloop.index }}"
-                              {% if value.active %}checked{% endif %}
-                              {% if value.count == 0 and value.active == false %}disabled{% endif %}
-                            >
-
-                            <svg width="16" height="16" viewBox="0 0 16 16" aria-hidden="true" focusable="false">
-                              <rect width="16" height="16" stroke="currentColor" fill="none" stroke-width="1"></rect>
-                            </svg>
-
-                            <svg class="icon icon-checkmark"
-                              width="11"
-                              height="7"
-                              viewBox="0 0 11 7"
-                              fill="none"
-                              xmlns="http://www.w3.org/2000/svg">
-
-                              <path d="M1.5 3.5L2.83333 4.75L4.16667 6L9.5 1"
-                                stroke="currentColor"
-                                stroke-width="1.75"
-                                stroke-linecap="round"
-                                stroke-linejoin="round" />
-                            </svg>
-
-                            </svg>
-                            {{ value.label | escape }} ({{ value.count }})
-                          </label>
-                        </li>
-                      {%- endfor -%}
-                    </ul>
-                  </div>
-                </details>
-              {% when 'price_range' %}
-                {% liquid
-                  assign currencies_using_comma_decimals = 'ANG,ARS,BRL,BYN,BYR,CLF,CLP,COP,CRC,CZK,DKK,EUR,HRK,HUF,IDR,ISK,MZN,NOK,PLN,RON,RUB,SEK,TRY,UYU,VES,VND' | split: ','
-                  assign uses_comma_decimals = false
-                  if currencies_using_comma_decimals contains cart.currency.iso_code
-                    assign uses_comma_decimals = true
-                  endif
-                %}
-                <details class="disclosure-has-popup facets__disclosure js-filter" data-index="{{ forloop.index }}">
-                  <summary class="facets__summary">
-                    <div>
-                      <span>{{ filter.label | escape }}</span>
-                      <span class="count-bubble{%- if filter.min_value.value or filter.max_value.value -%}{{ filter.active_values.size }} count-bubble--dot{% endif %}"></span>
-                      {% render 'icon-caret' %}
-                    </div>
-                  </summary>
-                  <div class="facets__display">
-                    <div class="facets__header">
-                      {%- assign max_price_amount = filter.range_max | money | escape -%}
-                      <span class="facets__selected">{{ "sections.collection_template.max_price" | t: price: max_price_amount }}</span>
-                      <facet-remove>
-                        <a href="{{ filter.url_to_remove }}" class="facets__reset link underlined-link" >
-                          {{ 'sections.collection_template.reset' | t }}
-                        </a>
-                      </facet-remove>
-                    </div>
-                    <price-range class="facets__price">
-                      <div class="field">
-                        <span class="field__currency">{{ cart.currency.symbol }}</span>
-                        <input class="field__input"
-                          name="{{ filter.min_value.param_name }}"
-                          id="Filter-{{ filter.label | escape }}-GTE"
-                          {%- if filter.min_value.value -%}
-                            {%- if uses_comma_decimals -%}value="{{ filter.min_value.value | money_without_currency | replace: '.', '' | replace: ',', '.' }}"{%- else -%}value="{{ filter.min_value.value | money_without_currency | replace: ',', '' }}"{% endif %}
-                          {%- endif -%}
-                          type="number"
-                          placeholder="0"
-                          min="0"
-                          {%- if uses_comma_decimals -%}max="{{ filter.range_max | money_without_currency | replace: '.', '' | replace: ',', '.' }}"{%- else -%}max="{{ filter.range_max | money_without_currency | replace: ',', '' }}"{% endif %}
-                        >
-                        </input>
-                        <label class="field__label" for="Filter-{{ filter.label | escape }}-GTE">{{ 'sections.collection_template.from' | t }}</label>
-                      </div>
-                      <div class="field">
-                        <span class="field__currency">{{ cart.currency.symbol }}</span>
-                        <input class="field__input"
-                          name="{{ filter.max_value.param_name }}"
-                          id="Filter-{{ filter.label | escape }}-LTE"
-                          {%- if filter.max_value.value -%}{%- if uses_comma_decimals -%}value="{{ filter.max_value.value | money_without_currency | replace: '.', '' | replace: ',', '.' }}"{%- else -%}value="{{ filter.max_value.value | money_without_currency | replace: ',', '' }}"{% endif %}
-                          {%- endif -%}
-                          type="number"
-                          min="0"
-                          {%- if uses_comma_decimals -%}
-                            placeholder="{{ filter.range_max | money_without_currency | replace: '.', '' | replace: ',', '.' }}"
-                            max="{{ filter.range_max | money_without_currency | replace: '.', '' | replace: ',', '.' }}"
-                          {%- else -%}
-                            placeholder="{{ filter.range_max | money_without_currency | replace: ',', '' }}"
-                            max="{{ filter.range_max | money_without_currency | replace: ',', '' }}"
-                          {% endif %}
-                        >
-                        </input>
-                        <label class="field__label" for="Filter-{{ filter.label | escape }}-LTE">{{ 'sections.collection_template.to' | t }}</label>
->>>>>>> 54c54bc2
                       </div>
 
                       <ul class="facets__list list-unstyled" role="list">
@@ -221,16 +118,13 @@
                             name="{{ filter.min_value.param_name }}"
                             id="Filter-{{ filter.label | escape }}-GTE"
                             {%- if filter.min_value.value -%}
-                              {%- if uses_comma_decimals -%}
-                                value="{{ filter.min_value.value | money_without_currency | replace: '.', '' | replace: ',', '.' }}"
-                              {%- else -%}
-                                value="{{ filter.min_value.value | money_without_currency | replace: ',', '' }}"
-                              {% endif %}
+                              {%- if uses_comma_decimals -%}value="{{ filter.min_value.value | money_without_currency | replace: '.', '' | replace: ',', '.' }}"{%- else -%}value="{{ filter.min_value.value | money_without_currency | replace: ',', '' }}"{% endif %}
                             {%- endif -%}
                             type="number"
                             placeholder="0"
                             min="0"
-                            max="{{ filter.range_max | money_without_currency | replace: ',', '' }}">
+                            {%- if uses_comma_decimals -%}max="{{ filter.range_max | money_without_currency | replace: '.', '' | replace: ',', '.' }}"{%- else -%}max="{{ filter.range_max | money_without_currency | replace: ',', '' }}"{% endif %}
+                          >
                           </input>
                           <label class="field__label" for="Filter-{{ filter.label | escape }}-GTE">{{ 'sections.collection_template.from' | t }}</label>
                         </div>
@@ -239,17 +133,18 @@
                           <input class="field__input"
                             name="{{ filter.max_value.param_name }}"
                             id="Filter-{{ filter.label | escape }}-LTE"
-                            {%- if filter.max_value.value -%}
-                              {%- if uses_comma_decimals -%}
-                                value="{{ filter.max_value.value | money_without_currency | replace: '.', '' | replace: ',', '.' }}"
-                              {%- else -%}
-                                value="{{ filter.max_value.value | money_without_currency | replace: ',', '' }}"
-                              {% endif %}
+                            {%- if filter.max_value.value -%}{%- if uses_comma_decimals -%}value="{{ filter.max_value.value | money_without_currency | replace: '.', '' | replace: ',', '.' }}"{%- else -%}value="{{ filter.max_value.value | money_without_currency | replace: ',', '' }}"{% endif %}
                             {%- endif -%}
                             type="number"
-                            placeholder="{{ filter.range_max | money_without_currency | replace: ',', '' }}"
                             min="0"
-                            max="{{ filter.range_max | money_without_currency | replace: ',', '' }}">
+                            {%- if uses_comma_decimals -%}
+                              placeholder="{{ filter.range_max | money_without_currency | replace: '.', '' | replace: ',', '.' }}"
+                              max="{{ filter.range_max | money_without_currency | replace: '.', '' | replace: ',', '.' }}"
+                            {%- else -%}
+                              placeholder="{{ filter.range_max | money_without_currency | replace: ',', '' }}"
+                              max="{{ filter.range_max | money_without_currency | replace: ',', '' }}"
+                            {% endif %}
+                          >
                           </input>
                           <label class="field__label" for="Filter-{{ filter.label | escape }}-LTE">{{ 'sections.collection_template.to' | t }}</label>
                         </div>
