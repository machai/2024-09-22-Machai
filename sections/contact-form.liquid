{{ 'section-contact-form.css' | asset_url | stylesheet_tag }}
{{ 'fireworkx-contact-page.css' | asset_url | stylesheet_tag }}

<section class="page-width">
  <div class="fwx-contact-page-section">
    <div class="fwx-get-in-touch-contact">
      {% render 'fireworkx-get-in-touch' %}
    </div>
    <div class="fwx-contact-form contact">
      <h2 class="title">{{ section.settings.heading | escape }}</h2>
      {%- form 'contact', id: 'ContactForm' -%}
        {%- if form.posted_successfully? -%}
          <div class="form-status form-status-list form__message" tabindex="-1" autofocus>{% render 'icon-success' %} {{ 'templates.contact.form.post_success' | t }}</div>
        {%- elsif form.errors -%}
          <div class="form__message">
            <h2 class="form-status caption-large" role="alert" tabindex="-1" autofocus>{% render 'icon-error' %} {{ 'templates.contact.form.error_heading' | t }}</h2>
          </div>
          <ul class="form-status-list caption-large" role="list">
            <li>
              <a href="#ContactForm-email" class="link">
                {{ form.errors.translated_fields['email'] | capitalize }} {{ form.errors.messages['email'] }}
              </a>
            </li>
          </ul>
        {%- endif -%}
        <div class="contact__fields">
          <div class="field">
            <input class="field__input" autocomplete="name" type="text" id="ContactForm-name" name="contact[{{ 'templates.contact.form.name' | t }}]" value="{% if form.name %}{{ form.name }}{% elsif customer %}{{ customer.name }}{% endif %}" placeholder="{{ 'templates.contact.form.name' | t }}">
            <label class="field__label" for="ContactForm-name">{{ 'templates.contact.form.name' | t }}</label>
          </div>
          <div class="field field--with-error">
            <input
              autocomplete="email"
              type="email"
              id="ContactForm-email"
              class="field__input"
              name="contact[email]"
              spellcheck="false"
              autocapitalize="off"
              value="{% if form.email %}{{ form.email }}{% elsif customer %}{{ customer.email }}{% endif %}"
              aria-required="true"
              {% if form.errors contains 'email' %}
                aria-invalid="true"
                aria-describedby="ContactForm-email-error"
              {% endif %}
              placeholder="{{ 'templates.contact.form.email' | t }}"
            >
            <label class="field__label" for="ContactForm-email">{{ 'templates.contact.form.email' | t }} <span aria-hidden="true">*</span></label>
            {%- if form.errors contains 'email' -%}
              <small class="contact__field-error" id="ContactForm-email-error">
                <span class="visually-hidden">{{ 'accessibility.error' | t }}</span>
                <span class="form__message">{% render 'icon-error' %}{{ form.errors.translated_fields['email'] | capitalize }} {{ form.errors.messages['email'] }}</span>
              </small>
            {%- endif -%}
          </div>
        </div>
        <div class="contact__fields">
          <div class="field">
            <input type="tel" id="ContactForm-phone" class="field__input" autocomplete="tel" name="contact[{{ 'templates.contact.form.phone' | t }}]" pattern="[0-9\-]*" value="{% if form.phone %}{{ form.phone }}{% elsif customer %}{{ customer.phone }}{% endif %}" placeholder="{{ 'templates.contact.form.phone' | t }}">
            <label class="field__label" for="ContactForm-phone">{{ 'templates.contact.form.phone' | t }}</label>
          </div>
          <div class="field">
            <select class="field__input" name="contact[{{ 'templates.contact.form.getHelp' | t }}]" id="ContactForm-getHelp">
                <option value="" disabled selected>Please select</option>
                <option> Option one</option>
                <option> Option two</option>
                <option> Option three </option>
            </select>
          </div>
        </div>
        <div class="field">
          <textarea
            rows="10"
            id="ContactForm-body"
            class="text-area field__input"
            name="contact[{{ 'templates.contact.form.comment' | t }}]"
            placeholder="{{ 'templates.contact.form.comment' | t }}"
          >
            {{- form.body -}}
          </textarea>
          <label class="form__label field__label" for="ContactForm-body">{{ 'templates.contact.form.comment' | t }}</label>
        </div>
        <div class="contact__button">
          <button type="submit" class="button">
            {{ 'templates.contact.form.send' | t }}
          </button>
        </div>
      {%- endform -%}
    </div>
<<<<<<< HEAD
    <div class="contact__fields">
      <div class="field">
        <input type="tel" id="ContactForm-phone" class="field__input" autocomplete="tel" name="contact[{{ 'templates.contact.form.phone' | t }}]" pattern="[0-9\-]*" value="{% if form.phone %}{{ form.phone }}{% elsif customer %}{{ customer.phone }}{% endif %}" placeholder="{{ 'templates.contact.form.phone' | t }}">
        <label class="field__label" for="ContactForm-phone">{{ 'templates.contact.form.phone' | t }}</label>
      </div>
        <div class="field">
          <label class="field__label" for="ContactForm-getHelp">How can we help you ?</label>
          <select class="field__input" name="contact[{{ 'templates.contact.form.getHelp' | t }}]" id="ContactForm-getHelp">
              <option value="" disabled selected></option>
              <option> Trade In</option>
              <option> More Information</option>
              <option> Canopy Inquiry</option>
              <option> After Sales Service</option>
              <option> Other </option>
          </select>
        </div>
    </div>
    <div class="field">
      <textarea
        rows="10"
        id="ContactForm-body"
        class="text-area field__input"
        name="contact[{{ 'templates.contact.form.comment' | t }}]"
        placeholder="{{ 'templates.contact.form.comment' | t }}"
      >
        {{- form.body -}}
      </textarea>
      <label class="form__label field__label" for="ContactForm-body">{{ 'templates.contact.form.comment' | t }}</label>
    </div>
    <div class="contact__button">
      <button type="submit" class="button">
        {{ 'templates.contact.form.send' | t }}
      </button>
    </div>
  {%- endform -%}
</div>
</div>
=======
  </div>
>>>>>>> 5626ce92
</section>

{% schema %}
{
  "name": "t:sections.contact-form.name",
  "tag": "section",
  "class": "spaced-section fwx-is-last-section",
  "settings": [
    {
      "type": "text",
      "id": "heading",
      "default": "Contact form",
      "label": "Heading"
    }
  ],
  "presets": [
    {
      "name": "t:sections.contact-form.presets.name"
    }
  ]
}
{% endschema %}

<|MERGE_RESOLUTION|>--- conflicted
+++ resolved
@@ -87,7 +87,6 @@
         </div>
       {%- endform -%}
     </div>
-<<<<<<< HEAD
     <div class="contact__fields">
       <div class="field">
         <input type="tel" id="ContactForm-phone" class="field__input" autocomplete="tel" name="contact[{{ 'templates.contact.form.phone' | t }}]" pattern="[0-9\-]*" value="{% if form.phone %}{{ form.phone }}{% elsif customer %}{{ customer.phone }}{% endif %}" placeholder="{{ 'templates.contact.form.phone' | t }}">
@@ -125,9 +124,6 @@
   {%- endform -%}
 </div>
 </div>
-=======
-  </div>
->>>>>>> 5626ce92
 </section>
 
 {% schema %}
