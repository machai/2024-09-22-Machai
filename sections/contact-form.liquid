{{ 'section-contact-form.css' | asset_url | stylesheet_tag }}

{%- style -%}
  .section-{{ section.id }}-padding {
    padding-top: {{ section.settings.padding_top | times: 0.75 | round: 0 }}px;
    padding-bottom: {{ section.settings.padding_bottom | times: 0.75 | round: 0 }}px;
  }

  @media screen and (min-width: 750px) {
    .section-{{ section.id }}-padding {
      padding-top: {{ section.settings.padding_top }}px;
      padding-bottom: {{ section.settings.padding_bottom }}px;
    }
  }
{%- endstyle -%}

<div class="color-{{ section.settings.color_scheme }} gradient">
  <div class="contact page-width page-width--narrow section-{{ section.id }}-padding">
    {%- if section.settings.heading != blank -%}
<<<<<<< HEAD
      <h2 class="title title-wrapper--no-top-margin inline-richtext {{ section.settings.heading_size }}">{{ section.settings.heading }}</h2>
=======
      <h2 class="title title-wrapper--no-top-margin {{ section.settings.heading_size }}">
        {{ section.settings.heading | escape }}
      </h2>
>>>>>>> 19c512d4
    {%- else -%}
      <h2 class="visually-hidden">{{ 'templates.contact.form.title' | t }}</h2>
    {%- endif -%}
    {%- form 'contact', id: 'ContactForm', class: 'isolate' -%}
      {%- if form.posted_successfully? -%}
        <h2 class="form-status form-status-list form__message" tabindex="-1" autofocus>
          {% render 'icon-success' %}
          {{ 'templates.contact.form.post_success' | t }}
        </h2>
      {%- elsif form.errors -%}
        <div class="form__message">
          <h2 class="form-status caption-large text-body" role="alert" tabindex="-1" autofocus>
            {% render 'icon-error' %}
            {{ 'templates.contact.form.error_heading' | t }}
          </h2>
        </div>
        <ul class="form-status-list caption-large" role="list">
          <li>
            <a href="#ContactForm-email" class="link">
              {{ form.errors.translated_fields.email | capitalize }}
              {{ form.errors.messages.email }}
            </a>
          </li>
        </ul>
      {%- endif -%}
      <div class="contact__fields">
        <div class="field">
          <input
            class="field__input"
            autocomplete="name"
            type="text"
            id="ContactForm-name"
            name="contact[{{ 'templates.contact.form.name' | t }}]"
            value="{% if form.name %}{{ form.name }}{% elsif customer %}{{ customer.name }}{% endif %}"
            placeholder="{{ 'templates.contact.form.name' | t }}"
          >
          <label class="field__label" for="ContactForm-name">{{ 'templates.contact.form.name' | t }}</label>
        </div>
        <div class="field field--with-error">
          <input
            autocomplete="email"
            type="email"
            id="ContactForm-email"
            class="field__input"
            name="contact[email]"
            spellcheck="false"
            autocapitalize="off"
            value="{% if form.email %}{{ form.email }}{% elsif customer %}{{ customer.email }}{% endif %}"
            aria-required="true"
            {% if form.errors contains 'email' %}
              aria-invalid="true"
              aria-describedby="ContactForm-email-error"
            {% endif %}
            placeholder="{{ 'templates.contact.form.email' | t }}"
          >
          <label class="field__label" for="ContactForm-email">
            {{- 'templates.contact.form.email' | t }}
            <span aria-hidden="true">*</span></label
          >
          {%- if form.errors contains 'email' -%}
            <small class="contact__field-error" id="ContactForm-email-error">
              <span class="visually-hidden">{{ 'accessibility.error' | t }}</span>
              <span class="form__message">
                {%- render 'icon-error' -%}
                {{- form.errors.translated_fields.email | capitalize }}
                {{ form.errors.messages.email -}}
              </span>
            </small>
          {%- endif -%}
        </div>
      </div>
      <div class="field">
        <input
          type="tel"
          id="ContactForm-phone"
          class="field__input"
          autocomplete="tel"
          name="contact[{{ 'templates.contact.form.phone' | t }}]"
          pattern="[0-9\-]*"
          value="{% if form.phone %}{{ form.phone }}{% elsif customer %}{{ customer.phone }}{% endif %}"
          placeholder="{{ 'templates.contact.form.phone' | t }}"
        >
        <label class="field__label" for="ContactForm-phone">{{ 'templates.contact.form.phone' | t }}</label>
      </div>
      <div class="field">
        <textarea
          rows="10"
          id="ContactForm-body"
          class="text-area field__input"
          name="contact[{{ 'templates.contact.form.comment' | t }}]"
          placeholder="{{ 'templates.contact.form.comment' | t }}"
        >
          {{- form.body -}}
        </textarea>
        <label class="form__label field__label" for="ContactForm-body">
          {{- 'templates.contact.form.comment' | t -}}
        </label>
      </div>
      <div class="contact__button">
        <button type="submit" class="button">
          {{ 'templates.contact.form.send' | t }}
        </button>
      </div>
    {%- endform -%}
  </div>
</div>

{% schema %}
{
  "name": "t:sections.contact-form.name",
  "tag": "section",
  "class": "section",
  "settings": [
    {
      "type": "inline_richtext",
      "id": "heading",
      "default": "Contact form",
      "label": "Heading"
    },
    {
      "type": "select",
      "id": "heading_size",
      "options": [
        {
          "value": "h2",
          "label": "t:sections.all.heading_size.options__1.label"
        },
        {
          "value": "h1",
          "label": "t:sections.all.heading_size.options__2.label"
        },
        {
          "value": "h0",
          "label": "t:sections.all.heading_size.options__3.label"
        }
      ],
      "default": "h1",
      "label": "t:sections.all.heading_size.label"
    },
    {
      "type": "select",
      "id": "color_scheme",
      "options": [
        {
          "value": "accent-1",
          "label": "t:sections.all.colors.accent_1.label"
        },
        {
          "value": "accent-2",
          "label": "t:sections.all.colors.accent_2.label"
        },
        {
          "value": "background-1",
          "label": "t:sections.all.colors.background_1.label"
        },
        {
          "value": "background-2",
          "label": "t:sections.all.colors.background_2.label"
        },
        {
          "value": "inverse",
          "label": "t:sections.all.colors.inverse.label"
        }
      ],
      "default": "background-1",
      "label": "t:sections.all.colors.label"
    },
    {
      "type": "header",
      "content": "t:sections.all.padding.section_padding_heading"
    },
    {
      "type": "range",
      "id": "padding_top",
      "min": 0,
      "max": 100,
      "step": 4,
      "unit": "px",
      "label": "t:sections.all.padding.padding_top",
      "default": 36
    },
    {
      "type": "range",
      "id": "padding_bottom",
      "min": 0,
      "max": 100,
      "step": 4,
      "unit": "px",
      "label": "t:sections.all.padding.padding_bottom",
      "default": 36
    }
  ],
  "presets": [
    {
      "name": "t:sections.contact-form.presets.name"
    }
  ]
}
{% endschema %}<|MERGE_RESOLUTION|>--- conflicted
+++ resolved
@@ -17,13 +17,9 @@
 <div class="color-{{ section.settings.color_scheme }} gradient">
   <div class="contact page-width page-width--narrow section-{{ section.id }}-padding">
     {%- if section.settings.heading != blank -%}
-<<<<<<< HEAD
-      <h2 class="title title-wrapper--no-top-margin inline-richtext {{ section.settings.heading_size }}">{{ section.settings.heading }}</h2>
-=======
-      <h2 class="title title-wrapper--no-top-margin {{ section.settings.heading_size }}">
-        {{ section.settings.heading | escape }}
+      <h2 class="title title-wrapper--no-top-margin inline-richtext {{ section.settings.heading_size }}">
+        {{ section.settings.heading }}
       </h2>
->>>>>>> 19c512d4
     {%- else -%}
       <h2 class="visually-hidden">{{ 'templates.contact.form.title' | t }}</h2>
     {%- endif -%}
