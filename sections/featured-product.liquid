{{ 'section-main-product.css' | asset_url | stylesheet_tag }}
{{ 'section-featured-product.css' | asset_url | stylesheet_tag }}
{{ 'component-accordion.css' | asset_url | stylesheet_tag }}
{{ 'component-price.css' | asset_url | stylesheet_tag }}
{{ 'component-rte.css' | asset_url | stylesheet_tag }}
{{ 'component-loading-overlay.css' | asset_url | stylesheet_tag }}

{%- style -%}
  .section-{{ section.id }}-padding {
    padding-top: {{ section.settings.padding_top | times: 0.75 | round: 0 }}px;
    padding-bottom: {{ section.settings.padding_bottom | times: 0.75 | round: 0 }}px;
  }

  @media screen and (min-width: 750px) {
    .section-{{ section.id }}-padding {
      padding-top: {{ section.settings.padding_top }}px;
      padding-bottom: {{ section.settings.padding_bottom }}px;
    }
  }
{%- endstyle -%}

<link rel="stylesheet" href="{{ 'component-deferred-media.css' | asset_url }}" media="print" onload="this.media='all'">

{%- assign product = section.settings.product -%}

{%- assign first_3d_model = product.media | where: "media_type", "model" | first -%}
{%- if first_3d_model -%}
  {{ 'component-product-model.css' | asset_url | stylesheet_tag }}
  <link
    id="ModelViewerStyle"
    rel="stylesheet"
    href="https://cdn.shopify.com/shopifycloud/model-viewer-ui/assets/v1.0/model-viewer-ui.css"
    media="print"
    onload="this.media='all'"
  >
  <link
    id="ModelViewerOverride"
    rel="stylesheet"
    href="{{ 'component-model-viewer-ui.css' | asset_url }}"
    media="print"
    onload="this.media='all'"
  >
{%- endif -%}

<section class="color-{{ section.settings.color_scheme }} {% if section.settings.secondary_background %}background-secondary{% else %}gradient{% endif %}">
  <div class="page-width section-{{ section.id }}-padding{% if section.settings.secondary_background %} isolate{% endif %}">
<<<<<<< HEAD
    <div class="featured-product product grid grid--1-col gradient color-{{ section.settings.color_scheme }}{% if section.settings.secondary_background == false %} isolate{% endif %} {% if product.media.size > 0 %}grid--2-col-tablet{% else %}product--no-media{% endif %}">
      <div class="grid__item product__media-wrapper">
=======
    <div class="featured-product product grid grid--1-col gradient color-{{ section.settings.color_scheme }} product--{{ section.settings.media_position }}{% if section.settings.secondary_background == false %} isolate{% endif %} {% if product.media.size > 0 %}grid--2-col-tablet{% else %}product--no-media{% endif %}">
      <div class="grid__item product__media-wrapper{% if section.settings.media_position == 'right' %} medium-hide large-up-hide{% endif %}">
>>>>>>> abd203bd
        <media-gallery
          id="MediaGallery-{{ section.id }}"
          role="region"
          aria-label="{{ 'products.product.media.gallery_viewer' | t }}"
          data-desktop-layout="stacked"
        >
<<<<<<< HEAD
          <a class="skip-to-content-link button visually-hidden" href="#ProductInfo-{{ section.id }}">
            {{ 'accessibility.skip_to_product_info' | t }}
          </a>
=======
>>>>>>> abd203bd
          <div id="GalleryViewer-{{ section.id }}" class="product__media-list">
            {%- if product.selected_or_first_available_variant.featured_media != null -%}
              {%- assign media = product.selected_or_first_available_variant.featured_media -%}
              <div class="product__media-item" data-media-id="{{ section.id }}-{{ media.id }}">
                {% render 'product-thumbnail', media: media, position: 'featured', loop: section.settings.enable_video_looping, modal_id: section.id, xr_button: false, media_width: 0.5 %}
              </div>
            {%- endif -%}
            {%- liquid
              assign media_to_render = product.featured_media.id
              for variant in product.variants
                assign media_to_render = media_to_render | append: variant.featured_media.id | append: ' '
              endfor
            -%}
            {%- for media in product.media -%}
              {%- if media_to_render contains media.id and media.id != product.selected_or_first_available_variant.featured_media.id -%}
                <div class="product__media-item" data-media-id="{{ section.id }}-{{ media.id }}">
                  {% render 'product-thumbnail', media: media, position: forloop.index, loop: section.settings.enable_video_looping, modal_id: section.id, xr_button: false, media_width: 0.5 %}
                </div>
              {%- endif -%}
            {%- endfor -%}
          </div>
          {%- if first_3d_model -%}
            <button
              class="button button--full-width product__xr-button"
              type="button"
              aria-label="{{ 'products.product.xr_button_label' | t }}"
              data-shopify-xr
              data-shopify-model3d-id="{{ first_3d_model.id }}"
              data-shopify-title="{{ product.title | escape }}"
              data-shopify-xr-hidden
            >
              {% render 'icon-3d-model' %}
              {{ 'products.product.xr_button' | t }}
            </button>
          {%- endif -%}
        </media-gallery>
      </div>
      <div class="product__info-wrapper grid__item">
        <div id="ProductInfo-{{ section.id }}" class="product__info-container">
          {%- assign product_form_id = 'product-form-' | append: section.id -%}

          {%- for block in section.blocks -%}
            {%- case block.type -%}
              {%- when '@app' -%}
                {% render block %}
              {%- when 'text' -%}
                <p
                  class="product__text{% if block.settings.text_style == 'uppercase' %} caption-with-letter-spacing{% elsif block.settings.text_style == 'subtitle' %} subtitle{% endif %}"
                  {{ block.shopify_attributes }}
                >
                  {{- block.settings.text -}}
                </p>
              {%- when 'title' -%}
                <h2 class="product__title {{ block.settings.heading_size }}" {{ block.shopify_attributes }}>
                  {%- if product.title != blank -%}
                    {{ product.title | escape }}
                  {%- else -%}
                    {{ 'onboarding.product_title' | t }}
                  {%- endif -%}
                </h2>
              {%- when 'price' -%}
                <div class="no-js-hidden" id="price-{{ section.id }}" role="status" {{ block.shopify_attributes }}>
                  {%- render 'price', product: product, use_variant: true, show_badges: true, price_class: 'price--large' -%}
                </div>
                {%- if shop.taxes_included or shop.shipping_policy.body != blank -%}
                  <div class="product__tax caption rte">
                    {%- if shop.taxes_included -%}
                      {{ 'products.product.include_taxes' | t }}
                    {%- endif -%}
                    {%- if shop.shipping_policy.body != blank -%}
                      {{ 'products.product.shipping_policy_html' | t: link: shop.shipping_policy.url }}
                    {%- endif -%}
                  </div>
                {%- endif -%}
                {%- if product != blank -%}
                  <div {{ block.shopify_attributes }}>
                    {%- form 'product', product -%}
                      <input type="hidden" name="id" value="{{ product.selected_or_first_available_variant.id }}">
                      {{ form | payment_terms }}
                    {%- endform -%}
                  </div>
                {%- endif -%}
              {%- when 'quantity_selector' -%}
                <div
                  class="product-form__input product-form__quantity{% if settings.inputs_shadow_vertical_offset != 0 and settings.inputs_shadow_vertical_offset < 0 %} product-form__quantity-top{% endif %}"
                  {{ block.shopify_attributes }}
                >
                  <label class="form__label" for="Quantity-{{ section.id }}">
                    {{ 'products.product.quantity.label' | t }}
                  </label>
                  <quantity-input class="quantity">
                    <button class="quantity__button no-js-hidden" name="minus" type="button">
                      <span class="visually-hidden">
                        {{- 'products.product.quantity.decrease' | t: product: product.title | escape -}}
                      </span>
                      {% render 'icon-minus' %}
                    </button>
                    <input
                      class="quantity__input"
                      type="number"
                      name="quantity"
                      id="Quantity-{{ section.id }}"
                      min="1"
                      value="1"
                      form="{{ product_form_id }}"
                    >
                    <button class="quantity__button no-js-hidden" name="plus" type="button">
                      <span class="visually-hidden">
                        {{- 'products.product.quantity.increase' | t: product: product.title | escape -}}
                      </span>
                      {% render 'icon-plus' %}
                    </button>
                  </quantity-input>
                </div>
              {%- when 'share' -%}
                <script src="{{ 'share.js' | asset_url }}" defer="defer"></script>
                <share-button id="Share-{{ section.id }}" class="share-button" {{ block.shopify_attributes }}>
                  <button class="share-button__button hidden">
                    {% render 'icon-share' %}
                    {{ block.settings.share_label | escape }}
                  </button>
                  <details id="Details-{{ block.id }}-{{ section.id }}">
                    <summary class="share-button__button">
                      {% render 'icon-share' %}
                      {{ block.settings.share_label | escape }}
                    </summary>
                    <div id="Product-share-{{ section.id }}" class="share-button__fallback motion-reduce">
                      <div class="field">
                        <span id="ShareMessage-{{ section.id }}" class="share-button__message hidden" role="status">
                        </span>
                        <input
                          type="text"
                          class="field__input"
                          id="url"
                          value="{{ product.selected_variant.url | default: product.url | prepend: request.origin }}"
                          placeholder="{{ 'general.share.share_url' | t }}"
                          onclick="this.select();"
                          readonly
                        >
                        <label class="field__label" for="url">{{ 'general.share.share_url' | t }}</label>
                      </div>
                      <button class="share-button__close hidden no-js-hidden">
                        {% render 'icon-close' %}
                        <span class="visually-hidden">{{ 'general.share.close' | t }}</span>
                      </button>
                      <button class="share-button__copy no-js-hidden">
                        {% render 'icon-clipboard' %}
                        <span class="visually-hidden">{{ 'general.share.copy_to_clipboard' | t }}</span>
                      </button>
                    </div>
                  </details>
                </share-button>
              {%- when 'variant_picker' -%}
                {%- unless product.has_only_default_variant -%}
                  {%- if block.settings.picker_type == 'button' -%}
                    <variant-radios
                      class="no-js-hidden"
                      data-section="{{ section.id }}"
                      data-url="{{ product.url }}"
                      data-update-url="false"
                      {{ block.shopify_attributes }}
                    >
                      {%- for option in product.options_with_values -%}
                        <fieldset class="js product-form__input">
                          <legend class="form__label">{{ option.name }}</legend>
                          {%- for value in option.values -%}
                            <input
                              type="radio"
                              id="{{ section.id }}-{{ option.position }}-{{ forloop.index0 }}"
                              name="{{ option.name }}"
                              value="{{ value | escape }}"
                              form="{{ product_form_id }}"
                              {% if option.selected_value == value %}
                                checked
                              {% endif %}
                            >
                            <label for="{{ section.id }}-{{ option.position }}-{{ forloop.index0 }}">
                              {{ value }}
                            </label>
                          {%- endfor -%}
                        </fieldset>
                      {%- endfor -%}
                      <script type="application/json">
                        {{ product.variants | json }}
                      </script>
                    </variant-radios>
                  {%- else -%}
                    <variant-selects
                      class="no-js-hidden"
                      data-section="{{ section.id }}"
                      data-url="{{ product.url }}"
                      data-update-url="false"
                      {{ block.shopify_attributes }}
                    >
                      {%- for option in product.options_with_values -%}
                        <div class="product-form__input product-form__input--dropdown">
                          <label class="form__label" for="Option-{{ section.id }}-{{ forloop.index0 }}">
                            {{ option.name }}
                          </label>
                          <div class="select">
                            <select
                              id="Option-{{ section.id }}-{{ forloop.index0 }}"
                              class="select__select"
                              name="options[{{ option.name | escape }}]"
                              form="{{ product_form_id }}"
                            >
                              {%- for value in option.values -%}
                                <option
                                  value="{{ value | escape }}"
                                  {% if option.selected_value == value %}
                                    selected="selected"
                                  {% endif %}
                                >
                                  {{ value }}
                                </option>
                              {%- endfor -%}
                            </select>
                            {% render 'icon-caret' %}
                          </div>
                        </div>
                      {%- endfor -%}

                      <script type="application/json">
                        {{ product.variants | json }}
                      </script>
                    </variant-selects>
                  {%- endif -%}
                {%- endunless -%}

                <noscript class="product-form__noscript-wrapper-{{ section.id }}">
                  <div class="product-form__input{% if product.has_only_default_variant %} hidden{% endif %}">
                    <label class="form__label" for="Variants-{{ section.id }}">
                      {{- 'products.product.product_variants' | t -}}
                    </label>
                    <div class="select">
                      <select
                        name="id"
                        id="Variants-{{ section.id }}"
                        class="select__select"
                        form="{{ product_form_id }}"
                      >
                        {%- for variant in product.variants -%}
                          <option
                            {% if variant == product.selected_or_first_available_variant %}
                              selected="selected"
                            {% endif %}
                            {% if variant.available == false %}
                              disabled
                            {% endif %}
                            value="{{ variant.id }}"
                          >
                            {{ variant.title }}
                            {%- if variant.available == false %} - {{ 'products.product.sold_out' | t }}{% endif %}
                            - {{ variant.price | money | strip_html }}
                          </option>
                        {%- endfor -%}
                      </select>
                      {% render 'icon-caret' %}
                    </div>
                  </div>
                </noscript>
              {%- when 'buy_buttons' -%}
                <div {{ block.shopify_attributes }}>
                  {%- if product != blank -%}
                    <product-form class="product-form">
                      <div class="product-form__error-message-wrapper" role="alert" hidden>
                        <svg
                          aria-hidden="true"
                          focusable="false"
                          role="presentation"
                          class="icon icon-error"
                          viewBox="0 0 13 13"
                        >
                          <circle cx="6.5" cy="6.50049" r="5.5" stroke="white" stroke-width="2"/>
                          <circle cx="6.5" cy="6.5" r="5.5" fill="#EB001B" stroke="#EB001B" stroke-width="0.7"/>
                          <path d="M5.87413 3.52832L5.97439 7.57216H7.02713L7.12739 3.52832H5.87413ZM6.50076 9.66091C6.88091 9.66091 7.18169 9.37267 7.18169 9.00504C7.18169 8.63742 6.88091 8.34917 6.50076 8.34917C6.12061 8.34917 5.81982 8.63742 5.81982 9.00504C5.81982 9.37267 6.12061 9.66091 6.50076 9.66091Z" fill="white"/>
                          <path d="M5.87413 3.17832H5.51535L5.52424 3.537L5.6245 7.58083L5.63296 7.92216H5.97439H7.02713H7.36856L7.37702 7.58083L7.47728 3.537L7.48617 3.17832H7.12739H5.87413ZM6.50076 10.0109C7.06121 10.0109 7.5317 9.57872 7.5317 9.00504C7.5317 8.43137 7.06121 7.99918 6.50076 7.99918C5.94031 7.99918 5.46982 8.43137 5.46982 9.00504C5.46982 9.57872 5.94031 10.0109 6.50076 10.0109Z" fill="white" stroke="#EB001B" stroke-width="0.7">
                        </svg>
                        <span class="product-form__error-message"></span>
                      </div>

                      {%- form 'product', product, id: product_form_id, class: 'form', novalidate: 'novalidate', data-type: 'add-to-cart-form' -%}
                        <input
                          type="hidden"
                          name="id"
                          value="{{ product.selected_or_first_available_variant.id }}"
                          disabled
                        >
                        <div class="product-form__buttons">
                          <button
                            type="submit"
                            name="add"
<<<<<<< HEAD
                            class="product-form__submit button button--full-width {% if block.settings.show_dynamic_checkout and product.selling_plan_groups == empty %}button--secondary{% else %}button--primary{% endif %}"
=======
                            class="product-form__submit button button--full-width {% if block.settings.show_dynamic_checkout %}button--secondary{% else %}button--primary{% endif %}"
>>>>>>> abd203bd
                            {% if product.selected_or_first_available_variant.available == false %}
                              disabled
                            {% endif %}
                          >
                            <span>
                              {%- if product.selected_or_first_available_variant.available -%}
                                {{ 'products.product.add_to_cart' | t }}
                              {%- else -%}
                                {{ 'products.product.sold_out' | t }}
                              {%- endif -%}
                            </span>
                            <div class="loading-overlay__spinner hidden">
                              <svg
                                aria-hidden="true"
                                focusable="false"
                                role="presentation"
                                class="spinner"
                                viewBox="0 0 66 66"
                                xmlns="http://www.w3.org/2000/svg"
                              >
                                <circle class="path" fill="none" stroke-width="6" cx="33" cy="33" r="30"></circle>
                              </svg>
                            </div>
                          </button>
                          {%- if block.settings.show_dynamic_checkout -%}
                            {{ form | payment_button }}
                          {%- endif -%}
                        </div>
                      {%- endform -%}
                    </product-form>
                  {%- else -%}
                    <div class="product-form">
                      <div class="product-form__buttons form">
                        <button
                          type="submit"
                          name="add"
                          class="product-form__submit button button--full-width button--primary"
                          disabled
                        >
                          {{ 'products.product.sold_out' | t }}
                        </button>
                      </div>
                    </div>
                  {%- endif -%}
                </div>
              {%- when 'custom_liquid' -%}
                {{ block.settings.custom_liquid }}
              {%- when 'rating' -%}
                {%- if product.metafields.reviews.rating.value != blank -%}
                  {% liquid
                    assign rating_decimal = 0
                      assign decimal = product.metafields.reviews.rating.value.rating | modulo: 1
                      if decimal >= 0.3 and decimal <= 0.7
                      assign rating_decimal = 0.5
                    elsif decimal > 0.7
                      assign rating_decimal = 1
                      endif
                  %}
                  <div
                    class="rating"
                    role="img"
                    aria-label="{{ 'accessibility.star_reviews_info' | t: rating_value: product.metafields.reviews.rating.value, rating_max: product.metafields.reviews.rating.value.scale_max }}"
                  >
                    <span
                      aria-hidden="true"
                      class="rating-star color-icon-{{ settings.accent_icons }}"
                      style="--rating: {{ product.metafields.reviews.rating.value.rating | floor }}; --rating-max: {{ product.metafields.reviews.rating.value.scale_max }}; --rating-decimal: {{ rating_decimal }};"
                    ></span>
                  </div>
                  <p class="rating-text caption">
                    <span aria-hidden="true">
                      {{- product.metafields.reviews.rating.value }} /
                      {{ product.metafields.reviews.rating.value.scale_max -}}
                    </span>
                  </p>
                  <p class="rating-count caption">
                    <span aria-hidden="true">({{ product.metafields.reviews.rating_count }})</span>
                    <span class="visually-hidden">
                      {{- product.metafields.reviews.rating_count }}
<<<<<<< HEAD
                      {{ 'accessibility.total_reviews' | t -}}
=======
                      {{ "accessibility.total_reviews" | t -}}
>>>>>>> abd203bd
                    </span>
                  </p>
                {%- endif -%}
            {%- endcase -%}
          {%- endfor -%}
          <a
            {% if product == blank %}
              role="link" aria-disabled="true"
            {% else %}
              href="{{ product.url }}"
            {% endif %}
            class="link product__view-details animate-arrow"
          >
            {{ 'products.product.view_full_details' | t }}
            {% render 'icon-arrow' %}
          </a>
        </div>
      </div>
      {%- if section.settings.media_position == 'right' -%}
        <div class="grid__item product__media-wrapper small-hide">
          <media-gallery
            id="MediaGallery-{{ section.id }}-right"
            role="region"
            aria-label="{{ 'products.product.media.gallery_viewer' | t }}"
            data-desktop-layout="stacked"
          >
            <div id="GalleryViewer-{{ section.id }}-right" class="product__media-list">
              {%- if product.selected_or_first_available_variant.featured_media != null -%}
                {%- assign media = product.selected_or_first_available_variant.featured_media -%}
                <div class="product__media-item" data-media-id="{{ section.id }}-{{ media.id }}">
                  {% render 'product-thumbnail', media: media, position: 'featured', loop: section.settings.enable_video_looping, modal_id: section.id, xr_button: false, media_width: 0.5 %}
                </div>
              {%- endif -%}
              {%- for media in product.media -%}
                {%- if media_to_render contains media.id and media.id != product.selected_or_first_available_variant.featured_media.id -%}
                  <div class="product__media-item" data-media-id="{{ section.id }}-{{ media.id }}">
                    {% render 'product-thumbnail', media: media, position: forloop.index, loop: section.settings.enable_video_looping, modal_id: section.id, xr_button: false, media_width: 0.5 %}
                  </div>
                {%- endif -%}
              {%- endfor -%}
            </div>
            {%- if first_3d_model -%}
              <button
                class="button button--full-width product__xr-button"
                type="button"
                aria-label="{{ 'products.product.xr_button_label' | t }}"
                data-shopify-xr
                data-shopify-model3d-id="{{ first_3d_model.id }}"
                data-shopify-title="{{ product.title | escape }}"
                data-shopify-xr-hidden
              >
                {% render 'icon-3d-model' %}
                {{ 'products.product.xr_button' | t }}
              </button>
            {%- endif -%}
          </media-gallery>
        </div>
      {%- endif -%}
    </div>
    <product-modal id="ProductModal-{{ section.id }}" class="product-media-modal media-modal">
      <div
        class="product-media-modal__dialog"
        role="dialog"
        aria-label="{{ 'products.modal.label' | t }}"
        aria-modal="true"
        tabindex="-1"
      >
        <button
          id="ModalClose-{{ section.id }}"
          type="button"
          class="product-media-modal__toggle"
          aria-label="{{ 'accessibility.close' | t }}"
        >
          {% render 'icon-close' %}
        </button>

        <div
          class="product-media-modal__content color-background-1 gradient"
          role="document"
          aria-label="{{ 'products.modal.label' | t }}"
          tabindex="0"
        >
          {%- liquid
            if product.selected_or_first_available_variant.featured_media != null
              assign media = product.selected_or_first_available_variant.featured_media
              render 'product-media', media: media, loop: section.settings.enable_video_looping, variant_image: section.settings.hide_variants
            endif
          -%}

          {%- for media in product.media -%}
            {%- liquid
              if section.settings.hide_variants and media_to_render contains media.id
                assign variant_image = true
              else
                assign variant_image = false
              endif

              unless media.id == product.selected_or_first_available_variant.featured_media.id
                render 'product-media', media: media, loop: section.settings.enable_video_looping, variant_image: variant_image
              endunless
            -%}
          {%- endfor -%}
        </div>
      </div>
    </product-modal>
  </div>
</section>

<script src="{{ 'product-form.js' | asset_url }}" defer="defer"></script>
{%- if first_3d_model -%}
  <script type="application/json" id="ProductJSON-{{ product.id }}">
    {{ product.media | where: 'media_type', 'model' | json }}
  </script>
  <script src="{{ 'product-model.js' | asset_url }}" defer></script>
{%- endif -%}

{%- liquid
  if product.selected_or_first_available_variant.featured_media
    assign seo_media = product.selected_or_first_available_variant.featured_media
  else
    assign seo_media = product.featured_media
  endif
-%}

<script type="application/ld+json">
  {
    "@context": "http://schema.org/",
    "@type": "Product",
    "name": {{ product.title | json }},
    "url": {{ request.origin | append: product.url | json }},
    {% if seo_media -%}
      "image": [
        {{ seo_media | image_url: width: seo_media.preview_image.width | prepend: "https:" | json }}
      ],
    {%- endif %}
    "description": {{ product.description | strip_html | json }},
    {% if product.selected_or_first_available_variant.sku != blank -%}
      "sku": {{ product.selected_or_first_available_variant.sku | json }},
    {%- endif %}
    "brand": {
      "@type": "Brand",
      "name": {{ product.vendor | json }}
    },
    "offers": [
      {%- for variant in product.variants -%}
        {
          "@type" : "Offer",
          {%- if variant.sku != blank -%}
            "sku": {{ variant.sku | json }},
          {%- endif -%}
          {%- if variant.barcode.size == 12 -%}
              "gtin12": {{ variant.barcode }},
          {%- endif -%}
          {%- if variant.barcode.size == 13 -%}
            "gtin13": {{ variant.barcode }},
          {%- endif -%}
          {%- if variant.barcode.size == 14 -%}
            "gtin14": {{ variant.barcode }},
          {%- endif -%}
          "availability" : "http://schema.org/{% if variant.available %}InStock{% else %}OutOfStock{% endif %}",
          "price" : {{ variant.price | divided_by: 100.00 | json }},
          "priceCurrency" : {{ cart.currency.iso_code | json }},
          "url" : {{ request.origin | append: variant.url | json }}
        }{% unless forloop.last %},{% endunless %}
      {%- endfor -%}
    ]
  }
</script>

<script>
  document.addEventListener('DOMContentLoaded', function() {
    function isIE() {
      const ua = window.navigator.userAgent;
      const msie = ua.indexOf('MSIE ');
      const trident = ua.indexOf('Trident/');

      return (msie > 0 || trident > 0);
    }

    if (!isIE()) return;
    const hiddenInput = document.querySelector('#{{ product_form_id }} input[name="id"]');
    const noScriptInputWrapper = document.createElement('div');
    const variantSwitcher = document.querySelector('variant-radios[data-section="{{ section.id }}"]') || document.querySelector('variant-selects[data-section="{{ section.id }}"]');
    noScriptInputWrapper.innerHTML = document.querySelector('.product-form__noscript-wrapper-{{ section.id }}').textContent;
    variantSwitcher.outerHTML = noScriptInputWrapper.outerHTML;

    document.querySelector('#Variants-{{ section.id }}').addEventListener('change', function(event) {
      hiddenInput.value = event.currentTarget.value;
    });
  });
</script>

{% if product.media.size > 0 %}
  <script src="{{ 'product-modal.js' | asset_url }}" defer="defer"></script>
  <script src="{{ 'media-gallery.js' | asset_url }}" defer="defer"></script>
{% endif %}

{% schema %}
{
  "name": "t:sections.featured-product.name",
  "tag": "section",
  "class": "section section-featured-product",
  "blocks": [
    {
      "type": "@app"
    },
    {
      "type": "text",
      "name": "t:sections.featured-product.blocks.text.name",
      "settings": [
        {
          "type": "text",
          "id": "text",
          "default": "Text block",
          "label": "t:sections.featured-product.blocks.text.settings.text.label"
        },
        {
          "type": "select",
          "id": "text_style",
          "options": [
            {
              "value": "body",
              "label": "t:sections.featured-product.blocks.text.settings.text_style.options__1.label"
            },
            {
              "value": "subtitle",
              "label": "t:sections.featured-product.blocks.text.settings.text_style.options__2.label"
            },
            {
              "value": "uppercase",
              "label": "t:sections.featured-product.blocks.text.settings.text_style.options__3.label"
            }
          ],
          "default": "body",
          "label": "t:sections.featured-product.blocks.text.settings.text_style.label"
        }
      ]
    },
    {
      "type": "title",
      "name": "t:sections.featured-product.blocks.title.name",
      "limit": 1,
      "settings": [
        {
          "type": "select",
          "id": "heading_size",
          "options": [
            {
              "value": "h2",
              "label": "t:sections.all.heading_size.options__1.label"
            },
            {
              "value": "h1",
              "label": "t:sections.all.heading_size.options__2.label"
            },
            {
              "value": "h0",
              "label": "t:sections.all.heading_size.options__3.label"
            }
          ],
          "default": "h1",
          "label": "t:sections.all.heading_size.label"
        }
      ]
    },
    {
      "type": "price",
      "name": "t:sections.featured-product.blocks.price.name",
      "limit": 1
    },
    {
      "type": "quantity_selector",
      "name": "t:sections.featured-product.blocks.quantity_selector.name",
      "limit": 1
    },
    {
      "type": "variant_picker",
      "name": "t:sections.featured-product.blocks.variant_picker.name",
      "limit": 1,
      "settings": [
        {
          "type": "select",
          "id": "picker_type",
          "options": [
            {
              "value": "dropdown",
              "label": "t:sections.featured-product.blocks.variant_picker.settings.picker_type.options__1.label"
            },
            {
              "value": "button",
              "label": "t:sections.featured-product.blocks.variant_picker.settings.picker_type.options__2.label"
            }
          ],
          "default": "button",
          "label": "t:sections.featured-product.blocks.variant_picker.settings.picker_type.label"
        }
      ]
    },
    {
      "type": "buy_buttons",
      "name": "t:sections.featured-product.blocks.buy_buttons.name",
      "limit": 1,
      "settings": [
        {
          "type": "checkbox",
          "id": "show_dynamic_checkout",
          "default": true,
          "label": "t:sections.featured-product.blocks.buy_buttons.settings.show_dynamic_checkout.label",
          "info": "t:sections.featured-product.blocks.buy_buttons.settings.show_dynamic_checkout.info"
        }
      ]
    },
    {
      "type": "share",
      "name": "t:sections.featured-product.blocks.share.name",
      "limit": 1,
      "settings": [
        {
          "type": "text",
          "id": "share_label",
          "label": "t:sections.featured-product.blocks.share.settings.text.label",
          "default": "Share"
        },
        {
          "type": "paragraph",
          "content": "t:sections.featured-product.blocks.share.settings.featured_image_info.content"
        },
        {
          "type": "paragraph",
          "content": "t:sections.featured-product.blocks.share.settings.title_info.content"
        }
      ]
    },
    {
      "type": "custom_liquid",
      "name": "t:sections.featured-product.blocks.custom_liquid.name",
      "settings": [
        {
          "type": "liquid",
          "id": "custom_liquid",
          "label": "t:sections.featured-product.blocks.custom_liquid.settings.custom_liquid.label"
        }
      ]
    },
    {
      "type": "rating",
      "name": "t:sections.featured-product.blocks.rating.name",
      "limit": 1,
      "settings": [
        {
          "type": "paragraph",
          "content": "t:sections.featured-product.blocks.rating.settings.paragraph.content"
        }
      ]
    }
  ],
  "settings": [
    {
      "type": "product",
      "id": "product",
      "label": "t:sections.featured-product.settings.product.label"
    },
    {
      "type": "select",
      "id": "color_scheme",
      "options": [
        {
          "value": "accent-1",
          "label": "t:sections.all.colors.accent_1.label"
        },
        {
          "value": "accent-2",
          "label": "t:sections.all.colors.accent_2.label"
        },
        {
          "value": "background-1",
          "label": "t:sections.all.colors.background_1.label"
        },
        {
          "value": "background-2",
          "label": "t:sections.all.colors.background_2.label"
        },
        {
          "value": "inverse",
          "label": "t:sections.all.colors.inverse.label"
        }
      ],
      "default": "background-1",
      "label": "t:sections.all.colors.label"
    },
    {
      "type": "checkbox",
      "id": "secondary_background",
      "default": false,
      "label": "t:sections.featured-product.settings.secondary_background.label"
    },
    {
      "type": "header",
      "content": "t:sections.featured-product.settings.header.content",
      "info": "t:sections.featured-product.settings.header.info"
    },
    {
      "type": "select",
      "id": "media_position",
      "options": [
        {
          "value": "left",
          "label": "t:sections.featured-product.settings.media_position.options__1.label"
        },
        {
          "value": "right",
          "label": "t:sections.featured-product.settings.media_position.options__2.label"
        }
      ],
      "default": "left",
      "label": "t:sections.featured-product.settings.media_position.label",
      "info": "t:sections.featured-product.settings.media_position.info"
    },
    {
      "type": "checkbox",
      "id": "hide_variants",
      "default": false,
      "label": "t:sections.main-product.settings.hide_variants.label"
    },
    {
      "type": "checkbox",
      "id": "enable_video_looping",
      "default": false,
      "label": "t:sections.featured-product.settings.enable_video_looping.label"
    },
    {
      "type": "header",
      "content": "t:sections.all.padding.section_padding_heading"
    },
    {
      "type": "range",
      "id": "padding_top",
      "min": 0,
      "max": 100,
      "step": 4,
      "unit": "px",
      "label": "t:sections.all.padding.padding_top",
      "default": 36
    },
    {
      "type": "range",
      "id": "padding_bottom",
      "min": 0,
      "max": 100,
      "step": 4,
      "unit": "px",
      "label": "t:sections.all.padding.padding_bottom",
      "default": 36
    }
  ],
  "presets": [
    {
      "name": "t:sections.featured-product.presets.name",
      "blocks": [
        {
          "type": "text",
          "settings": {
            "text": "{{ section.settings.product.vendor }}",
            "text_style": "uppercase"
          }
        },
        {
          "type": "title"
        },
        {
          "type": "price"
        },
        {
          "type": "variant_picker"
        },
        {
          "type": "quantity_selector"
        },
        {
          "type": "buy_buttons"
        },
        {
          "type": "share"
        }
      ]
    }
  ]
}
{% endschema %}<|MERGE_RESOLUTION|>--- conflicted
+++ resolved
@@ -44,25 +44,14 @@
 
 <section class="color-{{ section.settings.color_scheme }} {% if section.settings.secondary_background %}background-secondary{% else %}gradient{% endif %}">
   <div class="page-width section-{{ section.id }}-padding{% if section.settings.secondary_background %} isolate{% endif %}">
-<<<<<<< HEAD
-    <div class="featured-product product grid grid--1-col gradient color-{{ section.settings.color_scheme }}{% if section.settings.secondary_background == false %} isolate{% endif %} {% if product.media.size > 0 %}grid--2-col-tablet{% else %}product--no-media{% endif %}">
-      <div class="grid__item product__media-wrapper">
-=======
     <div class="featured-product product grid grid--1-col gradient color-{{ section.settings.color_scheme }} product--{{ section.settings.media_position }}{% if section.settings.secondary_background == false %} isolate{% endif %} {% if product.media.size > 0 %}grid--2-col-tablet{% else %}product--no-media{% endif %}">
       <div class="grid__item product__media-wrapper{% if section.settings.media_position == 'right' %} medium-hide large-up-hide{% endif %}">
->>>>>>> abd203bd
         <media-gallery
           id="MediaGallery-{{ section.id }}"
           role="region"
           aria-label="{{ 'products.product.media.gallery_viewer' | t }}"
           data-desktop-layout="stacked"
         >
-<<<<<<< HEAD
-          <a class="skip-to-content-link button visually-hidden" href="#ProductInfo-{{ section.id }}">
-            {{ 'accessibility.skip_to_product_info' | t }}
-          </a>
-=======
->>>>>>> abd203bd
           <div id="GalleryViewer-{{ section.id }}" class="product__media-list">
             {%- if product.selected_or_first_available_variant.featured_media != null -%}
               {%- assign media = product.selected_or_first_available_variant.featured_media -%}
@@ -355,11 +344,7 @@
                           <button
                             type="submit"
                             name="add"
-<<<<<<< HEAD
-                            class="product-form__submit button button--full-width {% if block.settings.show_dynamic_checkout and product.selling_plan_groups == empty %}button--secondary{% else %}button--primary{% endif %}"
-=======
                             class="product-form__submit button button--full-width {% if block.settings.show_dynamic_checkout %}button--secondary{% else %}button--primary{% endif %}"
->>>>>>> abd203bd
                             {% if product.selected_or_first_available_variant.available == false %}
                               disabled
                             {% endif %}
@@ -439,11 +424,7 @@
                     <span aria-hidden="true">({{ product.metafields.reviews.rating_count }})</span>
                     <span class="visually-hidden">
                       {{- product.metafields.reviews.rating_count }}
-<<<<<<< HEAD
-                      {{ 'accessibility.total_reviews' | t -}}
-=======
                       {{ "accessibility.total_reviews" | t -}}
->>>>>>> abd203bd
                     </span>
                   </p>
                 {%- endif -%}
