--- conflicted
+++ resolved
@@ -44,25 +44,14 @@
 
 <section class="color-{{ section.settings.color_scheme }} {% if section.settings.secondary_background %}background-secondary{% else %}gradient{% endif %}">
   <div class="page-width section-{{ section.id }}-padding{% if section.settings.secondary_background %} isolate{% endif %}">
-<<<<<<< HEAD
-    <div class="featured-product product grid grid--1-col gradient color-{{ section.settings.color_scheme }}{% if section.settings.secondary_background == false %} isolate{% endif %} {% if product.media.size > 0 %}grid--2-col-tablet{% else %}product--no-media{% endif %}">
-      <div class="grid__item product__media-wrapper">
-=======
     <div class="featured-product product grid grid--1-col gradient color-{{ section.settings.color_scheme }} product--{{ section.settings.media_position }}{% if section.settings.secondary_background == false %} isolate{% endif %} {% if product.media.size > 0 %}grid--2-col-tablet{% else %}product--no-media{% endif %}">
       <div class="grid__item product__media-wrapper{% if section.settings.media_position == 'right' %} medium-hide large-up-hide{% endif %}">
->>>>>>> 4558947e
         <media-gallery
           id="MediaGallery-{{ section.id }}"
           role="region"
           aria-label="{{ 'products.product.media.gallery_viewer' | t }}"
           data-desktop-layout="stacked"
         >
-<<<<<<< HEAD
-          <a class="skip-to-content-link button visually-hidden" href="#ProductInfo-{{ section.id }}">
-            {{ 'accessibility.skip_to_product_info' | t }}
-          </a>
-=======
->>>>>>> 4558947e
           <div id="GalleryViewer-{{ section.id }}" class="product__media-list">
             {%- if product.selected_or_first_available_variant.featured_media != null -%}
               {%- assign media = product.selected_or_first_available_variant.featured_media -%}
@@ -219,10 +208,7 @@
                 {%- unless product.has_only_default_variant -%}
                   {%- if block.settings.picker_type == 'button' -%}
                     <variant-radios
-<<<<<<< HEAD
                       id="variant-radios-{{ section.id }}"
-=======
->>>>>>> 4558947e
                       class="no-js-hidden"
                       data-section="{{ section.id }}"
                       data-url="{{ product.url }}"
@@ -232,30 +218,12 @@
                       {%- for option in product.options_with_values -%}
                         <fieldset class="js product-form__input">
                           <legend class="form__label">{{ option.name }}</legend>
-<<<<<<< HEAD
                           {%
                             render 'product-variant-options',
                             product: product,
                             option: option,
                             block: block
                           %}
-=======
-                          {%- for value in option.values -%}
-                            <input
-                              type="radio"
-                              id="{{ section.id }}-{{ option.position }}-{{ forloop.index0 }}"
-                              name="{{ option.name }}"
-                              value="{{ value | escape }}"
-                              form="{{ product_form_id }}"
-                              {% if option.selected_value == value %}
-                                checked
-                              {% endif %}
-                            >
-                            <label for="{{ section.id }}-{{ option.position }}-{{ forloop.index0 }}">
-                              {{ value }}
-                            </label>
-                          {%- endfor -%}
->>>>>>> 4558947e
                         </fieldset>
                       {%- endfor -%}
                       <script type="application/json">
@@ -264,10 +232,7 @@
                     </variant-radios>
                   {%- else -%}
                     <variant-selects
-<<<<<<< HEAD
                       id="variant-selects-{{ section.id }}"
-=======
->>>>>>> 4558947e
                       class="no-js-hidden"
                       data-section="{{ section.id }}"
                       data-url="{{ product.url }}"
@@ -286,25 +251,12 @@
                               name="options[{{ option.name | escape }}]"
                               form="{{ product_form_id }}"
                             >
-<<<<<<< HEAD
                               {%
                                 render 'product-variant-options',
                                 product: product,
                                 option: option,
                                 block: block
                               %}
-=======
-                              {%- for value in option.values -%}
-                                <option
-                                  value="{{ value | escape }}"
-                                  {% if option.selected_value == value %}
-                                    selected="selected"
-                                  {% endif %}
-                                >
-                                  {{ value }}
-                                </option>
-                              {%- endfor -%}
->>>>>>> 4558947e
                             </select>
                             {% render 'icon-caret' %}
                           </div>
@@ -353,11 +305,7 @@
               {%- when 'buy_buttons' -%}
                 <div {{ block.shopify_attributes }}>
                   {%- if product != blank -%}
-<<<<<<< HEAD
-                    <product-form class="product-form" data-cart-type="{{ settings.cart_type }}">
-=======
                     <product-form class="product-form">
->>>>>>> 4558947e
                       <div class="product-form__error-message-wrapper" role="alert" hidden>
                         <svg
                           aria-hidden="true"
@@ -385,11 +333,7 @@
                           <button
                             type="submit"
                             name="add"
-<<<<<<< HEAD
-                            class="product-form__submit button button--full-width {% if block.settings.show_dynamic_checkout and product.selling_plan_groups == empty %}button--secondary{% else %}button--primary{% endif %}"
-=======
                             class="product-form__submit button button--full-width {% if block.settings.show_dynamic_checkout %}button--secondary{% else %}button--primary{% endif %}"
->>>>>>> 4558947e
                             {% if product.selected_or_first_available_variant.available == false %}
                               disabled
                             {% endif %}
@@ -469,11 +413,7 @@
                     <span aria-hidden="true">({{ product.metafields.reviews.rating_count }})</span>
                     <span class="visually-hidden">
                       {{- product.metafields.reviews.rating_count }}
-<<<<<<< HEAD
                       {{ 'accessibility.total_reviews' | t -}}
-=======
-                      {{ "accessibility.total_reviews" | t -}}
->>>>>>> 4558947e
                     </span>
                   </p>
                 {%- endif -%}
