{{ 'section-main-product.css' | asset_url | stylesheet_tag }}
{{ 'section-featured-product.css' | asset_url | stylesheet_tag }}
{{ 'component-accordion.css' | asset_url | stylesheet_tag }}
{{ 'component-price.css' | asset_url | stylesheet_tag }}
{{ 'component-rte.css' | asset_url | stylesheet_tag }}
{{ 'component-loading-overlay.css' | asset_url | stylesheet_tag }}

{%- style -%}
  .section-{{ section.id }}-padding {
    padding-top: {{ section.settings.padding_top | times: 0.75 | round: 0 }}px;
    padding-bottom: {{ section.settings.padding_bottom | times: 0.75 | round: 0 }}px;
  }

  @media screen and (min-width: 750px) {
    .section-{{ section.id }}-padding {
      padding-top: {{ section.settings.padding_top }}px;
      padding-bottom: {{ section.settings.padding_bottom }}px;
    }
  }
{%- endstyle -%}

<link rel="stylesheet" href="{{ 'component-deferred-media.css' | asset_url }}" media="print" onload="this.media='all'">

{%- liquid
  assign product = section.settings.product

  if section.settings.media_size == 'large'
    assign media_width = 0.65
  elsif section.settings.media_size == 'medium'
    assign media_width = 0.55
  elsif section.settings.media_size == 'small'
    assign media_width = 0.45
  endif
-%}

{%- assign first_3d_model = product.media | where: 'media_type', 'model' | first -%}
{%- if first_3d_model -%}
  {{ 'component-product-model.css' | asset_url | stylesheet_tag }}
  <link
    id="ModelViewerStyle"
    rel="stylesheet"
    href="https://cdn.shopify.com/shopifycloud/model-viewer-ui/assets/v1.0/model-viewer-ui.css"
    media="print"
    onload="this.media='all'"
  >
  <link
    id="ModelViewerOverride"
    rel="stylesheet"
    href="{{ 'component-model-viewer-ui.css' | asset_url }}"
    media="print"
    onload="this.media='all'"
  >
{%- endif -%}

<section class="color-{{ section.settings.color_scheme }} {% if section.settings.secondary_background %}background-secondary{% else %}gradient{% endif %}">
  <div class="page-width section-{{ section.id }}-padding{% if section.settings.secondary_background %} isolate{% endif %}">
    <div class="featured-product product product--{{ section.settings.media_size }} grid grid--1-col gradient color-{{ section.settings.color_scheme }} product--{{ section.settings.media_position }}{% if section.settings.secondary_background == false %} isolate{% endif %} {% if product.media.size > 0 %}grid--2-col-tablet{% else %}product--no-media{% endif %}">
      <div class="grid__item product__media-wrapper{% if section.settings.media_position == 'right' %} medium-hide large-up-hide{% endif %}">
        <media-gallery
          id="MediaGallery-{{ section.id }}"
          role="region"
          aria-label="{{ 'products.product.media.gallery_viewer' | t }}"
          data-desktop-layout="stacked"
        >
          <div id="GalleryViewer-{{ section.id }}" class="product__media-list">
            {%- if product.selected_or_first_available_variant.featured_media != null -%}
              {%- assign media = product.selected_or_first_available_variant.featured_media -%}
              <div class="product__media-item" data-media-id="{{ section.id }}-{{ media.id }}">
                {% render 'product-thumbnail',
                  media: media,
                  position: 'featured',
                  loop: section.settings.enable_video_looping,
                  modal_id: section.id,
                  xr_button: false,
                  media_width: media_width,
                  media_fit: section.settings.media_fit,
                  constrain_to_viewport: section.settings.constrain_to_viewport
                %}
              </div>
            {%- endif -%}
            {%- liquid
              assign media_to_render = product.featured_media.id
              for variant in product.variants
                assign media_to_render = media_to_render | append: variant.featured_media.id | append: ' '
              endfor
            -%}
            {%- for media in product.media -%}
              {%- if media_to_render contains media.id
                and media.id != product.selected_or_first_available_variant.featured_media.id
              -%}
                <div class="product__media-item" data-media-id="{{ section.id }}-{{ media.id }}">
                  {% render 'product-thumbnail',
                    media: media,
                    position: forloop.index,
                    loop: section.settings.enable_video_looping,
                    modal_id: section.id,
                    xr_button: false,
                    media_width: media_width,
                    media_fit: section.settings.media_fit,
                    constrain_to_viewport: section.settings.constrain_to_viewport
                  %}
                </div>
              {%- endif -%}
            {%- endfor -%}
          </div>
          {%- if first_3d_model -%}
            <button
              class="button button--full-width product__xr-button"
              type="button"
              aria-label="{{ 'products.product.xr_button_label' | t }}"
              data-shopify-xr
              data-shopify-model3d-id="{{ first_3d_model.id }}"
              data-shopify-title="{{ product.title | escape }}"
              data-shopify-xr-hidden
            >
              {% render 'icon-3d-model' %}
              {{ 'products.product.xr_button' | t }}
            </button>
          {%- endif -%}
        </media-gallery>
      </div>
      <div class="product__info-wrapper grid__item">
        <div id="ProductInfo-{{ section.id }}" class="product__info-container">
          {%- assign product_form_id = 'product-form-' | append: section.id -%}

          {%- for block in section.blocks -%}
            {%- case block.type -%}
              {%- when '@app' -%}
                {% render block %}
              {%- when 'text' -%}
                <p
                  class="product__text rte rte--inline{% if block.settings.text_style == 'uppercase' %} caption-with-letter-spacing{% elsif block.settings.text_style == 'subtitle' %} subtitle{% endif %}"
                  {{ block.shopify_attributes }}
                >
                  {{- block.settings.text -}}
                </p>
              {%- when 'title' -%}
                <h2 class="product__title {{ block.settings.heading_size }}" {{ block.shopify_attributes }}>
                  {%- if product.title != blank -%}
                    {{ product.title | escape }}
                  {%- else -%}
                    {{ 'onboarding.product_title' | t }}
                  {%- endif -%}
                </h2>
              {%- when 'price' -%}
                <div class="no-js-hidden" id="price-{{ section.id }}" role="status" {{ block.shopify_attributes }}>
                  {%- render 'price',
                    product: product,
                    use_variant: true,
                    show_badges: true,
                    price_class: 'price--large'
                  -%}
                </div>
                {%- if shop.taxes_included or shop.shipping_policy.body != blank -%}
                  <div class="product__tax caption rte">
                    {%- if shop.taxes_included -%}
                      {{ 'products.product.include_taxes' | t }}
                    {%- endif -%}
                    {%- if shop.shipping_policy.body != blank -%}
                      {{ 'products.product.shipping_policy_html' | t: link: shop.shipping_policy.url }}
                    {%- endif -%}
                  </div>
                {%- endif -%}
                {%- if product != blank -%}
                  <div {{ block.shopify_attributes }}>
                    {%- form 'product', product -%}
                      <input type="hidden" name="id" value="{{ product.selected_or_first_available_variant.id }}">
                      {{ form | payment_terms }}
                    {%- endform -%}
                  </div>
                {%- endif -%}
              {%- when 'sku' -%}
                <p
                  class="product__sku no-js-hidden{% if block.settings.text_style == 'uppercase' %} caption-with-letter-spacing{% elsif block.settings.text_style == 'subtitle' %} subtitle{% endif %}{% if product.selected_or_first_available_variant.sku.size == 0 %} visibility-hidden{% endif %}"
                  id="Sku-{{ section.id }}"
                  role="status"
                  {{ block.shopify_attributes }}
                >
                  <span class="visually-hidden">{{ 'products.product.sku' | t }}:</span>
                  {{- product.selected_or_first_available_variant.sku -}}
                </p>
              {%- when 'quantity_selector' -%}
                <div
                  class="product-form__input product-form__quantity{% if settings.inputs_shadow_vertical_offset != 0 and settings.inputs_shadow_vertical_offset < 0 %} product-form__quantity-top{% endif %}"
                  {{ block.shopify_attributes }}
                >
                  <label class="form__label" for="Quantity-{{ section.id }}">
                    {{ 'products.product.quantity.label' | t }}
                  </label>
                  <quantity-input class="quantity">
                    <button class="quantity__button no-js-hidden" name="minus" type="button">
                      <span class="visually-hidden">
                        {{- 'products.product.quantity.decrease' | t: product: product.title | escape -}}
                      </span>
                      {% render 'icon-minus' %}
                    </button>
                    <input
                      class="quantity__input"
                      type="number"
                      name="quantity"
                      id="Quantity-{{ section.id }}"
                      min="1"
                      value="1"
                      form="{{ product_form_id }}"
                    >
                    <button class="quantity__button no-js-hidden" name="plus" type="button">
                      <span class="visually-hidden">
                        {{- 'products.product.quantity.increase' | t: product: product.title | escape -}}
                      </span>
                      {% render 'icon-plus' %}
                    </button>
                  </quantity-input>
                </div>
              {%- when 'share' -%}
                {% assign share_url = product.selected_variant.url | default: product.url | prepend: request.origin %}
                {% render 'share-button', block: block, share_link: share_url %}
              {%- when 'variant_picker' -%}
                {% render 'product-variant-picker', block: block, product: product, update_url: false %}
              {%- when 'buy_buttons' -%}
                {%- render 'buy-buttons', block: block, product: product, product_form_id: product_form_id -%}
              {%- when 'custom_liquid' -%}
                {{ block.settings.custom_liquid }}
              {%- when 'rating' -%}
                {%- if product.metafields.reviews.rating.value != blank -%}
                  {% liquid
                    assign rating_decimal = 0
                    assign decimal = product.metafields.reviews.rating.value.rating | modulo: 1
                    if decimal >= 0.3 and decimal <= 0.7
                      assign rating_decimal = 0.5
                    elsif decimal > 0.7
                      assign rating_decimal = 1
                    endif
                  %}
                  <div
                    class="rating"
                    role="img"
                    aria-label="{{ 'accessibility.star_reviews_info' | t: rating_value: product.metafields.reviews.rating.value, rating_max: product.metafields.reviews.rating.value.scale_max }}"
                  >
                    <span
                      aria-hidden="true"
                      class="rating-star color-icon-{{ settings.accent_icons }}"
                      style="--rating: {{ product.metafields.reviews.rating.value.rating | floor }}; --rating-max: {{ product.metafields.reviews.rating.value.scale_max }}; --rating-decimal: {{ rating_decimal }};"
                    ></span>
                  </div>
                  <p class="rating-text caption">
                    <span aria-hidden="true">
                      {{- product.metafields.reviews.rating.value }} /
                      {{ product.metafields.reviews.rating.value.scale_max -}}
                    </span>
                  </p>
                  <p class="rating-count caption">
                    <span aria-hidden="true">({{ product.metafields.reviews.rating_count }})</span>
                    <span class="visually-hidden">
                      {{- product.metafields.reviews.rating_count }}
                      {{ 'accessibility.total_reviews' | t -}}
                    </span>
                  </p>
                {%- endif -%}
              {%- when 'icon-with-text' -%}
<<<<<<< HEAD
                {%- liquid
                  assign heading_1_empty = false
                  assign heading_2_empty = false
                  assign heading_3_empty = false
                  assign text_only_all_items = true

                  if block.settings.heading_1 == empty
                    assign heading_1_empty = true
                  endif

                  if block.settings.heading_2 == empty
                    assign heading_2_empty = true
                  endif

                  if block.settings.heading_3 == empty
                    assign heading_3_empty = true
                  endif

                  if heading_1_empty == false and block.settings.icon_1 != 'none' or block.settings.image_1 != null
                    assign text_only_all_items = false
                  elsif heading_2_empty == false and block.settings.icon_2 != 'none' or block.settings.image_2 != null
                    assign text_only_all_items = false
                  elsif heading_3_empty == false and block.settings.icon_3 != 'none' or block.settings.image_3 != null
                    assign text_only_all_items = false
                  endif
                -%}
                <ul
                  class="icon-with-text icon-with-text--{{ block.settings.layout }} list-unstyled{% if text_only_all_items %} icon-with-text--text-only{% endif %}"
                  {{ block.shopify_attributes }}
                >
                  {%- unless heading_1_empty -%}
                    <li class="icon-with-text__item">
                      {%- if block.settings.image_1 == null -%}
                        {%- render 'icon-accordion', icon: block.settings.icon_1 -%}
                      {%- else -%}
                        <img
                          src="{{ block.settings.image_1 | image_url }}"
                          {% if block.settings.image_1.alt != blank %}
                            alt="{{ block.settings.image_1.alt | escape }}"
                          {% else %}
                            role="presentation"
                          {% endif %}
                          height="auto"
                          width="auto"
                          loading="lazy"
                        >
                      {%- endif -%}
                      <span class="h4 rte rte--inline">
                        {{- block.settings.heading_1 -}}
                      </span>
                    </li>
                  {%- endunless -%}
                  {%- unless heading_2_empty -%}
                    <li class="icon-with-text__item">
                      {%- if block.settings.image_2 == null -%}
                        {% render 'icon-accordion', icon: block.settings.icon_2 -%}
                      {%- else -%}
                        <img
                          src="{{ block.settings.image_2 | image_url }}"
                          {% if block.settings.image_2.alt != blank %}
                            alt="{{ block.settings.image_2.alt | escape }}"
                          {% else %}
                            role="presentation"
                          {% endif %}
                          height="auto"
                          width="auto"
                          loading="lazy"
                        >
                      {%- endif -%}
                      <span class="h4 rte rte--inline">
                        {{- block.settings.heading_2 -}}
                      </span>
                    </li>
                  {%- endunless -%}
                  {%- unless heading_3_empty -%}
                    <li class="icon-with-text__item">
                      {%- if block.settings.image_3 == null -%}
                        {% render 'icon-accordion', icon: block.settings.icon_3 -%}
                      {%- else -%}
                        <img
                          src="{{ block.settings.image_3 | image_url }}"
                          {% if block.settings.image_3.alt != blank %}
                            alt="{{ block.settings.image_3.alt | escape }}"
                          {% else %}
                            role="presentation"
                          {% endif %}
                          height="auto"
                          width="auto"
                          loading="lazy"
                        >
                      {%- endif -%}
                      <span class="h4 rte rte--inline">
                        {{- block.settings.heading_3 -}}
                      </span>
                    </li>
                  {%- endunless -%}
                </ul>
=======
                {% render 'icon-with-text', block: block %}
>>>>>>> 0ea3e278
            {%- endcase -%}
          {%- endfor -%}
          <a
            {% if product == blank %}
              role="link" aria-disabled="true"
            {% else %}
              href="{{ product.url }}"
            {% endif %}
            class="link product__view-details animate-arrow"
          >
            {{ 'products.product.view_full_details' | t }}
            {% render 'icon-arrow' %}
          </a>
        </div>
      </div>
      {%- if section.settings.media_position == 'right' -%}
        <div class="grid__item product__media-wrapper small-hide">
          <media-gallery
            id="MediaGallery-{{ section.id }}-right"
            role="region"
            aria-label="{{ 'products.product.media.gallery_viewer' | t }}"
            data-desktop-layout="stacked"
          >
            <div id="GalleryViewer-{{ section.id }}-right" class="product__media-list">
              {%- if product.selected_or_first_available_variant.featured_media != null -%}
                {%- assign media = product.selected_or_first_available_variant.featured_media -%}
                <div class="product__media-item" data-media-id="{{ section.id }}-{{ media.id }}">
                  {% render 'product-thumbnail',
                    media: media,
                    position: 'featured',
                    loop: section.settings.enable_video_looping,
                    modal_id: section.id,
                    xr_button: false,
                    media_width: media_width,
                    media_fit: section.settings.media_fit,
                    constrain_to_viewport: section.settings.constrain_to_viewport
                  %}
                </div>
              {%- endif -%}
              {%- for media in product.media -%}
                {%- if media_to_render contains media.id
                  and media.id != product.selected_or_first_available_variant.featured_media.id
                -%}
                  <div class="product__media-item" data-media-id="{{ section.id }}-{{ media.id }}">
                    {% render 'product-thumbnail',
                      media: media,
                      position: forloop.index,
                      loop: section.settings.enable_video_looping,
                      modal_id: section.id,
                      xr_button: false,
                      media_width: media_width,
                      media_fit: section.settings.media_fit,
                      constrain_to_viewport: section.settings.constrain_to_viewport
                    %}
                  </div>
                {%- endif -%}
              {%- endfor -%}
            </div>
            {%- if first_3d_model -%}
              <button
                class="button button--full-width product__xr-button"
                type="button"
                aria-label="{{ 'products.product.xr_button_label' | t }}"
                data-shopify-xr
                data-shopify-model3d-id="{{ first_3d_model.id }}"
                data-shopify-title="{{ product.title | escape }}"
                data-shopify-xr-hidden
              >
                {% render 'icon-3d-model' %}
                {{ 'products.product.xr_button' | t }}
              </button>
            {%- endif -%}
          </media-gallery>
        </div>
      {%- endif -%}
    </div>
    {% render 'product-media-modal', product: product, variant_images: media_to_render %}
  </div>
</section>

<script src="{{ 'product-form.js' | asset_url }}" defer="defer"></script>
{%- if section.settings.image_zoom == 'hover' -%}
  <script id="EnableZoomOnHover-featured" src="{{ 'magnify.js' | asset_url }}" defer="defer"></script>
{%- endif %}
{%- if request.design_mode -%}
  <script src="{{ 'theme-editor.js' | asset_url }}" defer="defer"></script>
{%- endif -%}

{%- if first_3d_model -%}
  <script type="application/json" id="ProductJSON-{{ product.id }}">
    {{ product.media | where: 'media_type', 'model' | json }}
  </script>
  <script src="{{ 'product-model.js' | asset_url }}" defer></script>
{%- endif -%}

{%- liquid
  if product.selected_or_first_available_variant.featured_media
    assign seo_media = product.selected_or_first_available_variant.featured_media
  else
    assign seo_media = product.featured_media
  endif
-%}

<script type="application/ld+json">
  {
    "@context": "http://schema.org/",
    "@type": "Product",
    "name": {{ product.title | json }},
    "url": {{ request.origin | append: product.url | json }},
    {% if seo_media -%}
      "image": [
        {{ seo_media | image_url: width: 1920 | prepend: "https:" | json }}
      ],
    {%- endif %}
    "description": {{ product.description | strip_html | json }},
    {% if product.selected_or_first_available_variant.sku != blank -%}
      "sku": {{ product.selected_or_first_available_variant.sku | json }},
    {%- endif %}
    "brand": {
      "@type": "Brand",
      "name": {{ product.vendor | json }}
    },
    "offers": [
      {%- for variant in product.variants -%}
        {
          "@type" : "Offer",
          {%- if variant.sku != blank -%}
            "sku": {{ variant.sku | json }},
          {%- endif -%}
          {%- if variant.barcode.size == 12 -%}
              "gtin12": {{ variant.barcode }},
          {%- endif -%}
          {%- if variant.barcode.size == 13 -%}
            "gtin13": {{ variant.barcode }},
          {%- endif -%}
          {%- if variant.barcode.size == 14 -%}
            "gtin14": {{ variant.barcode }},
          {%- endif -%}
          "availability" : "http://schema.org/{% if variant.available %}InStock{% else %}OutOfStock{% endif %}",
          "price" : {{ variant.price | divided_by: 100.00 | json }},
          "priceCurrency" : {{ cart.currency.iso_code | json }},
          "url" : {{ request.origin | append: variant.url | json }}
        }{% unless forloop.last %},{% endunless %}
      {%- endfor -%}
    ]
  }
</script>

<script>
  document.addEventListener('DOMContentLoaded', function () {
    function isIE() {
      const ua = window.navigator.userAgent;
      const msie = ua.indexOf('MSIE ');
      const trident = ua.indexOf('Trident/');

      return msie > 0 || trident > 0;
    }

    if (!isIE()) return;
    const hiddenInput = document.querySelector('#{{ product_form_id }} input[name="id"]');
    const noScriptInputWrapper = document.createElement('div');
    const variantSwitcher =
      document.querySelector('variant-radios[data-section="{{ section.id }}"]') ||
      document.querySelector('variant-selects[data-section="{{ section.id }}"]');
    noScriptInputWrapper.innerHTML = document.querySelector(
      '.product-form__noscript-wrapper-{{ section.id }}'
    ).textContent;
    variantSwitcher.outerHTML = noScriptInputWrapper.outerHTML;

    document.querySelector('#Variants-{{ section.id }}').addEventListener('change', function (event) {
      hiddenInput.value = event.currentTarget.value;
    });
  });
</script>

{% if product.media.size > 0 %}
  <script src="{{ 'product-modal.js' | asset_url }}" defer="defer"></script>
  <script src="{{ 'media-gallery.js' | asset_url }}" defer="defer"></script>
{% endif %}

{% schema %}
{
  "name": "t:sections.featured-product.name",
  "tag": "section",
  "class": "section section-featured-product",
  "blocks": [
    {
      "type": "@app"
    },
    {
      "type": "text",
      "name": "t:sections.featured-product.blocks.text.name",
      "settings": [
        {
          "type": "inline_richtext",
          "id": "text",
          "default": "Text block",
          "label": "t:sections.featured-product.blocks.text.settings.text.label"
        },
        {
          "type": "select",
          "id": "text_style",
          "options": [
            {
              "value": "body",
              "label": "t:sections.featured-product.blocks.text.settings.text_style.options__1.label"
            },
            {
              "value": "subtitle",
              "label": "t:sections.featured-product.blocks.text.settings.text_style.options__2.label"
            },
            {
              "value": "uppercase",
              "label": "t:sections.featured-product.blocks.text.settings.text_style.options__3.label"
            }
          ],
          "default": "body",
          "label": "t:sections.featured-product.blocks.text.settings.text_style.label"
        }
      ]
    },
    {
      "type": "title",
      "name": "t:sections.featured-product.blocks.title.name",
      "limit": 1,
      "settings": [
        {
          "type": "select",
          "id": "heading_size",
          "options": [
            {
              "value": "h2",
              "label": "t:sections.all.heading_size.options__1.label"
            },
            {
              "value": "h1",
              "label": "t:sections.all.heading_size.options__2.label"
            },
            {
              "value": "h0",
              "label": "t:sections.all.heading_size.options__3.label"
            }
          ],
          "default": "h1",
          "label": "t:sections.all.heading_size.label"
        }
      ]
    },
    {
      "type": "price",
      "name": "t:sections.featured-product.blocks.price.name",
      "limit": 1
    },
    {
      "type": "sku",
      "name": "t:sections.featured-product.blocks.sku.name",
      "limit": 1,
      "settings": [
        {
          "type": "select",
          "id": "text_style",
          "options": [
            {
              "value": "body",
              "label": "t:sections.featured-product.blocks.sku.settings.text_style.options__1.label"
            },
            {
              "value": "subtitle",
              "label": "t:sections.featured-product.blocks.sku.settings.text_style.options__2.label"
            },
            {
              "value": "uppercase",
              "label": "t:sections.featured-product.blocks.sku.settings.text_style.options__3.label"
            }
          ],
          "default": "body",
          "label": "t:sections.featured-product.blocks.sku.settings.text_style.label"
        }
      ]
    },
    {
      "type": "quantity_selector",
      "name": "t:sections.featured-product.blocks.quantity_selector.name",
      "limit": 1
    },
    {
      "type": "variant_picker",
      "name": "t:sections.featured-product.blocks.variant_picker.name",
      "limit": 1,
      "settings": [
        {
          "type": "select",
          "id": "picker_type",
          "options": [
            {
              "value": "dropdown",
              "label": "t:sections.featured-product.blocks.variant_picker.settings.picker_type.options__1.label"
            },
            {
              "value": "button",
              "label": "t:sections.featured-product.blocks.variant_picker.settings.picker_type.options__2.label"
            }
          ],
          "default": "button",
          "label": "t:sections.featured-product.blocks.variant_picker.settings.picker_type.label"
        }
      ]
    },
    {
      "type": "buy_buttons",
      "name": "t:sections.featured-product.blocks.buy_buttons.name",
      "limit": 1,
      "settings": [
        {
          "type": "checkbox",
          "id": "show_dynamic_checkout",
          "default": true,
          "label": "t:sections.featured-product.blocks.buy_buttons.settings.show_dynamic_checkout.label",
          "info": "t:sections.featured-product.blocks.buy_buttons.settings.show_dynamic_checkout.info"
        }
      ]
    },
    {
      "type": "share",
      "name": "t:sections.featured-product.blocks.share.name",
      "limit": 1,
      "settings": [
        {
          "type": "text",
          "id": "share_label",
          "label": "t:sections.featured-product.blocks.share.settings.text.label",
          "default": "Share"
        },
        {
          "type": "paragraph",
          "content": "t:sections.featured-product.blocks.share.settings.featured_image_info.content"
        },
        {
          "type": "paragraph",
          "content": "t:sections.featured-product.blocks.share.settings.title_info.content"
        }
      ]
    },
    {
      "type": "custom_liquid",
      "name": "t:sections.featured-product.blocks.custom_liquid.name",
      "settings": [
        {
          "type": "liquid",
          "id": "custom_liquid",
          "label": "t:sections.featured-product.blocks.custom_liquid.settings.custom_liquid.label"
        }
      ]
    },
    {
      "type": "rating",
      "name": "t:sections.featured-product.blocks.rating.name",
      "limit": 1,
      "settings": [
        {
          "type": "paragraph",
          "content": "t:sections.featured-product.blocks.rating.settings.paragraph.content"
        }
      ]
    },
    {
      "type": "icon-with-text",
      "name": "t:sections.main-product.blocks.icon_with_text.name",
      "settings": [
        {
          "type": "select",
          "id": "layout",
          "options": [
            {
              "value": "horizontal",
              "label": "t:sections.main-product.blocks.icon_with_text.settings.layout.options__1.label"
            },
            {
              "value": "vertical",
              "label": "t:sections.main-product.blocks.icon_with_text.settings.layout.options__2.label"
            }
          ],
          "default": "horizontal",
          "label": "t:sections.main-product.blocks.icon_with_text.settings.layout.label"
        },
        {
          "type": "header",
          "content": "t:sections.main-product.blocks.icon_with_text.settings.content.label",
          "info": "t:sections.main-product.blocks.icon_with_text.settings.content.info"
        },
        {
          "type": "select",
          "id": "icon_1",
          "options": [
            {
              "value": "none",
              "label": "t:sections.main-product.blocks.collapsible_tab.settings.icon.options__1.label"
            },
            {
              "value": "apple",
              "label": "t:sections.main-product.blocks.collapsible_tab.settings.icon.options__2.label"
            },
            {
              "value": "banana",
              "label": "t:sections.main-product.blocks.collapsible_tab.settings.icon.options__3.label"
            },
            {
              "value": "bottle",
              "label": "t:sections.main-product.blocks.collapsible_tab.settings.icon.options__4.label"
            },
            {
              "value": "box",
              "label": "t:sections.main-product.blocks.collapsible_tab.settings.icon.options__5.label"
            },
            {
              "value": "carrot",
              "label": "t:sections.main-product.blocks.collapsible_tab.settings.icon.options__6.label"
            },
            {
              "value": "chat_bubble",
              "label": "t:sections.main-product.blocks.collapsible_tab.settings.icon.options__7.label"
            },
            {
              "value": "check_mark",
              "label": "t:sections.main-product.blocks.collapsible_tab.settings.icon.options__8.label"
            },
            {
              "value": "clipboard",
              "label": "t:sections.main-product.blocks.collapsible_tab.settings.icon.options__9.label"
            },
            {
              "value": "dairy",
              "label": "t:sections.main-product.blocks.collapsible_tab.settings.icon.options__10.label"
            },
            {
              "value": "dairy_free",
              "label": "t:sections.main-product.blocks.collapsible_tab.settings.icon.options__11.label"
            },
            {
              "value": "dryer",
              "label": "t:sections.main-product.blocks.collapsible_tab.settings.icon.options__12.label"
            },
            {
              "value": "eye",
              "label": "t:sections.main-product.blocks.collapsible_tab.settings.icon.options__13.label"
            },
            {
              "value": "fire",
              "label": "t:sections.main-product.blocks.collapsible_tab.settings.icon.options__14.label"
            },
            {
              "value": "gluten_free",
              "label": "t:sections.main-product.blocks.collapsible_tab.settings.icon.options__15.label"
            },
            {
              "value": "heart",
              "label": "t:sections.main-product.blocks.collapsible_tab.settings.icon.options__16.label"
            },
            {
              "value": "iron",
              "label": "t:sections.main-product.blocks.collapsible_tab.settings.icon.options__17.label"
            },
            {
              "value": "leaf",
              "label": "t:sections.main-product.blocks.collapsible_tab.settings.icon.options__18.label"
            },
            {
              "value": "leather",
              "label": "t:sections.main-product.blocks.collapsible_tab.settings.icon.options__19.label"
            },
            {
              "value": "lightning_bolt",
              "label": "t:sections.main-product.blocks.collapsible_tab.settings.icon.options__20.label"
            },
            {
              "value": "lipstick",
              "label": "t:sections.main-product.blocks.collapsible_tab.settings.icon.options__21.label"
            },
            {
              "value": "lock",
              "label": "t:sections.main-product.blocks.collapsible_tab.settings.icon.options__22.label"
            },
            {
              "value": "map_pin",
              "label": "t:sections.main-product.blocks.collapsible_tab.settings.icon.options__23.label"
            },
            {
              "value": "nut_free",
              "label": "t:sections.main-product.blocks.collapsible_tab.settings.icon.options__24.label"
            },
            {
              "value": "pants",
              "label": "t:sections.main-product.blocks.collapsible_tab.settings.icon.options__25.label"
            },
            {
              "value": "paw_print",
              "label": "t:sections.main-product.blocks.collapsible_tab.settings.icon.options__26.label"
            },
            {
              "value": "pepper",
              "label": "t:sections.main-product.blocks.collapsible_tab.settings.icon.options__27.label"
            },
            {
              "value": "perfume",
              "label": "t:sections.main-product.blocks.collapsible_tab.settings.icon.options__28.label"
            },
            {
              "value": "plane",
              "label": "t:sections.main-product.blocks.collapsible_tab.settings.icon.options__29.label"
            },
            {
              "value": "plant",
              "label": "t:sections.main-product.blocks.collapsible_tab.settings.icon.options__30.label"
            },
            {
              "value": "price_tag",
              "label": "t:sections.main-product.blocks.collapsible_tab.settings.icon.options__31.label"
            },
            {
              "value": "question_mark",
              "label": "t:sections.main-product.blocks.collapsible_tab.settings.icon.options__32.label"
            },
            {
              "value": "recycle",
              "label": "t:sections.main-product.blocks.collapsible_tab.settings.icon.options__33.label"
            },
            {
              "value": "return",
              "label": "t:sections.main-product.blocks.collapsible_tab.settings.icon.options__34.label"
            },
            {
              "value": "ruler",
              "label": "t:sections.main-product.blocks.collapsible_tab.settings.icon.options__35.label"
            },
            {
              "value": "serving_dish",
              "label": "t:sections.main-product.blocks.collapsible_tab.settings.icon.options__36.label"
            },
            {
              "value": "shirt",
              "label": "t:sections.main-product.blocks.collapsible_tab.settings.icon.options__37.label"
            },
            {
              "value": "shoe",
              "label": "t:sections.main-product.blocks.collapsible_tab.settings.icon.options__38.label"
            },
            {
              "value": "silhouette",
              "label": "t:sections.main-product.blocks.collapsible_tab.settings.icon.options__39.label"
            },
            {
              "value": "snowflake",
              "label": "t:sections.main-product.blocks.collapsible_tab.settings.icon.options__40.label"
            },
            {
              "value": "star",
              "label": "t:sections.main-product.blocks.collapsible_tab.settings.icon.options__41.label"
            },
            {
              "value": "stopwatch",
              "label": "t:sections.main-product.blocks.collapsible_tab.settings.icon.options__42.label"
            },
            {
              "value": "truck",
              "label": "t:sections.main-product.blocks.collapsible_tab.settings.icon.options__43.label"
            },
            {
              "value": "washing",
              "label": "t:sections.main-product.blocks.collapsible_tab.settings.icon.options__44.label"
            }
          ],
          "default": "heart",
          "label": "t:sections.main-product.blocks.icon_with_text.settings.icon_1.label"
        },
        {
          "type": "image_picker",
          "id": "image_1",
          "label": "t:sections.main-product.blocks.icon_with_text.settings.image_1.label"
        },
        {
          "type": "inline_richtext",
          "id": "heading_1",
          "default": "Heading",
          "label": "t:sections.main-product.blocks.icon_with_text.settings.heading_1.label",
          "info": "t:sections.main-product.blocks.icon_with_text.settings.heading.info"
        },
        {
          "type": "select",
          "id": "icon_2",
          "options": [
            {
              "value": "none",
              "label": "t:sections.main-product.blocks.collapsible_tab.settings.icon.options__1.label"
            },
            {
              "value": "apple",
              "label": "t:sections.main-product.blocks.collapsible_tab.settings.icon.options__2.label"
            },
            {
              "value": "banana",
              "label": "t:sections.main-product.blocks.collapsible_tab.settings.icon.options__3.label"
            },
            {
              "value": "bottle",
              "label": "t:sections.main-product.blocks.collapsible_tab.settings.icon.options__4.label"
            },
            {
              "value": "box",
              "label": "t:sections.main-product.blocks.collapsible_tab.settings.icon.options__5.label"
            },
            {
              "value": "carrot",
              "label": "t:sections.main-product.blocks.collapsible_tab.settings.icon.options__6.label"
            },
            {
              "value": "chat_bubble",
              "label": "t:sections.main-product.blocks.collapsible_tab.settings.icon.options__7.label"
            },
            {
              "value": "check_mark",
              "label": "t:sections.main-product.blocks.collapsible_tab.settings.icon.options__8.label"
            },
            {
              "value": "clipboard",
              "label": "t:sections.main-product.blocks.collapsible_tab.settings.icon.options__9.label"
            },
            {
              "value": "dairy",
              "label": "t:sections.main-product.blocks.collapsible_tab.settings.icon.options__10.label"
            },
            {
              "value": "dairy_free",
              "label": "t:sections.main-product.blocks.collapsible_tab.settings.icon.options__11.label"
            },
            {
              "value": "dryer",
              "label": "t:sections.main-product.blocks.collapsible_tab.settings.icon.options__12.label"
            },
            {
              "value": "eye",
              "label": "t:sections.main-product.blocks.collapsible_tab.settings.icon.options__13.label"
            },
            {
              "value": "fire",
              "label": "t:sections.main-product.blocks.collapsible_tab.settings.icon.options__14.label"
            },
            {
              "value": "gluten_free",
              "label": "t:sections.main-product.blocks.collapsible_tab.settings.icon.options__15.label"
            },
            {
              "value": "heart",
              "label": "t:sections.main-product.blocks.collapsible_tab.settings.icon.options__16.label"
            },
            {
              "value": "iron",
              "label": "t:sections.main-product.blocks.collapsible_tab.settings.icon.options__17.label"
            },
            {
              "value": "leaf",
              "label": "t:sections.main-product.blocks.collapsible_tab.settings.icon.options__18.label"
            },
            {
              "value": "leather",
              "label": "t:sections.main-product.blocks.collapsible_tab.settings.icon.options__19.label"
            },
            {
              "value": "lightning_bolt",
              "label": "t:sections.main-product.blocks.collapsible_tab.settings.icon.options__20.label"
            },
            {
              "value": "lipstick",
              "label": "t:sections.main-product.blocks.collapsible_tab.settings.icon.options__21.label"
            },
            {
              "value": "lock",
              "label": "t:sections.main-product.blocks.collapsible_tab.settings.icon.options__22.label"
            },
            {
              "value": "map_pin",
              "label": "t:sections.main-product.blocks.collapsible_tab.settings.icon.options__23.label"
            },
            {
              "value": "nut_free",
              "label": "t:sections.main-product.blocks.collapsible_tab.settings.icon.options__24.label"
            },
            {
              "value": "pants",
              "label": "t:sections.main-product.blocks.collapsible_tab.settings.icon.options__25.label"
            },
            {
              "value": "paw_print",
              "label": "t:sections.main-product.blocks.collapsible_tab.settings.icon.options__26.label"
            },
            {
              "value": "pepper",
              "label": "t:sections.main-product.blocks.collapsible_tab.settings.icon.options__27.label"
            },
            {
              "value": "perfume",
              "label": "t:sections.main-product.blocks.collapsible_tab.settings.icon.options__28.label"
            },
            {
              "value": "plane",
              "label": "t:sections.main-product.blocks.collapsible_tab.settings.icon.options__29.label"
            },
            {
              "value": "plant",
              "label": "t:sections.main-product.blocks.collapsible_tab.settings.icon.options__30.label"
            },
            {
              "value": "price_tag",
              "label": "t:sections.main-product.blocks.collapsible_tab.settings.icon.options__31.label"
            },
            {
              "value": "question_mark",
              "label": "t:sections.main-product.blocks.collapsible_tab.settings.icon.options__32.label"
            },
            {
              "value": "recycle",
              "label": "t:sections.main-product.blocks.collapsible_tab.settings.icon.options__33.label"
            },
            {
              "value": "return",
              "label": "t:sections.main-product.blocks.collapsible_tab.settings.icon.options__34.label"
            },
            {
              "value": "ruler",
              "label": "t:sections.main-product.blocks.collapsible_tab.settings.icon.options__35.label"
            },
            {
              "value": "serving_dish",
              "label": "t:sections.main-product.blocks.collapsible_tab.settings.icon.options__36.label"
            },
            {
              "value": "shirt",
              "label": "t:sections.main-product.blocks.collapsible_tab.settings.icon.options__37.label"
            },
            {
              "value": "shoe",
              "label": "t:sections.main-product.blocks.collapsible_tab.settings.icon.options__38.label"
            },
            {
              "value": "silhouette",
              "label": "t:sections.main-product.blocks.collapsible_tab.settings.icon.options__39.label"
            },
            {
              "value": "snowflake",
              "label": "t:sections.main-product.blocks.collapsible_tab.settings.icon.options__40.label"
            },
            {
              "value": "star",
              "label": "t:sections.main-product.blocks.collapsible_tab.settings.icon.options__41.label"
            },
            {
              "value": "stopwatch",
              "label": "t:sections.main-product.blocks.collapsible_tab.settings.icon.options__42.label"
            },
            {
              "value": "truck",
              "label": "t:sections.main-product.blocks.collapsible_tab.settings.icon.options__43.label"
            },
            {
              "value": "washing",
              "label": "t:sections.main-product.blocks.collapsible_tab.settings.icon.options__44.label"
            }
          ],
          "default": "return",
          "label": "t:sections.main-product.blocks.icon_with_text.settings.icon_2.label"
        },
        {
          "type": "image_picker",
          "id": "image_2",
          "label": "t:sections.main-product.blocks.icon_with_text.settings.image_2.label"
        },
        {
          "type": "inline_richtext",
          "id": "heading_2",
          "default": "Heading",
          "label": "t:sections.main-product.blocks.icon_with_text.settings.heading_2.label",
          "info": "t:sections.main-product.blocks.icon_with_text.settings.heading.info"
        },
        {
          "type": "select",
          "id": "icon_3",
          "options": [
            {
              "value": "none",
              "label": "t:sections.main-product.blocks.collapsible_tab.settings.icon.options__1.label"
            },
            {
              "value": "apple",
              "label": "t:sections.main-product.blocks.collapsible_tab.settings.icon.options__2.label"
            },
            {
              "value": "banana",
              "label": "t:sections.main-product.blocks.collapsible_tab.settings.icon.options__3.label"
            },
            {
              "value": "bottle",
              "label": "t:sections.main-product.blocks.collapsible_tab.settings.icon.options__4.label"
            },
            {
              "value": "box",
              "label": "t:sections.main-product.blocks.collapsible_tab.settings.icon.options__5.label"
            },
            {
              "value": "carrot",
              "label": "t:sections.main-product.blocks.collapsible_tab.settings.icon.options__6.label"
            },
            {
              "value": "chat_bubble",
              "label": "t:sections.main-product.blocks.collapsible_tab.settings.icon.options__7.label"
            },
            {
              "value": "check_mark",
              "label": "t:sections.main-product.blocks.collapsible_tab.settings.icon.options__8.label"
            },
            {
              "value": "clipboard",
              "label": "t:sections.main-product.blocks.collapsible_tab.settings.icon.options__9.label"
            },
            {
              "value": "dairy",
              "label": "t:sections.main-product.blocks.collapsible_tab.settings.icon.options__10.label"
            },
            {
              "value": "dairy_free",
              "label": "t:sections.main-product.blocks.collapsible_tab.settings.icon.options__11.label"
            },
            {
              "value": "dryer",
              "label": "t:sections.main-product.blocks.collapsible_tab.settings.icon.options__12.label"
            },
            {
              "value": "eye",
              "label": "t:sections.main-product.blocks.collapsible_tab.settings.icon.options__13.label"
            },
            {
              "value": "fire",
              "label": "t:sections.main-product.blocks.collapsible_tab.settings.icon.options__14.label"
            },
            {
              "value": "gluten_free",
              "label": "t:sections.main-product.blocks.collapsible_tab.settings.icon.options__15.label"
            },
            {
              "value": "heart",
              "label": "t:sections.main-product.blocks.collapsible_tab.settings.icon.options__16.label"
            },
            {
              "value": "iron",
              "label": "t:sections.main-product.blocks.collapsible_tab.settings.icon.options__17.label"
            },
            {
              "value": "leaf",
              "label": "t:sections.main-product.blocks.collapsible_tab.settings.icon.options__18.label"
            },
            {
              "value": "leather",
              "label": "t:sections.main-product.blocks.collapsible_tab.settings.icon.options__19.label"
            },
            {
              "value": "lightning_bolt",
              "label": "t:sections.main-product.blocks.collapsible_tab.settings.icon.options__20.label"
            },
            {
              "value": "lipstick",
              "label": "t:sections.main-product.blocks.collapsible_tab.settings.icon.options__21.label"
            },
            {
              "value": "lock",
              "label": "t:sections.main-product.blocks.collapsible_tab.settings.icon.options__22.label"
            },
            {
              "value": "map_pin",
              "label": "t:sections.main-product.blocks.collapsible_tab.settings.icon.options__23.label"
            },
            {
              "value": "nut_free",
              "label": "t:sections.main-product.blocks.collapsible_tab.settings.icon.options__24.label"
            },
            {
              "value": "pants",
              "label": "t:sections.main-product.blocks.collapsible_tab.settings.icon.options__25.label"
            },
            {
              "value": "paw_print",
              "label": "t:sections.main-product.blocks.collapsible_tab.settings.icon.options__26.label"
            },
            {
              "value": "pepper",
              "label": "t:sections.main-product.blocks.collapsible_tab.settings.icon.options__27.label"
            },
            {
              "value": "perfume",
              "label": "t:sections.main-product.blocks.collapsible_tab.settings.icon.options__28.label"
            },
            {
              "value": "plane",
              "label": "t:sections.main-product.blocks.collapsible_tab.settings.icon.options__29.label"
            },
            {
              "value": "plant",
              "label": "t:sections.main-product.blocks.collapsible_tab.settings.icon.options__30.label"
            },
            {
              "value": "price_tag",
              "label": "t:sections.main-product.blocks.collapsible_tab.settings.icon.options__31.label"
            },
            {
              "value": "question_mark",
              "label": "t:sections.main-product.blocks.collapsible_tab.settings.icon.options__32.label"
            },
            {
              "value": "recycle",
              "label": "t:sections.main-product.blocks.collapsible_tab.settings.icon.options__33.label"
            },
            {
              "value": "return",
              "label": "t:sections.main-product.blocks.collapsible_tab.settings.icon.options__34.label"
            },
            {
              "value": "ruler",
              "label": "t:sections.main-product.blocks.collapsible_tab.settings.icon.options__35.label"
            },
            {
              "value": "serving_dish",
              "label": "t:sections.main-product.blocks.collapsible_tab.settings.icon.options__36.label"
            },
            {
              "value": "shirt",
              "label": "t:sections.main-product.blocks.collapsible_tab.settings.icon.options__37.label"
            },
            {
              "value": "shoe",
              "label": "t:sections.main-product.blocks.collapsible_tab.settings.icon.options__38.label"
            },
            {
              "value": "silhouette",
              "label": "t:sections.main-product.blocks.collapsible_tab.settings.icon.options__39.label"
            },
            {
              "value": "snowflake",
              "label": "t:sections.main-product.blocks.collapsible_tab.settings.icon.options__40.label"
            },
            {
              "value": "star",
              "label": "t:sections.main-product.blocks.collapsible_tab.settings.icon.options__41.label"
            },
            {
              "value": "stopwatch",
              "label": "t:sections.main-product.blocks.collapsible_tab.settings.icon.options__42.label"
            },
            {
              "value": "truck",
              "label": "t:sections.main-product.blocks.collapsible_tab.settings.icon.options__43.label"
            },
            {
              "value": "washing",
              "label": "t:sections.main-product.blocks.collapsible_tab.settings.icon.options__44.label"
            }
          ],
          "default": "truck",
          "label": "t:sections.main-product.blocks.icon_with_text.settings.icon_3.label"
        },
        {
          "type": "image_picker",
          "id": "image_3",
          "label": "t:sections.main-product.blocks.icon_with_text.settings.image_3.label"
        },
        {
          "type": "inline_richtext",
          "id": "heading_3",
          "default": "Heading",
          "label": "t:sections.main-product.blocks.icon_with_text.settings.heading_3.label",
          "info": "t:sections.main-product.blocks.icon_with_text.settings.heading.info"
        }
      ]
    }
  ],
  "settings": [
    {
      "type": "product",
      "id": "product",
      "label": "t:sections.featured-product.settings.product.label"
    },
    {
      "type": "select",
      "id": "color_scheme",
      "options": [
        {
          "value": "accent-1",
          "label": "t:sections.all.colors.accent_1.label"
        },
        {
          "value": "accent-2",
          "label": "t:sections.all.colors.accent_2.label"
        },
        {
          "value": "background-1",
          "label": "t:sections.all.colors.background_1.label"
        },
        {
          "value": "background-2",
          "label": "t:sections.all.colors.background_2.label"
        },
        {
          "value": "inverse",
          "label": "t:sections.all.colors.inverse.label"
        }
      ],
      "default": "background-1",
      "label": "t:sections.all.colors.label"
    },
    {
      "type": "checkbox",
      "id": "secondary_background",
      "default": false,
      "label": "t:sections.featured-product.settings.secondary_background.label"
    },
    {
      "type": "header",
      "content": "t:sections.featured-product.settings.header.content",
      "info": "t:sections.featured-product.settings.header.info"
    },
    {
      "type": "select",
      "id": "media_size",
      "options": [
        {
          "value": "small",
          "label": "t:sections.main-product.settings.media_size.options__1.label"
        },
        {
          "value": "medium",
          "label": "t:sections.main-product.settings.media_size.options__2.label"
        },
        {
          "value": "large",
          "label": "t:sections.main-product.settings.media_size.options__3.label"
        }
      ],
      "default": "medium",
      "label": "t:sections.main-product.settings.media_size.label",
      "info": "t:sections.main-product.settings.media_size.info"
    },
    {
      "type": "checkbox",
      "id": "constrain_to_viewport",
      "default": false,
      "label": "t:sections.main-product.settings.constrain_to_viewport.label"
    },
    {
      "type": "select",
      "id": "media_fit",
      "options": [
        {
          "value": "contain",
          "label": "t:sections.main-product.settings.media_fit.options__1.label"
        },
        {
          "value": "cover",
          "label": "t:sections.main-product.settings.media_fit.options__2.label"
        }
      ],
      "default": "contain",
      "label": "t:sections.main-product.settings.media_fit.label"
    },
    {
      "type": "select",
      "id": "media_position",
      "options": [
        {
          "value": "left",
          "label": "t:sections.featured-product.settings.media_position.options__1.label"
        },
        {
          "value": "right",
          "label": "t:sections.featured-product.settings.media_position.options__2.label"
        }
      ],
      "default": "left",
      "label": "t:sections.featured-product.settings.media_position.label",
      "info": "t:sections.featured-product.settings.media_position.info"
    },
    {
      "type": "select",
      "id": "image_zoom",
      "options": [
        {
          "value": "lightbox",
          "label": "t:sections.main-product.settings.image_zoom.options__1.label"
        },
        {
          "value": "hover",
          "label": "t:sections.main-product.settings.image_zoom.options__2.label"
        },
        {
          "value": "none",
          "label": "t:sections.main-product.settings.image_zoom.options__3.label"
        }
      ],
      "default": "lightbox",
      "label": "t:sections.main-product.settings.image_zoom.label",
      "info": "t:sections.main-product.settings.image_zoom.info"
    },
    {
      "type": "checkbox",
      "id": "hide_variants",
      "default": false,
      "label": "t:sections.main-product.settings.hide_variants.label"
    },
    {
      "type": "checkbox",
      "id": "enable_video_looping",
      "default": false,
      "label": "t:sections.featured-product.settings.enable_video_looping.label"
    },
    {
      "type": "header",
      "content": "t:sections.all.padding.section_padding_heading"
    },
    {
      "type": "range",
      "id": "padding_top",
      "min": 0,
      "max": 100,
      "step": 4,
      "unit": "px",
      "label": "t:sections.all.padding.padding_top",
      "default": 36
    },
    {
      "type": "range",
      "id": "padding_bottom",
      "min": 0,
      "max": 100,
      "step": 4,
      "unit": "px",
      "label": "t:sections.all.padding.padding_bottom",
      "default": 36
    }
  ],
  "presets": [
    {
      "name": "t:sections.featured-product.presets.name",
      "blocks": [
        {
          "type": "text",
          "settings": {
            "text": "{{ section.settings.product.vendor }}",
            "text_style": "uppercase"
          }
        },
        {
          "type": "title"
        },
        {
          "type": "price"
        },
        {
          "type": "variant_picker"
        },
        {
          "type": "quantity_selector"
        },
        {
          "type": "buy_buttons"
        },
        {
          "type": "share"
        }
      ]
    }
  ]
}
{% endschema %}<|MERGE_RESOLUTION|>--- conflicted
+++ resolved
@@ -257,107 +257,7 @@
                   </p>
                 {%- endif -%}
               {%- when 'icon-with-text' -%}
-<<<<<<< HEAD
-                {%- liquid
-                  assign heading_1_empty = false
-                  assign heading_2_empty = false
-                  assign heading_3_empty = false
-                  assign text_only_all_items = true
-
-                  if block.settings.heading_1 == empty
-                    assign heading_1_empty = true
-                  endif
-
-                  if block.settings.heading_2 == empty
-                    assign heading_2_empty = true
-                  endif
-
-                  if block.settings.heading_3 == empty
-                    assign heading_3_empty = true
-                  endif
-
-                  if heading_1_empty == false and block.settings.icon_1 != 'none' or block.settings.image_1 != null
-                    assign text_only_all_items = false
-                  elsif heading_2_empty == false and block.settings.icon_2 != 'none' or block.settings.image_2 != null
-                    assign text_only_all_items = false
-                  elsif heading_3_empty == false and block.settings.icon_3 != 'none' or block.settings.image_3 != null
-                    assign text_only_all_items = false
-                  endif
-                -%}
-                <ul
-                  class="icon-with-text icon-with-text--{{ block.settings.layout }} list-unstyled{% if text_only_all_items %} icon-with-text--text-only{% endif %}"
-                  {{ block.shopify_attributes }}
-                >
-                  {%- unless heading_1_empty -%}
-                    <li class="icon-with-text__item">
-                      {%- if block.settings.image_1 == null -%}
-                        {%- render 'icon-accordion', icon: block.settings.icon_1 -%}
-                      {%- else -%}
-                        <img
-                          src="{{ block.settings.image_1 | image_url }}"
-                          {% if block.settings.image_1.alt != blank %}
-                            alt="{{ block.settings.image_1.alt | escape }}"
-                          {% else %}
-                            role="presentation"
-                          {% endif %}
-                          height="auto"
-                          width="auto"
-                          loading="lazy"
-                        >
-                      {%- endif -%}
-                      <span class="h4 rte rte--inline">
-                        {{- block.settings.heading_1 -}}
-                      </span>
-                    </li>
-                  {%- endunless -%}
-                  {%- unless heading_2_empty -%}
-                    <li class="icon-with-text__item">
-                      {%- if block.settings.image_2 == null -%}
-                        {% render 'icon-accordion', icon: block.settings.icon_2 -%}
-                      {%- else -%}
-                        <img
-                          src="{{ block.settings.image_2 | image_url }}"
-                          {% if block.settings.image_2.alt != blank %}
-                            alt="{{ block.settings.image_2.alt | escape }}"
-                          {% else %}
-                            role="presentation"
-                          {% endif %}
-                          height="auto"
-                          width="auto"
-                          loading="lazy"
-                        >
-                      {%- endif -%}
-                      <span class="h4 rte rte--inline">
-                        {{- block.settings.heading_2 -}}
-                      </span>
-                    </li>
-                  {%- endunless -%}
-                  {%- unless heading_3_empty -%}
-                    <li class="icon-with-text__item">
-                      {%- if block.settings.image_3 == null -%}
-                        {% render 'icon-accordion', icon: block.settings.icon_3 -%}
-                      {%- else -%}
-                        <img
-                          src="{{ block.settings.image_3 | image_url }}"
-                          {% if block.settings.image_3.alt != blank %}
-                            alt="{{ block.settings.image_3.alt | escape }}"
-                          {% else %}
-                            role="presentation"
-                          {% endif %}
-                          height="auto"
-                          width="auto"
-                          loading="lazy"
-                        >
-                      {%- endif -%}
-                      <span class="h4 rte rte--inline">
-                        {{- block.settings.heading_3 -}}
-                      </span>
-                    </li>
-                  {%- endunless -%}
-                </ul>
-=======
                 {% render 'icon-with-text', block: block %}
->>>>>>> 0ea3e278
             {%- endcase -%}
           {%- endfor -%}
           <a
