--- conflicted
+++ resolved
@@ -25,13 +25,9 @@
             <p class="caption-with-letter-spacing">{{ section.settings.caption | escape }}</p>
           {% endif %}
           {%- if section.settings.heading != blank -%}
-<<<<<<< HEAD
-            <h2 class="collapsible-content__heading inline-richtext {{ section.settings.heading_size }}">{{ section.settings.heading }}</h2>
-=======
-            <h2 class="collapsible-content__heading {{ section.settings.heading_size }}">
-              {{ section.settings.heading | escape }}
+            <h2 class="collapsible-content__heading inline-richtext {{ section.settings.heading_size }}">
+              {{ section.settings.heading }}
             </h2>
->>>>>>> 19c512d4
           {%- else -%}
             <h2 class="visually-hidden">{{ 'accessibility.collapsible_content_title' | t }}</h2>
           {% endif %}
