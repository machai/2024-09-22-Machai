{{ 'template-collection.css' | asset_url | stylesheet_tag }}
{{ 'component-card.css' | asset_url | stylesheet_tag }}
{{ 'component-price.css' | asset_url | stylesheet_tag }}
{{ 'component-search.css' | asset_url | stylesheet_tag }}

{%- if section.settings.enable_filtering or section.settings.enable_sorting -%}
  {{ 'component-facets.css' | asset_url | stylesheet_tag }}
  <script src="{{ 'facets.js' | asset_url }}" defer="defer"></script>
{%- endif -%}

{% if section.settings.image_shape == 'blob' %}
  {{ 'mask-blobs.css' | asset_url | stylesheet_tag }}
{%- endif -%}

<script src="{{ 'main-search.js' | asset_url }}" defer="defer"></script>

<style>
  .template-search__header {
    margin-bottom: 3rem;
  }

  .template-search__search {
    margin: 0 auto 3.5rem;
    max-width: 74.1rem;
  }

  .template-search__search .search {
    margin-top: 3rem;
  }

  .template-search--empty {
    padding-bottom: 18rem;
  }

  @media screen and (min-width: 750px) {
    .template-search__header {
      margin-bottom: 5rem;
    }
  }

  .search__button .icon {
    height: 1.8rem;
  }
</style>

{%- liquid
  assign sort_by = search.sort_by | default: search.default_sort_by
  assign terms = search.terms | escape
  assign search_url = '?q=' | append: terms | append: '&options%5Bprefix%5D=last&sort_by=' | append: sort_by
-%}

{%- style -%}
  .section-{{ section.id }}-padding {
    padding-top: {{ section.settings.padding_top | times: 0.75 | round: 0 }}px;
    padding-bottom: {{ section.settings.padding_bottom | times: 0.75 | round: 0 }}px;
  }

  @media screen and (min-width: 750px) {
    .section-{{ section.id }}-padding {
      padding-top: {{ section.settings.padding_top }}px;
      padding-bottom: {{ section.settings.padding_bottom }}px;
    }
  }
{%- endstyle -%}

{% paginate search.results by 24 %}
  <div class="template-search{% unless search.performed and search.results_count > 0 %} template-search--empty{% endunless %} section-{{ section.id }}-padding">
    <div class="template-search__header page-width">
      <h1 class="h2 center">
        {%- if search.performed -%}
          {{- 'templates.search.title' | t -}}
        {%- else -%}
          {{- 'general.search.search' | t -}}
        {%- endif -%}
      </h1>
      <div class="template-search__search">
        {%- if settings.predictive_search_enabled -%}
          <predictive-search data-loading-text="{{ 'accessibility.loading' | t }}">
        {%- endif -%}
            <main-search>
              <form action="{{ routes.search_url }}" method="get" role="search" class="search">
                <div class="field">
                  <input
                    class="search__input field__input"
                    id="Search-In-Template"
                    type="search"
                    name="q"
                    value="{{ search.terms | escape }}"
                    placeholder="{{ 'general.search.search' | t }}"
                    {%- if settings.predictive_search_enabled -%}
                      role="combobox"
                      aria-expanded="false"
                      aria-owns="predictive-search-results"
                      aria-controls="predictive-search-results"
                      aria-haspopup="listbox"
                      aria-autocomplete="list"
                      autocorrect="off"
                      autocomplete="off"
                      autocapitalize="off"
                      spellcheck="false"
                    {%- endif -%}
                  >
                  <label class="field__label" for="Search-In-Template">{{ 'general.search.search' | t }}</label>
                  <input name="options[prefix]" type="hidden" value="last">

                  {%- if settings.predictive_search_enabled -%}
                    <div class="predictive-search predictive-search--search-template" tabindex="-1" data-predictive-search>
                      <div class="predictive-search__loading-state">
                        <svg aria-hidden="true" focusable="false" class="spinner" viewBox="0 0 66 66" xmlns="http://www.w3.org/2000/svg">
                          <circle class="path" fill="none" stroke-width="6" cx="33" cy="33" r="30"></circle>
                        </svg>
                      </div>
                    </div>

                    <span class="predictive-search-status visually-hidden" role="status" aria-hidden="true"></span>
                  {%- endif -%}

                  <button type="reset" class="reset__button field__button{% if search.terms == blank %} hidden{% endif %}" aria-label="{{ 'general.search.reset' | t }}">
                    <svg class="icon icon-close" aria-hidden="true" focusable="false">
                      <use xlink:href="#icon-reset">
                    </svg>
                  </button>
                  <button type="submit" class="search__button field__button" aria-label="{{ 'general.search.search' | t }}">
                    <svg class="icon icon-search" aria-hidden="true" focusable="false">
                      <use xlink:href="#icon-search">
                    </svg>
                  </button>
                </div>
              </form>
            </main-search>
        {%- if settings.predictive_search_enabled -%}
          </predictive-search>
        {%- endif -%}

      </div>
      {%- if search.performed -%}
        {%- unless section.settings.enable_filtering or section.settings.enable_sorting -%}
          {%- if search.results_count > 0 -%}
            <p role="status">{{ 'templates.search.results_with_count_and_term' | t: terms: search.terms, count: search.results_count }}</p>
          {%- endif -%}
        {%- endunless -%}
        {%- if search.results_count == 0 and search.filters == empty -%}
          <p role="status">{{ 'templates.search.no_results' | t: terms: search.terms }}</p>
        {%- endif -%}
      {%- endif -%}
    </div>
    {%- if search.performed -%}
      {%- if section.settings.enable_sorting and section.settings.filter_type == 'vertical' and search.filters != empty -%}
        <facet-filters-form class="facets facets-vertical-sort page-width small-hide no-js-hidden">
          <form class="facets-vertical-form" id="FacetSortForm">
            <div class="facet-filters sorting caption">
              <div class="facet-filters__field">
                <h2 class="facet-filters__label caption-large text-body">
                  <label for="SortBy">{{ 'products.facets.sort_by_label' | t }}</label>
                </h2>
                <div class="select">
                  {%- assign sort_by = search.sort_by | default: search.default_sort_by -%}
                  <select name="sort_by" class="facet-filters__sort select__select caption-large" id="SortBy" aria-describedby="a11y-refresh-page-message">
                    {%- for option in search.sort_options -%}
                      <option value="{{ option.value | escape }}"{% if option.value == sort_by %} selected="selected"{% endif %}>{{ option.name | escape }}</option>
                    {%- endfor -%}
                  </select>
                  {% render 'icon-caret' %}
                </div>
              </div>
              <noscript>
                <button type="submit" class="facets__button-no-js button button--secondary">{{ 'products.facets.sort_button' | t }}</button>
              </noscript>
            </div>

            <div class="product-count-vertical light" role="status">
              <h2 class="product-count__text text-body">
                <span id="ProductCountDesktop">
                  {%- if search.results_count -%}
                    {{ 'templates.search.results_with_count' | t: terms: search.terms, count: search.results_count }}
                  {%- elsif search.products_count == search.all_products_count -%}
                    {{ 'products.facets.product_count_simple' | t: count: search.products_count }}
                  {%- else -%}
                    {{ 'products.facets.product_count' | t: product_count: search.products_count, count: search.all_products_count }}
                  {%- endif -%}
                </span>
              </h2>
              <div class="loading-overlay__spinner">
                <svg aria-hidden="true" focusable="false" class="spinner" viewBox="0 0 66 66" xmlns="http://www.w3.org/2000/svg">
                  <circle class="path" fill="none" stroke-width="6" cx="33" cy="33" r="30"></circle>
                </svg>
              </div>
            </div>
          </form>
        </facet-filters-form>
      {%- endif -%}
      <div{% if section.settings.filter_type == 'vertical' %} class="facets-vertical page-width"{% endif %}>
        {%- if search.filters != empty -%}
          {%- if section.settings.enable_filtering or section.settings.enable_sorting -%}
            <aside aria-labelledby="verticalTitle" class="facets-wrapper{% unless section.settings.enable_filtering %} facets-wrapper--no-filters{% endunless %}{% if section.settings.filter_type != 'vertical' %} page-width{% endif %}" id="main-search-filters" data-id="{{ section.id }}">
              {% render 'facets', results: search, enable_filtering: section.settings.enable_filtering, enable_sorting: section.settings.enable_sorting, filter_type: section.settings.filter_type, paginate: paginate %}
            </aside>
          {%- endif -%}
        {%- endif -%}
        <div class="product-grid-container" id="ProductGridContainer">
          {%- if search.results.size == 0 and search.filters != empty -%}
            <div class="template-search__results collection collection--empty{% if section.settings.filter_type != 'vertical' %} page-width{% endif %}" id="product-grid" data-id="{{ section.id }}">
              <div class="loading-overlay gradient"></div>
              <div class="title-wrapper center">
                <h2 class="title title--primary">
                  {{ 'sections.collection_template.empty' | t }}<br>
                  {{ 'sections.collection_template.use_fewer_filters_html' | t: link: search_url, class: "underlined-link link" }}
                </h2>
              </div>
            </div>
          {%- else -%}
            <div class="template-search__results collection{% if section.settings.filter_type != 'vertical' %} page-width{% endif %}" id="product-grid" data-id="{{ section.id }}">
              <div class="loading-overlay gradient"></div>
              <ul class="grid product-grid  grid--{{ section.settings.columns_mobile }}-col-tablet-down grid--{{ section.settings.columns_desktop }}-col-desktop" role="list">
                {%- for item in search.results -%}
                  {% assign lazy_load = false %}
                  {%- if forloop.index > 2 -%}
                    {%- assign lazy_load = true -%}
                  {%- endif -%}

                  <li class="grid__item">
                    {%- case item.object_type -%}
                      {%- when 'product' -%}
                        {%- capture product_settings -%}{%- if section.settings.product_show_vendor -%}vendor,{%- endif -%}title,price{%- endcapture -%}
                        {% render 'card-product',
                          card_product: item,
                          media_aspect_ratio: section.settings.image_ratio,
                          image_shape: section.settings.image_shape,
                          show_secondary_image: section.settings.show_secondary_image,
                          show_vendor: section.settings.show_vendor,
                          show_rating: section.settings.show_rating,
                          lazy_load: lazy_load
                        %}
                      {%- when 'article' -%}
                        {% render 'article-card',
                          article: item,
                          show_image: true,
                          show_date: section.settings.article_show_date,
                          show_author: section.settings.article_show_author,
                          show_badge: true,
                          media_aspect_ratio: 1,
                          lazy_load: lazy_load
                        %}
                      {%- when 'page' -%}
                        <div class="article-card-wrapper card-wrapper underline-links-hover">
                          <div class="card card--card card--text ratio color-{{ settings.blog_card_color_scheme }}" style="--ratio-percent: 100%;">
                            <div class="card__content">
                              <div class="card__information">
                                <h3 class="card__heading">
                                  <a href="{{ item.url }}" class="full-unstyled-link">
                                    {{ item.title | truncate: 50 | escape }}
                                  </a>
                                </h3>
                              </div>
                              <div class="card__badge {{ settings.badge_position }}">
                                <span class="badge color-background-1">{{ 'templates.search.page' | t }}</span>
                              </div>
                            </div>
                          </div>
                        </div>
                    {%- endcase -%}
                  </li>
                {%- endfor -%}
              </ul>
              {%- if paginate.pages > 1 -%}
                {% render 'pagination', paginate: paginate %}
              {%- endif -%}
            </div>
<<<<<<< HEAD
          {% endpaginate %}
        {%- endif -%}
        {% if section.settings.image_shape == 'arch' %}
          {% render 'mask-arch' %}
        {%- endif -%}
=======
          {%- endif -%}
        </div>
>>>>>>> e8083933
      </div>
    {%- endif -%}
  </div>
{% endpaginate %}

{% schema %}
{
  "name": "t:sections.main-search.name",
  "tag": "section",
  "class": "section",
  "settings": [
    {
      "type": "range",
      "id": "columns_desktop",
      "min": 1,
      "max": 5,
      "step": 1,
      "default": 4,
      "label": "t:sections.main-search.settings.columns_desktop.label"
    },
    {
      "type": "header",
      "content": "t:sections.main-search.settings.header__1.content"
    },
    {
      "type": "select",
      "id": "image_ratio",
      "options": [
        {
          "value": "adapt",
          "label": "t:sections.main-search.settings.image_ratio.options__1.label"
        },
        {
          "value": "portrait",
          "label": "t:sections.main-search.settings.image_ratio.options__2.label"
        },
        {
          "value": "square",
          "label": "t:sections.main-search.settings.image_ratio.options__3.label"
        }
      ],
      "default": "adapt",
      "label": "t:sections.main-search.settings.image_ratio.label"
    },
    {
      "type": "select",
      "id": "image_shape",
      "options": [
        {
          "value": "default",
          "label": "t:sections.all.image_shape.options__1.label"
        },
        {
          "value": "arch",
          "label": "t:sections.all.image_shape.options__2.label"
        },
        {
          "value": "blob",
          "label": "t:sections.all.image_shape.options__3.label"
        },
        {
          "value": "chevronleft",
          "label": "t:sections.all.image_shape.options__4.label"
        },
        {
          "value": "chevronright",
          "label": "t:sections.all.image_shape.options__5.label"
        },
        {
          "value": "diamond",
          "label": "t:sections.all.image_shape.options__6.label"
        },
        {
          "value": "parallelogram",
          "label": "t:sections.all.image_shape.options__7.label"
        },
        {
          "value": "round",
          "label": "t:sections.all.image_shape.options__8.label"
        }
      ],
      "default": "default",
      "label": "t:sections.all.image_shape.label",
      "info": "t:sections.all.image_shape.info"
    },
    {
      "type": "checkbox",
      "id": "show_secondary_image",
      "default": false,
      "label": "t:sections.main-search.settings.show_secondary_image.label"
    },
    {
      "type": "checkbox",
      "id": "show_vendor",
      "default": false,
      "label": "t:sections.main-search.settings.show_vendor.label"
    },
    {
      "type": "checkbox",
      "id": "show_rating",
      "default": false,
      "label": "t:sections.main-search.settings.show_rating.label",
      "info": "t:sections.main-search.settings.show_rating.info"
    },
    {
      "type": "header",
      "content": "t:sections.main-collection-product-grid.settings.header__1.content"
    },
    {
      "type": "checkbox",
      "id": "enable_filtering",
      "default": true,
      "label": "t:sections.main-collection-product-grid.settings.enable_filtering.label",
      "info": "t:sections.main-collection-product-grid.settings.enable_filtering.info"
    },
    {
      "type": "select",
      "id": "filter_type",
      "options": [
        {
          "value": "horizontal",
          "label": "t:sections.main-collection-product-grid.settings.filter_type.options__1.label"
        },
        {
          "value": "vertical",
          "label": "t:sections.main-collection-product-grid.settings.filter_type.options__2.label"
        },
        {
          "value": "drawer",
          "label": "t:sections.main-collection-product-grid.settings.filter_type.options__3.label"
        }
      ],
      "default": "horizontal",
      "label": "t:sections.main-collection-product-grid.settings.filter_type.label",
      "info": "t:sections.main-collection-product-grid.settings.filter_type.info"
    },
    {
      "type": "checkbox",
      "id": "enable_sorting",
      "default": true,
      "label": "t:sections.main-collection-product-grid.settings.enable_sorting.label"
    },
    {
      "type": "header",
      "content": "t:sections.main-search.settings.header__2.content",
      "info": "t:sections.main-search.settings.header__2.info"
    },
    {
      "type": "checkbox",
      "id": "article_show_date",
      "default": true,
      "label": "t:sections.main-search.settings.article_show_date.label"
    },
    {
      "type": "checkbox",
      "id": "article_show_author",
      "default": false,
      "label": "t:sections.main-search.settings.article_show_author.label"
    },
    {
      "type": "header",
      "content": "t:sections.main-search.settings.header_mobile.content"
    },
    {
      "type": "select",
      "id": "columns_mobile",
      "default": "2",
      "label": "t:sections.main-search.settings.columns_mobile.label",
      "options": [
        {
          "value": "1",
          "label": "t:sections.main-search.settings.columns_mobile.options__1.label"
        },
        {
          "value": "2",
          "label": "t:sections.main-search.settings.columns_mobile.options__2.label"
        }
      ]
    },
    {
      "type": "header",
      "content": "t:sections.all.padding.section_padding_heading"
    },
    {
      "type": "range",
      "id": "padding_top",
      "min": 0,
      "max": 100,
      "step": 4,
      "unit": "px",
      "label": "t:sections.all.padding.padding_top",
      "default": 36
    },
    {
      "type": "range",
      "id": "padding_bottom",
      "min": 0,
      "max": 100,
      "step": 4,
      "unit": "px",
      "label": "t:sections.all.padding.padding_bottom",
      "default": 36
    }
  ]
}
{% endschema %}<|MERGE_RESOLUTION|>--- conflicted
+++ resolved
@@ -266,20 +266,15 @@
                 {% render 'pagination', paginate: paginate %}
               {%- endif -%}
             </div>
-<<<<<<< HEAD
-          {% endpaginate %}
-        {%- endif -%}
-        {% if section.settings.image_shape == 'arch' %}
-          {% render 'mask-arch' %}
-        {%- endif -%}
-=======
           {%- endif -%}
         </div>
->>>>>>> e8083933
       </div>
     {%- endif -%}
   </div>
 {% endpaginate %}
+{% if section.settings.image_shape == 'arch' %}
+  {% render 'mask-arch' %}
+{%- endif -%}
 
 {% schema %}
 {
