{{ 'component-card.css' | asset_url | stylesheet_tag }}
{{ 'component-price.css' | asset_url | stylesheet_tag }}
{{ 'component-product-grid.css' | asset_url | stylesheet_tag }}

<link rel="stylesheet" href="{{ 'component-badge.css' | asset_url }}" media="print" onload="this.media='all'">
<link rel="stylesheet" href="{{ 'component-search.css' | asset_url }}" media="print" onload="this.media='all'">

<noscript>{{ 'component-badge.css' | asset_url | stylesheet_tag }}</noscript>
<noscript>{{ 'component-search.css' | asset_url | stylesheet_tag }}</noscript>

<style>
  .template-search__search {
    margin: 0 auto;
    max-width: 29.5rem;
  }

  .template-search__search .search {
    margin-top: 3rem;
  }

  .template-search__results {
    margin-top: 6rem;
  }

  .template-search--empty {
    padding-bottom: 18rem;
  }

  .template-search .grid__item--small:not(:last-child) {
    padding-bottom: 0.5rem;
  }

  @media screen and (min-width: 750px) {
    .template-search__search {
      max-width: 47.8rem;
    }

    .template-search .grid__item--small:not(:last-child) {
      padding-bottom: 1rem;
    }
  }

  .search__button .icon {
    height: 1.8rem;
  }
</style>

<div class="template-search spaced-section{% unless search.performed and search.results.size > 0 %} template-search--empty{% endunless %}">
  <div class="page-width center">
    {%- if search.performed -%}
      <h1 class="h2">{{ 'templates.search.title' | t }}</h1>
    {%- else -%}
      <h1 class="h2">{{ 'general.search.search' | t }}</h1>
    {%- endif -%}
    <div class="template-search__search">
      <form action="{{ routes.search_url }}" method="get" role="search" class="search">
        <div class="field">
          <input
            class="search__input field__input"
            id="Search-In-Template"
            type="search"
            name="q"
            value="{{ search.terms | escape }}"
            {% if search.performed %}autofocus{% endif %}
            placeholder="{{ 'general.search.search' | t }}"
          >
          <label class="field__label" for="Search-In-Template" aria-hidden="true">{{ 'general.search.search' | t }}</label>
          <input name="options[prefix]" type="hidden" value="last">
          <button type="submit" class="search__button field__button focus-inset" aria-label="{{ 'general.search.search' | t }}">
            <svg class="icon icon-search">
              <use xlink:href="#icon-search">
            </svg>
          </button>
        </div>
      </form>
    </div>
    {%- if search.performed -%}
      <p class="element-margin" role="status">
        {%- if search.results_count == 0 -%}
          {{ 'templates.search.no_results' | t: terms: search.terms }}
        {%- else -%}
          {{ 'templates.search.results_with_count' | t: terms: search.terms, count: search.results_count }}
        {%- endif -%}
      </p>
    {%- endif -%}
  </div>
  {%- if search.performed and search.results.size > 0 -%}
    {% paginate search.results by 24 %}
      <div class="template-search__results page-width">
        <ul class="grid grid--4-col-desktop grid--3-col-tablet grid--2-col grid--one-third-max grid--quarter-max negative-margin product-grid" role="list">
          {%- for item in search.results -%}
            <li class="grid__item{% unless item.object_type == 'product' %} grid__item--small{% endunless %}">
              {%- case item.object_type -%}
                {%- when 'product' -%}
                  {%- capture product_settings -%}{%- if section.settings.product_show_vendor -%}vendor,{%- endif -%}title,price{%- endcapture -%}
                  {% render 'product-card',
                    product_card_product: item,
                    media_size: section.settings.image_ratio,
                    show_secondary_image: section.settings.show_secondary_image,
<<<<<<< HEAD
                    enable_image_padding: section.settings.enable_image_padding,
                    show_vendor: section.settings.show_vendor,
                    show_image_outline: section.settings.show_image_outline
=======
                    add_image_padding: section.settings.add_image_padding,
                    show_vendor: section.settings.show_vendor
>>>>>>> 6455b5e3
                  %}
                {%- when 'article' -%}
                  <a href="{{ item.url }}" class="card-wrapper">
                    <div class="card card--search card--soft{% unless item.image %} card--text-only{% endunless %}">
                      <div class="card__inner">
                        {%- if item.image -%}
                          <div class="media media--cropped">
                            <img
                              srcset="{%- if item.image.src.width >= 165 -%}{{ item.image.src | img_url: '165x' }} 165w,{%- endif -%}
                                  {%- if item.image.src.width >= 360 -%}{{ item.image.src | img_url: '360x' }} 268w,{%- endif -%}
                                  {%- if item.image.src.width >= 533 -%}{{ item.image.src | img_url: '533x' }} 357w,{%- endif -%}
                                  {%- if item.image.src.width >= 720 -%}{{ item.image.src | img_url: '720x' }} 536w,{%- endif -%}
                                  {%- if item.image.src.width >= 940 -%}{{ item.image.src | img_url: '940x' }} 714w{%- endif -%}"
                              src="{{ item.image.src | img_url: '533x' }}"
                              loading="lazy"
                              sizes="(min-width: 1200px) 268px, (min-width: 990px) calc((100vw - 130px) / 4), (min-width: 750px) calc((100vw - 120px) / 3), calc((100vw - 35px) / 2)"
                              width="{{ item.image.src.width }}"
                              height="{{ item.image.src.height }}"
                              alt="{{ item.image.src.alt | escape }}"
                          >
                          </div>
                        {%- endif -%}
                        <div class="card__content">
                          <h2 class="card__text h3">{{ item.title | truncate: 50 | escape }}</h2>
                          <div class="card-article-info caption-with-letter-spacing h5">
                            {%- if section.settings.article_show_date -%}
                              <span class="circle-divider">{{ item.published_at | time_tag: format: 'month_year' }}</span>
                            {%- endif -%}
                            {%- if section.settings.article_show_author -%}
                              <span>{{ item.author }}</span>
                            {%- endif -%}
                          </div>
                        </div>
                        <div class="card__badge">
                          <span class="badge color-background-1">{{ 'blogs.article.blog' | t }}</span>
                        </div>
                      </div>
                    </div>
                  </a>
                {%- when 'page' -%}
                  <a href="{{ item.url }}" class="card-wrapper">
                    <div class="card card--search card--soft card--text-only">
                      <div class="card__inner">
                        <div class="card__content"><h2 class="card__text h3">{{ item.title | truncate: 50 | escape }}</h2></div>
                        <div class="card__badge">
                          <span class="badge color-background-1">{{ 'templates.search.page' | t }}</span>
                        </div>
                      </div>
                    </div>
                  </a>
              {%- endcase -%}
            </li>
          {%- endfor -%}
        </ul>
        {%- if paginate.pages > 1 -%}
          {% render 'pagination', paginate: paginate %}
        {%- endif -%}
      </div>
    {% endpaginate %}
  {%- endif -%}
</div>

{% schema %}
{
  "name": "t:sections.main-search.name",
  "tag": "section",
  "class": "spaced-section",
  "settings": [
    {
      "type": "header",
      "content": "t:sections.main-search.settings.header__1.content"
    },
    {
      "type": "select",
      "id": "image_ratio",
      "options": [
        {
          "value": "adapt",
          "label": "t:sections.main-search.settings.image_ratio.options__1.label"
        },
        {
          "value": "portrait",
          "label": "t:sections.main-search.settings.image_ratio.options__2.label"
        },
        {
          "value": "square",
          "label": "t:sections.main-search.settings.image_ratio.options__3.label"
        }
      ],
      "default": "adapt",
      "label": "t:sections.main-search.settings.image_ratio.label"
    },
    {
      "type": "checkbox",
      "id": "show_secondary_image",
      "default": false,
      "label": "t:sections.main-search.settings.show_secondary_image.label"
    },
    {
      "type": "checkbox",
      "id": "add_image_padding",
      "default": false,
      "label": "t:sections.main-search.settings.add_image_padding.label"
    },
    {
      "type": "checkbox",
      "id": "show_image_outline",
      "default": true,
      "label": "t:sections.main-search.settings.show_image_outline.label"
    },
    {
      "type": "checkbox",
      "id": "show_vendor",
      "default": false,
      "label": "t:sections.main-search.settings.show_vendor.label"
    },
    {
      "type": "header",
      "content": "t:sections.main-search.settings.header__2.content"
    },
    {
      "type": "checkbox",
      "id": "article_show_date",
      "default": true,
      "label": "t:sections.main-search.settings.article_show_date.label"
    },
    {
      "type": "checkbox",
      "id": "article_show_author",
      "default": false,
      "label": "t:sections.main-search.settings.article_show_author.label"
    }
  ]
}
{% endschema %}<|MERGE_RESOLUTION|>--- conflicted
+++ resolved
@@ -97,14 +97,9 @@
                     product_card_product: item,
                     media_size: section.settings.image_ratio,
                     show_secondary_image: section.settings.show_secondary_image,
-<<<<<<< HEAD
-                    enable_image_padding: section.settings.enable_image_padding,
+                    add_image_padding: section.settings.add_image_padding,
                     show_vendor: section.settings.show_vendor,
                     show_image_outline: section.settings.show_image_outline
-=======
-                    add_image_padding: section.settings.add_image_padding,
-                    show_vendor: section.settings.show_vendor
->>>>>>> 6455b5e3
                   %}
                 {%- when 'article' -%}
                   <a href="{{ item.url }}" class="card-wrapper">
