<<<<<<< HEAD
{% if section.settings.image_shape == 'blob' %}
  {{ 'mask-blobs.css' | asset_url | stylesheet_tag }}
{%- endif -%}

<link rel="stylesheet" href="{{ 'component-card.css' | asset_url }}" media="print" onload="this.media='all'">
<link rel="stylesheet" href="{{ 'component-price.css' | asset_url }}" media="print" onload="this.media='all'">
<link
  rel="stylesheet"
  href="{{ 'section-related-products.css' | asset_url }}"
  media="print"
  onload="this.media='all'"
>
=======
{{ 'component-card.css' | asset_url | stylesheet_tag }}
{{ 'component-price.css' | asset_url | stylesheet_tag }}
{{ 'section-related-products.css' | asset_url | stylesheet_tag }}
>>>>>>> cfefdd7f

{%- style -%}
  .section-{{ section.id }}-padding {
    padding-top: {{ section.settings.padding_top | times: 0.75 | round: 0 }}px;
    padding-bottom: {{ section.settings.padding_bottom | times: 0.75 | round: 0 }}px;
  }

  @media screen and (min-width: 750px) {
    .section-{{ section.id }}-padding {
      padding-top: {{ section.settings.padding_top }}px;
      padding-bottom: {{ section.settings.padding_bottom }}px;
    }
  }
{%- endstyle -%}

<div class="color-{{ section.settings.color_scheme }} gradient no-js-hidden">
  <product-recommendations
    class="related-products page-width section-{{ section.id }}-padding isolate"
    data-url="{{ routes.product_recommendations_url }}?section_id={{ section.id }}&product_id={{ product.id }}&limit={{ section.settings.products_to_show }}"
  >
    {% if recommendations.performed and recommendations.products_count > 0 %}
      <h2 class="related-products__heading {{ section.settings.heading_size }}">
        {{ section.settings.heading }}
      </h2>
      <ul
        class="grid product-grid grid--{{ section.settings.columns_desktop }}-col-desktop grid--{{ section.settings.columns_mobile }}-col-tablet-down"
        role="list"
      >
        {% for recommendation in recommendations.products %}
          <li class="grid__item">
            {% render 'card-product',
              card_product: recommendation,
              media_aspect_ratio: section.settings.image_ratio,
              image_shape: section.settings.image_shape,
              show_secondary_image: section.settings.show_secondary_image,
              show_vendor: section.settings.show_vendor,
              show_rating: section.settings.show_rating
            %}
          </li>
        {% endfor %}
      </ul>
    {% endif %}
  </product-recommendations>
  {% if section.settings.image_shape == 'arch' %}
    {% render 'mask-arch' %}
  {%- endif -%}
</div>

{% schema %}
{
  "name": "t:sections.related-products.name",
  "tag": "section",
  "class": "section",
  "settings": [
    {
      "type": "paragraph",
      "content": "t:sections.related-products.settings.paragraph__1.content"
    },
    {
      "type": "inline_richtext",
      "id": "heading",
      "default": "You may also like",
      "label": "t:sections.related-products.settings.heading.label"
    },
    {
      "type": "select",
      "id": "heading_size",
      "options": [
        {
          "value": "h2",
          "label": "t:sections.all.heading_size.options__1.label"
        },
        {
          "value": "h1",
          "label": "t:sections.all.heading_size.options__2.label"
        },
        {
          "value": "h0",
          "label": "t:sections.all.heading_size.options__3.label"
        }
      ],
      "default": "h1",
      "label": "t:sections.all.heading_size.label"
    },
    {
      "type": "range",
      "id": "products_to_show",
      "min": 2,
      "max": 10,
      "step": 1,
      "default": 4,
      "label": "t:sections.related-products.settings.products_to_show.label"
    },
    {
      "type": "range",
      "id": "columns_desktop",
      "min": 1,
      "max": 5,
      "step": 1,
      "default": 4,
      "label": "t:sections.related-products.settings.columns_desktop.label"
    },
    {
      "type": "select",
      "id": "color_scheme",
      "options": [
        {
          "value": "accent-1",
          "label": "t:sections.all.colors.accent_1.label"
        },
        {
          "value": "accent-2",
          "label": "t:sections.all.colors.accent_2.label"
        },
        {
          "value": "background-1",
          "label": "t:sections.all.colors.background_1.label"
        },
        {
          "value": "background-2",
          "label": "t:sections.all.colors.background_2.label"
        },
        {
          "value": "inverse",
          "label": "t:sections.all.colors.inverse.label"
        }
      ],
      "default": "background-1",
      "label": "t:sections.all.colors.label",
      "info": "t:sections.all.colors.has_cards_info"
    },
    {
      "type": "header",
      "content": "t:sections.related-products.settings.header__2.content"
    },
    {
      "type": "select",
      "id": "image_ratio",
      "options": [
        {
          "value": "adapt",
          "label": "t:sections.related-products.settings.image_ratio.options__1.label"
        },
        {
          "value": "portrait",
          "label": "t:sections.related-products.settings.image_ratio.options__2.label"
        },
        {
          "value": "square",
          "label": "t:sections.related-products.settings.image_ratio.options__3.label"
        }
      ],
      "default": "adapt",
      "label": "t:sections.related-products.settings.image_ratio.label"
    },
    {
      "type": "select",
      "id": "image_shape",
      "options": [
        {
          "value": "default",
          "label": "t:sections.all.image_shape.options__1.label"
        },
        {
          "value": "arch",
          "label": "t:sections.all.image_shape.options__2.label"
        },
        {
          "value": "blob",
          "label": "t:sections.all.image_shape.options__3.label"
        },
        {
          "value": "chevronleft",
          "label": "t:sections.all.image_shape.options__4.label"
        },
        {
          "value": "chevronright",
          "label": "t:sections.all.image_shape.options__5.label"
        },
        {
          "value": "diamond",
          "label": "t:sections.all.image_shape.options__6.label"
        },
        {
          "value": "parallelogram",
          "label": "t:sections.all.image_shape.options__7.label"
        },
        {
          "value": "round",
          "label": "t:sections.all.image_shape.options__8.label"
        }
      ],
      "default": "default",
      "label": "t:sections.all.image_shape.label"
    },
    {
      "type": "checkbox",
      "id": "show_secondary_image",
      "default": false,
      "label": "t:sections.related-products.settings.show_secondary_image.label"
    },
    {
      "type": "checkbox",
      "id": "show_vendor",
      "default": false,
      "label": "t:sections.related-products.settings.show_vendor.label"
    },
    {
      "type": "checkbox",
      "id": "show_rating",
      "default": false,
      "label": "t:sections.related-products.settings.show_rating.label",
      "info": "t:sections.related-products.settings.show_rating.info"
    },
    {
      "type": "header",
      "content": "t:sections.related-products.settings.header_mobile.content"
    },
    {
      "type": "select",
      "id": "columns_mobile",
      "default": "2",
      "label": "t:sections.related-products.settings.columns_mobile.label",
      "options": [
        {
          "value": "1",
          "label": "t:sections.related-products.settings.columns_mobile.options__1.label"
        },
        {
          "value": "2",
          "label": "t:sections.related-products.settings.columns_mobile.options__2.label"
        }
      ]
    },
    {
      "type": "header",
      "content": "t:sections.all.padding.section_padding_heading"
    },
    {
      "type": "range",
      "id": "padding_top",
      "min": 0,
      "max": 100,
      "step": 4,
      "unit": "px",
      "label": "t:sections.all.padding.padding_top",
      "default": 36
    },
    {
      "type": "range",
      "id": "padding_bottom",
      "min": 0,
      "max": 100,
      "step": 4,
      "unit": "px",
      "label": "t:sections.all.padding.padding_bottom",
      "default": 36
    }
  ]
}
{% endschema %}<|MERGE_RESOLUTION|>--- conflicted
+++ resolved
@@ -1,21 +1,10 @@
-<<<<<<< HEAD
+{{ 'component-card.css' | asset_url | stylesheet_tag }}
+{{ 'component-price.css' | asset_url | stylesheet_tag }}
+{{ 'section-related-products.css' | asset_url | stylesheet_tag }}
+
 {% if section.settings.image_shape == 'blob' %}
   {{ 'mask-blobs.css' | asset_url | stylesheet_tag }}
 {%- endif -%}
-
-<link rel="stylesheet" href="{{ 'component-card.css' | asset_url }}" media="print" onload="this.media='all'">
-<link rel="stylesheet" href="{{ 'component-price.css' | asset_url }}" media="print" onload="this.media='all'">
-<link
-  rel="stylesheet"
-  href="{{ 'section-related-products.css' | asset_url }}"
-  media="print"
-  onload="this.media='all'"
->
-=======
-{{ 'component-card.css' | asset_url | stylesheet_tag }}
-{{ 'component-price.css' | asset_url | stylesheet_tag }}
-{{ 'section-related-products.css' | asset_url | stylesheet_tag }}
->>>>>>> cfefdd7f
 
 {%- style -%}
   .section-{{ section.id }}-padding {
