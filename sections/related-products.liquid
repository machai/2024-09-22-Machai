--- conflicted
+++ resolved
@@ -111,13 +111,8 @@
       "type": "color_scheme",
       "id": "color_scheme",
       "label": "t:sections.all.colors.label",
-<<<<<<< HEAD
-      "info": "t:sections.all.colors.has_cards_info",
-      "default": "background-1"
-=======
       "info": "t:sections.image-banner.settings.color_scheme.info",
       "default": "scheme-1"
->>>>>>> 2c847245
     },
     {
       "type": "header",
