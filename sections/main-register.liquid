--- conflicted
+++ resolved
@@ -141,8 +141,6 @@
   {%- endform -%}
 </div>
 
-<<<<<<< HEAD
-            
 <script>
   (function() {
     var REDIRECT_PATH = '/pages/trade-login?contact_posted=true#ContactForm';
@@ -160,9 +158,6 @@
   })();
 </script>
 
-
-=======
->>>>>>> 5f13b1b0
 {% schema %}
 {
   "name": "t:sections.main-register.name",
