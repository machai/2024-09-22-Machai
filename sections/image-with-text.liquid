--- conflicted
+++ resolved
@@ -18,7 +18,6 @@
   }
 {%- endstyle -%}
 
-<<<<<<< HEAD
 {%- liquid
   if settings.text_boxes_border_thickness > 0 and settings.text_boxes_border_opacity > 0 and settings.media_border_thickness > 0 and settings.media_border_opacity > 0
     assign borders_class = ' collapse-borders'
@@ -48,21 +47,14 @@
   endif
 -%}
 
-<div class="image-with-text image-with-text--{{ section.settings.content_layout }} page-width isolate section-{{ section.id }}-padding{{ borders_class }}{{ corners_class }}{{ hide_borders_class }}">
-=======
-<div class="image-with-text image-with-text--{{ section.settings.content_layout }} page-width isolate{% if settings.text_boxes_border_thickness > 0 and settings.text_boxes_border_opacity > 0 and settings.media_border_thickness > 0 and settings.media_border_opacity > 0 %} collapse-borders{% endif %}{% unless section.settings.color_scheme == 'background-1' and settings.media_border_thickness > 0 and settings.text_boxes_shadow_opacity == 0 and settings.text_boxes_border_thickness == 0 or settings.text_boxes_border_opacity == 0 %} collapse-corners{% endunless %} section-{{ section.id }}-padding{% if settings.animations_reveal_on_scroll %} scroll-trigger animate--slide-in{% endif %}">
->>>>>>> 35e0fed9
+<div class="image-with-text image-with-text--{{ section.settings.content_layout }} page-width isolate section-{{ section.id }}-padding{{ borders_class }}{{ corners_class }}{{ hide_borders_class }}{% if settings.animations_reveal_on_scroll %} scroll-trigger animate--slide-in{% endif %}">
   <div class="image-with-text__grid grid grid--gapless grid--1-col grid--{% if section.settings.desktop_image_width == 'medium' %}2-col-tablet{% else %}3-col-tablet{% endif %}{% if section.settings.layout == 'text_first' %} image-with-text__grid--reverse{% endif %}">
     <div class="image-with-text__media-item image-with-text__media-item--{{ section.settings.desktop_image_width }} image-with-text__media-item--{{ section.settings.desktop_content_position }} grid__item{{ background_class }}{{ media_class }}{{ shape_class }}{{ hide_shadow_class }}">
       {% if section.settings.image_shape == 'arch' %}
         {% render 'mask-arch' %}
       {% endif %}
       <div
-<<<<<<< HEAD
-        class="image-with-text__media image-with-text__media--{{ section.settings.height }} gradient color-{{ section.settings.color_scheme }} global-media-settings {% if section.settings.image != blank %}media{% else %}image-with-text__media--placeholder placeholder{% endif %}{% if section.settings.image_shape != 'default' %} shape--{{ section.settings.image_shape }}{% endif %}"
-=======
-        class="image-with-text__media image-with-text__media--{{ section.settings.height }} gradient color-{{ section.settings.color_scheme }} global-media-settings {% if section.settings.image != blank %}media{% else %}image-with-text__media--placeholder placeholder{% endif %}{% if section.settings.image_behavior != 'none' %} animate--{{ section.settings.image_behavior }}{% endif %}"
->>>>>>> 35e0fed9
+        class="image-with-text__media image-with-text__media--{{ section.settings.height }} gradient color-{{ section.settings.color_scheme }} global-media-settings {% if section.settings.image != blank %}media{% else %}image-with-text__media--placeholder placeholder{% endif %}{% if section.settings.image_shape != 'default' %} shape--{{ section.settings.image_shape }}{% endif %}{% if section.settings.image_behavior != 'none' %} animate--{{ section.settings.image_behavior }}{% endif %}"
         {% if section.settings.height == 'adapt' and section.settings.image != blank %}
           style="padding-bottom: {{ 1 | divided_by: section.settings.image.aspect_ratio | times: 100 }}%;"
         {% endif %}
