{%- for block in section.blocks -%}
  {%- case block.type -%}
    {%- when 'announcement' -%}
      {%- style -%}
        .block-{{ block.id }}-padding {
          padding-top: {{ block.settings.padding_top | times: 0.75 | round: 0 }}px;
          padding-bottom: {{ block.settings.padding_bottom | times: 0.75 | round: 0 }}px;
        }

        @media screen and (min-width: 750px) {
          .block-{{ block.id }}-padding {
            padding-top: {{ block.settings.padding_top }}px;
            padding-bottom: {{ block.settings.padding_bottom }}px;
          }
        }
      {%- endstyle -%}

      <div class="announcement-bar color-{{ block.settings.color_scheme }} gradient" role="region" aria-label="{{ 'sections.header.announcement' | t }}" {{ block.shopify_attributes }}>
        {%- if block.settings.text != blank -%}
          {%- if block.settings.link != blank -%}
            <a href="{{ block.settings.link }}" class="announcement-bar__link link link--text focus-inset animate-arrow">
          {%- endif -%}
<<<<<<< HEAD
              <p class="announcement-bar__message h5 block-{{ block.id }}-padding">
                {{ block.settings.text | escape }}
                {%- if block.settings.link != blank -%}
                  {% render 'icon-arrow' %}
                {%- endif -%}
              </p>
=======
              <div class="page-width">
                <p class="announcement-bar__message {{ block.settings.text_alignment }} h5">
                  {{ block.settings.text | escape }}
                  {%- if block.settings.link != blank -%}
                    {% render 'icon-arrow' %}
                  {%- endif -%}
                </p>
              </div>
>>>>>>> 627bb72c
          {%- if block.settings.link != blank -%}
            </a>
          {%- endif -%}
        {%- endif -%}
      </div>
  {%- endcase -%}
{%- endfor -%}

{% schema %}
{
  "name": "t:sections.announcement-bar.name",
  "max_blocks": 12,
  "blocks": [
    {
      "type": "announcement",
      "name": "t:sections.announcement-bar.blocks.announcement.name",
      "settings": [
        {
          "type": "text",
          "id": "text",
          "default": "Welcome to our store",
          "label": "t:sections.announcement-bar.blocks.announcement.settings.text.label"
        },
        {
          "type": "select",
          "id": "text_alignment",
          "options": [
            {
              "value": "left",
              "label": "t:sections.announcement-bar.blocks.announcement.settings.text_alignment.options__1.label"
            },
            {
              "value": "center",
              "label": "t:sections.announcement-bar.blocks.announcement.settings.text_alignment.options__2.label"
            },
            {
              "value": "right",
              "label": "t:sections.announcement-bar.blocks.announcement.settings.text_alignment.options__3.label"
            }
          ],
          "default": "center",
          "label": "t:sections.announcement-bar.blocks.announcement.settings.text_alignment.label"
        },
        {
          "type": "select",
          "id": "color_scheme",
          "options": [
            {
              "value": "accent-1",
              "label": "t:sections.all.colors.accent_1.label"
            },
            {
              "value": "accent-2",
              "label": "t:sections.all.colors.accent_2.label"
            },
            {
              "value": "background-1",
              "label": "t:sections.all.colors.background_1.label"
            },
            {
              "value": "background-2",
              "label": "t:sections.all.colors.background_2.label"
            },
            {
              "value": "inverse",
              "label": "t:sections.all.colors.inverse.label"
            }
          ],
          "default": "accent-1",
          "label": "t:sections.all.colors.label"
        },
        {
          "type": "url",
          "id": "link",
          "label": "t:sections.announcement-bar.blocks.announcement.settings.link.label"
        },
        {
          "type": "header",
          "content": "t:sections.all.padding.block_padding_heading"
        },
        {
          "type": "range",
          "id": "padding_top",
          "min": 0,
          "max": 100,
          "step": 2,
          "unit": "px",
          "label": "t:sections.all.padding.padding_top",
          "default": 10
        },
        {
          "type": "range",
          "id": "padding_bottom",
          "min": 0,
          "max": 100,
          "step": 2,
          "unit": "px",
          "label": "t:sections.all.padding.padding_bottom",
          "default": 10
        }
      ]
    }
  ],
  "default": {
    "blocks": [
      {
        "type": "announcement"
      }
    ]
  }
}
{% endschema %}<|MERGE_RESOLUTION|>--- conflicted
+++ resolved
@@ -20,23 +20,14 @@
           {%- if block.settings.link != blank -%}
             <a href="{{ block.settings.link }}" class="announcement-bar__link link link--text focus-inset animate-arrow">
           {%- endif -%}
-<<<<<<< HEAD
-              <p class="announcement-bar__message h5 block-{{ block.id }}-padding">
-                {{ block.settings.text | escape }}
-                {%- if block.settings.link != blank -%}
-                  {% render 'icon-arrow' %}
-                {%- endif -%}
-              </p>
-=======
               <div class="page-width">
-                <p class="announcement-bar__message {{ block.settings.text_alignment }} h5">
+                <p class="announcement-bar__message {{ block.settings.text_alignment }} block-{{ block.id }}-padding h5">
                   {{ block.settings.text | escape }}
                   {%- if block.settings.link != blank -%}
                     {% render 'icon-arrow' %}
                   {%- endif -%}
                 </p>
               </div>
->>>>>>> 627bb72c
           {%- if block.settings.link != blank -%}
             </a>
           {%- endif -%}
