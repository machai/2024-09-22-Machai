{{ 'component-slideshow.css' | asset_url | stylesheet_tag }}
{{ 'component-slider.css' | asset_url | stylesheet_tag }}
{%- if section.settings.enable_country_selector or section.settings.enable_language_selector -%}
  {{ 'component-localization-form.css' | asset_url | stylesheet_tag: preload: true }}
{%- endif -%}

{%- if section.settings.enable_country_selector or section.settings.enable_language_selector -%}
  <script src="{{ 'localization-form.js' | asset_url }}" defer="defer"></script>
{%- endif -%}

{%- liquid
  assign social_icons = true
  if settings.social_facebook_link == blank and settings.social_instagram_link == blank and settings.social_youtube_link == blank and settings.social_tiktok_link == blank and settings.social_twitter_link == blank and settings.social_pinterest_link == blank and settings.social_snapchat_link == blank and settings.social_tumblr_link == blank and settings.social_vimeo_link == blank
    assign social_icons = false
  endif
  assign language_country_selector = false
  if section.settings.enable_country_selector or section.settings.enable_language_selector
    assign language_country_selector = true
  endif
  assign announcement_bar = true
  if section.blocks.size == 0
    assign announcement_bar = false
  endif
-%}

{%- liquid
  assign social_icons = true
  if settings.social_facebook_link == blank and settings.social_instagram_link == blank and settings.social_youtube_link == blank and settings.social_tiktok_link == blank and settings.social_twitter_link == blank and settings.social_pinterest_link == blank and settings.social_snapchat_link == blank and settings.social_tumblr_link == blank and settings.social_vimeo_link == blank
    assign social_icons = false
  endif
-%}

<div
<<<<<<< HEAD
  class="utility-bar color-{{ section.settings.color_scheme }} gradient{% if section.settings.show_line_separator and section.blocks.size > 0 %} utility-bar--bottom-border{% elsif section.settings.show_line_separator and section.settings.show_social and social_icons%} utility-bar--bottom-border-social-only{% endif %}"
  {{ block.shopify_attributes }}
>
  <div class="page-width{% if section.settings.show_social and social_icons %} utility-bar__grid{% endif %}">
=======
  class="utility-bar color-{{ section.settings.color_scheme }} gradient{% if section.settings.show_line_separator and section.blocks.size > 0 %} utility-bar--bottom-border{% elsif section.settings.show_line_separator and section.settings.show_social and social_icons%} utility-bar--bottom-border-social-only{% endif %}{% if section.settings.enable_country_selector or section.settings.enable_language_selector %} header__icons--localization header__localization{% endif %}"
  {{ block.shopify_attributes }}
>
  <div class="page-width{% if announcement_bar and language_country_selector or section.settings.show_social and social_icons %} utility-bar__grid--3-col{% elsif language_country_selector or section.settings.show_social and social_icons %} utility-bar__grid--2-col{% endif %}">
>>>>>>> 440e084c
    {%- if section.settings.show_social and social_icons -%}
      {%- render 'social-icons' -%}
    {%- endif -%}
    {%- if section.blocks.size == 1 -%}
      <div
        class="announcement-bar{% if section.settings.show_social %} announcement-bar--one-announcement{% endif %}"
        role="region"
        aria-label="{{ 'sections.header.announcement' | t }}"
        {{ block.shopify_attributes }}
      >
        {%- if section.blocks.first.settings.text != blank -%}
          {%- if section.blocks.first.settings.link != blank -%}
            <a
              href="{{ section.blocks.first.settings.link }}"
              class="announcement-bar__link link link--text focus-inset animate-arrow"
            >
          {%- endif -%}
          <p class="announcement-bar__message h5">
            <span>{{ section.blocks.first.settings.text | escape }}</span>
            {%- if section.blocks.first.settings.link != blank -%}
              {% render 'icon-arrow' %}
            {%- endif -%}
          </p>
          {%- if section.blocks.first.settings.link != blank -%}
            </a>
          {%- endif -%}
        {%- endif -%}
      </div>
    {%- elsif section.blocks.size > 1 -%}
      <slideshow-component
        class="announcement-bar"
        role="region"
        aria-roledescription="{{ 'sections.announcements.carousel' | t }}"
        aria-label="{{ 'sections.announcements.announcement_bar' | t }}"
      >
        <div class="announcement-bar-slider slider-buttons">
          <button
            type="button"
            class="slider-button slider-button--prev"
            name="previous"
            aria-label="{{ 'sections.announcements.previous_announcement' | t }}"
            aria-controls="Slider-{{ section.id }}"
          >
            {% render 'icon-caret' %}
          </button>
          <div
            class="grid grid--1-col slider slider--everywhere"
            id="Slider-{{ section.id }}"
            aria-live="polite"
            aria-atomic="true"
            data-autoplay="{{ section.settings.auto_rotate }}"
            data-speed="{{ section.settings.change_slides_speed }}"
          >
            {%- for block in section.blocks -%}
              <div
                class="slideshow__slide slider__slide grid__item grid--1-col"
                id="Slide-{{ section.id }}-{{ forloop.index }}"
                {{ block.shopify_attributes }}
                role="group"
                aria-roledescription="{{ 'sections.announcements.announcement' | t }}"
                aria-label="{{ forloop.index }} {{ 'general.slider.of' | t }} {{ forloop.length }}"
                tabindex="-1"
              >
                <div
                  class="announcement-bar__announcement"
                  role="region"
                  aria-label="{{ 'sections.header.announcement' | t }}"
                  {{ block.shopify_attributes }}
                >
                  {%- if block.settings.text != blank -%}
                    {%- if block.settings.link != blank -%}
                      <a
                        href="{{ block.settings.link }}"
                        class="announcement-bar__link link link--text focus-inset animate-arrow"
                      >
                    {%- endif -%}
                    <p class="announcement-bar__message h5">
                      <span>{{ block.settings.text | escape }}</span>
                      {%- if block.settings.link != blank -%}
                        {% render 'icon-arrow' %}
                      {%- endif -%}
                    </p>
                    {%- if block.settings.link != blank -%}
                      </a>
                    {%- endif -%}
                  {%- endif -%}
                </div>
              </div>
            {%- endfor -%}
          </div>
          <button
            type="button"
            class="slider-button slider-button--next"
            name="next"
            aria-label="{{ 'sections.announcements.next_announcement' | t }}"
            aria-controls="Slider-{{ section.id }}"
          >
            {% render 'icon-caret' %}
          </button>
        </div>
      </slideshow-component>
    {%- endif -%}
<<<<<<< HEAD
=======
    <div class="desktop-localization-wrapper">
      {%- if section.settings.enable_country_selector and localization.available_countries.size > 1 -%}
        <noscript class="small-hide medium-hide">
          {%- form 'localization', id: 'HeaderCountryMobileFormNoScript', class: 'localization-form' -%}
            <div class="localization-form__select">
              <h2 class="visually-hidden" id="HeaderCountryMobileLabelNoScript">
                {{ 'localization.country_label' | t }}
              </h2>
              <select
                class="localization-selector link"
                name="country_code"
                aria-labelledby="HeaderCountryMobileLabelNoScript"
              >
                {%- for country in localization.available_countries -%}
                  <option
                    value="{{ country.iso_code }}"
                    {%- if country.iso_code == localization.country.iso_code %}
                      selected
                    {% endif %}
                  >
                    {{ country.name }} ({{ country.currency.iso_code }}
                    {{ country.currency.symbol }})
                  </option>
                {%- endfor -%}
              </select>
              {% render 'icon-caret' %}
            </div>
            <button class="button button--tertiary">{{ 'localization.update_country' | t }}</button>
          {%- endform -%}
        </noscript>

        <localization-form class="small-hide medium-hide no-js-hidden">
          {%- form 'localization', id: 'HeaderCountryForm', class: 'localization-form' -%}
            <div>
              <h2 class="visually-hidden" id="HeaderCountryLabel">{{ 'localization.country_label' | t }}</h2>
              {%- render 'country-localization', localPosition: 'HeaderCountry' -%}
            </div>
          {%- endform -%}
        </localization-form>
      {% endif %}

      {%- if section.settings.enable_language_selector and localization.available_languages.size > 1 -%}
        <noscript class="small-hide medium-hide">
          {%- form 'localization', id: 'HeaderLanguageMobileFormNoScript', class: 'localization-form' -%}
            <div class="localization-form__select">
              <h2 class="visually-hidden" id="HeaderLanguageMobileLabelNoScript">
                {{ 'localization.language_label' | t }}
              </h2>
              <select
                class="localization-selector link"
                name="locale_code"
                aria-labelledby="HeaderLanguageMobileLabelNoScript"
              >
                {%- for language in localization.available_languages -%}
                  <option
                    value="{{ language.iso_code }}"
                    lang="{{ language.iso_code }}"
                    {%- if language.iso_code == localization.language.iso_code %}
                      selected
                    {% endif %}
                  >
                    {{ language.endonym_name | capitalize }}
                  </option>
                {%- endfor -%}
              </select>
              {% render 'icon-caret' %}
            </div>
            <button class="button button--tertiary">{{ 'localization.update_language' | t }}</button>
          {%- endform -%}
        </noscript>

        <localization-form class="small-hide medium-hide no-js-hidden">
          {%- form 'localization', id: 'HeaderLanguageForm', class: 'localization-form' -%}
            <div>
              <h2 class="visually-hidden" id="HeaderLanguageLabel">{{ 'localization.language_label' | t }}</h2>
              {%- render 'language-localization', localPosition: 'HeaderLanguage' -%}
            </div>
          {%- endform -%}
        </localization-form>
      {%- endif -%}
    </div>
>>>>>>> 440e084c
  </div>
</div>

{% schema %}
{
  "name": "t:sections.announcement-bar.name",
  "max_blocks": 12,
  "class": "announcement-bar-section",
  "enabled_on": {
    "groups": ["header"]
  },
  "settings": [
    {
      "type": "color_scheme",
      "id": "color_scheme",
      "label": "t:sections.all.colors.label",
      "default": "accent-1"
    },
    {
      "type": "checkbox",
      "id": "show_line_separator",
      "default": true,
      "label": "t:sections.header.settings.show_line_separator.label"
    },
    {
      "type": "header",
      "content": "t:sections.announcement-bar.settings.header__1.content",
      "info": "t:sections.announcement-bar.settings.header__1.info"
    },
    {
      "type": "checkbox",
      "id": "show_social",
      "default": false,
      "label": "t:sections.announcement-bar.settings.show_social.label"
    },
    {
      "type": "header",
      "content": "t:sections.announcement-bar.settings.header__2.content"
    },
    {
      "type": "checkbox",
      "id": "auto_rotate",
      "label": "t:sections.announcement-bar.settings.auto_rotate.label",
      "default": false
    },
    {
      "type": "range",
      "id": "change_slides_speed",
      "min": 5,
      "max": 10,
      "step": 1,
      "unit": "s",
      "label": "t:sections.announcement-bar.settings.change_slides_speed.label",
      "default": 5
    },
    {
      "type": "header",
      "content": "t:sections.announcement-bar.settings.header__3.content",
      "info": "t:sections.announcement-bar.settings.header__3.info"
    },
    {
      "type": "checkbox",
      "id": "enable_country_selector",
      "default": false,
      "label": "t:sections.announcement-bar.settings.enable_country_selector.label"
    },
    {
      "type": "header",
      "content": "t:sections.announcement-bar.settings.header__4.content",
      "info": "t:sections.announcement-bar.settings.header__4.info"
    },
    {
      "type": "checkbox",
      "id": "enable_language_selector",
      "default": false,
      "label": "t:sections.announcement-bar.settings.enable_language_selector.label"
    }
  ],
  "blocks": [
    {
      "type": "announcement",
      "name": "t:sections.announcement-bar.blocks.announcement.name",
      "settings": [
        {
          "type": "text",
          "id": "text",
          "default": "Welcome to our store",
          "label": "t:sections.announcement-bar.blocks.announcement.settings.text.label"
        },
        {
          "type": "url",
          "id": "link",
          "label": "t:sections.announcement-bar.blocks.announcement.settings.link.label"
        }
      ]
    }
  ],
  "presets": [
    {
      "name": "t:sections.announcement-bar.presets.name",
      "blocks": [
        {
          "type": "announcement"
        }
      ]
    }
  ]
}
{% endschema %}<|MERGE_RESOLUTION|>--- conflicted
+++ resolved
@@ -23,25 +23,11 @@
   endif
 -%}
 
-{%- liquid
-  assign social_icons = true
-  if settings.social_facebook_link == blank and settings.social_instagram_link == blank and settings.social_youtube_link == blank and settings.social_tiktok_link == blank and settings.social_twitter_link == blank and settings.social_pinterest_link == blank and settings.social_snapchat_link == blank and settings.social_tumblr_link == blank and settings.social_vimeo_link == blank
-    assign social_icons = false
-  endif
--%}
-
 <div
-<<<<<<< HEAD
-  class="utility-bar color-{{ section.settings.color_scheme }} gradient{% if section.settings.show_line_separator and section.blocks.size > 0 %} utility-bar--bottom-border{% elsif section.settings.show_line_separator and section.settings.show_social and social_icons%} utility-bar--bottom-border-social-only{% endif %}"
-  {{ block.shopify_attributes }}
->
-  <div class="page-width{% if section.settings.show_social and social_icons %} utility-bar__grid{% endif %}">
-=======
   class="utility-bar color-{{ section.settings.color_scheme }} gradient{% if section.settings.show_line_separator and section.blocks.size > 0 %} utility-bar--bottom-border{% elsif section.settings.show_line_separator and section.settings.show_social and social_icons%} utility-bar--bottom-border-social-only{% endif %}{% if section.settings.enable_country_selector or section.settings.enable_language_selector %} header__icons--localization header__localization{% endif %}"
   {{ block.shopify_attributes }}
 >
   <div class="page-width{% if announcement_bar and language_country_selector or section.settings.show_social and social_icons %} utility-bar__grid--3-col{% elsif language_country_selector or section.settings.show_social and social_icons %} utility-bar__grid--2-col{% endif %}">
->>>>>>> 440e084c
     {%- if section.settings.show_social and social_icons -%}
       {%- render 'social-icons' -%}
     {%- endif -%}
@@ -144,8 +130,6 @@
         </div>
       </slideshow-component>
     {%- endif -%}
-<<<<<<< HEAD
-=======
     <div class="desktop-localization-wrapper">
       {%- if section.settings.enable_country_selector and localization.available_countries.size > 1 -%}
         <noscript class="small-hide medium-hide">
@@ -227,7 +211,6 @@
         </localization-form>
       {%- endif -%}
     </div>
->>>>>>> 440e084c
   </div>
 </div>
 
