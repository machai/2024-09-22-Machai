{%- for block in section.blocks -%}
  {%- case block.type -%}
    {%- when 'announcement' -%}
      <div class="announcement-bar color-{{ block.settings.color_scheme }} gradient" role="region" aria-label="{{ 'sections.header.announcement' | t }}" {{ block.shopify_attributes }}>
        {%- if block.settings.text != blank -%}
          {%- if block.settings.link != blank -%}
            <a href="{{ block.settings.link }}" class="announcement-bar__link link link--text focus-inset animate-arrow">
          {%- endif -%}
<<<<<<< HEAD
              <p class="announcement-bar__message {{ block.settings.text_size }}">
                {{ block.settings.text | escape }}
                {%- if block.settings.link != blank -%}
                  {% render 'icon-arrow' %}
                {%- endif -%}
              </p>
=======
              <div class="page-width">
                <p class="announcement-bar__message {{ block.settings.text_alignment }} h5">
                  {{ block.settings.text | escape }}
                  {%- if block.settings.link != blank -%}
                    {% render 'icon-arrow' %}
                  {%- endif -%}
                </p>
              </div>
>>>>>>> 3fbabdc4
          {%- if block.settings.link != blank -%}
            </a>
          {%- endif -%}
        {%- endif -%}
      </div>
  {%- endcase -%}
{%- endfor -%}

{% schema %}
{
  "name": "t:sections.announcement-bar.name",
  "max_blocks": 12,
  "blocks": [
    {
      "type": "announcement",
      "name": "t:sections.announcement-bar.blocks.announcement.name",
      "settings": [
        {
          "type": "text",
          "id": "text",
          "default": "Welcome to our store",
          "label": "t:sections.announcement-bar.blocks.announcement.settings.text.label"
        },
        {
          "type": "select",
<<<<<<< HEAD
          "id": "text_size",
          "options": [
            {
              "value": "h5",
              "label": "t:sections.announcement-bar.blocks.announcement.settings.text_size.options__1.label"
            },
            {
              "value": "h4",
              "label": "t:sections.announcement-bar.blocks.announcement.settings.text_size.options__2.label"
            },
            {
              "value": "h3",
              "label": "t:sections.announcement-bar.blocks.announcement.settings.text_size.options__3.label"
            },
            {
              "value": "h2",
              "label": "t:sections.announcement-bar.blocks.announcement.settings.text_size.options__4.label"
            }
          ],
          "default": "h5",
          "label": "t:sections.announcement-bar.blocks.announcement.settings.text_size.label"
=======
          "id": "text_alignment",
          "options": [
            {
              "value": "left",
              "label": "t:sections.announcement-bar.blocks.announcement.settings.text_alignment.options__1.label"
            },
            {
              "value": "center",
              "label": "t:sections.announcement-bar.blocks.announcement.settings.text_alignment.options__2.label"
            },
            {
              "value": "right",
              "label": "t:sections.announcement-bar.blocks.announcement.settings.text_alignment.options__3.label"
            }
          ],
          "default": "center",
          "label": "t:sections.announcement-bar.blocks.announcement.settings.text_alignment.label"
>>>>>>> 3fbabdc4
        },
        {
          "type": "select",
          "id": "color_scheme",
          "options": [
            {
              "value": "accent-1",
              "label": "t:sections.all.colors.accent_1.label"
            },
            {
              "value": "accent-2",
              "label": "t:sections.all.colors.accent_2.label"
            },
            {
              "value": "background-1",
              "label": "t:sections.all.colors.background_1.label"
            },
            {
              "value": "background-2",
              "label": "t:sections.all.colors.background_2.label"
            },
            {
              "value": "inverse",
              "label": "t:sections.all.colors.inverse.label"
            }
          ],
          "default": "accent-1",
          "label": "t:sections.all.colors.label"
        },
        {
          "type": "url",
          "id": "link",
          "label": "t:sections.announcement-bar.blocks.announcement.settings.link.label"
        }
      ]
    }
  ],
  "default": {
    "blocks": [
      {
        "type": "announcement"
      }
    ]
  }
}
{% endschema %}<|MERGE_RESOLUTION|>--- conflicted
+++ resolved
@@ -6,23 +6,14 @@
           {%- if block.settings.link != blank -%}
             <a href="{{ block.settings.link }}" class="announcement-bar__link link link--text focus-inset animate-arrow">
           {%- endif -%}
-<<<<<<< HEAD
-              <p class="announcement-bar__message {{ block.settings.text_size }}">
-                {{ block.settings.text | escape }}
-                {%- if block.settings.link != blank -%}
-                  {% render 'icon-arrow' %}
-                {%- endif -%}
-              </p>
-=======
               <div class="page-width">
-                <p class="announcement-bar__message {{ block.settings.text_alignment }} h5">
+                <p class="announcement-bar__message {{ block.settings.text_alignment }} {{ block.settings.text_size }}">
                   {{ block.settings.text | escape }}
                   {%- if block.settings.link != blank -%}
                     {% render 'icon-arrow' %}
                   {%- endif -%}
                 </p>
               </div>
->>>>>>> 3fbabdc4
           {%- if block.settings.link != blank -%}
             </a>
           {%- endif -%}
@@ -48,7 +39,6 @@
         },
         {
           "type": "select",
-<<<<<<< HEAD
           "id": "text_size",
           "options": [
             {
@@ -70,7 +60,9 @@
           ],
           "default": "h5",
           "label": "t:sections.announcement-bar.blocks.announcement.settings.text_size.label"
-=======
+        },
+        {
+          "type": "select",
           "id": "text_alignment",
           "options": [
             {
@@ -88,7 +80,6 @@
           ],
           "default": "center",
           "label": "t:sections.announcement-bar.blocks.announcement.settings.text_alignment.label"
->>>>>>> 3fbabdc4
         },
         {
           "type": "select",
