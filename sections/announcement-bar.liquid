<<<<<<< HEAD
{%- for block in section.blocks -%}
  {%- case block.type -%}
    {%- when 'announcement' -%}
	{% if forloop.first %}
      <div class="announcement-bar topbar-usp-list" data-slide-speed="4000" role="region" aria-label="{{ 'sections.header.announcement' | t }}" {{ block.shopify_attributes }}>
    {% endif %}
=======
<div class="announcement-bar color-{{ section.settings.color_scheme }} gradient topbar-usp-list" aria-label="{{ 'sections.header.announcement' | t }}" {{ block.shopify_attributes }}>
  {%- for block in section.blocks -%}
    {%- case block.type -%}
      {%- when 'announcement' -%}
>>>>>>> ef128640
        {%- if block.settings.text != blank -%}
          {%- if block.settings.link != blank -%}
            <a href="{{ block.settings.link }}" class="announcement-bar__link link link--text focus-inset animate-arrow topbar-usp-item">
          {%- endif -%}
              
              <p class="announcement-bar__message h5 {% if block.settings.link == blank %}topbar-usp-item{% endif %}">
                {{ block.settings.text | escape }}
                {%- if block.settings.link != blank -%}
                  {% render 'icon-arrow' %}
                {%- endif -%}
              </p>
              
          {%- if block.settings.link != blank -%}
            </a>
          {%- endif -%} 
        {%- endif -%}
      {% when 'countdown' %}
        {% if block.settings.year != blank and block.settings.month != blank and block.settings.day != blank %}
          <p class="announcement-bar__message h5 topbar-usp-item">
            {{ block.settings.text }}
            <span class="countdown"></span>
          </p>

          <script>
            // Set the date we're counting down to
            var countDownDate = new Date({{block.settings.year}}, {{block.settings.month}}, {{block.settings.day}}).getTime();
            // Update the count down every 1 second
            var x = setInterval(function() {
            
              // Get today's date and time
              var now = new Date().getTime();
            
              // Find the distance between now and the count down date
              var distance = countDownDate - now;
            
              // Time calculations for days, hours, minutes and seconds
              var days = Math.floor(distance / (1000 * 60 * 60 * 24));
              var hours = Math.floor((distance % (1000 * 60 * 60 * 24)) / (1000 * 60 * 60));
              var minutes = Math.floor((distance % (1000 * 60 * 60)) / (1000 * 60));
              var seconds = Math.floor((distance % (1000 * 60)) / 1000);
            
              // Display the result in the element with id="demo"
              document.querySelector(".announcement-bar .countdown").innerHTML = hours + "h "
              + minutes + "m " + seconds + "s ";
            
              // If the count down is finished, write some text
              if (distance < 0) {
                clearInterval(x);
              }
            }, 1000);
          </script>
        {% endif %}
    {%- endcase -%}
  {%- endfor -%}
</div>

{% if section.settings.sticky == true %}
  <style>
    #shopify-section-announcement-bar {
      position: sticky !important;
      top: 0;
    }
  </style>
  <script>
    var lastScrollTop = 0;

    window.addEventListener("scroll", function(){
      var st = window.pageYOffset || document.documentElement.scrollTop;
      var announcementBar = document.querySelector("#shopify-section-announcement-bar");
      var header = document.querySelector("sticky-header.header-wrapper");

      if (st < lastScrollTop){
        if(announcementBar && header) {
          var headerHeight = header.offsetHeight;
          announcementBar.style.top = `${headerHeight}px`;
          console.log(announcementBar.style.top)
        }
      } else {
        announcementBar.style.top = 0;
      }
      lastScrollTop = st <= 0 ? 0 : st;
    }, false);
  </script>
{% endif %}

<style>
  .topbar-usp-list {
  width: 100%;
  padding: 0;
  margin: 0;
  list-style: none;
  position: relative;
  overflow: hidden; }

.topbar-usp-item {
  width: 100%;
  text-align: center;
  transition: .4s ease-out;
  display: block; }
  

  @media screen and (min-width: 750px) {
    .topbar-usp-list {}
  }
  .announcement-bar__message {
    padding: 7px 2rem;
  }
  
  @media screen and (max-width: 749px) {  
    .announcement-bar__message {
      padding: 14.5px 2rem;
    }
  }
</style>

{% schema %}
{
  "name": "t:sections.announcement-bar.name",
  "max_blocks": 12,
  "settings": [
    {
      "type": "checkbox",
      "id": "sticky",
      "label": "Sticky announcement bar",
      "default": false
    },
    {
      "type": "select",
      "id": "color_scheme",
      "options": [
        {
          "value": "accent-1",
          "label": "t:sections.all.colors.accent_1.label"
        },
        {
          "value": "accent-2",
          "label": "t:sections.all.colors.accent_2.label"
        },
        {
          "value": "background-1",
          "label": "t:sections.all.colors.background_1.label"
        },
        {
          "value": "background-2",
          "label": "t:sections.all.colors.background_2.label"
        },
        {
          "value": "inverse",
          "label": "t:sections.all.colors.inverse.label"
        },
        {
          "value": "green",
          "label": "Green"
        }
      ],
      "default": "accent-1",
      "label": "t:sections.all.colors.label"
    }
  ],
  "blocks": [
    {
      "type": "announcement",
      "name": "t:sections.announcement-bar.blocks.announcement.name",
      "settings": [
        {
          "type": "text",
          "id": "text",
          "default": "Welcome to our store",
          "label": "t:sections.announcement-bar.blocks.announcement.settings.text.label"
        },
        {
          "type": "url",
          "id": "link",
          "label": "t:sections.announcement-bar.blocks.announcement.settings.link.label"
        }
      ]
    },
    {
      "type": "countdown",
      "name": "Countdown Timer",
      "settings": [
        {
          "type": "text",
          "id": "text",
          "label": "Text"
        },
        {
          "type": "text",
          "id": "year",
          "label": "Year",
          "info": "Format YYYY."
        },
        {
          "type": "text",
          "id": "month",
          "label": "Month",
          "info": "Format MM."
        },
        {
          "type": "text",
          "id": "day",
          "label": "Day",
          "info": "Format DD."
        }
      ]
    }
  ],
  "default": {
    "blocks": [
      {
        "type": "announcement"
      }
    ]
  }
}
{% endschema %}<|MERGE_RESOLUTION|>--- conflicted
+++ resolved
@@ -1,16 +1,7 @@
-<<<<<<< HEAD
-{%- for block in section.blocks -%}
-  {%- case block.type -%}
-    {%- when 'announcement' -%}
-	{% if forloop.first %}
-      <div class="announcement-bar topbar-usp-list" data-slide-speed="4000" role="region" aria-label="{{ 'sections.header.announcement' | t }}" {{ block.shopify_attributes }}>
-    {% endif %}
-=======
 <div class="announcement-bar color-{{ section.settings.color_scheme }} gradient topbar-usp-list" aria-label="{{ 'sections.header.announcement' | t }}" {{ block.shopify_attributes }}>
   {%- for block in section.blocks -%}
     {%- case block.type -%}
       {%- when 'announcement' -%}
->>>>>>> ef128640
         {%- if block.settings.text != blank -%}
           {%- if block.settings.link != blank -%}
             <a href="{{ block.settings.link }}" class="announcement-bar__link link link--text focus-inset animate-arrow topbar-usp-item">
