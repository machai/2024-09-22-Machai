{{ 'component-price.css' | asset_url | stylesheet_tag }}
{{ 'variant-list.css' | asset_url | stylesheet_tag }}

<script src="{{ 'variant-list.js' | asset_url }}" defer="defer"></script>

{%- style -%}
  .section-{{ section.id }}-padding {
    padding-top: {{ section.settings.padding_top | times: 0.75 | round: 0 }}px;
    padding-bottom: {{ section.settings.padding_bottom | times: 0.75 | round: 0 }}px;
  }

  @media screen and (min-width: 750px) {
    .section-{{ section.id }}-padding {
      padding-top: {{ section.settings.padding_top }}px;
      padding-bottom: {{ section.settings.padding_bottom }}px;
    }
  }
{%- endstyle -%}

<div class="color-{{ section.settings.color_scheme }} gradient">
  <variant-list
    class="page-width section-{{ section.id }}-padding"
    id="variant-list"
    data-id="{{ section.id }}"
  >
    <form
      action="{{ routes.cart_update_url }}"
      class="variant-list__contents critical-hidden"
      method="post"
      id="VariantList"
    >
      <div class="variant-list__container" id="main-variant-items">
        <div class="js-contents">
          <table class="variant-list__table">
            <caption class="visually-hidden">
              {{ 'sections.cart.title' | t }}
            </caption>
            <thead>
              <tr>
                <th class="caption-with-letter-spacing" scope="col">
                  {%- if product.has_only_default_variant -%}
                    {{ 'sections.variant_list.product' | t }}
                  {%- else -%}
                    {{ 'sections.variant_list.variant' | t }}
                  {%- endif -%}
                </th>
                <th class="medium-hide large-up-hide right caption-with-letter-spacing" scope="col">
                  {%- if product.has_only_default_variant -%}
                    {{ 'sections.variant_list.product_total' | t }}
                  {%- else -%}
                    {{ 'sections.variant_list.variant_total' | t }}
                  {%- endif -%}
                </th>
                <th class="variant-list__table-heading--wide small-hide caption-with-letter-spacing" scope="col">
                  {{ 'products.product.quantity.label' | t }}
                </th>
                <th class="variant-list__table-heading--wide small-hide caption-with-letter-spacing" scope="col">
                  {{ 'sections.cart.headings.price' | t }}
                </th>
                <th class="small-hide right caption-with-letter-spacing" scope="col">
                  {%- if product.has_only_default_variant -%}
                    {{ 'sections.variant_list.product_total' | t }}
                  {%- else -%}
                    {{ 'sections.variant_list.variant_total' | t }}
                  {%- endif -%}
                </th>
              </tr>
            </thead>

            <tbody>
              {%- if product.has_only_default_variant -%}
                {%- render 'variant-list-row',
                  item: product,
                  image: product.featured_media,
                  sku: product.selected_or_first_available_variant.sku,
                  variant: product.selected_or_first_available_variant
                -%}
              {%- else -%}
                {%- for variant in product.variants -%}
                  {%- render 'variant-list-row',
                    item: variant,
                    image: variant.image,
                    sku: variant.sku,
                    variant: variant
                  -%}
                {%- endfor -%}
              {%- endif -%}
            </tbody>
          </table>
        </div>
        <noscript>
          {%- if product.has_only_default_variant or product.variants.size == 1 -%}
            <button type="submit" class="button button--secondary right" formnovalidate form="VariantList">
              {{ 'sections.cart.update' | t }}
            </button>
          {%- endif -%}
        </noscript>
      </div>

      <p class="visually-hidden" id="cart-live-region-text" aria-live="polite" role="status"></p>
      <p
        class="visually-hidden"
        id="shopping-cart-variant-item-status"
        aria-live="polite"
        aria-hidden="true"
        role="status"
      >
        {{ 'accessibility.loading' | t }}
      </p>
    </form>

    {%- unless product.has_only_default_variant or product.variants.size == 1 -%}
      <div class="variant-list__total gradient" id="variant-list-total">
        <div class="variant-list-total__info">
<<<<<<< HEAD
          <div class="variant-list-buttons">
            <a href="{{ routes.cart_url }}" class="variant-list__button button button--secondary small-hide">
              <span class="variant-list__button-icon hidden">{%- render 'icon-checkmark' -%}</span>
              <span class="variant-list__button-text">{{- 'sections.variant_list.view_cart' | t -}}</span>
            </a>
            <div class="variant-remove-total">
              {%- render 'loading-overlay' -%}
              <variant-list-remove-all-button class="button button--tertiary no-js-hidden" data-action="confirm">
                {% render 'icon-remove' %}
                <span class="text-body">{{ 'sections.variant_list.remove_all_items' | t }}</span>
              </variant-list-remove-all-button>
=======
          <div class="variant-list-total__column">
            <div class="variant-list-buttons">
              <a href="{{ routes.cart_url }} " class="variant-list__button button button--secondary small-hide">
                <span class="variant-list__button-text">{{- 'sections.variant_list.view_cart' | t -}}</span>
              </a>
              <div class="variant-remove-total">
                {%- render 'loading-overlay' -%}
                <variant-list-remove-all-button class="button button--tertiary" data-action="confirm">
                  {% render 'icon-remove' %}
                  <span class="text-body">{{ 'sections.variant_list.remove_all_items' | t }}</span>
                </variant-list-remove-all-button>
              </div>
>>>>>>> 93da845f
            </div>
            <span class="variant-list__message" role="status">
              <span class="variant-list__message-icon hidden">{%- render 'icon-checkmark' -%}</span>
              <span class="variant-list__message-text"></span>
            </span>
          </div>
          <div class="variant-list__total-items">
            <h3>0</h3>
            <p class="h5">{{ 'sections.variant_list.total_items' | t }}</p>
          </div>
          <div class="totals">
            <noscript>
              <button type="submit" class="button button--secondary" formnovalidate form="VariantList">
                {{ 'sections.cart.update' | t }}
              </button>
            </noscript>
            <div class="totals__product-total">
              <h3 class="totals__subtotal-value">Placeholder</h3>
              <p class="totals__subtotal h5">{{ 'sections.variant_list.product_total' | t }}</p>
            </div>
            <small class="tax-note caption-large rte">
              {%- if cart.taxes_included and shop.shipping_policy.body != blank -%}
                {{ 'sections.cart.taxes_included_and_shipping_policy_html' | t: link: shop.shipping_policy.url }}
              {%- elsif cart.taxes_included -%}
                {{ 'sections.cart.taxes_included_but_shipping_at_checkout' | t }}
              {%- elsif shop.shipping_policy.body != blank -%}
                {{ 'sections.cart.taxes_and_shipping_policy_at_checkout_html' | t: link: shop.shipping_policy.url }}
              {%- else -%}
                {{ 'sections.cart.taxes_and_shipping_at_checkout' | t }}
              {%- endif -%}
            </small>
          </div>
          <div class="medium-hide large-up-hide">
            <a href="{{ routes.cart_url }}" class="variant-list__button button button--secondary">
              {{- 'sections.variant_list.view_cart' | t -}}
            </a>
          </div>
        </div>
        <div class="variant-list-total__confirmation hidden">
          <span> {{ 'sections.variant_list.remove_all_items_confirmation' | t: quantity: 0 }} </span>
          <variant-list-remove-all-button class="button button--secondary" data-action="remove">
            {{- 'sections.variant_list.remove_all' | t -}}
          </variant-list-remove-all-button>
          <variant-list-remove-all-button class="button button--tertiary" data-action="cancel">
            {{- 'sections.variant_list.cancel' | t -}}
          </variant-list-remove-all-button>
        </div>
      </div>
      <div id="variantlist-errors"></div>
    {%- endunless -%}
  </variant-list>
</div>

{% schema %}
{
  "name": "Quick variant entry",
  "limit": 1,
  "enabled_on": {
    "templates": ["product"]
  },
  "settings": [
    {
      "type": "range",
      "id": "padding_top",
      "min": 0,
      "max": 100,
      "step": 4,
      "unit": "px",
      "label": "t:sections.all.padding.padding_top",
      "default": 36
    },
    {
      "type": "range",
      "id": "padding_bottom",
      "min": 0,
      "max": 100,
      "step": 4,
      "unit": "px",
      "label": "t:sections.all.padding.padding_bottom",
      "default": 36
    },
    {
      "type": "checkbox",
      "id": "show_image",
      "default": false,
      "label": "t:sections.variant-list.settings.show_image.label"
    },
    {
      "type": "checkbox",
      "id": "show_sku",
      "default": false,
      "label": "t:sections.variant-list.settings.show_sku.label"
    },
    {
      "type": "color_scheme",
      "id": "color_scheme",
      "label": "t:sections.all.colors.label",
      "default": "background-1"
    }
  ],
  "presets": [
    {
      "name": "t:sections.variant-list.presets.name"
    }
  ]
}
{% endschema %}<|MERGE_RESOLUTION|>--- conflicted
+++ resolved
@@ -112,19 +112,6 @@
     {%- unless product.has_only_default_variant or product.variants.size == 1 -%}
       <div class="variant-list__total gradient" id="variant-list-total">
         <div class="variant-list-total__info">
-<<<<<<< HEAD
-          <div class="variant-list-buttons">
-            <a href="{{ routes.cart_url }}" class="variant-list__button button button--secondary small-hide">
-              <span class="variant-list__button-icon hidden">{%- render 'icon-checkmark' -%}</span>
-              <span class="variant-list__button-text">{{- 'sections.variant_list.view_cart' | t -}}</span>
-            </a>
-            <div class="variant-remove-total">
-              {%- render 'loading-overlay' -%}
-              <variant-list-remove-all-button class="button button--tertiary no-js-hidden" data-action="confirm">
-                {% render 'icon-remove' %}
-                <span class="text-body">{{ 'sections.variant_list.remove_all_items' | t }}</span>
-              </variant-list-remove-all-button>
-=======
           <div class="variant-list-total__column">
             <div class="variant-list-buttons">
               <a href="{{ routes.cart_url }} " class="variant-list__button button button--secondary small-hide">
@@ -137,7 +124,6 @@
                   <span class="text-body">{{ 'sections.variant_list.remove_all_items' | t }}</span>
                 </variant-list-remove-all-button>
               </div>
->>>>>>> 93da845f
             </div>
             <span class="variant-list__message" role="status">
               <span class="variant-list__message-icon hidden">{%- render 'icon-checkmark' -%}</span>
