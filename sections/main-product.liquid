<section
  id="MainProduct-{{ section.id }}"
  class="page-width section-{{ section.id }}-padding"
  data-section="{{ section.id }}"
>
  {{ 'section-main-product.css' | asset_url | stylesheet_tag }}
  {{ 'component-accordion.css' | asset_url | stylesheet_tag }}
  {{ 'component-price.css' | asset_url | stylesheet_tag }}
  {{ 'component-slider.css' | asset_url | stylesheet_tag }}
  {{ 'component-rating.css' | asset_url | stylesheet_tag }}
  {{ 'component-loading-overlay.css' | asset_url | stylesheet_tag }}
  {{ 'component-deferred-media.css' | asset_url | stylesheet_tag }}

  {% capture var %}{% render 'locksmith-variables', variable: 'access_granted', scope: 'subject', subject: product %}{% endcapture %}{% if var == 'true' %}{% assign locksmith_access_granted = true %}{% else %}{% assign locksmith_access_granted = false %}{% endif %}

  {%- style -%}
    .section-{{ section.id }}-padding {
      padding-top: {{ section.settings.padding_top | times: 0.75 | round: 0 }}px;
      padding-bottom: {{ section.settings.padding_bottom | times: 0.75 | round: 0 }}px;
    }

    @media screen and (min-width: 750px) {
      .section-{{ section.id }}-padding {
        padding-top: {{ section.settings.padding_top }}px;
        padding-bottom: {{ section.settings.padding_bottom }}px;
      }
    }
  {%- endstyle -%}

  <script src="{{ 'product-info.js' | asset_url }}" defer="defer"></script>
  <script src="{{ 'product-form.js' | asset_url }}" defer="defer"></script>
  {% if section.settings.image_zoom == 'hover' %}
    <script id="EnableZoomOnHover-main" src="{{ 'magnify.js' | asset_url }}" defer="defer"></script>
  {% endif %}
  {%- if request.design_mode -%}
    <script src="{{ 'theme-editor.js' | asset_url }}" defer="defer"></script>
  {%- endif -%}

  {%- assign first_3d_model = product.media | where: 'media_type', 'model' | first -%}
  {%- if first_3d_model -%}
    {{ 'component-product-model.css' | asset_url | stylesheet_tag }}
    <link
      id="ModelViewerStyle"
      rel="stylesheet"
      href="https://cdn.shopify.com/shopifycloud/model-viewer-ui/assets/v1.0/model-viewer-ui.css"
      media="print"
      onload="this.media='all'"
    >
    <link
      id="ModelViewerOverride"
      rel="stylesheet"
      href="{{ 'component-model-viewer-ui.css' | asset_url }}"
      media="print"
      onload="this.media='all'"
    >
  {%- endif -%}

  {% assign variant_images = product.images | where: 'attached_to_variant?', true | map: 'src' %}

  <div class="product product--{{ section.settings.media_size }} product--{{ section.settings.media_position }} product--{{ section.settings.gallery_layout }} product--mobile-{{ section.settings.mobile_thumbnails }} grid grid--1-col {% if product.media.size > 0 %}grid--2-col-tablet{% else %}product--no-media{% endif %}">
    <div class="grid__item product__media-wrapper{% if section.settings.media_position == 'right' %} medium-hide large-up-hide{% endif %}">
      {% render 'product-media-gallery', variant_images: variant_images %}
    </div>
    <div class="product__info-wrapper grid__item{% if settings.page_width > 1400 and section.settings.media_size == "small" %} product__info-wrapper--extra-padding{% endif %}{% if settings.animations_reveal_on_scroll %} scroll-trigger animate--slide-in{% endif %}">
      <product-info
        id="ProductInfo-{{ section.id }}"
        data-section="{{ section.id }}"
        data-url="{{ product.url }}"
        class="product__info-container{% if section.settings.enable_sticky_info %} product__column-sticky{% endif %}"
      >
        {%- assign product_form_id = 'product-form-' | append: section.id -%}

        {%- for block in section.blocks -%}
          {%- case block.type -%}
            {%- when '@app' -%}
              {% render block %}
            {%- when 'text' -%}
              <p
                class="product__text inline-richtext{% if block.settings.text_style == 'uppercase' %} caption-with-letter-spacing{% elsif block.settings.text_style == 'subtitle' %} subtitle{% endif %}"
                {{ block.shopify_attributes }}
              >
                {{- block.settings.text -}}
              </p>
            {%- when 'title' -%}
              <div class="product__title" {{ block.shopify_attributes }}>
                <h1>{{ product.title | escape }}</h1>
                <a href="{{ product.url }}" class="product__title">
                  <h2 class="h1">
                    {{ product.title | escape }}
                  </h2>
                </a>
              </div>
            {%- when 'price' -%}
              {% if locksmith_access_granted == false and product.tags contains "Practitioner Price" %}
                <em>Log in for price</em>
              {% else %}
              <div class="no-js-hidden" id="price-{{ section.id }}" role="status" {{ block.shopify_attributes }}>
<<<<<<< HEAD
                {%- render 'price',
                  product: product,
                  use_variant: true,
                  show_badges: true,
                  price_class: 'price--large'
                -%}
              </div>
              {%- if cart.taxes_included or shop.shipping_policy.body != blank -%}
                <div class="product__tax caption rte">
                  {%- if cart.taxes_included -%}
                    {{ 'products.product.include_taxes' | t }}
                  {%- endif -%}
                  {%- if shop.shipping_policy.body != blank -%}
                    {{ 'products.product.shipping_policy_html' | t: link: shop.shipping_policy.url }}
                  {%- endif -%}
=======
                  {%- render 'price',
                    product: product,
                    use_variant: true,
                    show_badges: true,
                    price_class: 'price--large'
                  -%}
>>>>>>> 9bd56735
                </div>
                {%- if shop.taxes_included or shop.shipping_policy.body != blank -%}
                  <div class="product__tax caption rte">
                    {%- if product.selected_or_first_available_variant.taxable == true -%}
                      {{ 'products.product.include_taxes' | t }}
                    {% else %}
                      {{ 'products.product.exclude_taxes' | t }}
                    {%- endif -%}
                    {%- if shop.shipping_policy.body != blank -%}
                      {{ 'products.product.shipping_policy_html' | t: link: shop.shipping_policy.url }}
                    {%- endif -%}
                  </div>
                {%- endif -%}
                <div {{ block.shopify_attributes }}>
                  {%- assign product_form_installment_id = 'product-form-installment-' | append: section.id -%}
                  {%- form 'product', product, id: product_form_installment_id, class: 'installment caption-large' -%}
                    <input type="hidden" name="id" value="{{ product.selected_or_first_available_variant.id }}">
                    {{ form | payment_terms }}
                  {%- endform -%}
                </div>
              {% endif %}
            {%- when 'inventory' -%}
              <p
                class="product__inventory no-js-hidden{% if block.settings.text_style == 'uppercase' %} caption-with-letter-spacing{% elsif block.settings.text_style == 'subtitle' %} subtitle{% endif %}{% if product.selected_or_first_available_variant.inventory_management != 'shopify' %} visibility-hidden{% endif %}"
                {{ block.shopify_attributes }}
                id="Inventory-{{ section.id }}"
                role="status"
              >
                {%- if product.selected_or_first_available_variant.inventory_management == 'shopify' -%}
                  {%- if product.selected_or_first_available_variant.inventory_quantity > 0 -%}
                    {%- if product.selected_or_first_available_variant.inventory_quantity <= block.settings.inventory_threshold -%}
                      <svg width="15" height="15" aria-hidden="true">
                        <circle cx="7.5" cy="7.5" r="7.5" fill="rgb(238,148,65, 0.3)"/>
                        <circle cx="7.5" cy="7.5" r="5" stroke="rgb(255, 255, 255)" stroke-width="1" fill="rgb(238,148,65)"/>
                      </svg>
                      {%- if block.settings.show_inventory_quantity -%}
                        {{- 'products.product.inventory_low_stock_show_count' | t: quantity: product.selected_or_first_available_variant.inventory_quantity -}}
                      {%- else -%}
                        {{- 'products.product.inventory_low_stock' | t -}}
                      {%- endif -%}
                    {%- else -%}
                      <svg width="15" height="15" aria-hidden="true">
                        <circle cx="7.5" cy="7.5" r="7.5" fill="rgb(62,214,96, 0.3)"/>
                        <circle cx="7.5" cy="7.5" r="5" stroke="rgb(255, 255, 255)" stroke-width="1" fill="rgb(62,214,96)"/>
                      </svg>
                      {%- if block.settings.show_inventory_quantity -%}
                        {{- 'products.product.inventory_in_stock_show_count' | t: quantity: product.selected_or_first_available_variant.inventory_quantity -}}
                      {%- else -%}
                          {{- 'products.product.inventory_in_stock' | t -}}
                      {%- endif -%}
                    {%- endif -%}
                  {%- else -%}
                    {%- if product.selected_or_first_available_variant.inventory_policy == 'continue' -%}
                      <svg width="15" height="15" aria-hidden="true">
                        <circle cx="7.5" cy="7.5" r="7.5" fill="rgb(62,214,96, 0.3)"/>
                        <circle cx="7.5" cy="7.5" r="5" stroke="rgb(255, 255, 255)" stroke-width="1" fill="rgb(62,214,96)"/>
                      </svg>
                      {{- 'products.product.inventory_out_of_stock_continue_selling' | t -}}
                    {%- else -%}
                      <svg width="15" height="15" aria-hidden="true">
                        <circle cx="7.5" cy="7.5" r="7.5" fill="rgb(200,200,200, 0.3)"/>
                        <circle cx="7.5" cy="7.5" r="5" stroke="rgb(255, 255, 255)" stroke-width="1" fill="rgb(200,200,200)"/>
                      </svg>
                      {{- 'products.product.inventory_out_of_stock' | t -}}
                    {%- endif -%}
                  {%- endif -%}
                {%- endif -%}
              </p>
            {%- when 'description' -%}
              {%- if product.description != blank -%}
                <div class="product__description rte quick-add-hidden" {{ block.shopify_attributes }}>
                  {%- if locksmith_access_granted == false and product.tags contains "Practitioner Description" -%}
                    <em>Log in for full description</em>
                  {%- else -%}
                    {{ product.description }}
                  {%- endif -%}
                </div>
              {%- endif -%}
            {%- when 'sku' -%}
              <p
                class="product__sku no-js-hidden{% if block.settings.text_style == 'uppercase' %} caption-with-letter-spacing{% elsif block.settings.text_style == 'subtitle' %} subtitle{% endif %}{% if product.selected_or_first_available_variant.sku.size == 0 %} visibility-hidden{% endif %}"
                id="Sku-{{ section.id }}"
                role="status"
                {{ block.shopify_attributes }}
              >
                <span class="visually-hidden">{{ 'products.product.sku' | t }}:</span> {{- product.selected_or_first_available_variant.sku -}}
              </p>
            {%- when 'custom_liquid' -%}
              {{ block.settings.custom_liquid }}
            {%- when 'collapsible_tab' -%}
              <div class="product__accordion accordion quick-add-hidden" {{ block.shopify_attributes }}>
                <details id="Details-{{ block.id }}-{{ section.id }}">
                  <summary>
                    <div class="summary__title">
                      {% render 'icon-accordion', icon: block.settings.icon %}
                      <h2 class="h4 accordion__title inline-richtext">
                        {{ block.settings.heading | default: block.settings.page.title }}
                      </h2>
                    </div>
                    {% render 'icon-caret' %}
                  </summary>
                  <div class="accordion__content rte" id="ProductAccordion-{{ block.id }}-{{ section.id }}">
                    {{ block.settings.content }}
                    {{ block.settings.page.content }}
                  </div>
                </details>
              </div>
            {%- when 'quantity_selector' -%}
              {% if locksmith_access_granted %}
                <div
                  id="Quantity-Form-{{ section.id }}"
                  class="product-form__input product-form__quantity{% if settings.inputs_shadow_vertical_offset != 0 and settings.inputs_shadow_vertical_offset < 0 %} product-form__quantity-top{% endif %}"
                  {{ block.shopify_attributes }}
                >
                  {% comment %} TODO: enable theme-check once `item_count_for_variant` is accepted as valid filter {% endcomment %}
                  {% # theme-check-disable %}
                  {%- assign cart_qty = cart | item_count_for_variant: product.selected_or_first_available_variant.id -%}
                  {% # theme-check-enable %}
                  <label class="quantity__label form__label" for="Quantity-{{ section.id }}">
                    {{ 'products.product.quantity.label' | t }}
                    <span class="quantity__rules-cart no-js-hidden{% if cart_qty == 0 %} hidden{% endif %}">
                      <span class="loading-overlay hidden">
                        <span class="loading-overlay__spinner">
                          <svg
                            aria-hidden="true"
                            focusable="false"
                            class="spinner"
                            viewBox="0 0 66 66"
                            xmlns="http://www.w3.org/2000/svg"
                          >
                            <circle class="path" fill="none" stroke-width="6" cx="33" cy="33" r="30"></circle>
                          </svg>
                        </span>
                      </span>
                      <span>({{- 'products.product.quantity.in_cart_html' | t: quantity: cart_qty -}})</span>
                    </span>
                  </label>
                  <quantity-input class="quantity">
                    <button class="quantity__button no-js-hidden" name="minus" type="button">
                      <span class="visually-hidden">
                        {{- 'products.product.quantity.decrease' | t: product: product.title | escape -}}
                      </span>
                      {% render 'icon-minus' %}
                    </button>
                    <input
                      class="quantity__input"
                      type="number"
                      name="quantity"
                      id="Quantity-{{ section.id }}"
                      data-cart-quantity="{{ cart_qty }}"
                      data-min="{{ product.selected_or_first_available_variant.quantity_rule.min }}"
                      min="{{ product.selected_or_first_available_variant.quantity_rule.min }}"
                      {% if product.selected_or_first_available_variant.quantity_rule.max != null %}
                        data-max="{{ product.selected_or_first_available_variant.quantity_rule.max }}"
                        max="{{ product.selected_or_first_available_variant.quantity_rule.max }}"
                      {% endif %}
                      step="{{ product.selected_or_first_available_variant.quantity_rule.increment }}"
                      value="{{ product.selected_or_first_available_variant.quantity_rule.min }}"
                      form="{{ product_form_id }}"
                    />
                    <button class="quantity__button no-js-hidden" name="plus" type="button">
                      <span class="visually-hidden">
                        {{- 'products.product.quantity.increase' | t: product: product.title | escape -}}
                      </span>
                      {% render 'icon-plus' %}
                    </button>
                  </quantity-input>
                  <div class="quantity__rules caption no-js-hidden">
                    {%- if product.selected_or_first_available_variant.quantity_rule.increment > 1 -%}
                      <span class="divider">
                        {{-
                          'products.product.quantity.multiples_of'
                          | t: quantity: product.selected_or_first_available_variant.quantity_rule.increment
                        -}}
                      </span>
                    {%- endif -%}
                    {%- if product.selected_or_first_available_variant.quantity_rule.min > 1 -%}
                      <span class="divider">
                        {{-
                          'products.product.quantity.minimum_of'
                          | t: quantity: product.selected_or_first_available_variant.quantity_rule.min
                        -}}
                      </span>
                    {%- endif -%}
                    {%- if product.selected_or_first_available_variant.quantity_rule.max != null -%}
                      <span class="divider">
                        {{-
                          'products.product.quantity.maximum_of'
                          | t: quantity: product.selected_or_first_available_variant.quantity_rule.max
                        -}}
                      </span>
                    {%- endif -%}
                  </div>
                </div>
              {%- endif -%}
            {%- when 'popup' -%}
              <modal-opener
                class="product-popup-modal__opener no-js-hidden quick-add-hidden"
                data-modal="#PopupModal-{{ block.id }}"
                {{ block.shopify_attributes }}
              >
                <button
                  id="ProductPopup-{{ block.id }}"
                  class="product-popup-modal__button link"
                  type="button"
                  aria-haspopup="dialog"
                >
                  {{ block.settings.text | default: block.settings.page.title }}
                </button>
              </modal-opener>
              <a href="{{ block.settings.page.url }}" class="product-popup-modal__button link no-js">
                {{- block.settings.text -}}
              </a>
            {%- when 'share' -%}
              {% assign share_url = product.selected_variant.url | default: product.url | prepend: request.origin %}
              {% render 'share-button',
                block: block,
                share_link: share_url
              %}

            {%- when 'variant_picker' -%}
              {% render 'product-variant-picker', product: product, block: block, product_form_id: product_form_id %}
            {%- when 'buy_buttons' -%}
              {% if locksmith_access_granted %}
                {%- render 'buy-buttons', block: block, product: product, product_form_id: product_form_id, section_id: section.id, show_pickup_availability: block.settings.show_pickup_availability -%}
              {% else %}
                <div class="productouter productpractitioner">
                  <div class="productinner">
                    <img src="{{ 'icon-practitioner-approved.png' | file_url }}">
                    <h2>PRACTITIONER PRODUCT - APPROVED CUSTOMERS ONLY</h2>
                   <p>This product is a practitioner-only branded product. To determine if this product is appropriate for you, you will need to complete a health questionnaire detailing your current health status. Only customers who have logged into their customer account and have completed a health questionnaire, that has been subsequently approved, have access to purchase this product.</p>
                  </div>
                </div>
              {% if customer %}
                  <p><a href="/pages/practitioner-questionnaire" class="btn button">Complete Health Questionnaire</a></p>
                {% else %}
                  <p><a href="/account/login?return_url={% if collection %}/collections/{{ collection.handle }}{% endif %}/products/{{ product.handle }}" class="btn button">Log in to purchase</a></p>
                {% endif %}
              {% endif %}
            {%- when 'rating' -%}
              {%- if product.metafields.reviews.rating.value != blank -%}
                {% liquid
                  assign rating_decimal = 0
                  assign decimal = product.metafields.reviews.rating.value.rating | modulo: 1
                  if decimal >= 0.3 and decimal <= 0.7
                    assign rating_decimal = 0.5
                  elsif decimal > 0.7
                    assign rating_decimal = 1
                  endif
                %}
                <div
                  class="rating"
                  role="img"
                  aria-label="{{ 'accessibility.star_reviews_info' | t: rating_value: product.metafields.reviews.rating.value, rating_max: product.metafields.reviews.rating.value.scale_max }}"
                >
                  <span
                    aria-hidden="true"
                    class="rating-star"
                    style="--rating: {{ product.metafields.reviews.rating.value.rating | floor }}; --rating-max: {{ product.metafields.reviews.rating.value.scale_max }}; --rating-decimal: {{ rating_decimal }};"
                  ></span>
                </div>
                <p class="rating-text caption">
                  <span aria-hidden="true">
                    {{- product.metafields.reviews.rating.value }} /
                    {{ product.metafields.reviews.rating.value.scale_max -}}
                  </span>
                </p>
                <p class="rating-count caption">
                  <span aria-hidden="true">({{ product.metafields.reviews.rating_count }})</span>
                  <span class="visually-hidden">
                    {{- product.metafields.reviews.rating_count }}
                    {{ 'accessibility.total_reviews' | t -}}
                  </span>
                </p>
              {%- endif -%}
            {%- when 'complementary' -%}
              <product-recommendations class="complementary-products quick-add-hidden no-js-hidden{% if block.settings.make_collapsible_row %} is-accordion{% endif %}{% if block.settings.enable_quick_add %} complementary-products-contains-quick-add{% endif %}" data-url="{{ routes.product_recommendations_url }}?section_id={{ section.id }}&product_id={{ product.id }}&limit={{ block.settings.product_list_limit }}&intent=complementary">
                {%- if recommendations.performed and recommendations.products_count > 0 -%}
                  <aside aria-label="{{ 'accessibility.complementary_products' | t }}" {{ block.shopify_attributes }}{% if block.settings.make_collapsible_row %} class="product__accordion accordion"{% endif %}>
                    <div class="complementary-products__container">
                      {%- if block.settings.make_collapsible_row -%}
                        <details id="Details-{{ block.id }}-{{ section.id }}" open>
                          <summary>
                      {%- endif %}
                      <div class="summary__title">
                        {%- if block.settings.make_collapsible_row -%}
                          {% render 'icon-accordion', icon: block.settings.icon %}
                          <h2 class="h4 accordion__title">{{ block.settings.block_heading }}</h2>
                        {%- else -%}
                          <h2 class="h3 accordion__title">{{ block.settings.block_heading }}</h2>
                        {%- endif -%}
                      </div>
                      {%- if block.settings.make_collapsible_row -%}
                          {% render 'icon-caret' %}
                        </summary>
                      {%- endif -%}
                      <slideshow-component class="slider-mobile-gutter">
                        {%- assign number_of_slides = recommendations.products_count | plus: 0.0 | divided_by: block.settings.products_per_page | ceil -%}
                        <div id="Slider-{{ block.id }}" class="contains-card contains-card--product complementary-slider grid grid--1-col slider slider--everywhere" role="list"{% if number_of_slides > 1 %} aria-label="{{ 'general.slider.name' | t }}"{% endif %}>
                          {%- for i in (1..number_of_slides) -%}
                            <div id="Slide-{{ block.id }}-{{ forloop.index }}" class="complementary-slide complementary-slide--{{ settings.card_style }} grid__item slider__slide slideshow__slide" tabindex="-1" role="group"{% if number_of_slides > 1 %} aria-roledescription="{{ 'sections.slideshow.slide' | t }}" aria-label="{{ forloop.index }} {{ 'general.slider.of' | t }} {{ forloop.length }}"{% endif %}>
                              <ul class="list-unstyled" role="list">
                                {%- for product in recommendations.products limit: block.settings.products_per_page offset: continue -%}
                                  <li>
                                    {% render 'card-product',
                                      card_product: product,
                                      media_aspect_ratio: block.settings.image_ratio,
                                      show_secondary_image: false,
                                      lazy_load: false,
                                      show_quick_add: block.settings.enable_quick_add,
                                      section_id: section.id,
                                      horizontal_class: true,
                                      horizontal_quick_add: true
                                    %}
                                  </li>
                                {%- endfor -%}
                              </ul>
                            </div>
                          {%- endfor -%}
                        </div>
                        {%- if number_of_slides > 1 -%}
                          <div class="slider-buttons no-js-hidden">
                            <button type="button" class="slider-button slider-button--prev" name="previous" aria-label="{{ 'general.slider.previous_slide' | t }}">{% render 'icon-caret' %}</button>
                            <div class="slider-counter slider-counter--{{ block.settings.pagination_style }}{% if block.settings.pagination_style == 'counter' or block.settings.pagination_style == 'numbers' %} caption{% endif %}">
                              {%- if block.settings.pagination_style == 'counter' -%}
                                <span class="slider-counter--current">1</span>
                                <span aria-hidden="true"> / </span>
                                <span class="visually-hidden">{{ 'general.slider.of' | t }}</span>
                                <span class="slider-counter--total">{{ number_of_slides }}</span>
                              {%- else -%}
                                <div class="slideshow__control-wrapper">
                                  {%- for i in (1..number_of_slides) -%}
                                    <button class="slider-counter__link slider-counter__link--{{ block.settings.pagination_style }} link" aria-label="{{ 'sections.slideshow.load_slide' | t }} {{ forloop.index }} {{ 'general.slider.of' | t }} {{ forloop.length }}" aria-controls="Slider-{{ block.id }}">
                                      {%- if block.settings.pagination_style == 'numbers' -%}{{ forloop.index }}{% else %}<span class="dot"></span>{%- endif -%}
                                    </button>
                                  {%- endfor -%}
                                </div>
                              {%- endif -%}
                            </div>
                            <button type="button" class="slider-button slider-button--next" name="next" aria-label="{{ 'general.slider.next_slide' | t }}">{% render 'icon-caret' %}</button>
                          </div>
                        {%- endif -%}
                      </slideshow-component>
                      {%- if block.settings.make_collapsible_row -%}
                        </details>
                      {%- endif -%}
                    </div>
                  </aside>
                {%- endif -%}
                {{ 'component-card.css' | asset_url | stylesheet_tag }}
                {{ 'component-complementary-products.css' | asset_url | stylesheet_tag }}
                {%- if block.settings.enable_quick_add -%}
                  {{ 'quick-add.css' | asset_url | stylesheet_tag }}
                  <script src="{{ 'quick-add.js' | asset_url }}" defer="defer"></script>
                {%- endif -%}
              </product-recommendations>
            {%- when 'icon-with-text' -%}
              {% render 'icon-with-text',
                block: block
              %}
          {%- endcase -%}
        {%- endfor -%}
        <a href="{{ product.url }}" class="link product__view-details animate-arrow">
          {{ 'products.product.view_full_details' | t }}
          {% render 'icon-arrow' %}
        </a>
      </product-info>
    </div>
    {%- if section.settings.media_position == 'right' -%}
      {% comment %} Duplicate gallery to display after product content on tablet/desktop breakpoint {% endcomment %}
      <div class="grid__item product__media-wrapper small-hide">
        {% render 'product-media-gallery', variant_images: variant_images, is_duplicate: true %}
      </div>
    {%- endif -%}
  </div>

  {% render 'product-media-modal' variant_images: variant_images %}

  {% assign popups = section.blocks | where: 'type', 'popup' %}
  {%- for block in popups -%}
    <modal-dialog id="PopupModal-{{ block.id }}" class="product-popup-modal" {{ block.shopify_attributes }}>
      <div
        role="dialog"
        aria-label="{{ block.settings.text }}"
        aria-modal="true"
        class="product-popup-modal__content"
        tabindex="-1"
      >
        <button
          id="ModalClose-{{ block.id }}"
          type="button"
          class="product-popup-modal__toggle"
          aria-label="{{ 'accessibility.close' | t }}"
        >
          {% render 'icon-close' %}
        </button>
        <div class="product-popup-modal__content-info">
          <h1 class="h2">{{ block.settings.page.title }}</h1>
          {{ block.settings.page.content }}
        </div>
      </div>
    </modal-dialog>
  {%- endfor -%}

  {%- if product.media.size > 0 -%}
    <script src="{{ 'product-modal.js' | asset_url }}" defer="defer"></script>
    <script src="{{ 'media-gallery.js' | asset_url }}" defer="defer"></script>
  {%- endif -%}

  {%- if first_3d_model -%}
    <script type="application/json" id="ProductJSON-{{ product.id }}">
      {{ product.media | where: 'media_type', 'model' | json }}
    </script>
    <script src="{{ 'product-model.js' | asset_url }}" defer></script>
  {%- endif -%}

  <script>
    document.addEventListener('DOMContentLoaded', function () {
      function isIE() {
        const ua = window.navigator.userAgent;
        const msie = ua.indexOf('MSIE ');
        const trident = ua.indexOf('Trident/');

        return msie > 0 || trident > 0;
      }

      if (!isIE()) return;
      const hiddenInput = document.querySelector('#{{ product_form_id }} input[name="id"]');
      const noScriptInputWrapper = document.createElement('div');
      const variantSwitcher =
        document.querySelector('variant-radios[data-section="{{ section.id }}"]') ||
        document.querySelector('variant-selects[data-section="{{ section.id }}"]');
      noScriptInputWrapper.innerHTML = document.querySelector(
        '.product-form__noscript-wrapper-{{ section.id }}'
      ).textContent;
      variantSwitcher.outerHTML = noScriptInputWrapper.outerHTML;

      document.querySelector('#Variants-{{ section.id }}').addEventListener('change', function (event) {
        hiddenInput.value = event.currentTarget.value;
      });
    });
  </script>

  {%- liquid
    if product.selected_or_first_available_variant.featured_media
      assign seo_media = product.selected_or_first_available_variant.featured_media
    else
      assign seo_media = product.featured_media
    endif
  -%}

  <script type="application/ld+json">
    {
      "@context": "http://schema.org/",
      "@type": "Product",
      "name": {{ product.title | json }},
      "url": {{ request.origin | append: product.url | json }},
      {% if seo_media -%}
        "image": [
          {{ seo_media | image_url: width: 1920 | prepend: "https:" | json }}
        ],
      {%- endif %}
      "description": {{ product.description | strip_html | json }},
      {% if product.selected_or_first_available_variant.sku != blank -%}
        "sku": {{ product.selected_or_first_available_variant.sku | json }},
      {%- endif %}
      "brand": {
        "@type": "Brand",
        "name": {{ product.vendor | json }}
      },
      "offers": [
        {%- for variant in product.variants -%}
          {
            "@type" : "Offer",
            {%- if variant.sku != blank -%}
              "sku": {{ variant.sku | json }},
            {%- endif -%}
            {%- if variant.barcode.size == 12 -%}
              "gtin12": {{ variant.barcode }},
            {%- endif -%}
            {%- if variant.barcode.size == 13 -%}
              "gtin13": {{ variant.barcode }},
            {%- endif -%}
            {%- if variant.barcode.size == 14 -%}
              "gtin14": {{ variant.barcode }},
            {%- endif -%}
            "availability" : "http://schema.org/{% if variant.available %}InStock{% else %}OutOfStock{% endif %}",
            "price" : {{ variant.price | divided_by: 100.00 | json }},
            "priceCurrency" : {{ cart.currency.iso_code | json }},
            "url" : {{ request.origin | append: variant.url | json }}
          }{% unless forloop.last %},{% endunless %}
        {%- endfor -%}
      ]
    }
  </script>
</section>

{% schema %}
{
  "name": "t:sections.main-product.name",
  "tag": "section",
  "class": "section",
  "blocks": [
    {
      "type": "@app"
    },
    {
      "type": "text",
      "name": "t:sections.main-product.blocks.text.name",
      "settings": [
        {
          "type": "inline_richtext",
          "id": "text",
          "default": "Text block",
          "label": "t:sections.main-product.blocks.text.settings.text.label"
        },
        {
          "type": "select",
          "id": "text_style",
          "options": [
            {
              "value": "body",
              "label": "t:sections.main-product.blocks.text.settings.text_style.options__1.label"
            },
            {
              "value": "subtitle",
              "label": "t:sections.main-product.blocks.text.settings.text_style.options__2.label"
            },
            {
              "value": "uppercase",
              "label": "t:sections.main-product.blocks.text.settings.text_style.options__3.label"
            }
          ],
          "default": "body",
          "label": "t:sections.main-product.blocks.text.settings.text_style.label"
        }
      ]
    },
    {
      "type": "title",
      "name": "t:sections.main-product.blocks.title.name",
      "limit": 1
    },
    {
      "type": "price",
      "name": "t:sections.main-product.blocks.price.name",
      "limit": 1
    },
    {
      "type": "sku",
      "name": "t:sections.main-product.blocks.sku.name",
      "limit": 1,
      "settings": [
        {
          "type": "select",
          "id": "text_style",
          "options": [
            {
              "value": "body",
              "label": "t:sections.main-product.blocks.sku.settings.text_style.options__1.label"
            },
            {
              "value": "subtitle",
              "label": "t:sections.main-product.blocks.sku.settings.text_style.options__2.label"
            },
            {
              "value": "uppercase",
              "label": "t:sections.main-product.blocks.sku.settings.text_style.options__3.label"
            }
          ],
          "default": "body",
          "label": "t:sections.main-product.blocks.sku.settings.text_style.label"
        }
      ]
    },
    {
      "type": "inventory",
      "name": "t:sections.main-product.blocks.inventory.name",
      "limit": 1,
      "settings": [
        {
          "type": "select",
          "id": "text_style",
          "options": [
            {
              "value": "body",
              "label": "t:sections.main-product.blocks.inventory.settings.text_style.options__1.label"
            },
            {
              "value": "subtitle",
              "label": "t:sections.main-product.blocks.inventory.settings.text_style.options__2.label"
            },
            {
              "value": "uppercase",
              "label": "t:sections.main-product.blocks.inventory.settings.text_style.options__3.label"
            }
          ],
          "default": "body",
          "label": "t:sections.main-product.blocks.inventory.settings.text_style.label"
        },
        {
          "type": "range",
          "id": "inventory_threshold",
          "label": "t:sections.main-product.blocks.inventory.settings.inventory_threshold.label",
          "min": 0,
          "max": 100,
          "step": 1,
          "info": "t:sections.main-product.blocks.inventory.settings.inventory_threshold.info",
          "default": 10
        },
        {
          "type": "checkbox",
          "id": "show_inventory_quantity",
          "label": "t:sections.main-product.blocks.inventory.settings.show_inventory_quantity.label",
          "default": true
        }
      ]
    },
    {
      "type": "quantity_selector",
      "name": "t:sections.main-product.blocks.quantity_selector.name",
      "limit": 1
    },
    {
      "type": "variant_picker",
      "name": "t:sections.main-product.blocks.variant_picker.name",
      "limit": 1,
      "settings": [
        {
          "type": "select",
          "id": "picker_type",
          "options": [
            {
              "value": "dropdown",
              "label": "t:sections.main-product.blocks.variant_picker.settings.picker_type.options__1.label"
            },
            {
              "value": "button",
              "label": "t:sections.main-product.blocks.variant_picker.settings.picker_type.options__2.label"
            }
          ],
          "default": "button",
          "label": "t:sections.main-product.blocks.variant_picker.settings.picker_type.label"
        }
      ]
    },
    {
      "type": "buy_buttons",
      "name": "t:sections.main-product.blocks.buy_buttons.name",
      "limit": 1,
      "settings": [
        {
          "type": "checkbox",
          "id": "show_dynamic_checkout",
          "default": true,
          "label": "t:sections.main-product.blocks.buy_buttons.settings.show_dynamic_checkout.label",
          "info": "t:sections.main-product.blocks.buy_buttons.settings.show_dynamic_checkout.info"
        },
        {
          "type": "checkbox",
          "id": "show_gift_card_recipient",
          "default": false,
          "label": "t:sections.main-product.blocks.buy_buttons.settings.show_gift_card_recipient.label",
          "info": "t:sections.main-product.blocks.buy_buttons.settings.show_gift_card_recipient.info"
        },
        {
          "type": "checkbox",
          "id": "show_pickup_availability",
          "default": true,
          "label": "t:sections.main-product.blocks.buy_buttons.settings.show_pickup_availability.label",
          "info": "t:sections.main-product.blocks.buy_buttons.settings.show_pickup_availability.info"
        }
      ]
    },
    {
      "type": "description",
      "name": "t:sections.main-product.blocks.description.name",
      "limit": 1
    },
    {
      "type": "share",
      "name": "t:sections.main-product.blocks.share.name",
      "limit": 1,
      "settings": [
        {
          "type": "text",
          "id": "share_label",
          "label": "t:sections.main-product.blocks.share.settings.text.label",
          "default": "Share"
        },
        {
          "type": "paragraph",
          "content": "t:sections.main-product.blocks.share.settings.featured_image_info.content"
        },
        {
          "type": "paragraph",
          "content": "t:sections.main-product.blocks.share.settings.title_info.content"
        }
      ]
    },
    {
      "type": "custom_liquid",
      "name": "t:sections.main-product.blocks.custom_liquid.name",
      "settings": [
        {
          "type": "liquid",
          "id": "custom_liquid",
          "label": "t:sections.main-product.blocks.custom_liquid.settings.custom_liquid.label",
          "info": "t:sections.main-product.blocks.custom_liquid.settings.custom_liquid.info"
        }
      ]
    },
    {
      "type": "collapsible_tab",
      "name": "t:sections.main-product.blocks.collapsible_tab.name",
      "settings": [
        {
          "type": "text",
          "id": "heading",
          "default": "Collapsible row",
          "info": "t:sections.main-product.blocks.collapsible_tab.settings.heading.info",
          "label": "t:sections.main-product.blocks.collapsible_tab.settings.heading.label"
        },
        {
          "type": "select",
          "id": "icon",
          "options": [
            {
              "value": "none",
              "label": "t:sections.main-product.blocks.collapsible_tab.settings.icon.options__1.label"
            },
            {
              "value": "apple",
              "label": "t:sections.main-product.blocks.collapsible_tab.settings.icon.options__2.label"
            },
            {
              "value": "banana",
              "label": "t:sections.main-product.blocks.collapsible_tab.settings.icon.options__3.label"
            },
            {
              "value": "bottle",
              "label": "t:sections.main-product.blocks.collapsible_tab.settings.icon.options__4.label"
            },
            {
              "value": "box",
              "label": "t:sections.main-product.blocks.collapsible_tab.settings.icon.options__5.label"
            },
            {
              "value": "carrot",
              "label": "t:sections.main-product.blocks.collapsible_tab.settings.icon.options__6.label"
            },
            {
              "value": "chat_bubble",
              "label": "t:sections.main-product.blocks.collapsible_tab.settings.icon.options__7.label"
            },
            {
              "value": "check_mark",
              "label": "t:sections.main-product.blocks.collapsible_tab.settings.icon.options__8.label"
            },
            {
              "value": "clipboard",
              "label": "t:sections.main-product.blocks.collapsible_tab.settings.icon.options__9.label"
            },
            {
              "value": "dairy",
              "label": "t:sections.main-product.blocks.collapsible_tab.settings.icon.options__10.label"
            },
            {
              "value": "dairy_free",
              "label": "t:sections.main-product.blocks.collapsible_tab.settings.icon.options__11.label"
            },
            {
              "value": "dryer",
              "label": "t:sections.main-product.blocks.collapsible_tab.settings.icon.options__12.label"
            },
            {
              "value": "eye",
              "label": "t:sections.main-product.blocks.collapsible_tab.settings.icon.options__13.label"
            },
            {
              "value": "fire",
              "label": "t:sections.main-product.blocks.collapsible_tab.settings.icon.options__14.label"
            },
            {
              "value": "gluten_free",
              "label": "t:sections.main-product.blocks.collapsible_tab.settings.icon.options__15.label"
            },
            {
              "value": "heart",
              "label": "t:sections.main-product.blocks.collapsible_tab.settings.icon.options__16.label"
            },
            {
              "value": "iron",
              "label": "t:sections.main-product.blocks.collapsible_tab.settings.icon.options__17.label"
            },
            {
              "value": "leaf",
              "label": "t:sections.main-product.blocks.collapsible_tab.settings.icon.options__18.label"
            },
            {
              "value": "leather",
              "label": "t:sections.main-product.blocks.collapsible_tab.settings.icon.options__19.label"
            },
            {
              "value": "lightning_bolt",
              "label": "t:sections.main-product.blocks.collapsible_tab.settings.icon.options__20.label"
            },
            {
              "value": "lipstick",
              "label": "t:sections.main-product.blocks.collapsible_tab.settings.icon.options__21.label"
            },
            {
              "value": "lock",
              "label": "t:sections.main-product.blocks.collapsible_tab.settings.icon.options__22.label"
            },
            {
              "value": "map_pin",
              "label": "t:sections.main-product.blocks.collapsible_tab.settings.icon.options__23.label"
            },
            {
              "value": "nut_free",
              "label": "t:sections.main-product.blocks.collapsible_tab.settings.icon.options__24.label"
            },
            {
              "value": "pants",
              "label": "t:sections.main-product.blocks.collapsible_tab.settings.icon.options__25.label"
            },
            {
              "value": "paw_print",
              "label": "t:sections.main-product.blocks.collapsible_tab.settings.icon.options__26.label"
            },
            {
              "value": "pepper",
              "label": "t:sections.main-product.blocks.collapsible_tab.settings.icon.options__27.label"
            },
            {
              "value": "perfume",
              "label": "t:sections.main-product.blocks.collapsible_tab.settings.icon.options__28.label"
            },
            {
              "value": "plane",
              "label": "t:sections.main-product.blocks.collapsible_tab.settings.icon.options__29.label"
            },
            {
              "value": "plant",
              "label": "t:sections.main-product.blocks.collapsible_tab.settings.icon.options__30.label"
            },
            {
              "value": "price_tag",
              "label": "t:sections.main-product.blocks.collapsible_tab.settings.icon.options__31.label"
            },
            {
              "value": "question_mark",
              "label": "t:sections.main-product.blocks.collapsible_tab.settings.icon.options__32.label"
            },
            {
              "value": "recycle",
              "label": "t:sections.main-product.blocks.collapsible_tab.settings.icon.options__33.label"
            },
            {
              "value": "return",
              "label": "t:sections.main-product.blocks.collapsible_tab.settings.icon.options__34.label"
            },
            {
              "value": "ruler",
              "label": "t:sections.main-product.blocks.collapsible_tab.settings.icon.options__35.label"
            },
            {
              "value": "serving_dish",
              "label": "t:sections.main-product.blocks.collapsible_tab.settings.icon.options__36.label"
            },
            {
              "value": "shirt",
              "label": "t:sections.main-product.blocks.collapsible_tab.settings.icon.options__37.label"
            },
            {
              "value": "shoe",
              "label": "t:sections.main-product.blocks.collapsible_tab.settings.icon.options__38.label"
            },
            {
              "value": "silhouette",
              "label": "t:sections.main-product.blocks.collapsible_tab.settings.icon.options__39.label"
            },
            {
              "value": "snowflake",
              "label": "t:sections.main-product.blocks.collapsible_tab.settings.icon.options__40.label"
            },
            {
              "value": "star",
              "label": "t:sections.main-product.blocks.collapsible_tab.settings.icon.options__41.label"
            },
            {
              "value": "stopwatch",
              "label": "t:sections.main-product.blocks.collapsible_tab.settings.icon.options__42.label"
            },
            {
              "value": "truck",
              "label": "t:sections.main-product.blocks.collapsible_tab.settings.icon.options__43.label"
            },
            {
              "value": "washing",
              "label": "t:sections.main-product.blocks.collapsible_tab.settings.icon.options__44.label"
            }
          ],
          "default": "check_mark",
          "label": "t:sections.main-product.blocks.collapsible_tab.settings.icon.label"
        },
        {
          "type": "richtext",
          "id": "content",
          "label": "t:sections.main-product.blocks.collapsible_tab.settings.content.label"
        },
        {
          "type": "page",
          "id": "page",
          "label": "t:sections.main-product.blocks.collapsible_tab.settings.page.label"
        }
      ]
    },
    {
      "type": "popup",
      "name": "t:sections.main-product.blocks.popup.name",
      "settings": [
        {
          "type": "text",
          "id": "text",
          "default": "Pop-up link text",
          "label": "t:sections.main-product.blocks.popup.settings.link_label.label"
        },
        {
          "id": "page",
          "type": "page",
          "label": "t:sections.main-product.blocks.popup.settings.page.label"
        }
      ]
    },
    {
      "type": "rating",
      "name": "t:sections.main-product.blocks.rating.name",
      "limit": 1,
      "settings": [
        {
          "type": "paragraph",
          "content": "t:sections.main-product.blocks.rating.settings.paragraph.content"
        }
      ]
    },
    {
      "type": "complementary",
      "name": "t:sections.main-product.blocks.complementary_products.name",
      "limit": 1,
      "settings": [
        {
          "type": "paragraph",
          "content": "t:sections.main-product.blocks.complementary_products.settings.paragraph.content"
        },
        {
          "type": "text",
          "id": "block_heading",
          "default": "Pairs well with",
          "label": "t:sections.main-product.blocks.complementary_products.settings.heading.label"
        },
        {
          "type": "checkbox",
          "id": "make_collapsible_row",
          "default": false,
          "label": "t:sections.main-product.blocks.complementary_products.settings.make_collapsible_row.label"
        },
        {
          "type": "select",
          "id": "icon",
          "options": [
            {
              "value": "none",
              "label": "t:sections.main-product.blocks.collapsible_tab.settings.icon.options__1.label"
            },
            {
              "value": "apple",
              "label": "t:sections.main-product.blocks.collapsible_tab.settings.icon.options__2.label"
            },
            {
              "value": "banana",
              "label": "t:sections.main-product.blocks.collapsible_tab.settings.icon.options__3.label"
            },
            {
              "value": "bottle",
              "label": "t:sections.main-product.blocks.collapsible_tab.settings.icon.options__4.label"
            },
            {
              "value": "box",
              "label": "t:sections.main-product.blocks.collapsible_tab.settings.icon.options__5.label"
            },
            {
              "value": "carrot",
              "label": "t:sections.main-product.blocks.collapsible_tab.settings.icon.options__6.label"
            },
            {
              "value": "chat_bubble",
              "label": "t:sections.main-product.blocks.collapsible_tab.settings.icon.options__7.label"
            },
            {
              "value": "check_mark",
              "label": "t:sections.main-product.blocks.collapsible_tab.settings.icon.options__8.label"
            },
            {
              "value": "clipboard",
              "label": "t:sections.main-product.blocks.collapsible_tab.settings.icon.options__9.label"
            },
            {
              "value": "dairy",
              "label": "t:sections.main-product.blocks.collapsible_tab.settings.icon.options__10.label"
            },
            {
              "value": "dairy_free",
              "label": "t:sections.main-product.blocks.collapsible_tab.settings.icon.options__11.label"
            },
            {
              "value": "dryer",
              "label": "t:sections.main-product.blocks.collapsible_tab.settings.icon.options__12.label"
            },
            {
              "value": "eye",
              "label": "t:sections.main-product.blocks.collapsible_tab.settings.icon.options__13.label"
            },
            {
              "value": "fire",
              "label": "t:sections.main-product.blocks.collapsible_tab.settings.icon.options__14.label"
            },
            {
              "value": "gluten_free",
              "label": "t:sections.main-product.blocks.collapsible_tab.settings.icon.options__15.label"
            },
            {
              "value": "heart",
              "label": "t:sections.main-product.blocks.collapsible_tab.settings.icon.options__16.label"
            },
            {
              "value": "iron",
              "label": "t:sections.main-product.blocks.collapsible_tab.settings.icon.options__17.label"
            },
            {
              "value": "leaf",
              "label": "t:sections.main-product.blocks.collapsible_tab.settings.icon.options__18.label"
            },
            {
              "value": "leather",
              "label": "t:sections.main-product.blocks.collapsible_tab.settings.icon.options__19.label"
            },
            {
              "value": "lightning_bolt",
              "label": "t:sections.main-product.blocks.collapsible_tab.settings.icon.options__20.label"
            },
            {
              "value": "lipstick",
              "label": "t:sections.main-product.blocks.collapsible_tab.settings.icon.options__21.label"
            },
            {
              "value": "lock",
              "label": "t:sections.main-product.blocks.collapsible_tab.settings.icon.options__22.label"
            },
            {
              "value": "map_pin",
              "label": "t:sections.main-product.blocks.collapsible_tab.settings.icon.options__23.label"
            },
            {
              "value": "nut_free",
              "label": "t:sections.main-product.blocks.collapsible_tab.settings.icon.options__24.label"
            },
            {
              "value": "pants",
              "label": "t:sections.main-product.blocks.collapsible_tab.settings.icon.options__25.label"
            },
            {
              "value": "paw_print",
              "label": "t:sections.main-product.blocks.collapsible_tab.settings.icon.options__26.label"
            },
            {
              "value": "pepper",
              "label": "t:sections.main-product.blocks.collapsible_tab.settings.icon.options__27.label"
            },
            {
              "value": "perfume",
              "label": "t:sections.main-product.blocks.collapsible_tab.settings.icon.options__28.label"
            },
            {
              "value": "plane",
              "label": "t:sections.main-product.blocks.collapsible_tab.settings.icon.options__29.label"
            },
            {
              "value": "plant",
              "label": "t:sections.main-product.blocks.collapsible_tab.settings.icon.options__30.label"
            },
            {
              "value": "price_tag",
              "label": "t:sections.main-product.blocks.collapsible_tab.settings.icon.options__31.label"
            },
            {
              "value": "question_mark",
              "label": "t:sections.main-product.blocks.collapsible_tab.settings.icon.options__32.label"
            },
            {
              "value": "recycle",
              "label": "t:sections.main-product.blocks.collapsible_tab.settings.icon.options__33.label"
            },
            {
              "value": "return",
              "label": "t:sections.main-product.blocks.collapsible_tab.settings.icon.options__34.label"
            },
            {
              "value": "ruler",
              "label": "t:sections.main-product.blocks.collapsible_tab.settings.icon.options__35.label"
            },
            {
              "value": "serving_dish",
              "label": "t:sections.main-product.blocks.collapsible_tab.settings.icon.options__36.label"
            },
            {
              "value": "shirt",
              "label": "t:sections.main-product.blocks.collapsible_tab.settings.icon.options__37.label"
            },
            {
              "value": "shoe",
              "label": "t:sections.main-product.blocks.collapsible_tab.settings.icon.options__38.label"
            },
            {
              "value": "silhouette",
              "label": "t:sections.main-product.blocks.collapsible_tab.settings.icon.options__39.label"
            },
            {
              "value": "snowflake",
              "label": "t:sections.main-product.blocks.collapsible_tab.settings.icon.options__40.label"
            },
            {
              "value": "star",
              "label": "t:sections.main-product.blocks.collapsible_tab.settings.icon.options__41.label"
            },
            {
              "value": "stopwatch",
              "label": "t:sections.main-product.blocks.collapsible_tab.settings.icon.options__42.label"
            },
            {
              "value": "truck",
              "label": "t:sections.main-product.blocks.collapsible_tab.settings.icon.options__43.label"
            },
            {
              "value": "washing",
              "label": "t:sections.main-product.blocks.collapsible_tab.settings.icon.options__44.label"
            }
          ],
          "default": "price_tag",
          "info": "t:sections.main-product.blocks.complementary_products.settings.icon.info",
          "label": "t:sections.main-product.blocks.collapsible_tab.settings.icon.label"
        },
        {
          "type": "range",
          "id": "product_list_limit",
          "min": 1,
          "max": 10,
          "step": 1,
          "default": 10,
          "label": "t:sections.main-product.blocks.complementary_products.settings.product_list_limit.label"
        },
        {
          "type": "range",
          "id": "products_per_page",
          "min": 1,
          "max": 4,
          "step": 1,
          "default": 3,
          "label": "t:sections.main-product.blocks.complementary_products.settings.products_per_page.label"
        },
        {
          "type": "select",
          "id": "pagination_style",
          "options": [
            {
              "value": "dots",
              "label": "t:sections.main-product.blocks.complementary_products.settings.pagination_style.options.option_1"
            },
            {
              "value": "counter",
              "label": "t:sections.main-product.blocks.complementary_products.settings.pagination_style.options.option_2"
            },
            {
              "value": "numbers",
              "label": "t:sections.main-product.blocks.complementary_products.settings.pagination_style.options.option_3"
            }
          ],
          "label": "t:sections.main-product.blocks.complementary_products.settings.pagination_style.label",
          "default": "counter"
        },
        {
          "type": "header",
          "content": "t:sections.main-product.blocks.complementary_products.settings.product_card.heading"
        },
        {
          "type": "select",
          "id": "image_ratio",
          "options": [
            {
              "value": "portrait",
              "label": "t:sections.main-product.blocks.complementary_products.settings.image_ratio.options.option_1"
            },
            {
              "value": "square",
              "label": "t:sections.main-product.blocks.complementary_products.settings.image_ratio.options.option_2"
            }
          ],
          "label": "t:sections.main-product.blocks.complementary_products.settings.image_ratio.label",
          "default": "square"
        },
        {
          "type": "checkbox",
          "id": "enable_quick_add",
          "label": "t:sections.main-product.blocks.complementary_products.settings.enable_quick_add.label",
          "default": false
        }
      ]
    },
    {
      "type": "icon-with-text",
      "name": "t:sections.main-product.blocks.icon_with_text.name",
      "settings": [
        {
          "type": "select",
          "id": "layout",
          "options": [
            {
              "value": "horizontal",
              "label": "t:sections.main-product.blocks.icon_with_text.settings.layout.options__1.label"
            },
            {
              "value": "vertical",
              "label": "t:sections.main-product.blocks.icon_with_text.settings.layout.options__2.label"
            }
          ],
          "default": "horizontal",
          "label": "t:sections.main-product.blocks.icon_with_text.settings.layout.label"
        },
        {
          "type": "header",
          "content": "t:sections.main-product.blocks.icon_with_text.settings.content.label",
          "info": "t:sections.main-product.blocks.icon_with_text.settings.content.info"
        },
        {
          "type": "select",
          "id": "icon_1",
          "options": [
            {
              "value": "none",
              "label": "t:sections.main-product.blocks.collapsible_tab.settings.icon.options__1.label"
            },
            {
              "value": "apple",
              "label": "t:sections.main-product.blocks.collapsible_tab.settings.icon.options__2.label"
            },
            {
              "value": "banana",
              "label": "t:sections.main-product.blocks.collapsible_tab.settings.icon.options__3.label"
            },
            {
              "value": "bottle",
              "label": "t:sections.main-product.blocks.collapsible_tab.settings.icon.options__4.label"
            },
            {
              "value": "box",
              "label": "t:sections.main-product.blocks.collapsible_tab.settings.icon.options__5.label"
            },
            {
              "value": "carrot",
              "label": "t:sections.main-product.blocks.collapsible_tab.settings.icon.options__6.label"
            },
            {
              "value": "chat_bubble",
              "label": "t:sections.main-product.blocks.collapsible_tab.settings.icon.options__7.label"
            },
            {
              "value": "check_mark",
              "label": "t:sections.main-product.blocks.collapsible_tab.settings.icon.options__8.label"
            },
            {
              "value": "clipboard",
              "label": "t:sections.main-product.blocks.collapsible_tab.settings.icon.options__9.label"
            },
            {
              "value": "dairy",
              "label": "t:sections.main-product.blocks.collapsible_tab.settings.icon.options__10.label"
            },
            {
              "value": "dairy_free",
              "label": "t:sections.main-product.blocks.collapsible_tab.settings.icon.options__11.label"
            },
            {
              "value": "dryer",
              "label": "t:sections.main-product.blocks.collapsible_tab.settings.icon.options__12.label"
            },
            {
              "value": "eye",
              "label": "t:sections.main-product.blocks.collapsible_tab.settings.icon.options__13.label"
            },
            {
              "value": "fire",
              "label": "t:sections.main-product.blocks.collapsible_tab.settings.icon.options__14.label"
            },
            {
              "value": "gluten_free",
              "label": "t:sections.main-product.blocks.collapsible_tab.settings.icon.options__15.label"
            },
            {
              "value": "heart",
              "label": "t:sections.main-product.blocks.collapsible_tab.settings.icon.options__16.label"
            },
            {
              "value": "iron",
              "label": "t:sections.main-product.blocks.collapsible_tab.settings.icon.options__17.label"
            },
            {
              "value": "leaf",
              "label": "t:sections.main-product.blocks.collapsible_tab.settings.icon.options__18.label"
            },
            {
              "value": "leather",
              "label": "t:sections.main-product.blocks.collapsible_tab.settings.icon.options__19.label"
            },
            {
              "value": "lightning_bolt",
              "label": "t:sections.main-product.blocks.collapsible_tab.settings.icon.options__20.label"
            },
            {
              "value": "lipstick",
              "label": "t:sections.main-product.blocks.collapsible_tab.settings.icon.options__21.label"
            },
            {
              "value": "lock",
              "label": "t:sections.main-product.blocks.collapsible_tab.settings.icon.options__22.label"
            },
            {
              "value": "map_pin",
              "label": "t:sections.main-product.blocks.collapsible_tab.settings.icon.options__23.label"
            },
            {
              "value": "nut_free",
              "label": "t:sections.main-product.blocks.collapsible_tab.settings.icon.options__24.label"
            },
            {
              "value": "pants",
              "label": "t:sections.main-product.blocks.collapsible_tab.settings.icon.options__25.label"
            },
            {
              "value": "paw_print",
              "label": "t:sections.main-product.blocks.collapsible_tab.settings.icon.options__26.label"
            },
            {
              "value": "pepper",
              "label": "t:sections.main-product.blocks.collapsible_tab.settings.icon.options__27.label"
            },
            {
              "value": "perfume",
              "label": "t:sections.main-product.blocks.collapsible_tab.settings.icon.options__28.label"
            },
            {
              "value": "plane",
              "label": "t:sections.main-product.blocks.collapsible_tab.settings.icon.options__29.label"
            },
            {
              "value": "plant",
              "label": "t:sections.main-product.blocks.collapsible_tab.settings.icon.options__30.label"
            },
            {
              "value": "price_tag",
              "label": "t:sections.main-product.blocks.collapsible_tab.settings.icon.options__31.label"
            },
            {
              "value": "question_mark",
              "label": "t:sections.main-product.blocks.collapsible_tab.settings.icon.options__32.label"
            },
            {
              "value": "recycle",
              "label": "t:sections.main-product.blocks.collapsible_tab.settings.icon.options__33.label"
            },
            {
              "value": "return",
              "label": "t:sections.main-product.blocks.collapsible_tab.settings.icon.options__34.label"
            },
            {
              "value": "ruler",
              "label": "t:sections.main-product.blocks.collapsible_tab.settings.icon.options__35.label"
            },
            {
              "value": "serving_dish",
              "label": "t:sections.main-product.blocks.collapsible_tab.settings.icon.options__36.label"
            },
            {
              "value": "shirt",
              "label": "t:sections.main-product.blocks.collapsible_tab.settings.icon.options__37.label"
            },
            {
              "value": "shoe",
              "label": "t:sections.main-product.blocks.collapsible_tab.settings.icon.options__38.label"
            },
            {
              "value": "silhouette",
              "label": "t:sections.main-product.blocks.collapsible_tab.settings.icon.options__39.label"
            },
            {
              "value": "snowflake",
              "label": "t:sections.main-product.blocks.collapsible_tab.settings.icon.options__40.label"
            },
            {
              "value": "star",
              "label": "t:sections.main-product.blocks.collapsible_tab.settings.icon.options__41.label"
            },
            {
              "value": "stopwatch",
              "label": "t:sections.main-product.blocks.collapsible_tab.settings.icon.options__42.label"
            },
            {
              "value": "truck",
              "label": "t:sections.main-product.blocks.collapsible_tab.settings.icon.options__43.label"
            },
            {
              "value": "washing",
              "label": "t:sections.main-product.blocks.collapsible_tab.settings.icon.options__44.label"
            }
          ],
          "default": "heart",
          "label": "t:sections.main-product.blocks.icon_with_text.settings.icon_1.label"
        },
        {
          "type": "image_picker",
          "id": "image_1",
          "label": "t:sections.main-product.blocks.icon_with_text.settings.image_1.label"
        },
        {
          "type": "inline_richtext",
          "id": "heading_1",
          "default": "Heading",
          "label": "t:sections.main-product.blocks.icon_with_text.settings.heading_1.label",
          "info": "t:sections.main-product.blocks.icon_with_text.settings.heading.info"
        },
        {
          "type": "select",
          "id": "icon_2",
          "options": [
            {
              "value": "none",
              "label": "t:sections.main-product.blocks.collapsible_tab.settings.icon.options__1.label"
            },
            {
              "value": "apple",
              "label": "t:sections.main-product.blocks.collapsible_tab.settings.icon.options__2.label"
            },
            {
              "value": "banana",
              "label": "t:sections.main-product.blocks.collapsible_tab.settings.icon.options__3.label"
            },
            {
              "value": "bottle",
              "label": "t:sections.main-product.blocks.collapsible_tab.settings.icon.options__4.label"
            },
            {
              "value": "box",
              "label": "t:sections.main-product.blocks.collapsible_tab.settings.icon.options__5.label"
            },
            {
              "value": "carrot",
              "label": "t:sections.main-product.blocks.collapsible_tab.settings.icon.options__6.label"
            },
            {
              "value": "chat_bubble",
              "label": "t:sections.main-product.blocks.collapsible_tab.settings.icon.options__7.label"
            },
            {
              "value": "check_mark",
              "label": "t:sections.main-product.blocks.collapsible_tab.settings.icon.options__8.label"
            },
            {
              "value": "clipboard",
              "label": "t:sections.main-product.blocks.collapsible_tab.settings.icon.options__9.label"
            },
            {
              "value": "dairy",
              "label": "t:sections.main-product.blocks.collapsible_tab.settings.icon.options__10.label"
            },
            {
              "value": "dairy_free",
              "label": "t:sections.main-product.blocks.collapsible_tab.settings.icon.options__11.label"
            },
            {
              "value": "dryer",
              "label": "t:sections.main-product.blocks.collapsible_tab.settings.icon.options__12.label"
            },
            {
              "value": "eye",
              "label": "t:sections.main-product.blocks.collapsible_tab.settings.icon.options__13.label"
            },
            {
              "value": "fire",
              "label": "t:sections.main-product.blocks.collapsible_tab.settings.icon.options__14.label"
            },
            {
              "value": "gluten_free",
              "label": "t:sections.main-product.blocks.collapsible_tab.settings.icon.options__15.label"
            },
            {
              "value": "heart",
              "label": "t:sections.main-product.blocks.collapsible_tab.settings.icon.options__16.label"
            },
            {
              "value": "iron",
              "label": "t:sections.main-product.blocks.collapsible_tab.settings.icon.options__17.label"
            },
            {
              "value": "leaf",
              "label": "t:sections.main-product.blocks.collapsible_tab.settings.icon.options__18.label"
            },
            {
              "value": "leather",
              "label": "t:sections.main-product.blocks.collapsible_tab.settings.icon.options__19.label"
            },
            {
              "value": "lightning_bolt",
              "label": "t:sections.main-product.blocks.collapsible_tab.settings.icon.options__20.label"
            },
            {
              "value": "lipstick",
              "label": "t:sections.main-product.blocks.collapsible_tab.settings.icon.options__21.label"
            },
            {
              "value": "lock",
              "label": "t:sections.main-product.blocks.collapsible_tab.settings.icon.options__22.label"
            },
            {
              "value": "map_pin",
              "label": "t:sections.main-product.blocks.collapsible_tab.settings.icon.options__23.label"
            },
            {
              "value": "nut_free",
              "label": "t:sections.main-product.blocks.collapsible_tab.settings.icon.options__24.label"
            },
            {
              "value": "pants",
              "label": "t:sections.main-product.blocks.collapsible_tab.settings.icon.options__25.label"
            },
            {
              "value": "paw_print",
              "label": "t:sections.main-product.blocks.collapsible_tab.settings.icon.options__26.label"
            },
            {
              "value": "pepper",
              "label": "t:sections.main-product.blocks.collapsible_tab.settings.icon.options__27.label"
            },
            {
              "value": "perfume",
              "label": "t:sections.main-product.blocks.collapsible_tab.settings.icon.options__28.label"
            },
            {
              "value": "plane",
              "label": "t:sections.main-product.blocks.collapsible_tab.settings.icon.options__29.label"
            },
            {
              "value": "plant",
              "label": "t:sections.main-product.blocks.collapsible_tab.settings.icon.options__30.label"
            },
            {
              "value": "price_tag",
              "label": "t:sections.main-product.blocks.collapsible_tab.settings.icon.options__31.label"
            },
            {
              "value": "question_mark",
              "label": "t:sections.main-product.blocks.collapsible_tab.settings.icon.options__32.label"
            },
            {
              "value": "recycle",
              "label": "t:sections.main-product.blocks.collapsible_tab.settings.icon.options__33.label"
            },
            {
              "value": "return",
              "label": "t:sections.main-product.blocks.collapsible_tab.settings.icon.options__34.label"
            },
            {
              "value": "ruler",
              "label": "t:sections.main-product.blocks.collapsible_tab.settings.icon.options__35.label"
            },
            {
              "value": "serving_dish",
              "label": "t:sections.main-product.blocks.collapsible_tab.settings.icon.options__36.label"
            },
            {
              "value": "shirt",
              "label": "t:sections.main-product.blocks.collapsible_tab.settings.icon.options__37.label"
            },
            {
              "value": "shoe",
              "label": "t:sections.main-product.blocks.collapsible_tab.settings.icon.options__38.label"
            },
            {
              "value": "silhouette",
              "label": "t:sections.main-product.blocks.collapsible_tab.settings.icon.options__39.label"
            },
            {
              "value": "snowflake",
              "label": "t:sections.main-product.blocks.collapsible_tab.settings.icon.options__40.label"
            },
            {
              "value": "star",
              "label": "t:sections.main-product.blocks.collapsible_tab.settings.icon.options__41.label"
            },
            {
              "value": "stopwatch",
              "label": "t:sections.main-product.blocks.collapsible_tab.settings.icon.options__42.label"
            },
            {
              "value": "truck",
              "label": "t:sections.main-product.blocks.collapsible_tab.settings.icon.options__43.label"
            },
            {
              "value": "washing",
              "label": "t:sections.main-product.blocks.collapsible_tab.settings.icon.options__44.label"
            }
          ],
          "default": "return",
          "label": "t:sections.main-product.blocks.icon_with_text.settings.icon_2.label"
        },
        {
          "type": "image_picker",
          "id": "image_2",
          "label": "t:sections.main-product.blocks.icon_with_text.settings.image_2.label"
        },
        {
          "type": "inline_richtext",
          "id": "heading_2",
          "default": "Heading",
          "label": "t:sections.main-product.blocks.icon_with_text.settings.heading_2.label",
          "info": "t:sections.main-product.blocks.icon_with_text.settings.heading.info"
        },
        {
          "type": "select",
          "id": "icon_3",
          "options": [
            {
              "value": "none",
              "label": "t:sections.main-product.blocks.collapsible_tab.settings.icon.options__1.label"
            },
            {
              "value": "apple",
              "label": "t:sections.main-product.blocks.collapsible_tab.settings.icon.options__2.label"
            },
            {
              "value": "banana",
              "label": "t:sections.main-product.blocks.collapsible_tab.settings.icon.options__3.label"
            },
            {
              "value": "bottle",
              "label": "t:sections.main-product.blocks.collapsible_tab.settings.icon.options__4.label"
            },
            {
              "value": "box",
              "label": "t:sections.main-product.blocks.collapsible_tab.settings.icon.options__5.label"
            },
            {
              "value": "carrot",
              "label": "t:sections.main-product.blocks.collapsible_tab.settings.icon.options__6.label"
            },
            {
              "value": "chat_bubble",
              "label": "t:sections.main-product.blocks.collapsible_tab.settings.icon.options__7.label"
            },
            {
              "value": "check_mark",
              "label": "t:sections.main-product.blocks.collapsible_tab.settings.icon.options__8.label"
            },
            {
              "value": "clipboard",
              "label": "t:sections.main-product.blocks.collapsible_tab.settings.icon.options__9.label"
            },
            {
              "value": "dairy",
              "label": "t:sections.main-product.blocks.collapsible_tab.settings.icon.options__10.label"
            },
            {
              "value": "dairy_free",
              "label": "t:sections.main-product.blocks.collapsible_tab.settings.icon.options__11.label"
            },
            {
              "value": "dryer",
              "label": "t:sections.main-product.blocks.collapsible_tab.settings.icon.options__12.label"
            },
            {
              "value": "eye",
              "label": "t:sections.main-product.blocks.collapsible_tab.settings.icon.options__13.label"
            },
            {
              "value": "fire",
              "label": "t:sections.main-product.blocks.collapsible_tab.settings.icon.options__14.label"
            },
            {
              "value": "gluten_free",
              "label": "t:sections.main-product.blocks.collapsible_tab.settings.icon.options__15.label"
            },
            {
              "value": "heart",
              "label": "t:sections.main-product.blocks.collapsible_tab.settings.icon.options__16.label"
            },
            {
              "value": "iron",
              "label": "t:sections.main-product.blocks.collapsible_tab.settings.icon.options__17.label"
            },
            {
              "value": "leaf",
              "label": "t:sections.main-product.blocks.collapsible_tab.settings.icon.options__18.label"
            },
            {
              "value": "leather",
              "label": "t:sections.main-product.blocks.collapsible_tab.settings.icon.options__19.label"
            },
            {
              "value": "lightning_bolt",
              "label": "t:sections.main-product.blocks.collapsible_tab.settings.icon.options__20.label"
            },
            {
              "value": "lipstick",
              "label": "t:sections.main-product.blocks.collapsible_tab.settings.icon.options__21.label"
            },
            {
              "value": "lock",
              "label": "t:sections.main-product.blocks.collapsible_tab.settings.icon.options__22.label"
            },
            {
              "value": "map_pin",
              "label": "t:sections.main-product.blocks.collapsible_tab.settings.icon.options__23.label"
            },
            {
              "value": "nut_free",
              "label": "t:sections.main-product.blocks.collapsible_tab.settings.icon.options__24.label"
            },
            {
              "value": "pants",
              "label": "t:sections.main-product.blocks.collapsible_tab.settings.icon.options__25.label"
            },
            {
              "value": "paw_print",
              "label": "t:sections.main-product.blocks.collapsible_tab.settings.icon.options__26.label"
            },
            {
              "value": "pepper",
              "label": "t:sections.main-product.blocks.collapsible_tab.settings.icon.options__27.label"
            },
            {
              "value": "perfume",
              "label": "t:sections.main-product.blocks.collapsible_tab.settings.icon.options__28.label"
            },
            {
              "value": "plane",
              "label": "t:sections.main-product.blocks.collapsible_tab.settings.icon.options__29.label"
            },
            {
              "value": "plant",
              "label": "t:sections.main-product.blocks.collapsible_tab.settings.icon.options__30.label"
            },
            {
              "value": "price_tag",
              "label": "t:sections.main-product.blocks.collapsible_tab.settings.icon.options__31.label"
            },
            {
              "value": "question_mark",
              "label": "t:sections.main-product.blocks.collapsible_tab.settings.icon.options__32.label"
            },
            {
              "value": "recycle",
              "label": "t:sections.main-product.blocks.collapsible_tab.settings.icon.options__33.label"
            },
            {
              "value": "return",
              "label": "t:sections.main-product.blocks.collapsible_tab.settings.icon.options__34.label"
            },
            {
              "value": "ruler",
              "label": "t:sections.main-product.blocks.collapsible_tab.settings.icon.options__35.label"
            },
            {
              "value": "serving_dish",
              "label": "t:sections.main-product.blocks.collapsible_tab.settings.icon.options__36.label"
            },
            {
              "value": "shirt",
              "label": "t:sections.main-product.blocks.collapsible_tab.settings.icon.options__37.label"
            },
            {
              "value": "shoe",
              "label": "t:sections.main-product.blocks.collapsible_tab.settings.icon.options__38.label"
            },
            {
              "value": "silhouette",
              "label": "t:sections.main-product.blocks.collapsible_tab.settings.icon.options__39.label"
            },
            {
              "value": "snowflake",
              "label": "t:sections.main-product.blocks.collapsible_tab.settings.icon.options__40.label"
            },
            {
              "value": "star",
              "label": "t:sections.main-product.blocks.collapsible_tab.settings.icon.options__41.label"
            },
            {
              "value": "stopwatch",
              "label": "t:sections.main-product.blocks.collapsible_tab.settings.icon.options__42.label"
            },
            {
              "value": "truck",
              "label": "t:sections.main-product.blocks.collapsible_tab.settings.icon.options__43.label"
            },
            {
              "value": "washing",
              "label": "t:sections.main-product.blocks.collapsible_tab.settings.icon.options__44.label"
            }
          ],
          "default": "truck",
          "label": "t:sections.main-product.blocks.icon_with_text.settings.icon_3.label"
        },
        {
          "type": "image_picker",
          "id": "image_3",
          "label": "t:sections.main-product.blocks.icon_with_text.settings.image_3.label"
        },
        {
          "type": "inline_richtext",
          "id": "heading_3",
          "default": "Heading",
          "label": "t:sections.main-product.blocks.icon_with_text.settings.heading_3.label",
          "info": "t:sections.main-product.blocks.icon_with_text.settings.heading.info"
        }
      ]
    }
  ],
  "settings": [
    {
      "type": "checkbox",
      "id": "enable_sticky_info",
      "default": true,
      "label": "t:sections.main-product.settings.enable_sticky_info.label"
    },
    {
      "type": "header",
      "content": "t:sections.main-product.settings.header.content",
      "info": "t:sections.main-product.settings.header.info"
    },
    {
      "type": "select",
      "id": "media_size",
      "options": [
        {
          "value": "small",
          "label": "t:sections.main-product.settings.media_size.options__1.label"
        },
        {
          "value": "medium",
          "label": "t:sections.main-product.settings.media_size.options__2.label"
        },
        {
          "value": "large",
          "label": "t:sections.main-product.settings.media_size.options__3.label"
        }
      ],
      "default": "large",
      "label": "t:sections.main-product.settings.media_size.label",
      "info": "t:sections.main-product.settings.media_size.info"
    },
    {
      "type": "checkbox",
      "id": "constrain_to_viewport",
      "default": true,
      "label": "t:sections.main-product.settings.constrain_to_viewport.label"
    },
    {
      "type": "select",
      "id": "media_fit",
      "options": [
        {
          "value": "contain",
          "label": "t:sections.main-product.settings.media_fit.options__1.label"
        },
        {
          "value": "cover",
          "label": "t:sections.main-product.settings.media_fit.options__2.label"
        }
      ],
      "default": "contain",
      "label": "t:sections.main-product.settings.media_fit.label"
    },
    {
      "type": "select",
      "id": "gallery_layout",
      "options": [
        {
          "value": "stacked",
          "label": "t:sections.main-product.settings.gallery_layout.options__1.label"
        },
        {
          "value": "columns",
          "label": "t:sections.main-product.settings.gallery_layout.options__2.label"
        },
        {
          "value": "thumbnail",
          "label": "t:sections.main-product.settings.gallery_layout.options__3.label"
        },
        {
          "value": "thumbnail_slider",
          "label": "t:sections.main-product.settings.gallery_layout.options__4.label"
        }
      ],
      "default": "stacked",
      "label": "t:sections.main-product.settings.gallery_layout.label"
    },
    {
      "type": "select",
      "id": "media_position",
      "options": [
        {
          "value": "left",
          "label": "t:sections.main-product.settings.media_position.options__1.label"
        },
        {
          "value": "right",
          "label": "t:sections.main-product.settings.media_position.options__2.label"
        }
      ],
      "default": "left",
      "label": "t:sections.main-product.settings.media_position.label",
      "info": "t:sections.main-product.settings.media_position.info"
    },
    {
      "type": "select",
      "id": "image_zoom",
      "options": [
        {
          "value": "lightbox",
          "label": "t:sections.main-product.settings.image_zoom.options__1.label"
        },
        {
          "value": "hover",
          "label": "t:sections.main-product.settings.image_zoom.options__2.label"
        },
        {
          "value": "none",
          "label": "t:sections.main-product.settings.image_zoom.options__3.label"
        }
      ],
      "default": "lightbox",
      "label": "t:sections.main-product.settings.image_zoom.label",
      "info": "t:sections.main-product.settings.image_zoom.info"
    },
    {
      "type": "select",
      "id": "mobile_thumbnails",
      "options": [
        {
          "value": "columns",
          "label": "t:sections.main-product.settings.mobile_thumbnails.options__1.label"
        },
        {
          "value": "show",
          "label": "t:sections.main-product.settings.mobile_thumbnails.options__2.label"
        },
        {
          "value": "hide",
          "label": "t:sections.main-product.settings.mobile_thumbnails.options__3.label"
        }
      ],
      "default": "hide",
      "label": "t:sections.main-product.settings.mobile_thumbnails.label"
    },
    {
      "type": "checkbox",
      "id": "hide_variants",
      "default": false,
      "label": "t:sections.main-product.settings.hide_variants.label"
    },
    {
      "type": "checkbox",
      "id": "enable_video_looping",
      "default": false,
      "label": "t:sections.main-product.settings.enable_video_looping.label"
    },
    {
      "type": "header",
      "content": "t:sections.all.padding.section_padding_heading"
    },
    {
      "type": "range",
      "id": "padding_top",
      "min": 0,
      "max": 100,
      "step": 4,
      "unit": "px",
      "label": "t:sections.all.padding.padding_top",
      "default": 36
    },
    {
      "type": "range",
      "id": "padding_bottom",
      "min": 0,
      "max": 100,
      "step": 4,
      "unit": "px",
      "label": "t:sections.all.padding.padding_bottom",
      "default": 36
    }
  ]
}
{% endschema %}<|MERGE_RESOLUTION|>--- conflicted
+++ resolved
@@ -95,30 +95,12 @@
                 <em>Log in for price</em>
               {% else %}
               <div class="no-js-hidden" id="price-{{ section.id }}" role="status" {{ block.shopify_attributes }}>
-<<<<<<< HEAD
-                {%- render 'price',
-                  product: product,
-                  use_variant: true,
-                  show_badges: true,
-                  price_class: 'price--large'
-                -%}
-              </div>
-              {%- if cart.taxes_included or shop.shipping_policy.body != blank -%}
-                <div class="product__tax caption rte">
-                  {%- if cart.taxes_included -%}
-                    {{ 'products.product.include_taxes' | t }}
-                  {%- endif -%}
-                  {%- if shop.shipping_policy.body != blank -%}
-                    {{ 'products.product.shipping_policy_html' | t: link: shop.shipping_policy.url }}
-                  {%- endif -%}
-=======
                   {%- render 'price',
                     product: product,
                     use_variant: true,
                     show_badges: true,
                     price_class: 'price--large'
                   -%}
->>>>>>> 9bd56735
                 </div>
                 {%- if shop.taxes_included or shop.shipping_policy.body != blank -%}
                   <div class="product__tax caption rte">
