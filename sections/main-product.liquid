--- conflicted
+++ resolved
@@ -292,17 +292,10 @@
                   {%- endif -%}
                 </div>
                 {%- if product.quantity_price_breaks_configured? -%}
-<<<<<<< HEAD
-                  <volume-pricing class="parent-display" id="Volume-{{ section.id }}">
+                  <volume-pricing class="parent-display no-js-hidden" id="Volume-{{ section.id }}">
                     {%- if product.selected_or_first_available_variant.quantity_price_breaks.size > 0 -%}
                       <span class="caption-large">{{ 'products.product.volume_pricing.title' | t }}</span>
                       <ul class="list-unstyled no-js-hidden">
-=======
-                  <volume-pricing class="parent-display no-js-hidden" id="Volume-{{ section.id }}">
-                    {%- if product.selected_or_first_available_variant.quantity_price_breaks.size > 0 -%}
-                      <span class="caption-large">{{ 'products.product.volume_pricing.title' | t }}</span>
-                      <ul class="list-unstyled">
->>>>>>> dad9d7b2
                         <li>
                           <span>{{ product.selected_or_first_available_variant.quantity_rule.min }}+</span>
                           <span>{{ product.selected_or_first_available_variant.price | money_with_currency }}/ea</span>
@@ -314,31 +307,10 @@
                           </li>
                         {%- endfor -%}
                       </ul>
-<<<<<<< HEAD
-                      <noscript>
-                        <ul class="list-unstyled">
-                          <li>
-                            <span>{{ product.selected_or_first_available_variant.quantity_rule.min }}+</span>
-                            <span>{{ product.selected_or_first_available_variant.price | money_with_currency }}/ea</span>
-                          </li>
-                          {%- for price_break in product.selected_or_first_available_variant.quantity_price_breaks -%}
-                            <li>
-                              <span>{{ price_break.minimum_quantity }}<span aria-hidden="true">+</span></span>
-                              <span>{{ price_break.price | money_with_currency }}/ea</span>
-                            </li>
-                          {%- endfor -%}
-                        </ul>
-                      </noscript>
-                      {%- if product.selected_or_first_available_variant.quantity_price_breaks.size >= 3 -%}
-                        <show-more-button>
-                          <button
-                            class="button-show-more link underlined-link no-js-hidden"
-=======
                       {%- if product.selected_or_first_available_variant.quantity_price_breaks.size >= 3 -%}
                         <show-more-button>
                           <button
                             class="button-show-more link underlined-link"
->>>>>>> dad9d7b2
                             id="Show-More-{{ section.id }}"
                             type="button"
                           >
