--- conflicted
+++ resolved
@@ -114,7 +114,6 @@
        
               <spark-pdp parent-id="{{ product.id }}"></spark-pdp> 
             {%- when 'price' -%}
-<<<<<<< HEAD
               {%- if hidePricesLoggedOut == false or customer.tags contains 'b2b' -%}
                 <div data-spark="b2c-only" class="no-js-hidden" id="price-{{ section.id }}" role="status" {{ block.shopify_attributes }}>
                   {%- render 'price',
@@ -124,9 +123,9 @@
                     price_class: 'price--large'
                   -%}
                 </div>
-                {%- if shop.taxes_included or shop.shipping_policy.body != blank -%}
+                {%- if cart.taxes_included or shop.shipping_policy.body != blank -%}
                   <div data-spark="b2c-only" class="product__tax caption rte">
-                    {%- if shop.taxes_included -%}
+                    {%- if cart.taxes_included -%}
                       {{ 'products.product.include_taxes' | t }}
                     {%- endif -%}
                     {%- if shop.shipping_policy.body != blank -%}
@@ -140,24 +139,6 @@
                     <input type="hidden" name="id" value="{{ product.selected_or_first_available_variant.id }}">
                     {{ form | payment_terms }}
                   {%- endform -%}
-=======
-              <div class="no-js-hidden" id="price-{{ section.id }}" role="status" {{ block.shopify_attributes }}>
-                {%- render 'price',
-                  product: product,
-                  use_variant: true,
-                  show_badges: true,
-                  price_class: 'price--large'
-                -%}
-              </div>
-              {%- if cart.taxes_included or shop.shipping_policy.body != blank -%}
-                <div class="product__tax caption rte">
-                  {%- if cart.taxes_included -%}
-                    {{ 'products.product.include_taxes' | t }}
-                  {%- endif -%}
-                  {%- if shop.shipping_policy.body != blank -%}
-                    {{ 'products.product.shipping_policy_html' | t: link: shop.shipping_policy.url }}
-                  {%- endif -%}
->>>>>>> 98d2dda3
                 </div>
               {%- endif -%}
             {%- when 'inventory' -%}
