<section
  id="MainProduct-{{ section.id }}"
  class="section-{{ section.id }}-padding gradient color-{{ section.settings.color_scheme }}"
  data-section="{{ section.id }}"
>
  {{ 'section-main-product.css' | asset_url | stylesheet_tag }}
  {{ 'component-accordion.css' | asset_url | stylesheet_tag }}
  {{ 'component-price.css' | asset_url | stylesheet_tag }}
  {{ 'component-slider.css' | asset_url | stylesheet_tag }}
  {{ 'component-rating.css' | asset_url | stylesheet_tag }}
  {{ 'component-deferred-media.css' | asset_url | stylesheet_tag }}
  {% unless product.has_only_default_variant %}
    {{ 'component-product-variant-picker.css' | asset_url | stylesheet_tag }}
    {{ 'component-swatch-input.css' | asset_url | stylesheet_tag }}
    {{ 'component-swatch.css' | asset_url | stylesheet_tag }}
  {% endunless %}
  {%- if product.quantity_price_breaks_configured? -%}
    {{ 'component-volume-pricing.css' | asset_url | stylesheet_tag }}
  {%- endif -%}

  {%- style -%}
    .section-{{ section.id }}-padding {
      padding-top: {{ section.settings.padding_top | times: 0.75 | round: 0 }}px;
      padding-bottom: {{ section.settings.padding_bottom | times: 0.75 | round: 0 }}px;
    }

    @media screen and (min-width: 750px) {
      .section-{{ section.id }}-padding {
        padding-top: {{ section.settings.padding_top }}px;
        padding-bottom: {{ section.settings.padding_bottom }}px;
      }
    }
  {%- endstyle -%}

  <script src="{{ 'product-info.js' | asset_url }}" defer="defer"></script>
  <script src="{{ 'product-form.js' | asset_url }}" defer="defer"></script>
  {%- if product.quantity_price_breaks_configured? -%}
    <script src="{{ 'show-more.js' | asset_url }}" defer="defer"></script>
    <script src="{{ 'price-per-item.js' | asset_url }}" defer="defer"></script>
  {%- endif -%}

  {% if section.settings.image_zoom == 'hover' %}
    <script id="EnableZoomOnHover-main" src="{{ 'magnify.js' | asset_url }}" defer="defer"></script>
  {% endif %}
  {%- if request.design_mode -%}
    <script src="{{ 'theme-editor.js' | asset_url }}" defer="defer"></script>
  {%- endif -%}

  {%- assign first_3d_model = product.media | where: 'media_type', 'model' | first -%}
  {%- if first_3d_model -%}
    {{ 'component-product-model.css' | asset_url | stylesheet_tag }}
    <link
      id="ModelViewerStyle"
      rel="stylesheet"
      href="https://cdn.shopify.com/shopifycloud/model-viewer-ui/assets/v1.0/model-viewer-ui.css"
      media="print"
      onload="this.media='all'"
    >
    <link
      id="ModelViewerOverride"
      rel="stylesheet"
      href="{{ 'component-model-viewer-ui.css' | asset_url }}"
      media="print"
      onload="this.media='all'"
    >
  {%- endif -%}

  {% assign variant_images = product.images | where: 'attached_to_variant?', true | map: 'src' %}
  <div class="page-width">
    <div class="product product--{{ section.settings.media_size }} product--{{ section.settings.media_position }} product--{{ section.settings.gallery_layout }} product--mobile-{{ section.settings.mobile_thumbnails }} grid grid--1-col {% if product.media.size > 0 %}grid--2-col-tablet{% else %}product--no-media{% endif %}">
      <div class="grid__item product__media-wrapper{% if section.settings.media_position == 'right' %} medium-hide large-up-hide{% endif %}">
        {% render 'product-media-gallery', variant_images: variant_images %}
      </div>
      <div class="product__info-wrapper grid__item{% if settings.page_width > 1400 and section.settings.media_size == "small" %} product__info-wrapper--extra-padding{% endif %}{% if settings.animations_reveal_on_scroll %} scroll-trigger animate--slide-in{% endif %}">
        <product-info
          id="ProductInfo-{{ section.id }}"
          data-section="{{ section.id }}"
          data-url="{{ product.url }}"
          class="product__info-container{% if section.settings.enable_sticky_info %} product__column-sticky{% endif %}"
        >
          {%- assign product_form_id = 'product-form-' | append: section.id -%}

          {%- for block in section.blocks -%}
            {%- case block.type -%}
              {%- when '@app' -%}
                {% render block %}
              {%- when 'text' -%}
                <p
                  class="product__text inline-richtext{% if block.settings.text_style == 'uppercase' %} caption-with-letter-spacing{% elsif block.settings.text_style == 'subtitle' %} subtitle{% endif %}"
                  {{ block.shopify_attributes }}
                >
                  {{- block.settings.text -}}
                </p>
              {%- when 'title' -%}
                <div class="product__title" {{ block.shopify_attributes }}>
                  <h1>{{ product.title | escape }}</h1>
                  <a href="{{ product.url }}" class="product__title">
                    <h2 class="h1">
                      {{ product.title | escape }}
                    </h2>
                  </a>
                </div>
              {%- when 'price' -%}
                <div class="no-js-hidden" id="price-{{ section.id }}" role="status" {{ block.shopify_attributes }}>
                  {%- render 'price',
                    product: product,
                    use_variant: true,
                    show_badges: true,
                    price_class: 'price--large'
                  -%}
                </div>
                {%- if product.quantity_price_breaks_configured? -%}
                  <div class="volume-pricing-note" id="Volume-Note-{{ section.id }}">
                    <span>{{ 'products.product.volume_pricing.note' | t }}</span>
                  </div>
                {%- endif -%}
                <div class="product__tax caption rte">
                  {%- if cart.taxes_included -%}
                    {{ 'products.product.include_taxes' | t }}
                  {%- endif -%}
                  {%- if shop.shipping_policy.body != blank -%}
                    {{ 'products.product.shipping_policy_html' | t: link: shop.shipping_policy.url }}
                  {%- endif -%}
                </div>
                <div {{ block.shopify_attributes }}>
                  {%- assign product_form_installment_id = 'product-form-installment-' | append: section.id -%}
                  {%- form 'product', product, id: product_form_installment_id, class: 'installment caption-large' -%}
                    <input type="hidden" name="id" value="{{ product.selected_or_first_available_variant.id }}">
                    {{ form | payment_terms }}
                  {%- endform -%}
                </div>
              {%- when 'inventory' -%}
                <p
                  class="product__inventory no-js-hidden{% if block.settings.text_style == 'uppercase' %} caption-with-letter-spacing{% elsif block.settings.text_style == 'subtitle' %} subtitle{% endif %}{% if product.selected_or_first_available_variant.inventory_management != 'shopify' %} visibility-hidden{% endif %}"
                  {{ block.shopify_attributes }}
                  id="Inventory-{{ section.id }}"
                  role="status"
                >
                  {%- if product.selected_or_first_available_variant.inventory_management == 'shopify' -%}
                    {%- if product.selected_or_first_available_variant.inventory_quantity > 0 -%}
                      {%- if product.selected_or_first_available_variant.inventory_quantity
                          <= block.settings.inventory_threshold
                      -%}
                        <svg width="15" height="15" aria-hidden="true">
                          <circle cx="7.5" cy="7.5" r="7.5" fill="rgb(238,148,65, 0.3)"/>
                          <circle cx="7.5" cy="7.5" r="5" stroke="rgb(255, 255, 255)" stroke-width="1" fill="rgb(238,148,65)"/>
                        </svg>
                        {%- if block.settings.show_inventory_quantity -%}
                          {{-
                            'products.product.inventory_low_stock_show_count'
                            | t: quantity: product.selected_or_first_available_variant.inventory_quantity
                          -}}
                        {%- else -%}
                          {{- 'products.product.inventory_low_stock' | t -}}
                        {%- endif -%}
                      {%- else -%}
                        <svg width="15" height="15" aria-hidden="true">
                          <circle cx="7.5" cy="7.5" r="7.5" fill="rgb(62,214,96, 0.3)"/>
                          <circle cx="7.5" cy="7.5" r="5" stroke="rgb(255, 255, 255)" stroke-width="1" fill="rgb(62,214,96)"/>
                        </svg>
                        {%- if block.settings.show_inventory_quantity -%}
                          {{-
                            'products.product.inventory_in_stock_show_count'
                            | t: quantity: product.selected_or_first_available_variant.inventory_quantity
                          -}}
                        {%- else -%}
                          {{- 'products.product.inventory_in_stock' | t -}}
                        {%- endif -%}
                      {%- endif -%}
                    {%- else -%}
                      {%- if product.selected_or_first_available_variant.inventory_policy == 'continue' -%}
                        <svg width="15" height="15" aria-hidden="true">
                          <circle cx="7.5" cy="7.5" r="7.5" fill="rgb(62,214,96, 0.3)"/>
                          <circle cx="7.5" cy="7.5" r="5" stroke="rgb(255, 255, 255)" stroke-width="1" fill="rgb(62,214,96)"/>
                        </svg>
                        {{- 'products.product.inventory_out_of_stock_continue_selling' | t -}}
                      {%- else -%}
                        <svg width="15" height="15" aria-hidden="true">
                          <circle cx="7.5" cy="7.5" r="7.5" fill="rgb(200,200,200, 0.3)"/>
                          <circle cx="7.5" cy="7.5" r="5" stroke="rgb(255, 255, 255)" stroke-width="1" fill="rgb(200,200,200)"/>
                        </svg>
                        {{- 'products.product.inventory_out_of_stock' | t -}}
                      {%- endif -%}
                    {%- endif -%}
                  {%- endif -%}
                </p>
              {%- when 'description' -%}
                {%- if product.description != blank -%}
                  <div class="product__description rte quick-add-hidden" {{ block.shopify_attributes }}>
                    {{ product.description }}
                  </div>
                {%- endif -%}
              {%- when 'sku' -%}
                <p
                  class="product__sku no-js-hidden{% if block.settings.text_style == 'uppercase' %} caption-with-letter-spacing{% elsif block.settings.text_style == 'subtitle' %} subtitle{% endif %}{% if product.selected_or_first_available_variant.sku.size == 0 %} visibility-hidden{% endif %}"
                  id="Sku-{{ section.id }}"
                  role="status"
                  {{ block.shopify_attributes }}
                >
                  <span class="visually-hidden">{{ 'products.product.sku' | t }}:</span>
                  {{- product.selected_or_first_available_variant.sku -}}
                </p>
              {%- when 'custom_liquid' -%}
                {{ block.settings.custom_liquid }}
              {%- when 'collapsible_tab' -%}
                <div class="product__accordion accordion quick-add-hidden" {{ block.shopify_attributes }}>
                  <details id="Details-{{ block.id }}-{{ section.id }}">
                    <summary>
                      <div class="summary__title">
                        {% render 'icon-accordion', icon: block.settings.icon %}
                        <h2 class="h4 accordion__title inline-richtext">
<<<<<<< HEAD
                          {{ block.settings.heading | default: block.settings.page | escape }}
=======
                          {{ block.settings.heading | default: block.settings.page.title | escape }}
>>>>>>> a056c6bc
                        </h2>
                      </div>
                      {% render 'icon-caret' %}
                    </summary>
                    <div class="accordion__content rte" id="ProductAccordion-{{ block.id }}-{{ section.id }}">
                      {{ block.settings.content }}
                      {{ block.settings.page.content }}
                    </div>
                  </details>
                </div>
              {%- when 'quantity_selector' -%}
                <div
                  id="Quantity-Form-{{ section.id }}"
                  class="product-form__input product-form__quantity{% if settings.inputs_shadow_vertical_offset != 0 and settings.inputs_shadow_vertical_offset < 0 %} product-form__quantity-top{% endif %}"
                  {{ block.shopify_attributes }}
                >
                  {% comment %} TODO: enable theme-check once `item_count_for_variant` is accepted as valid filter {% endcomment %}
                  {% # theme-check-disable %}
                  {%- assign cart_qty = cart
                    | item_count_for_variant: product.selected_or_first_available_variant.id
                  -%}
                  {% # theme-check-enable %}
                  <label class="quantity__label form__label" for="Quantity-{{ section.id }}">
                    {{ 'products.product.quantity.label' | t }}
                    <span class="quantity__rules-cart no-js-hidden{% if cart_qty == 0 %} hidden{% endif %}">
                      {%- render 'loading-spinner' -%}
                      <span
                        >(
                        {{- 'products.product.quantity.in_cart_html' | t: quantity: cart_qty -}}
                        )</span
                      >
                    </span>
                  </label>
                  <div class="price-per-item__container">
                    <quantity-input class="quantity" data-url="{{ product.url }}" data-section="{{ section.id }}">
                      <button class="quantity__button no-js-hidden" name="minus" type="button">
                        <span class="visually-hidden">
                          {{- 'products.product.quantity.decrease' | t: product: product.title | escape -}}
                        </span>
                        {% render 'icon-minus' %}
                      </button>
                      <input
                        class="quantity__input"
                        type="number"
                        name="quantity"
                        id="Quantity-{{ section.id }}"
                        data-cart-quantity="{{ cart_qty }}"
                        data-min="{{ product.selected_or_first_available_variant.quantity_rule.min }}"
                        min="{{ product.selected_or_first_available_variant.quantity_rule.min }}"
                        {% if product.selected_or_first_available_variant.quantity_rule.max != null %}
                          data-max="{{ product.selected_or_first_available_variant.quantity_rule.max }}"
                          max="{{ product.selected_or_first_available_variant.quantity_rule.max }}"
                        {% endif %}
                        step="{{ product.selected_or_first_available_variant.quantity_rule.increment }}"
                        value="{{ product.selected_or_first_available_variant.quantity_rule.min }}"
                        form="{{ product_form_id }}"
                      >
                      <button class="quantity__button no-js-hidden" name="plus" type="button">
                        <span class="visually-hidden">
                          {{- 'products.product.quantity.increase' | t: product: product.title | escape -}}
                        </span>
                        {% render 'icon-plus' %}
                      </button>
                    </quantity-input>
                    {%- liquid
                      assign volume_pricing_array = product.selected_or_first_available_variant.quantity_price_breaks | sort: 'quantity' | reverse
                      assign current_qty_for_volume_pricing = cart_qty | plus: product.selected_or_first_available_variant.quantity_rule.min
                      if cart_qty > 0
                        assign current_qty_for_volume_pricing = cart_qty | plus: product.selected_or_first_available_variant.quantity_rule.increment
                      endif
                    -%}
                    {%- if product.quantity_price_breaks_configured? -%}
                      <price-per-item
                        class="no-js-hidden"
                        id="Price-Per-Item-{{ section.id }}"
                        data-section-id="{{ section.id }}"
                        data-variant-id="{{ product.selected_or_first_available_variant.id }}"
                      >
                        {%- if product.selected_or_first_available_variant.quantity_price_breaks.size > 0 -%}
                          {%- assign variant_price_compare = product.selected_or_first_available_variant.compare_at_price -%}
                          <div class="price-per-item">
                            {%- if variant_price_compare -%}
                              <dl class="price-per-item--current">
                                <dt class="visually-hidden">
                                  {{ 'products.product.price.regular_price' | t }}
                                </dt>
                                <dd>
                                  <s class="variant-item__old-price">
                                    {{ variant_price_compare | money_with_currency }}
                                  </s>
                                </dd>
                              </dl>
                            {%- endif -%}
                            {%- if current_qty_for_volume_pricing < volume_pricing_array.last.minimum_quantity -%}
                              {%- assign variant_price = product.selected_or_first_available_variant.price
                                | money_with_currency
                              -%}
                              <span class="price-per-item--current">
                                {{- 'products.product.volume_pricing.price_at_each' | t: price: variant_price -}}
                              </span>
                            {%- else -%}
                              {%- for price_break in volume_pricing_array -%}
                                {%- if current_qty_for_volume_pricing >= price_break.minimum_quantity -%}
                                  {%- assign price_break_price = price_break.price | money_with_currency -%}
                                  <span class="price-per-item--current">
                                    {{-
                                      'products.product.volume_pricing.price_at_each'
                                      | t: price: price_break_price
                                    -}}
                                  </span>
                                  {%- break -%}
                                {%- endif -%}
                              {%- endfor -%}
                            {%- endif -%}
                          </div>
                        {%- else -%}
                          {%- assign variant_price = product.selected_or_first_available_variant.price
                            | money_with_currency
                          -%}
                          {%- assign variant_price_compare = product.selected_or_first_available_variant.compare_at_price -%}
                          <div class="price-per-item">
                            {%- if variant_price_compare -%}
                              <dl class="price-per-item--current">
                                <dt class="visually-hidden">
                                  {{ 'products.product.price.regular_price' | t }}
                                </dt>
                                <dd>
                                  <s class="variant-item__old-price">
                                    {{ variant_price_compare | money_with_currency }}
                                  </s>
                                </dd>
                                <dt class="visually-hidden">
                                  {{ 'products.product.price.sale_price' | t }}
                                </dt>
                                <dd>
                                  <span class="price-per-item--current">
                                    {{- 'products.product.volume_pricing.price_at_each' | t: price: variant_price -}}
                                  </span>
                                </dd>
                              </dl>
                            {%- else -%}
                              <span class="price-per-item--current">
                                {{- 'products.product.volume_pricing.price_at_each' | t: price: variant_price -}}
                              </span>
                            {%- endif -%}
                          </div>
                        {%- endif -%}
                      </price-per-item>
                    {%- endif -%}
                  </div>
                  <div class="quantity__rules caption no-js-hidden" id="Quantity-Rules-{{ section.id }}">
                    {%- if product.selected_or_first_available_variant.quantity_rule.increment > 1 -%}
                      <span class="divider">
                        {{-
                          'products.product.quantity.multiples_of'
                          | t: quantity: product.selected_or_first_available_variant.quantity_rule.increment
                        -}}
                      </span>
                    {%- endif -%}
                    {%- if product.selected_or_first_available_variant.quantity_rule.min > 1 -%}
                      <span class="divider">
                        {{-
                          'products.product.quantity.minimum_of'
                          | t: quantity: product.selected_or_first_available_variant.quantity_rule.min
                        -}}
                      </span>
                    {%- endif -%}
                    {%- if product.selected_or_first_available_variant.quantity_rule.max != null -%}
                      <span class="divider">
                        {{-
                          'products.product.quantity.maximum_of'
                          | t: quantity: product.selected_or_first_available_variant.quantity_rule.max
                        -}}
                      </span>
                    {%- endif -%}
                  </div>
                  {%- if product.quantity_price_breaks_configured? -%}
                    <volume-pricing class="parent-display no-js-hidden" id="Volume-{{ section.id }}">
                      {%- if product.selected_or_first_available_variant.quantity_price_breaks.size > 0 -%}
                        <span class="caption-large">{{ 'products.product.volume_pricing.title' | t }}</span>
                        <ul class="list-unstyled no-js-hidden">
                          <li>
                            <span>{{ product.selected_or_first_available_variant.quantity_rule.min }}+</span>
                            {%- assign price = product.selected_or_first_available_variant.price
                              | money_with_currency
                            -%}
                            <span data-text="{{ 'products.product.volume_pricing.price_at_each' | t: price: variant_price }}">
                              {{- 'sections.quick_order_list.each' | t: money: price -}}
                            </span>
                          </li>
                          {%- for price_break in product.selected_or_first_available_variant.quantity_price_breaks -%}
                            {%- assign price_break_price = price_break.price | money_with_currency -%}
                            <li class="{%- if forloop.index >= 3 -%}show-more-item hidden{%- endif -%}">
                              <span>
                                {{- price_break.minimum_quantity -}}
                                <span aria-hidden="true">+</span></span
                              >
                              <span data-text="{{ 'products.product.volume_pricing.price_at_each' | t: price: price_break_price }}">
                                {{- 'sections.quick_order_list.each' | t: money: price_break_price -}}
                              </span>
                            </li>
                          {%- endfor -%}
                        </ul>
                        {%- if product.selected_or_first_available_variant.quantity_price_breaks.size >= 3 -%}
                          <show-more-button>
                            <button
                              class="button-show-more link underlined-link"
                              id="Show-More-{{ section.id }}"
                              type="button"
                            >
                              <span class="label-show-more label-text"
                                ><span aria-hidden="true">+ </span>{{ 'products.facets.show_more' | t }}
                              </span>
                            </button>
                          </show-more-button>
                        {%- endif -%}
                      {%- endif -%}
                    </volume-pricing>
                  {%- endif -%}
                </div>
              {%- when 'popup' -%}
                <modal-opener
                  class="product-popup-modal__opener no-js-hidden quick-add-hidden"
                  data-modal="#PopupModal-{{ block.id }}"
                  {{ block.shopify_attributes }}
<<<<<<< HEAD
                >
                  <button
                    id="ProductPopup-{{ block.id }}"
                    class="product-popup-modal__button link"
                    type="button"
                    aria-haspopup="dialog"
                  >
                    {{ block.settings.text | default: block.settings.page.title | escape }}
                  </button>
                </modal-opener>
                <a href="{{ block.settings.page.url }}" class="product-popup-modal__button link no-js">
                  {{- block.settings.text -}}
                </a>
              {%- when 'share' -%}
                {% assign share_url = product.selected_variant.url | default: product.url | prepend: request.origin %}
                {% render 'share-button', block: block, share_link: share_url %}

              {%- when 'variant_picker' -%}
                {% render 'product-variant-picker', product: product, block: block, product_form_id: product_form_id %}
              {%- when 'buy_buttons' -%}
                {%- render 'buy-buttons',
                  block: block,
                  product: product,
                  product_form_id: product_form_id,
                  section_id: section.id,
                  show_pickup_availability: true
                -%}
              {%- when 'rating' -%}
                {%- if product.metafields.reviews.rating.value != blank -%}
                  <div class="rating-wrapper">
                    {% liquid
                      assign rating_decimal = 0
                      assign decimal = product.metafields.reviews.rating.value.rating | modulo: 1
                      if decimal >= 0.3 and decimal <= 0.7
                        assign rating_decimal = 0.5
                      elsif decimal > 0.7
                        assign rating_decimal = 1
                      endif
                    %}
                    <div
                      class="rating"
                      role="img"
                      aria-label="{{ 'accessibility.star_reviews_info' | t: rating_value: product.metafields.reviews.rating.value, rating_max: product.metafields.reviews.rating.value.scale_max }}"
                    >
                      <span
                        aria-hidden="true"
                        class="rating-star"
                        style="--rating: {{ product.metafields.reviews.rating.value.rating | floor }}; --rating-max: {{ product.metafields.reviews.rating.value.scale_max }}; --rating-decimal: {{ rating_decimal }};"
                      ></span>
                    </div>
                    <p class="rating-text caption">
                      <span aria-hidden="true">
                        {{- product.metafields.reviews.rating.value }} /
                        {{ product.metafields.reviews.rating.value.scale_max -}}
                      </span>
                    </p>
                    <p class="rating-count caption">
                      <span aria-hidden="true">({{ product.metafields.reviews.rating_count }})</span>
                      <span class="visually-hidden">
                        {{- product.metafields.reviews.rating_count }}
                        {{ 'accessibility.total_reviews' | t -}}
                      </span>
                    </p>
                  </div>
                {%- endif -%}
              {%- when 'complementary' -%}
                <product-recommendations
                  class="complementary-products quick-add-hidden no-js-hidden{% if block.settings.make_collapsible_row %} is-accordion{% endif %}{% if block.settings.enable_quick_add %} complementary-products-contains-quick-add{% endif %}"
                  data-url="{{ routes.product_recommendations_url }}?section_id={{ section.id }}&product_id={{ product.id }}&limit={{ block.settings.product_list_limit }}&intent=complementary"
                >
=======
                >
                  <button
                    id="ProductPopup-{{ block.id }}"
                    class="product-popup-modal__button link"
                    type="button"
                    aria-haspopup="dialog"
                  >
                    {{ block.settings.text | default: block.settings.page.title | escape }}
                  </button>
                </modal-opener>
                <a href="{{ block.settings.page.url }}" class="product-popup-modal__button link no-js">
                  {{- block.settings.text -}}
                </a>
              {%- when 'share' -%}
                {% assign share_url = product.selected_variant.url | default: product.url | prepend: request.origin %}
                {% render 'share-button', block: block, share_link: share_url %}

              {%- when 'variant_picker' -%}
                {% render 'product-variant-picker', product: product, block: block, product_form_id: product_form_id %}
              {%- when 'buy_buttons' -%}
                {%- render 'buy-buttons',
                  block: block,
                  product: product,
                  product_form_id: product_form_id,
                  section_id: section.id,
                  show_pickup_availability: true
                -%}
              {%- when 'rating' -%}
                {%- if product.metafields.reviews.rating.value != blank -%}
                  {% liquid
                    assign rating_decimal = 0
                    assign decimal = product.metafields.reviews.rating.value.rating | modulo: 1
                    if decimal >= 0.3 and decimal <= 0.7
                      assign rating_decimal = 0.5
                    elsif decimal > 0.7
                      assign rating_decimal = 1
                    endif
                  %}
                  <div
                    class="rating"
                    role="img"
                    aria-label="{{ 'accessibility.star_reviews_info' | t: rating_value: product.metafields.reviews.rating.value, rating_max: product.metafields.reviews.rating.value.scale_max }}"
                  >
                    <span
                      aria-hidden="true"
                      class="rating-star"
                      style="--rating: {{ product.metafields.reviews.rating.value.rating | floor }}; --rating-max: {{ product.metafields.reviews.rating.value.scale_max }}; --rating-decimal: {{ rating_decimal }};"
                    ></span>
                  </div>
                  <p class="rating-text caption">
                    <span aria-hidden="true">
                      {{- product.metafields.reviews.rating.value }} /
                      {{ product.metafields.reviews.rating.value.scale_max -}}
                    </span>
                  </p>
                  <p class="rating-count caption">
                    <span aria-hidden="true">({{ product.metafields.reviews.rating_count }})</span>
                    <span class="visually-hidden">
                      {{- product.metafields.reviews.rating_count }}
                      {{ 'accessibility.total_reviews' | t -}}
                    </span>
                  </p>
                {%- endif -%}
              {%- when 'complementary' -%}
                <product-recommendations
                  class="complementary-products quick-add-hidden no-js-hidden{% if block.settings.make_collapsible_row %} is-accordion{% endif %}{% if block.settings.enable_quick_add %} complementary-products-contains-quick-add{% endif %}"
                  data-url="{{ routes.product_recommendations_url }}?section_id={{ section.id }}&product_id={{ product.id }}&limit={{ block.settings.product_list_limit }}&intent=complementary"
                >
>>>>>>> a056c6bc
                  {%- if recommendations.performed and recommendations.products_count > 0 -%}
                    <aside
                      aria-label="{{ 'accessibility.complementary_products' | t }}"
                      {{ block.shopify_attributes -}}
                      {% if block.settings.make_collapsible_row %}
                        class="product__accordion accordion"
                      {% endif %}
                    >
                      <div class="complementary-products__container">
                        {%- if block.settings.make_collapsible_row -%}
                          <details id="Details-{{ block.id }}-{{ section.id }}" open>
                            <summary>
                        {%- endif %}
                        <div class="summary__title">
                          {%- if block.settings.make_collapsible_row -%}
                            {% render 'icon-accordion', icon: block.settings.icon %}
                            <h2 class="h4 accordion__title">{{ block.settings.block_heading }}</h2>
                          {%- else -%}
                            <h2 class="h3 accordion__title">{{ block.settings.block_heading }}</h2>
                          {%- endif -%}
                        </div>
                        {%- if block.settings.make_collapsible_row -%}
                          {% render 'icon-caret' %}
                          </summary>
                        {%- endif -%}
                        <slideshow-component class="slider-mobile-gutter">
                          {%- assign number_of_slides = recommendations.products_count
                            | plus: 0.0
                            | divided_by: block.settings.products_per_page
                            | ceil
                          -%}
                          <div
                            id="Slider-{{ block.id }}"
                            class="contains-card contains-card--product complementary-slider grid grid--1-col slider slider--everywhere"
                            role="list"
                            {% if number_of_slides > 1 %}
                              aria-label="{{ 'general.slider.name' | t }}"
                            {% endif %}
                          >
                            {%- for i in (1..number_of_slides) -%}
                              <div
                                id="Slide-{{ block.id }}-{{ forloop.index }}"
                                class="complementary-slide complementary-slide--{{ settings.card_style }} grid__item slider__slide slideshow__slide"
                                tabindex="-1"
                                role="group"
                                {% if number_of_slides > 1 %}
                                  aria-roledescription="{{ 'sections.slideshow.slide' | t }}"
                                  aria-label="{{ forloop.index }} {{ 'general.slider.of' | t }} {{ forloop.length }}"
                                {% endif %}
                              >
                                <ul class="list-unstyled" role="list">
                                  {%- for product in recommendations.products
                                    limit: block.settings.products_per_page
                                    offset: continue
                                  -%}
                                    <li>
                                      {% render 'card-product',
                                        card_product: product,
                                        media_aspect_ratio: block.settings.image_ratio,
                                        show_secondary_image: false,
                                        lazy_load: false,
                                        show_quick_add: block.settings.enable_quick_add,
                                        section_id: section.id,
                                        horizontal_class: true,
                                        horizontal_quick_add: true
                                      %}
                                    </li>
                                  {%- endfor -%}
                                </ul>
                              </div>
                            {%- endfor -%}
                          </div>
                          {%- if number_of_slides > 1 -%}
                            <div class="slider-buttons no-js-hidden">
                              <button
                                type="button"
                                class="slider-button slider-button--prev"
                                name="previous"
                                aria-label="{{ 'general.slider.previous_slide' | t }}"
                              >
                                {% render 'icon-caret' %}
                              </button>
                              <div class="slider-counter slider-counter--{{ block.settings.pagination_style }}{% if block.settings.pagination_style == 'counter' or block.settings.pagination_style == 'numbers' %} caption{% endif %}">
                                {%- if block.settings.pagination_style == 'counter' -%}
                                  <span class="slider-counter--current">1</span>
                                  <span aria-hidden="true"> / </span>
                                  <span class="visually-hidden">{{ 'general.slider.of' | t }}</span>
                                  <span class="slider-counter--total">{{ number_of_slides }}</span>
                                {%- else -%}
                                  <div class="slideshow__control-wrapper">
                                    {%- for i in (1..number_of_slides) -%}
                                      <button
                                        class="slider-counter__link slider-counter__link--{{ block.settings.pagination_style }} link"
                                        aria-label="{{ 'sections.slideshow.load_slide' | t }} {{ forloop.index }} {{ 'general.slider.of' | t }} {{ forloop.length }}"
                                        aria-controls="Slider-{{ block.id }}"
                                      >
                                        {%- if block.settings.pagination_style == 'numbers' -%}
                                          {{ forloop.index -}}
                                        {%- else -%}
                                          <span class="dot"></span>
                                        {%- endif -%}
                                      </button>
                                    {%- endfor -%}
                                  </div>
                                {%- endif -%}
                              </div>
                              <button
                                type="button"
                                class="slider-button slider-button--next"
                                name="next"
                                aria-label="{{ 'general.slider.next_slide' | t }}"
                              >
                                {% render 'icon-caret' %}
                              </button>
                            </div>
                          {%- endif -%}
                        </slideshow-component>
                        {%- if block.settings.make_collapsible_row -%}
                          </details>
                        {%- endif -%}
                      </div>
                    </aside>
                  {%- endif -%}
                  {{ 'component-card.css' | asset_url | stylesheet_tag }}
                  {{ 'component-complementary-products.css' | asset_url | stylesheet_tag }}
                  {%- if block.settings.enable_quick_add -%}
                    {{ 'quick-add.css' | asset_url | stylesheet_tag }}
                    <script src="{{ 'quick-add.js' | asset_url }}" defer="defer"></script>
                  {%- endif -%}
                </product-recommendations>
              {%- when 'icon-with-text' -%}
                {% render 'icon-with-text', block: block %}
            {%- endcase -%}
          {%- endfor -%}
          <a href="{{ product.url }}" class="link product__view-details animate-arrow">
            {{ 'products.product.view_full_details' | t }}
            {% render 'icon-arrow' %}
          </a>
        </product-info>
      </div>
      {%- if section.settings.media_position == 'right' -%}
        {% comment %} Duplicate gallery to display after product content on tablet/desktop breakpoint {% endcomment %}
        <div class="grid__item product__media-wrapper small-hide">
          {% render 'product-media-gallery', variant_images: variant_images, is_duplicate: true %}
        </div>
      {%- endif -%}
    </div>

    {% render 'product-media-modal', variant_images: variant_images %}

    {% assign popups = section.blocks | where: 'type', 'popup' %}
    {%- for block in popups -%}
      <modal-dialog id="PopupModal-{{ block.id }}" class="product-popup-modal" {{ block.shopify_attributes }}>
        <div
          role="dialog"
          aria-label="{{ block.settings.text }}"
          aria-modal="true"
          class="product-popup-modal__content"
          tabindex="-1"
        >
          <button
            id="ModalClose-{{ block.id }}"
            type="button"
            class="product-popup-modal__toggle"
            aria-label="{{ 'accessibility.close' | t }}"
          >
            {% render 'icon-close' %}
          </button>
          <div class="product-popup-modal__content-info">
            <h1 class="h2">{{ block.settings.page.title | escape }}</h1>
            {{ block.settings.page.content }}
          </div>
        </div>
      </modal-dialog>
    {%- endfor -%}

    {%- if product.media.size > 0 -%}
      <script src="{{ 'product-modal.js' | asset_url }}" defer="defer"></script>
      <script src="{{ 'media-gallery.js' | asset_url }}" defer="defer"></script>
    {%- endif -%}

    {%- if first_3d_model -%}
      <script type="application/json" id="ProductJSON-{{ product.id }}">
        {{ product.media | where: 'media_type', 'model' | json }}
      </script>
      <script src="{{ 'product-model.js' | asset_url }}" defer></script>
    {%- endif -%}

    <script>
      document.addEventListener('DOMContentLoaded', function () {
        function isIE() {
          const ua = window.navigator.userAgent;
          const msie = ua.indexOf('MSIE ');
          const trident = ua.indexOf('Trident/');

          return msie > 0 || trident > 0;
        }

        if (!isIE()) return;
        const hiddenInput = document.querySelector('#{{ product_form_id }} input[name="id"]');
        const noScriptInputWrapper = document.createElement('div');
        const variantPicker = document.querySelector('variant-selects[data-section="{{ section.id }}"]');
        noScriptInputWrapper.innerHTML = document.querySelector(
          '.product-form__noscript-wrapper-{{ section.id }}'
        ).textContent;
        variantPicker.outerHTML = noScriptInputWrapper.outerHTML;

        document.querySelector('#Variants-{{ section.id }}').addEventListener('change', function (event) {
          hiddenInput.value = event.currentTarget.value;
        });
      });
    </script>

    {%- liquid
      if product.selected_or_first_available_variant.featured_media
        assign seo_media = product.selected_or_first_available_variant.featured_media
      else
        assign seo_media = product.featured_media
      endif
    -%}

    <script type="application/ld+json">
      {
        "@context": "http://schema.org/",
        "@type": "Product",
        "name": {{ product.title | json }},
        "url": {{ request.origin | append: product.url | json }},
        {% if seo_media -%}
          "image": [
            {{ seo_media | image_url: width: 1920 | prepend: "https:" | json }}
          ],
        {%- endif %}
        "description": {{ product.description | strip_html | json }},
        {% if product.selected_or_first_available_variant.sku != blank -%}
          "sku": {{ product.selected_or_first_available_variant.sku | json }},
        {%- endif %}
        "brand": {
          "@type": "Brand",
          "name": {{ product.vendor | json }}
        },
        "offers": [
          {%- for variant in product.variants -%}
            {
              "@type" : "Offer",
              {%- if variant.sku != blank -%}
                "sku": {{ variant.sku | json }},
              {%- endif -%}
              {%- if variant.barcode.size == 12 -%}
                "gtin12": {{ variant.barcode }},
              {%- endif -%}
              {%- if variant.barcode.size == 13 -%}
                "gtin13": {{ variant.barcode }},
              {%- endif -%}
              {%- if variant.barcode.size == 14 -%}
                "gtin14": {{ variant.barcode }},
              {%- endif -%}
              "availability" : "http://schema.org/{% if variant.available %}InStock{% else %}OutOfStock{% endif %}",
              "price" : {{ variant.price | divided_by: 100.00 | json }},
              "priceCurrency" : {{ cart.currency.iso_code | json }},
              "url" : {{ request.origin | append: variant.url | json }}
            }{% unless forloop.last %},{% endunless %}
          {%- endfor -%}
        ]
      }
    </script>
  </div>
</section>

{% schema %}
{
  "name": "t:sections.main-product.name",
  "tag": "section",
  "class": "section",
  "blocks": [
    {
      "type": "@app"
    },
    {
      "type": "text",
      "name": "t:sections.main-product.blocks.text.name",
      "settings": [
        {
          "type": "inline_richtext",
          "id": "text",
          "default": "Text block",
          "label": "t:sections.main-product.blocks.text.settings.text.label"
        },
        {
          "type": "select",
          "id": "text_style",
          "options": [
            {
              "value": "body",
              "label": "t:sections.main-product.blocks.text.settings.text_style.options__1.label"
            },
            {
              "value": "subtitle",
              "label": "t:sections.main-product.blocks.text.settings.text_style.options__2.label"
            },
            {
              "value": "uppercase",
              "label": "t:sections.main-product.blocks.text.settings.text_style.options__3.label"
            }
          ],
          "default": "body",
          "label": "t:sections.main-product.blocks.text.settings.text_style.label"
        }
      ]
    },
    {
      "type": "title",
      "name": "t:sections.main-product.blocks.title.name",
      "limit": 1
    },
    {
      "type": "price",
      "name": "t:sections.main-product.blocks.price.name",
      "limit": 1
    },
    {
      "type": "sku",
      "name": "t:sections.main-product.blocks.sku.name",
      "limit": 1,
      "settings": [
        {
          "type": "select",
          "id": "text_style",
          "options": [
            {
              "value": "body",
              "label": "t:sections.main-product.blocks.sku.settings.text_style.options__1.label"
            },
            {
              "value": "subtitle",
              "label": "t:sections.main-product.blocks.sku.settings.text_style.options__2.label"
            },
            {
              "value": "uppercase",
              "label": "t:sections.main-product.blocks.sku.settings.text_style.options__3.label"
            }
          ],
          "default": "body",
          "label": "t:sections.main-product.blocks.sku.settings.text_style.label"
        }
      ]
    },
    {
      "type": "inventory",
      "name": "t:sections.main-product.blocks.inventory.name",
      "limit": 1,
      "settings": [
        {
          "type": "select",
          "id": "text_style",
          "options": [
            {
              "value": "body",
              "label": "t:sections.main-product.blocks.inventory.settings.text_style.options__1.label"
            },
            {
              "value": "subtitle",
              "label": "t:sections.main-product.blocks.inventory.settings.text_style.options__2.label"
            },
            {
              "value": "uppercase",
              "label": "t:sections.main-product.blocks.inventory.settings.text_style.options__3.label"
            }
          ],
          "default": "body",
          "label": "t:sections.main-product.blocks.inventory.settings.text_style.label"
        },
        {
          "type": "range",
          "id": "inventory_threshold",
          "label": "t:sections.main-product.blocks.inventory.settings.inventory_threshold.label",
          "min": 0,
          "max": 100,
          "step": 1,
          "info": "t:sections.main-product.blocks.inventory.settings.inventory_threshold.info",
          "default": 10
        },
        {
          "type": "checkbox",
          "id": "show_inventory_quantity",
          "label": "t:sections.main-product.blocks.inventory.settings.show_inventory_quantity.label",
          "default": true
        }
      ]
    },
    {
      "type": "quantity_selector",
      "name": "t:sections.main-product.blocks.quantity_selector.name",
      "limit": 1
    },
    {
      "type": "variant_picker",
      "name": "t:sections.main-product.blocks.variant_picker.name",
      "limit": 1,
      "settings": [
        {
          "type": "select",
          "id": "picker_type",
          "options": [
            {
              "value": "dropdown",
              "label": "t:sections.main-product.blocks.variant_picker.settings.picker_type.options__1.label"
            },
            {
              "value": "button",
              "label": "t:sections.main-product.blocks.variant_picker.settings.picker_type.options__2.label"
            }
          ],
          "default": "button",
          "label": "t:sections.main-product.blocks.variant_picker.settings.picker_type.label"
        },
        {
          "id": "swatch_shape",
          "label": "t:sections.main-product.blocks.variant_picker.settings.swatch_shape.label",
          "type": "select",
          "info": "t:sections.main-product.blocks.variant_picker.settings.swatch_shape.info",
          "options": [
            {
              "value": "circle",
              "label": "t:sections.main-product.blocks.variant_picker.settings.swatch_shape.options__1.label"
            },
            {
              "value": "square",
              "label": "t:sections.main-product.blocks.variant_picker.settings.swatch_shape.options__2.label"
            },
            {
              "value": "none",
              "label": "t:sections.main-product.blocks.variant_picker.settings.swatch_shape.options__3.label"
            }
          ],
          "default": "circle"
        }
      ]
    },
    {
      "type": "buy_buttons",
      "name": "t:sections.main-product.blocks.buy_buttons.name",
      "limit": 1,
      "settings": [
        {
          "type": "checkbox",
          "id": "show_dynamic_checkout",
          "default": true,
          "label": "t:sections.main-product.blocks.buy_buttons.settings.show_dynamic_checkout.label",
          "info": "t:sections.main-product.blocks.buy_buttons.settings.show_dynamic_checkout.info"
        },
        {
          "type": "checkbox",
          "id": "show_gift_card_recipient",
          "default": true,
          "label": "t:sections.main-product.blocks.buy_buttons.settings.show_gift_card_recipient.label",
          "info": "t:sections.main-product.blocks.buy_buttons.settings.show_gift_card_recipient.info"
        }
      ]
    },
    {
      "type": "description",
      "name": "t:sections.main-product.blocks.description.name",
      "limit": 1
    },
    {
      "type": "share",
      "name": "t:sections.main-product.blocks.share.name",
      "limit": 1,
      "settings": [
        {
          "type": "text",
          "id": "share_label",
          "label": "t:sections.main-product.blocks.share.settings.text.label",
          "default": "Share"
        },
        {
          "type": "paragraph",
          "content": "t:sections.main-product.blocks.share.settings.featured_image_info.content"
        },
        {
          "type": "paragraph",
          "content": "t:sections.main-product.blocks.share.settings.title_info.content"
        }
      ]
    },
    {
      "type": "custom_liquid",
      "name": "t:sections.custom-liquid.name",
      "settings": [
        {
          "type": "liquid",
          "id": "custom_liquid",
          "label": "t:sections.custom-liquid.settings.custom_liquid.label",
          "info": "t:sections.custom-liquid.settings.custom_liquid.info"
        }
      ]
    },
    {
      "type": "collapsible_tab",
      "name": "t:sections.main-product.blocks.collapsible_tab.name",
      "settings": [
        {
          "type": "text",
          "id": "heading",
          "default": "Collapsible row",
          "info": "t:sections.main-product.blocks.collapsible_tab.settings.heading.info",
          "label": "t:sections.main-product.blocks.collapsible_tab.settings.heading.label"
        },
        {
          "type": "select",
          "id": "icon",
          "options": [
            {
              "value": "none",
              "label": "t:sections.main-product.blocks.collapsible_tab.settings.icon.options__1.label"
            },
            {
              "value": "apple",
              "label": "t:sections.main-product.blocks.collapsible_tab.settings.icon.options__2.label"
            },
            {
              "value": "banana",
              "label": "t:sections.main-product.blocks.collapsible_tab.settings.icon.options__3.label"
            },
            {
              "value": "bottle",
              "label": "t:sections.main-product.blocks.collapsible_tab.settings.icon.options__4.label"
            },
            {
              "value": "box",
              "label": "t:sections.main-product.blocks.collapsible_tab.settings.icon.options__5.label"
            },
            {
              "value": "carrot",
              "label": "t:sections.main-product.blocks.collapsible_tab.settings.icon.options__6.label"
            },
            {
              "value": "chat_bubble",
              "label": "t:sections.main-product.blocks.collapsible_tab.settings.icon.options__7.label"
            },
            {
              "value": "check_mark",
              "label": "t:sections.main-product.blocks.collapsible_tab.settings.icon.options__8.label"
            },
            {
              "value": "clipboard",
              "label": "t:sections.main-product.blocks.collapsible_tab.settings.icon.options__9.label"
            },
            {
              "value": "dairy",
              "label": "t:sections.main-product.blocks.collapsible_tab.settings.icon.options__10.label"
            },
            {
              "value": "dairy_free",
              "label": "t:sections.main-product.blocks.collapsible_tab.settings.icon.options__11.label"
            },
            {
              "value": "dryer",
              "label": "t:sections.main-product.blocks.collapsible_tab.settings.icon.options__12.label"
            },
            {
              "value": "eye",
              "label": "t:sections.main-product.blocks.collapsible_tab.settings.icon.options__13.label"
            },
            {
              "value": "fire",
              "label": "t:sections.main-product.blocks.collapsible_tab.settings.icon.options__14.label"
            },
            {
              "value": "gluten_free",
              "label": "t:sections.main-product.blocks.collapsible_tab.settings.icon.options__15.label"
            },
            {
              "value": "heart",
              "label": "t:sections.main-product.blocks.collapsible_tab.settings.icon.options__16.label"
            },
            {
              "value": "iron",
              "label": "t:sections.main-product.blocks.collapsible_tab.settings.icon.options__17.label"
            },
            {
              "value": "leaf",
              "label": "t:sections.main-product.blocks.collapsible_tab.settings.icon.options__18.label"
            },
            {
              "value": "leather",
              "label": "t:sections.main-product.blocks.collapsible_tab.settings.icon.options__19.label"
            },
            {
              "value": "lightning_bolt",
              "label": "t:sections.main-product.blocks.collapsible_tab.settings.icon.options__20.label"
            },
            {
              "value": "lipstick",
              "label": "t:sections.main-product.blocks.collapsible_tab.settings.icon.options__21.label"
            },
            {
              "value": "lock",
              "label": "t:sections.main-product.blocks.collapsible_tab.settings.icon.options__22.label"
            },
            {
              "value": "map_pin",
              "label": "t:sections.main-product.blocks.collapsible_tab.settings.icon.options__23.label"
            },
            {
              "value": "nut_free",
              "label": "t:sections.main-product.blocks.collapsible_tab.settings.icon.options__24.label"
            },
            {
              "value": "pants",
              "label": "t:sections.main-product.blocks.collapsible_tab.settings.icon.options__25.label"
            },
            {
              "value": "paw_print",
              "label": "t:sections.main-product.blocks.collapsible_tab.settings.icon.options__26.label"
            },
            {
              "value": "pepper",
              "label": "t:sections.main-product.blocks.collapsible_tab.settings.icon.options__27.label"
            },
            {
              "value": "perfume",
              "label": "t:sections.main-product.blocks.collapsible_tab.settings.icon.options__28.label"
            },
            {
              "value": "plane",
              "label": "t:sections.main-product.blocks.collapsible_tab.settings.icon.options__29.label"
            },
            {
              "value": "plant",
              "label": "t:sections.main-product.blocks.collapsible_tab.settings.icon.options__30.label"
            },
            {
              "value": "price_tag",
              "label": "t:sections.main-product.blocks.collapsible_tab.settings.icon.options__31.label"
            },
            {
              "value": "question_mark",
              "label": "t:sections.main-product.blocks.collapsible_tab.settings.icon.options__32.label"
            },
            {
              "value": "recycle",
              "label": "t:sections.main-product.blocks.collapsible_tab.settings.icon.options__33.label"
            },
            {
              "value": "return",
              "label": "t:sections.main-product.blocks.collapsible_tab.settings.icon.options__34.label"
            },
            {
              "value": "ruler",
              "label": "t:sections.main-product.blocks.collapsible_tab.settings.icon.options__35.label"
            },
            {
              "value": "serving_dish",
              "label": "t:sections.main-product.blocks.collapsible_tab.settings.icon.options__36.label"
            },
            {
              "value": "shirt",
              "label": "t:sections.main-product.blocks.collapsible_tab.settings.icon.options__37.label"
            },
            {
              "value": "shoe",
              "label": "t:sections.main-product.blocks.collapsible_tab.settings.icon.options__38.label"
            },
            {
              "value": "silhouette",
              "label": "t:sections.main-product.blocks.collapsible_tab.settings.icon.options__39.label"
            },
            {
              "value": "snowflake",
              "label": "t:sections.main-product.blocks.collapsible_tab.settings.icon.options__40.label"
            },
            {
              "value": "star",
              "label": "t:sections.main-product.blocks.collapsible_tab.settings.icon.options__41.label"
            },
            {
              "value": "stopwatch",
              "label": "t:sections.main-product.blocks.collapsible_tab.settings.icon.options__42.label"
            },
            {
              "value": "truck",
              "label": "t:sections.main-product.blocks.collapsible_tab.settings.icon.options__43.label"
            },
            {
              "value": "washing",
              "label": "t:sections.main-product.blocks.collapsible_tab.settings.icon.options__44.label"
            }
          ],
          "default": "check_mark",
          "label": "t:sections.main-product.blocks.collapsible_tab.settings.icon.label"
        },
        {
          "type": "richtext",
          "id": "content",
          "label": "t:sections.main-product.blocks.collapsible_tab.settings.content.label"
        },
        {
          "type": "page",
          "id": "page",
          "label": "t:sections.main-product.blocks.collapsible_tab.settings.page.label"
        }
      ]
    },
    {
      "type": "popup",
      "name": "t:sections.main-product.blocks.popup.name",
      "settings": [
        {
          "type": "text",
          "id": "text",
          "default": "Pop-up link text",
          "label": "t:sections.main-product.blocks.popup.settings.link_label.label"
        },
        {
          "id": "page",
          "type": "page",
          "label": "t:sections.main-product.blocks.popup.settings.page.label"
        }
      ]
    },
    {
      "type": "rating",
      "name": "t:sections.main-product.blocks.rating.name",
      "limit": 1,
      "settings": [
        {
          "type": "paragraph",
          "content": "t:sections.main-product.blocks.rating.settings.paragraph.content"
        }
      ]
    },
    {
      "type": "complementary",
      "name": "t:sections.main-product.blocks.complementary_products.name",
      "limit": 1,
      "settings": [
        {
          "type": "paragraph",
          "content": "t:sections.main-product.blocks.complementary_products.settings.paragraph.content"
        },
        {
          "type": "text",
          "id": "block_heading",
          "default": "Pairs well with",
          "label": "t:sections.main-product.blocks.complementary_products.settings.heading.label"
        },
        {
          "type": "checkbox",
          "id": "make_collapsible_row",
          "default": false,
          "label": "t:sections.main-product.blocks.complementary_products.settings.make_collapsible_row.label"
        },
        {
          "type": "select",
          "id": "icon",
          "options": [
            {
              "value": "none",
              "label": "t:sections.main-product.blocks.collapsible_tab.settings.icon.options__1.label"
            },
            {
              "value": "apple",
              "label": "t:sections.main-product.blocks.collapsible_tab.settings.icon.options__2.label"
            },
            {
              "value": "banana",
              "label": "t:sections.main-product.blocks.collapsible_tab.settings.icon.options__3.label"
            },
            {
              "value": "bottle",
              "label": "t:sections.main-product.blocks.collapsible_tab.settings.icon.options__4.label"
            },
            {
              "value": "box",
              "label": "t:sections.main-product.blocks.collapsible_tab.settings.icon.options__5.label"
            },
            {
              "value": "carrot",
              "label": "t:sections.main-product.blocks.collapsible_tab.settings.icon.options__6.label"
            },
            {
              "value": "chat_bubble",
              "label": "t:sections.main-product.blocks.collapsible_tab.settings.icon.options__7.label"
            },
            {
              "value": "check_mark",
              "label": "t:sections.main-product.blocks.collapsible_tab.settings.icon.options__8.label"
            },
            {
              "value": "clipboard",
              "label": "t:sections.main-product.blocks.collapsible_tab.settings.icon.options__9.label"
            },
            {
              "value": "dairy",
              "label": "t:sections.main-product.blocks.collapsible_tab.settings.icon.options__10.label"
            },
            {
              "value": "dairy_free",
              "label": "t:sections.main-product.blocks.collapsible_tab.settings.icon.options__11.label"
            },
            {
              "value": "dryer",
              "label": "t:sections.main-product.blocks.collapsible_tab.settings.icon.options__12.label"
            },
            {
              "value": "eye",
              "label": "t:sections.main-product.blocks.collapsible_tab.settings.icon.options__13.label"
            },
            {
              "value": "fire",
              "label": "t:sections.main-product.blocks.collapsible_tab.settings.icon.options__14.label"
            },
            {
              "value": "gluten_free",
              "label": "t:sections.main-product.blocks.collapsible_tab.settings.icon.options__15.label"
            },
            {
              "value": "heart",
              "label": "t:sections.main-product.blocks.collapsible_tab.settings.icon.options__16.label"
            },
            {
              "value": "iron",
              "label": "t:sections.main-product.blocks.collapsible_tab.settings.icon.options__17.label"
            },
            {
              "value": "leaf",
              "label": "t:sections.main-product.blocks.collapsible_tab.settings.icon.options__18.label"
            },
            {
              "value": "leather",
              "label": "t:sections.main-product.blocks.collapsible_tab.settings.icon.options__19.label"
            },
            {
              "value": "lightning_bolt",
              "label": "t:sections.main-product.blocks.collapsible_tab.settings.icon.options__20.label"
            },
            {
              "value": "lipstick",
              "label": "t:sections.main-product.blocks.collapsible_tab.settings.icon.options__21.label"
            },
            {
              "value": "lock",
              "label": "t:sections.main-product.blocks.collapsible_tab.settings.icon.options__22.label"
            },
            {
              "value": "map_pin",
              "label": "t:sections.main-product.blocks.collapsible_tab.settings.icon.options__23.label"
            },
            {
              "value": "nut_free",
              "label": "t:sections.main-product.blocks.collapsible_tab.settings.icon.options__24.label"
            },
            {
              "value": "pants",
              "label": "t:sections.main-product.blocks.collapsible_tab.settings.icon.options__25.label"
            },
            {
              "value": "paw_print",
              "label": "t:sections.main-product.blocks.collapsible_tab.settings.icon.options__26.label"
            },
            {
              "value": "pepper",
              "label": "t:sections.main-product.blocks.collapsible_tab.settings.icon.options__27.label"
            },
            {
              "value": "perfume",
              "label": "t:sections.main-product.blocks.collapsible_tab.settings.icon.options__28.label"
            },
            {
              "value": "plane",
              "label": "t:sections.main-product.blocks.collapsible_tab.settings.icon.options__29.label"
            },
            {
              "value": "plant",
              "label": "t:sections.main-product.blocks.collapsible_tab.settings.icon.options__30.label"
            },
            {
              "value": "price_tag",
              "label": "t:sections.main-product.blocks.collapsible_tab.settings.icon.options__31.label"
            },
            {
              "value": "question_mark",
              "label": "t:sections.main-product.blocks.collapsible_tab.settings.icon.options__32.label"
            },
            {
              "value": "recycle",
              "label": "t:sections.main-product.blocks.collapsible_tab.settings.icon.options__33.label"
            },
            {
              "value": "return",
              "label": "t:sections.main-product.blocks.collapsible_tab.settings.icon.options__34.label"
            },
            {
              "value": "ruler",
              "label": "t:sections.main-product.blocks.collapsible_tab.settings.icon.options__35.label"
            },
            {
              "value": "serving_dish",
              "label": "t:sections.main-product.blocks.collapsible_tab.settings.icon.options__36.label"
            },
            {
              "value": "shirt",
              "label": "t:sections.main-product.blocks.collapsible_tab.settings.icon.options__37.label"
            },
            {
              "value": "shoe",
              "label": "t:sections.main-product.blocks.collapsible_tab.settings.icon.options__38.label"
            },
            {
              "value": "silhouette",
              "label": "t:sections.main-product.blocks.collapsible_tab.settings.icon.options__39.label"
            },
            {
              "value": "snowflake",
              "label": "t:sections.main-product.blocks.collapsible_tab.settings.icon.options__40.label"
            },
            {
              "value": "star",
              "label": "t:sections.main-product.blocks.collapsible_tab.settings.icon.options__41.label"
            },
            {
              "value": "stopwatch",
              "label": "t:sections.main-product.blocks.collapsible_tab.settings.icon.options__42.label"
            },
            {
              "value": "truck",
              "label": "t:sections.main-product.blocks.collapsible_tab.settings.icon.options__43.label"
            },
            {
              "value": "washing",
              "label": "t:sections.main-product.blocks.collapsible_tab.settings.icon.options__44.label"
            }
          ],
          "default": "price_tag",
          "info": "t:sections.main-product.blocks.complementary_products.settings.icon.info",
          "label": "t:sections.main-product.blocks.collapsible_tab.settings.icon.label"
        },
        {
          "type": "range",
          "id": "product_list_limit",
          "min": 1,
          "max": 10,
          "step": 1,
          "default": 10,
          "label": "t:sections.main-product.blocks.complementary_products.settings.product_list_limit.label"
        },
        {
          "type": "range",
          "id": "products_per_page",
          "min": 1,
          "max": 4,
          "step": 1,
          "default": 3,
          "label": "t:sections.main-product.blocks.complementary_products.settings.products_per_page.label"
        },
        {
          "type": "select",
          "id": "pagination_style",
          "options": [
            {
              "value": "dots",
              "label": "t:sections.main-product.blocks.complementary_products.settings.pagination_style.options.option_1"
            },
            {
              "value": "counter",
              "label": "t:sections.main-product.blocks.complementary_products.settings.pagination_style.options.option_2"
            },
            {
              "value": "numbers",
              "label": "t:sections.main-product.blocks.complementary_products.settings.pagination_style.options.option_3"
            }
          ],
          "label": "t:sections.main-product.blocks.complementary_products.settings.pagination_style.label",
          "default": "counter"
        },
        {
          "type": "header",
          "content": "t:sections.main-product.blocks.complementary_products.settings.product_card.heading"
        },
        {
          "type": "select",
          "id": "image_ratio",
          "options": [
            {
              "value": "portrait",
              "label": "t:sections.main-product.blocks.complementary_products.settings.image_ratio.options.option_1"
            },
            {
              "value": "square",
              "label": "t:sections.main-product.blocks.complementary_products.settings.image_ratio.options.option_2"
            }
          ],
          "label": "t:sections.main-product.blocks.complementary_products.settings.image_ratio.label",
          "default": "square"
        },
        {
          "type": "checkbox",
          "id": "enable_quick_add",
          "label": "t:sections.main-product.blocks.complementary_products.settings.enable_quick_add.label",
          "default": false
        }
      ]
    },
    {
      "type": "icon-with-text",
      "name": "t:sections.main-product.blocks.icon_with_text.name",
      "settings": [
        {
          "type": "select",
          "id": "layout",
          "options": [
            {
              "value": "horizontal",
              "label": "t:sections.main-product.blocks.icon_with_text.settings.layout.options__1.label"
            },
            {
              "value": "vertical",
              "label": "t:sections.main-product.blocks.icon_with_text.settings.layout.options__2.label"
            }
          ],
          "default": "horizontal",
          "label": "t:sections.main-product.blocks.icon_with_text.settings.layout.label"
        },
        {
          "type": "header",
          "content": "t:sections.main-product.blocks.icon_with_text.settings.content.label",
          "info": "t:sections.main-product.blocks.icon_with_text.settings.content.info"
        },
        {
          "type": "select",
          "id": "icon_1",
          "options": [
            {
              "value": "none",
              "label": "t:sections.main-product.blocks.collapsible_tab.settings.icon.options__1.label"
            },
            {
              "value": "apple",
              "label": "t:sections.main-product.blocks.collapsible_tab.settings.icon.options__2.label"
            },
            {
              "value": "banana",
              "label": "t:sections.main-product.blocks.collapsible_tab.settings.icon.options__3.label"
            },
            {
              "value": "bottle",
              "label": "t:sections.main-product.blocks.collapsible_tab.settings.icon.options__4.label"
            },
            {
              "value": "box",
              "label": "t:sections.main-product.blocks.collapsible_tab.settings.icon.options__5.label"
            },
            {
              "value": "carrot",
              "label": "t:sections.main-product.blocks.collapsible_tab.settings.icon.options__6.label"
            },
            {
              "value": "chat_bubble",
              "label": "t:sections.main-product.blocks.collapsible_tab.settings.icon.options__7.label"
            },
            {
              "value": "check_mark",
              "label": "t:sections.main-product.blocks.collapsible_tab.settings.icon.options__8.label"
            },
            {
              "value": "clipboard",
              "label": "t:sections.main-product.blocks.collapsible_tab.settings.icon.options__9.label"
            },
            {
              "value": "dairy",
              "label": "t:sections.main-product.blocks.collapsible_tab.settings.icon.options__10.label"
            },
            {
              "value": "dairy_free",
              "label": "t:sections.main-product.blocks.collapsible_tab.settings.icon.options__11.label"
            },
            {
              "value": "dryer",
              "label": "t:sections.main-product.blocks.collapsible_tab.settings.icon.options__12.label"
            },
            {
              "value": "eye",
              "label": "t:sections.main-product.blocks.collapsible_tab.settings.icon.options__13.label"
            },
            {
              "value": "fire",
              "label": "t:sections.main-product.blocks.collapsible_tab.settings.icon.options__14.label"
            },
            {
              "value": "gluten_free",
              "label": "t:sections.main-product.blocks.collapsible_tab.settings.icon.options__15.label"
            },
            {
              "value": "heart",
              "label": "t:sections.main-product.blocks.collapsible_tab.settings.icon.options__16.label"
            },
            {
              "value": "iron",
              "label": "t:sections.main-product.blocks.collapsible_tab.settings.icon.options__17.label"
            },
            {
              "value": "leaf",
              "label": "t:sections.main-product.blocks.collapsible_tab.settings.icon.options__18.label"
            },
            {
              "value": "leather",
              "label": "t:sections.main-product.blocks.collapsible_tab.settings.icon.options__19.label"
            },
            {
              "value": "lightning_bolt",
              "label": "t:sections.main-product.blocks.collapsible_tab.settings.icon.options__20.label"
            },
            {
              "value": "lipstick",
              "label": "t:sections.main-product.blocks.collapsible_tab.settings.icon.options__21.label"
            },
            {
              "value": "lock",
              "label": "t:sections.main-product.blocks.collapsible_tab.settings.icon.options__22.label"
            },
            {
              "value": "map_pin",
              "label": "t:sections.main-product.blocks.collapsible_tab.settings.icon.options__23.label"
            },
            {
              "value": "nut_free",
              "label": "t:sections.main-product.blocks.collapsible_tab.settings.icon.options__24.label"
            },
            {
              "value": "pants",
              "label": "t:sections.main-product.blocks.collapsible_tab.settings.icon.options__25.label"
            },
            {
              "value": "paw_print",
              "label": "t:sections.main-product.blocks.collapsible_tab.settings.icon.options__26.label"
            },
            {
              "value": "pepper",
              "label": "t:sections.main-product.blocks.collapsible_tab.settings.icon.options__27.label"
            },
            {
              "value": "perfume",
              "label": "t:sections.main-product.blocks.collapsible_tab.settings.icon.options__28.label"
            },
            {
              "value": "plane",
              "label": "t:sections.main-product.blocks.collapsible_tab.settings.icon.options__29.label"
            },
            {
              "value": "plant",
              "label": "t:sections.main-product.blocks.collapsible_tab.settings.icon.options__30.label"
            },
            {
              "value": "price_tag",
              "label": "t:sections.main-product.blocks.collapsible_tab.settings.icon.options__31.label"
            },
            {
              "value": "question_mark",
              "label": "t:sections.main-product.blocks.collapsible_tab.settings.icon.options__32.label"
            },
            {
              "value": "recycle",
              "label": "t:sections.main-product.blocks.collapsible_tab.settings.icon.options__33.label"
            },
            {
              "value": "return",
              "label": "t:sections.main-product.blocks.collapsible_tab.settings.icon.options__34.label"
            },
            {
              "value": "ruler",
              "label": "t:sections.main-product.blocks.collapsible_tab.settings.icon.options__35.label"
            },
            {
              "value": "serving_dish",
              "label": "t:sections.main-product.blocks.collapsible_tab.settings.icon.options__36.label"
            },
            {
              "value": "shirt",
              "label": "t:sections.main-product.blocks.collapsible_tab.settings.icon.options__37.label"
            },
            {
              "value": "shoe",
              "label": "t:sections.main-product.blocks.collapsible_tab.settings.icon.options__38.label"
            },
            {
              "value": "silhouette",
              "label": "t:sections.main-product.blocks.collapsible_tab.settings.icon.options__39.label"
            },
            {
              "value": "snowflake",
              "label": "t:sections.main-product.blocks.collapsible_tab.settings.icon.options__40.label"
            },
            {
              "value": "star",
              "label": "t:sections.main-product.blocks.collapsible_tab.settings.icon.options__41.label"
            },
            {
              "value": "stopwatch",
              "label": "t:sections.main-product.blocks.collapsible_tab.settings.icon.options__42.label"
            },
            {
              "value": "truck",
              "label": "t:sections.main-product.blocks.collapsible_tab.settings.icon.options__43.label"
            },
            {
              "value": "washing",
              "label": "t:sections.main-product.blocks.collapsible_tab.settings.icon.options__44.label"
            }
          ],
          "default": "heart",
          "label": "t:sections.main-product.blocks.icon_with_text.settings.icon_1.label"
        },
        {
          "type": "image_picker",
          "id": "image_1",
          "label": "t:sections.main-product.blocks.icon_with_text.settings.image_1.label"
        },
        {
          "type": "inline_richtext",
          "id": "heading_1",
          "default": "Heading",
          "label": "t:sections.main-product.blocks.icon_with_text.settings.heading_1.label",
          "info": "t:sections.main-product.blocks.icon_with_text.settings.heading.info"
        },
        {
          "type": "select",
          "id": "icon_2",
          "options": [
            {
              "value": "none",
              "label": "t:sections.main-product.blocks.collapsible_tab.settings.icon.options__1.label"
            },
            {
              "value": "apple",
              "label": "t:sections.main-product.blocks.collapsible_tab.settings.icon.options__2.label"
            },
            {
              "value": "banana",
              "label": "t:sections.main-product.blocks.collapsible_tab.settings.icon.options__3.label"
            },
            {
              "value": "bottle",
              "label": "t:sections.main-product.blocks.collapsible_tab.settings.icon.options__4.label"
            },
            {
              "value": "box",
              "label": "t:sections.main-product.blocks.collapsible_tab.settings.icon.options__5.label"
            },
            {
              "value": "carrot",
              "label": "t:sections.main-product.blocks.collapsible_tab.settings.icon.options__6.label"
            },
            {
              "value": "chat_bubble",
              "label": "t:sections.main-product.blocks.collapsible_tab.settings.icon.options__7.label"
            },
            {
              "value": "check_mark",
              "label": "t:sections.main-product.blocks.collapsible_tab.settings.icon.options__8.label"
            },
            {
              "value": "clipboard",
              "label": "t:sections.main-product.blocks.collapsible_tab.settings.icon.options__9.label"
            },
            {
              "value": "dairy",
              "label": "t:sections.main-product.blocks.collapsible_tab.settings.icon.options__10.label"
            },
            {
              "value": "dairy_free",
              "label": "t:sections.main-product.blocks.collapsible_tab.settings.icon.options__11.label"
            },
            {
              "value": "dryer",
              "label": "t:sections.main-product.blocks.collapsible_tab.settings.icon.options__12.label"
            },
            {
              "value": "eye",
              "label": "t:sections.main-product.blocks.collapsible_tab.settings.icon.options__13.label"
            },
            {
              "value": "fire",
              "label": "t:sections.main-product.blocks.collapsible_tab.settings.icon.options__14.label"
            },
            {
              "value": "gluten_free",
              "label": "t:sections.main-product.blocks.collapsible_tab.settings.icon.options__15.label"
            },
            {
              "value": "heart",
              "label": "t:sections.main-product.blocks.collapsible_tab.settings.icon.options__16.label"
            },
            {
              "value": "iron",
              "label": "t:sections.main-product.blocks.collapsible_tab.settings.icon.options__17.label"
            },
            {
              "value": "leaf",
              "label": "t:sections.main-product.blocks.collapsible_tab.settings.icon.options__18.label"
            },
            {
              "value": "leather",
              "label": "t:sections.main-product.blocks.collapsible_tab.settings.icon.options__19.label"
            },
            {
              "value": "lightning_bolt",
              "label": "t:sections.main-product.blocks.collapsible_tab.settings.icon.options__20.label"
            },
            {
              "value": "lipstick",
              "label": "t:sections.main-product.blocks.collapsible_tab.settings.icon.options__21.label"
            },
            {
              "value": "lock",
              "label": "t:sections.main-product.blocks.collapsible_tab.settings.icon.options__22.label"
            },
            {
              "value": "map_pin",
              "label": "t:sections.main-product.blocks.collapsible_tab.settings.icon.options__23.label"
            },
            {
              "value": "nut_free",
              "label": "t:sections.main-product.blocks.collapsible_tab.settings.icon.options__24.label"
            },
            {
              "value": "pants",
              "label": "t:sections.main-product.blocks.collapsible_tab.settings.icon.options__25.label"
            },
            {
              "value": "paw_print",
              "label": "t:sections.main-product.blocks.collapsible_tab.settings.icon.options__26.label"
            },
            {
              "value": "pepper",
              "label": "t:sections.main-product.blocks.collapsible_tab.settings.icon.options__27.label"
            },
            {
              "value": "perfume",
              "label": "t:sections.main-product.blocks.collapsible_tab.settings.icon.options__28.label"
            },
            {
              "value": "plane",
              "label": "t:sections.main-product.blocks.collapsible_tab.settings.icon.options__29.label"
            },
            {
              "value": "plant",
              "label": "t:sections.main-product.blocks.collapsible_tab.settings.icon.options__30.label"
            },
            {
              "value": "price_tag",
              "label": "t:sections.main-product.blocks.collapsible_tab.settings.icon.options__31.label"
            },
            {
              "value": "question_mark",
              "label": "t:sections.main-product.blocks.collapsible_tab.settings.icon.options__32.label"
            },
            {
              "value": "recycle",
              "label": "t:sections.main-product.blocks.collapsible_tab.settings.icon.options__33.label"
            },
            {
              "value": "return",
              "label": "t:sections.main-product.blocks.collapsible_tab.settings.icon.options__34.label"
            },
            {
              "value": "ruler",
              "label": "t:sections.main-product.blocks.collapsible_tab.settings.icon.options__35.label"
            },
            {
              "value": "serving_dish",
              "label": "t:sections.main-product.blocks.collapsible_tab.settings.icon.options__36.label"
            },
            {
              "value": "shirt",
              "label": "t:sections.main-product.blocks.collapsible_tab.settings.icon.options__37.label"
            },
            {
              "value": "shoe",
              "label": "t:sections.main-product.blocks.collapsible_tab.settings.icon.options__38.label"
            },
            {
              "value": "silhouette",
              "label": "t:sections.main-product.blocks.collapsible_tab.settings.icon.options__39.label"
            },
            {
              "value": "snowflake",
              "label": "t:sections.main-product.blocks.collapsible_tab.settings.icon.options__40.label"
            },
            {
              "value": "star",
              "label": "t:sections.main-product.blocks.collapsible_tab.settings.icon.options__41.label"
            },
            {
              "value": "stopwatch",
              "label": "t:sections.main-product.blocks.collapsible_tab.settings.icon.options__42.label"
            },
            {
              "value": "truck",
              "label": "t:sections.main-product.blocks.collapsible_tab.settings.icon.options__43.label"
            },
            {
              "value": "washing",
              "label": "t:sections.main-product.blocks.collapsible_tab.settings.icon.options__44.label"
            }
          ],
          "default": "return",
          "label": "t:sections.main-product.blocks.icon_with_text.settings.icon_2.label"
        },
        {
          "type": "image_picker",
          "id": "image_2",
          "label": "t:sections.main-product.blocks.icon_with_text.settings.image_2.label"
        },
        {
          "type": "inline_richtext",
          "id": "heading_2",
          "default": "Heading",
          "label": "t:sections.main-product.blocks.icon_with_text.settings.heading_2.label",
          "info": "t:sections.main-product.blocks.icon_with_text.settings.heading.info"
        },
        {
          "type": "select",
          "id": "icon_3",
          "options": [
            {
              "value": "none",
              "label": "t:sections.main-product.blocks.collapsible_tab.settings.icon.options__1.label"
            },
            {
              "value": "apple",
              "label": "t:sections.main-product.blocks.collapsible_tab.settings.icon.options__2.label"
            },
            {
              "value": "banana",
              "label": "t:sections.main-product.blocks.collapsible_tab.settings.icon.options__3.label"
            },
            {
              "value": "bottle",
              "label": "t:sections.main-product.blocks.collapsible_tab.settings.icon.options__4.label"
            },
            {
              "value": "box",
              "label": "t:sections.main-product.blocks.collapsible_tab.settings.icon.options__5.label"
            },
            {
              "value": "carrot",
              "label": "t:sections.main-product.blocks.collapsible_tab.settings.icon.options__6.label"
            },
            {
              "value": "chat_bubble",
              "label": "t:sections.main-product.blocks.collapsible_tab.settings.icon.options__7.label"
            },
            {
              "value": "check_mark",
              "label": "t:sections.main-product.blocks.collapsible_tab.settings.icon.options__8.label"
            },
            {
              "value": "clipboard",
              "label": "t:sections.main-product.blocks.collapsible_tab.settings.icon.options__9.label"
            },
            {
              "value": "dairy",
              "label": "t:sections.main-product.blocks.collapsible_tab.settings.icon.options__10.label"
            },
            {
              "value": "dairy_free",
              "label": "t:sections.main-product.blocks.collapsible_tab.settings.icon.options__11.label"
            },
            {
              "value": "dryer",
              "label": "t:sections.main-product.blocks.collapsible_tab.settings.icon.options__12.label"
            },
            {
              "value": "eye",
              "label": "t:sections.main-product.blocks.collapsible_tab.settings.icon.options__13.label"
            },
            {
              "value": "fire",
              "label": "t:sections.main-product.blocks.collapsible_tab.settings.icon.options__14.label"
            },
            {
              "value": "gluten_free",
              "label": "t:sections.main-product.blocks.collapsible_tab.settings.icon.options__15.label"
            },
            {
              "value": "heart",
              "label": "t:sections.main-product.blocks.collapsible_tab.settings.icon.options__16.label"
            },
            {
              "value": "iron",
              "label": "t:sections.main-product.blocks.collapsible_tab.settings.icon.options__17.label"
            },
            {
              "value": "leaf",
              "label": "t:sections.main-product.blocks.collapsible_tab.settings.icon.options__18.label"
            },
            {
              "value": "leather",
              "label": "t:sections.main-product.blocks.collapsible_tab.settings.icon.options__19.label"
            },
            {
              "value": "lightning_bolt",
              "label": "t:sections.main-product.blocks.collapsible_tab.settings.icon.options__20.label"
            },
            {
              "value": "lipstick",
              "label": "t:sections.main-product.blocks.collapsible_tab.settings.icon.options__21.label"
            },
            {
              "value": "lock",
              "label": "t:sections.main-product.blocks.collapsible_tab.settings.icon.options__22.label"
            },
            {
              "value": "map_pin",
              "label": "t:sections.main-product.blocks.collapsible_tab.settings.icon.options__23.label"
            },
            {
              "value": "nut_free",
              "label": "t:sections.main-product.blocks.collapsible_tab.settings.icon.options__24.label"
            },
            {
              "value": "pants",
              "label": "t:sections.main-product.blocks.collapsible_tab.settings.icon.options__25.label"
            },
            {
              "value": "paw_print",
              "label": "t:sections.main-product.blocks.collapsible_tab.settings.icon.options__26.label"
            },
            {
              "value": "pepper",
              "label": "t:sections.main-product.blocks.collapsible_tab.settings.icon.options__27.label"
            },
            {
              "value": "perfume",
              "label": "t:sections.main-product.blocks.collapsible_tab.settings.icon.options__28.label"
            },
            {
              "value": "plane",
              "label": "t:sections.main-product.blocks.collapsible_tab.settings.icon.options__29.label"
            },
            {
              "value": "plant",
              "label": "t:sections.main-product.blocks.collapsible_tab.settings.icon.options__30.label"
            },
            {
              "value": "price_tag",
              "label": "t:sections.main-product.blocks.collapsible_tab.settings.icon.options__31.label"
            },
            {
              "value": "question_mark",
              "label": "t:sections.main-product.blocks.collapsible_tab.settings.icon.options__32.label"
            },
            {
              "value": "recycle",
              "label": "t:sections.main-product.blocks.collapsible_tab.settings.icon.options__33.label"
            },
            {
              "value": "return",
              "label": "t:sections.main-product.blocks.collapsible_tab.settings.icon.options__34.label"
            },
            {
              "value": "ruler",
              "label": "t:sections.main-product.blocks.collapsible_tab.settings.icon.options__35.label"
            },
            {
              "value": "serving_dish",
              "label": "t:sections.main-product.blocks.collapsible_tab.settings.icon.options__36.label"
            },
            {
              "value": "shirt",
              "label": "t:sections.main-product.blocks.collapsible_tab.settings.icon.options__37.label"
            },
            {
              "value": "shoe",
              "label": "t:sections.main-product.blocks.collapsible_tab.settings.icon.options__38.label"
            },
            {
              "value": "silhouette",
              "label": "t:sections.main-product.blocks.collapsible_tab.settings.icon.options__39.label"
            },
            {
              "value": "snowflake",
              "label": "t:sections.main-product.blocks.collapsible_tab.settings.icon.options__40.label"
            },
            {
              "value": "star",
              "label": "t:sections.main-product.blocks.collapsible_tab.settings.icon.options__41.label"
            },
            {
              "value": "stopwatch",
              "label": "t:sections.main-product.blocks.collapsible_tab.settings.icon.options__42.label"
            },
            {
              "value": "truck",
              "label": "t:sections.main-product.blocks.collapsible_tab.settings.icon.options__43.label"
            },
            {
              "value": "washing",
              "label": "t:sections.main-product.blocks.collapsible_tab.settings.icon.options__44.label"
            }
          ],
          "default": "truck",
          "label": "t:sections.main-product.blocks.icon_with_text.settings.icon_3.label"
        },
        {
          "type": "image_picker",
          "id": "image_3",
          "label": "t:sections.main-product.blocks.icon_with_text.settings.image_3.label"
        },
        {
          "type": "inline_richtext",
          "id": "heading_3",
          "default": "Heading",
          "label": "t:sections.main-product.blocks.icon_with_text.settings.heading_3.label",
          "info": "t:sections.main-product.blocks.icon_with_text.settings.heading.info"
        }
      ]
    }
  ],
  "settings": [
    {
      "type": "checkbox",
      "id": "enable_sticky_info",
      "default": true,
      "label": "t:sections.main-product.settings.enable_sticky_info.label"
    },
    {
      "type": "color_scheme",
      "id": "color_scheme",
      "label": "t:sections.all.colors.label",
      "default": "scheme-1"
    },
    {
      "type": "header",
      "content": "t:sections.main-product.settings.header.content",
      "info": "t:sections.main-product.settings.header.info"
    },
    {
      "type": "select",
      "id": "media_size",
      "options": [
        {
          "value": "small",
          "label": "t:sections.main-product.settings.media_size.options__1.label"
        },
        {
          "value": "medium",
          "label": "t:sections.main-product.settings.media_size.options__2.label"
        },
        {
          "value": "large",
          "label": "t:sections.main-product.settings.media_size.options__3.label"
        }
      ],
      "default": "large",
      "label": "t:sections.main-product.settings.media_size.label",
      "info": "t:sections.main-product.settings.media_size.info"
    },
    {
      "type": "checkbox",
      "id": "constrain_to_viewport",
      "default": true,
      "label": "t:sections.main-product.settings.constrain_to_viewport.label"
    },
    {
      "type": "select",
      "id": "media_fit",
      "options": [
        {
          "value": "contain",
          "label": "t:sections.main-product.settings.media_fit.options__1.label"
        },
        {
          "value": "cover",
          "label": "t:sections.main-product.settings.media_fit.options__2.label"
        }
      ],
      "default": "contain",
      "label": "t:sections.main-product.settings.media_fit.label"
    },
    {
      "type": "select",
      "id": "gallery_layout",
      "options": [
        {
          "value": "stacked",
          "label": "t:sections.main-product.settings.gallery_layout.options__1.label"
        },
        {
          "value": "columns",
          "label": "t:sections.main-product.settings.gallery_layout.options__2.label"
        },
        {
          "value": "thumbnail",
          "label": "t:sections.main-product.settings.gallery_layout.options__3.label"
        },
        {
          "value": "thumbnail_slider",
          "label": "t:sections.main-product.settings.gallery_layout.options__4.label"
        }
      ],
      "default": "stacked",
      "label": "t:sections.main-product.settings.gallery_layout.label"
    },
    {
      "type": "select",
      "id": "media_position",
      "options": [
        {
          "value": "left",
          "label": "t:sections.main-product.settings.media_position.options__1.label"
        },
        {
          "value": "right",
          "label": "t:sections.main-product.settings.media_position.options__2.label"
        }
      ],
      "default": "left",
      "label": "t:sections.main-product.settings.media_position.label",
      "info": "t:sections.main-product.settings.media_position.info"
    },
    {
      "type": "select",
      "id": "image_zoom",
      "options": [
        {
          "value": "lightbox",
          "label": "t:sections.main-product.settings.image_zoom.options__1.label"
        },
        {
          "value": "hover",
          "label": "t:sections.main-product.settings.image_zoom.options__2.label"
        },
        {
          "value": "none",
          "label": "t:sections.main-product.settings.image_zoom.options__3.label"
        }
      ],
      "default": "lightbox",
      "label": "t:sections.main-product.settings.image_zoom.label",
      "info": "t:sections.main-product.settings.image_zoom.info"
    },
    {
      "type": "select",
      "id": "mobile_thumbnails",
      "options": [
        {
          "value": "columns",
          "label": "t:sections.main-product.settings.mobile_thumbnails.options__1.label"
        },
        {
          "value": "show",
          "label": "t:sections.main-product.settings.mobile_thumbnails.options__2.label"
        },
        {
          "value": "hide",
          "label": "t:sections.main-product.settings.mobile_thumbnails.options__3.label"
        }
      ],
      "default": "hide",
      "label": "t:sections.main-product.settings.mobile_thumbnails.label"
    },
    {
      "type": "checkbox",
      "id": "hide_variants",
      "default": false,
      "label": "t:sections.main-product.settings.hide_variants.label"
    },
    {
      "type": "checkbox",
      "id": "enable_video_looping",
      "default": false,
      "label": "t:sections.main-product.settings.enable_video_looping.label"
    },
    {
      "type": "header",
      "content": "t:sections.all.padding.section_padding_heading"
    },
    {
      "type": "range",
      "id": "padding_top",
      "min": 0,
      "max": 100,
      "step": 4,
      "unit": "px",
      "label": "t:sections.all.padding.padding_top",
      "default": 36
    },
    {
      "type": "range",
      "id": "padding_bottom",
      "min": 0,
      "max": 100,
      "step": 4,
      "unit": "px",
      "label": "t:sections.all.padding.padding_bottom",
      "default": 36
    }
  ]
}
{% endschema %}<|MERGE_RESOLUTION|>--- conflicted
+++ resolved
@@ -209,11 +209,7 @@
                       <div class="summary__title">
                         {% render 'icon-accordion', icon: block.settings.icon %}
                         <h2 class="h4 accordion__title inline-richtext">
-<<<<<<< HEAD
-                          {{ block.settings.heading | default: block.settings.page | escape }}
-=======
                           {{ block.settings.heading | default: block.settings.page.title | escape }}
->>>>>>> a056c6bc
                         </h2>
                       </div>
                       {% render 'icon-caret' %}
@@ -439,7 +435,6 @@
                   class="product-popup-modal__opener no-js-hidden quick-add-hidden"
                   data-modal="#PopupModal-{{ block.id }}"
                   {{ block.shopify_attributes }}
-<<<<<<< HEAD
                 >
                   <button
                     id="ProductPopup-{{ block.id }}"
@@ -510,76 +505,6 @@
                   class="complementary-products quick-add-hidden no-js-hidden{% if block.settings.make_collapsible_row %} is-accordion{% endif %}{% if block.settings.enable_quick_add %} complementary-products-contains-quick-add{% endif %}"
                   data-url="{{ routes.product_recommendations_url }}?section_id={{ section.id }}&product_id={{ product.id }}&limit={{ block.settings.product_list_limit }}&intent=complementary"
                 >
-=======
-                >
-                  <button
-                    id="ProductPopup-{{ block.id }}"
-                    class="product-popup-modal__button link"
-                    type="button"
-                    aria-haspopup="dialog"
-                  >
-                    {{ block.settings.text | default: block.settings.page.title | escape }}
-                  </button>
-                </modal-opener>
-                <a href="{{ block.settings.page.url }}" class="product-popup-modal__button link no-js">
-                  {{- block.settings.text -}}
-                </a>
-              {%- when 'share' -%}
-                {% assign share_url = product.selected_variant.url | default: product.url | prepend: request.origin %}
-                {% render 'share-button', block: block, share_link: share_url %}
-
-              {%- when 'variant_picker' -%}
-                {% render 'product-variant-picker', product: product, block: block, product_form_id: product_form_id %}
-              {%- when 'buy_buttons' -%}
-                {%- render 'buy-buttons',
-                  block: block,
-                  product: product,
-                  product_form_id: product_form_id,
-                  section_id: section.id,
-                  show_pickup_availability: true
-                -%}
-              {%- when 'rating' -%}
-                {%- if product.metafields.reviews.rating.value != blank -%}
-                  {% liquid
-                    assign rating_decimal = 0
-                    assign decimal = product.metafields.reviews.rating.value.rating | modulo: 1
-                    if decimal >= 0.3 and decimal <= 0.7
-                      assign rating_decimal = 0.5
-                    elsif decimal > 0.7
-                      assign rating_decimal = 1
-                    endif
-                  %}
-                  <div
-                    class="rating"
-                    role="img"
-                    aria-label="{{ 'accessibility.star_reviews_info' | t: rating_value: product.metafields.reviews.rating.value, rating_max: product.metafields.reviews.rating.value.scale_max }}"
-                  >
-                    <span
-                      aria-hidden="true"
-                      class="rating-star"
-                      style="--rating: {{ product.metafields.reviews.rating.value.rating | floor }}; --rating-max: {{ product.metafields.reviews.rating.value.scale_max }}; --rating-decimal: {{ rating_decimal }};"
-                    ></span>
-                  </div>
-                  <p class="rating-text caption">
-                    <span aria-hidden="true">
-                      {{- product.metafields.reviews.rating.value }} /
-                      {{ product.metafields.reviews.rating.value.scale_max -}}
-                    </span>
-                  </p>
-                  <p class="rating-count caption">
-                    <span aria-hidden="true">({{ product.metafields.reviews.rating_count }})</span>
-                    <span class="visually-hidden">
-                      {{- product.metafields.reviews.rating_count }}
-                      {{ 'accessibility.total_reviews' | t -}}
-                    </span>
-                  </p>
-                {%- endif -%}
-              {%- when 'complementary' -%}
-                <product-recommendations
-                  class="complementary-products quick-add-hidden no-js-hidden{% if block.settings.make_collapsible_row %} is-accordion{% endif %}{% if block.settings.enable_quick_add %} complementary-products-contains-quick-add{% endif %}"
-                  data-url="{{ routes.product_recommendations_url }}?section_id={{ section.id }}&product_id={{ product.id }}&limit={{ block.settings.product_list_limit }}&intent=complementary"
-                >
->>>>>>> a056c6bc
                   {%- if recommendations.performed and recommendations.products_count > 0 -%}
                     <aside
                       aria-label="{{ 'accessibility.complementary_products' | t }}"
