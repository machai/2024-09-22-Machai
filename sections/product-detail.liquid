--- conflicted
+++ resolved
@@ -8,11 +8,7 @@
     {% render 'product-image-carousel' %}
   </div>
 
-<<<<<<< HEAD
   <div class="px-base desktopUp:basis-[33.3%] desktopUp:px-0 ">
-=======
-  <div class="desktopUp:basis-[33.3%]">
->>>>>>> 65b097cc
     {% render 'title-price' %}
 
     {% render 'product-variant-select', product: product, product_form_id: product_form_id %}
