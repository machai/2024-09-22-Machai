<link rel="stylesheet" href="{{ 'component-slider.css' | asset_url }}" media="print" onload="this.media='all'">
<link rel="stylesheet" href="{{ 'component-card.css' | asset_url }}" media="print" onload="this.media='all'">
<link rel="stylesheet" href="{{ 'component-article-card.css' | asset_url }}" media="print" onload="this.media='all'">
<link rel="stylesheet" href="{{ 'section-featured-blog.css' | asset_url }}" media="print" onload="this.media='all'">

<noscript>{{ 'component-slider.css' | asset_url | stylesheet_tag }}</noscript>
<noscript>{{ 'component-card.css' | asset_url | stylesheet_tag }}</noscript>
<noscript>{{ 'component-article-card.css' | asset_url | stylesheet_tag }}</noscript>

{{ 'section-featured-blog.css' | asset_url | stylesheet_tag }}

{%- style -%}
  .section-{{ section.id }}-padding {
    padding-top: {{ section.settings.padding_top | times: 0.75 | round: 0 }}px;
    padding-bottom: {{ section.settings.padding_bottom | times: 0.75 | round: 0 }}px;
  }

  @media screen and (min-width: 750px) {
    .section-{{ section.id }}-padding {
      padding-top: {{ section.settings.padding_top }}px;
      padding-bottom: {{ section.settings.padding_bottom }}px;
    }
  }
{%- endstyle -%}

{%- liquid
  assign posts_displayed = section.settings.blog.articles_count
  if section.settings.post_limit <= section.settings.blog.articles_count
    assign posts_exceed_limit = true
    assign posts_displayed = section.settings.post_limit
  endif
-%}
<div class="blog color-{{ section.settings.color_scheme }} gradient{% if section.settings.heading == blank %} no-heading{% endif %}">
  <div class="page-width-desktop isolate{% if posts_displayed < 3 %} page-width-tablet{% endif %} section-{{ section.id }}-padding">
    {%- unless section.settings.heading == blank -%}
      <div class="title-wrapper-with-link{% if posts_displayed > 2 %} title-wrapper--self-padded-tablet-down{% else %} title-wrapper--self-padded-mobile{% endif %} title-wrapper--no-top-margin">
<<<<<<< HEAD
        <h2 id="SectionHeading-{{ section.id }}" class="blog__title inline-richtext {{ section.settings.heading_size }}">{{ section.settings.heading }}</h2>
=======
        <h2 id="SectionHeading-{{ section.id }}" class="blog__title {{ section.settings.heading_size }}">
          {{ section.settings.heading | escape }}
        </h2>
>>>>>>> 19c512d4

        {%- if section.settings.blog != blank
          and section.settings.show_view_all
          and section.settings.post_limit < section.settings.blog.articles_count
        -%}
          <a
            href="{{ section.settings.blog.url }}"
            class="link underlined-link large-up-hide"
          >
            {{ 'sections.featured_blog.view_all' | t }}
          </a>
        {%- endif -%}
      </div>
    {%- endunless -%}
    {%- if section.settings.blog != blank and section.settings.blog.articles_count > 0 -%}
      <slider-component class="slider-mobile-gutter">
        <ul
          id="Slider-{{ section.id }}"
          class="blog__posts articles-wrapper contains-card contains-card--article{% if settings.card_style == 'standard' %} contains-card--standard{% endif %} grid grid--peek grid--2-col-tablet grid--{{ section.settings.columns_desktop }}-col-desktop slider {% if posts_displayed > 2 %}slider--tablet{% else %}slider--mobile{% endif %}"
          role="list"
        >
          {%- for article in section.settings.blog.articles limit: section.settings.post_limit -%}
            <li
              id="Slide-{{ section.id }}-{{ forloop.index }}"
              class="blog__post grid__item article slider__slide slider__slide--full-width"
            >
              {% render 'article-card',
                blog: section.settings.blog,
                article: article,
                media_aspect_ratio: 1.66,
                show_image: section.settings.show_image,
                show_date: section.settings.show_date,
                show_author: section.settings.show_author,
                show_excerpt: true
              %}
            </li>
          {%- endfor -%}
        </ul>
        {%- if posts_exceed_limit -%}
          <div class="slider-buttons no-js-hidden{% if section.settings.post_limit < 3 %} medium-hide{% endif %}{% if section.settings.post_limit < 2 %} small-hide{% endif %}">
            <button
              type="button"
              class="slider-button slider-button--prev"
              name="previous"
              aria-label="{{ 'general.slider.previous_slide' | t }}"
            >
              {% render 'icon-caret' %}
            </button>
            <div class="slider-counter caption">
              <span class="slider-counter--current">1</span>
              <span aria-hidden="true"> / </span>
              <span class="visually-hidden">{{ 'general.slider.of' | t }}</span>
              <span class="slider-counter--total">{{ section.settings.post_limit }}</span>
            </div>
            <button
              type="button"
              class="slider-button slider-button--next"
              name="next"
              aria-label="{{ 'general.slider.next_slide' | t }}"
            >
              {% render 'icon-caret' %}
            </button>
          </div>
        {%- endif -%}
      </slider-component>

      {%- if section.settings.show_view_all and section.settings.post_limit < section.settings.blog.articles_count -%}
        <div class="blog__view-all center small-hide medium-hide">
          <a
            href="{{ section.settings.blog.url }}"
            id="ViewAll-{{ section.id }}"
            class="blog__button button"
            aria-labelledby="ViewAll-{{ section.id }} SectionHeading-{{ section.id }}"
          >
            {{ 'sections.featured_blog.view_all' | t }}
          </a>
        </div>
      {%- endif -%}
    {%- else -%}
      <div class="blog-placeholder">
        <div class="placeholder media media--landscape">
          {{ 'image' | placeholder_svg_tag: 'placeholder-svg' }}
        </div>
        <div class="blog-placeholder__content">
          <h2>
            {{ 'sections.featured_blog.onboarding_title' | t }}
          </h2>
          <p class="rte-width">
            {{ 'sections.featured_blog.onboarding_content' | t }}
          </p>
        </div>
      </div>
    {%- endif -%}
  </div>
</div>

{% schema %}
{
  "name": "t:sections.featured-blog.name",
  "tag": "section",
  "class": "section",
  "settings": [
    {
      "type": "inline_richtext",
      "id": "heading",
      "default": "Blog posts",
      "label": "t:sections.featured-blog.settings.heading.label"
    },
    {
      "type": "select",
      "id": "heading_size",
      "options": [
        {
          "value": "h2",
          "label": "t:sections.all.heading_size.options__1.label"
        },
        {
          "value": "h1",
          "label": "t:sections.all.heading_size.options__2.label"
        },
        {
          "value": "h0",
          "label": "t:sections.all.heading_size.options__3.label"
        }
      ],
      "default": "h1",
      "label": "t:sections.all.heading_size.label"
    },
    {
      "type": "blog",
      "id": "blog",
      "label": "t:sections.featured-blog.settings.blog.label"
    },
    {
      "type": "range",
      "id": "post_limit",
      "min": 2,
      "max": 4,
      "step": 1,
      "default": 3,
      "label": "t:sections.featured-blog.settings.post_limit.label"
    },
    {
      "type": "range",
      "id": "columns_desktop",
      "min": 1,
      "max": 4,
      "step": 1,
      "default": 3,
      "label": "t:sections.featured-blog.settings.columns_desktop.label"
    },
    {
      "type": "select",
      "id": "color_scheme",
      "options": [
        {
          "value": "accent-1",
          "label": "t:sections.all.colors.accent_1.label"
        },
        {
          "value": "accent-2",
          "label": "t:sections.all.colors.accent_2.label"
        },
        {
          "value": "background-1",
          "label": "t:sections.all.colors.background_1.label"
        },
        {
          "value": "background-2",
          "label": "t:sections.all.colors.background_2.label"
        },
        {
          "value": "inverse",
          "label": "t:sections.all.colors.inverse.label"
        }
      ],
      "default": "background-1",
      "label": "t:sections.all.colors.label",
      "info": "t:sections.all.colors.has_cards_info"
    },
    {
      "type": "checkbox",
      "id": "show_image",
      "default": true,
      "label": "t:sections.featured-blog.settings.show_image.label",
      "info": "t:sections.featured-blog.settings.show_image.info"
    },
    {
      "type": "checkbox",
      "id": "show_date",
      "default": true,
      "label": "t:sections.featured-blog.settings.show_date.label"
    },
    {
      "type": "checkbox",
      "id": "show_author",
      "default": false,
      "label": "t:sections.featured-blog.settings.show_author.label"
    },
    {
      "type": "checkbox",
      "id": "show_view_all",
      "default": true,
      "label": "t:sections.featured-blog.settings.show_view_all.label"
    },
    {
      "type": "header",
      "content": "t:sections.all.padding.section_padding_heading"
    },
    {
      "type": "range",
      "id": "padding_top",
      "min": 0,
      "max": 100,
      "step": 4,
      "unit": "px",
      "label": "t:sections.all.padding.padding_top",
      "default": 36
    },
    {
      "type": "range",
      "id": "padding_bottom",
      "min": 0,
      "max": 100,
      "step": 4,
      "unit": "px",
      "label": "t:sections.all.padding.padding_bottom",
      "default": 36
    }
  ],
  "presets": [
    {
      "name": "t:sections.featured-blog.presets.name",
      "settings": {
        "blog": "News"
      }
    }
  ]
}
{% endschema %}<|MERGE_RESOLUTION|>--- conflicted
+++ resolved
@@ -34,13 +34,9 @@
   <div class="page-width-desktop isolate{% if posts_displayed < 3 %} page-width-tablet{% endif %} section-{{ section.id }}-padding">
     {%- unless section.settings.heading == blank -%}
       <div class="title-wrapper-with-link{% if posts_displayed > 2 %} title-wrapper--self-padded-tablet-down{% else %} title-wrapper--self-padded-mobile{% endif %} title-wrapper--no-top-margin">
-<<<<<<< HEAD
-        <h2 id="SectionHeading-{{ section.id }}" class="blog__title inline-richtext {{ section.settings.heading_size }}">{{ section.settings.heading }}</h2>
-=======
-        <h2 id="SectionHeading-{{ section.id }}" class="blog__title {{ section.settings.heading_size }}">
-          {{ section.settings.heading | escape }}
+        <h2 id="SectionHeading-{{ section.id }}" class="blog__title inline-richtext {{ section.settings.heading_size }}">
+          {{ section.settings.heading }}
         </h2>
->>>>>>> 19c512d4
 
         {%- if section.settings.blog != blank
           and section.settings.show_view_all
