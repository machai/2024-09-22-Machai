{{ 'component-cart.css' | asset_url | stylesheet_tag }}
{{ 'component-cart-items.css' | asset_url | stylesheet_tag }}
{{ 'component-totals.css' | asset_url | stylesheet_tag }}
{{ 'component-price.css' | asset_url | stylesheet_tag }}
{{ 'component-discounts.css' | asset_url | stylesheet_tag }}
{{ 'quantity-popover.css' | asset_url | stylesheet_tag }}

{%- style -%}
  .section-{{ section.id }}-padding {
    padding-top: {{ section.settings.padding_top | times: 0.75 | round: 0 }}px;
    padding-bottom: {{ section.settings.padding_bottom | times: 0.75 | round: 0 }}px;
  }

  @media screen and (min-width: 750px) {
    .section-{{ section.id }}-padding {
      padding-top: {{ section.settings.padding_top }}px;
      padding-bottom: {{ section.settings.padding_bottom }}px;
    }
  }
{%- endstyle -%}

{%- unless settings.cart_type == 'drawer' -%}
  <script src="{{ 'cart.js' | asset_url }}" defer="defer"></script>
{%- endunless -%}

<script src="{{ 'quantity-popover.js' | asset_url }}" defer="defer"></script>

<cart-items class="gradient color-{{ section.settings.color_scheme }} isolate{% if cart == empty %} is-empty{% else %} section-{{ section.id }}-padding{% endif %}">
  <div class="page-width">
    <div class="title-wrapper-with-link">
      <h1 class="title title--primary">{{ 'sections.cart.title' | t }}</h1>
      <a href="{{ routes.all_products_collection_url }}" class="underlined-link">
        {{- 'general.continue_shopping' | t -}}
      </a>
    </div>

    <div class="cart__warnings">
      <h1 class="cart__empty-text">{{ 'sections.cart.empty' | t }}</h1>
      <a href="{{ routes.all_products_collection_url }}" class="button">
        {{ 'general.continue_shopping' | t }}
      </a>

      {%- if shop.customer_accounts_enabled and customer == null -%}
        <h2 class="cart__login-title">{{ 'sections.cart.login.title' | t }}</h2>
        <p class="cart__login-paragraph">
          {{ 'sections.cart.login.paragraph_html' | t: link: routes.account_login_url }}
        </p>
      {%- endif -%}
    </div>

    <form action="{{ routes.cart_url }}" class="cart__contents critical-hidden" method="post" id="cart">
      <div class="cart__items" id="main-cart-items" data-id="{{ section.id }}">
        <div class="js-contents">
          {%- if cart != empty -%}
            <table class="cart-items">
              <caption class="visually-hidden">
                {{ 'sections.cart.title' | t }}
              </caption>
              <thead>
                <tr>
                  <th class="caption-with-letter-spacing" colspan="2" scope="col">
                    {{ 'sections.cart.headings.product' | t }}
                  </th>
                  <th class="medium-hide large-up-hide right caption-with-letter-spacing" colspan="1" scope="col">
                    {{ 'sections.cart.headings.total' | t }}
                  </th>
                  <th
                    class="cart-items__heading--wide cart-items__heading--quantity small-hide caption-with-letter-spacing"
                    colspan="1"
                    scope="col"
                  >
                    {{ 'sections.cart.headings.quantity' | t }}
                  </th>
                  <th class="small-hide right caption-with-letter-spacing" colspan="1" scope="col">
                    {{ 'sections.cart.headings.total' | t }}
                  </th>
                </tr>
              </thead>

              <tbody>
                {%- for item in cart.items -%}
                  <tr class="cart-item" id="CartItem-{{ item.index | plus: 1 }}">
                    <td class="cart-item__media">
                      {% if item.image %}
                        {% comment %} Leave empty space due to a:empty CSS display: none rule {% endcomment %}
                        <a href="{{ item.url }}" class="cart-item__link" aria-hidden="true" tabindex="-1"> </a>
                        <div class="cart-item__image-container gradient global-media-settings">
                          <img
                            src="{{ item.image | image_url: width: 300 }}"
                            class="cart-item__image"
                            alt="{{ item.image.alt | escape }}"
                            loading="lazy"
                            width="150"
                            height="{{ 150 | divided_by: item.image.aspect_ratio | ceil }}"
                          >
                        </div>
                      {% endif %}
                    </td>

                    <td class="cart-item__details">
                      {%- if settings.show_vendor -%}
                        <p class="caption-with-letter-spacing">{{ item.product.vendor }}</p>
                      {%- endif -%}

                      <a href="{{ item.url }}" class="cart-item__name h4 break">{{ item.product.title | escape }}</a>

                      {%- if item.original_price != item.final_price -%}
                        <div class="cart-item__discounted-prices">
                          <span class="visually-hidden">
                            {{ 'products.product.price.regular_price' | t }}
                          </span>
                          <s class="cart-item__old-price product-option">
                            {{- item.original_price | money -}}
                          </s>
                          <span class="visually-hidden">
                            {{ 'products.product.price.sale_price' | t }}
                          </span>
                          <strong class="cart-item__final-price product-option">
                            {{ item.final_price | money }}
                          </strong>
                        </div>
                      {%- else -%}
                        <div class="product-option">
                          {{ item.original_price | money }}
                        </div>
                      {%- endif -%}

                      {%- if item.product.has_only_default_variant == false
                        or item.properties.size != 0
                        or item.selling_plan_allocation != null
                      -%}
                        <dl>
                          {%- if item.product.has_only_default_variant == false -%}
                            {%- for option in item.options_with_values -%}
                              <div class="product-option">
                                <dt>{{ option.name }}:</dt>
                                <dd>{{ option.value }}</dd>
                              </div>
                            {%- endfor -%}
                          {%- endif -%}

                          {%- for property in item.properties -%}
                            {%- assign property_first_char = property.first | slice: 0 -%}
                            {%- if property.last != blank and property_first_char != '_' -%}
                              <div class="product-option">
                                <dt>{{ property.first }}:</dt>
                                <dd>
                                  {%- if property.last contains '/uploads/' -%}
                                    <a href="{{ property.last }}" class="link" target="_blank">
                                      {{ property.last | split: '/' | last }}
                                    </a>
                                  {%- else -%}
                                    {{ property.last }}
                                  {%- endif -%}
                                </dd>
                              </div>
                            {%- endif -%}
                          {%- endfor -%}
                        </dl>

                        <p class="product-option">{{ item.selling_plan_allocation.selling_plan.name }}</p>
                      {%- endif -%}
<<<<<<< HEAD
                      {%- if has_vol_pricing or has_qty_rules -%}
                        <div
                          class="cart-items__info global-settings-popup quantity-popover__info"
                          tabindex="-1"
                          hidden
                        >
                          {%- if has_qty_rules == false -%}
                            <span class="volume-pricing-label caption">
                              {{- 'products.product.volume_pricing.title' | t -}}
                            </span>
                          {%- endif -%}
                          <div class="quantity__rules caption no-js-hidden">
                            {%- if item.variant.quantity_rule.increment > 1 -%}
                              <span class="divider">
                                {{-
                                  'products.product.quantity.multiples_of'
                                  | t: quantity: item.variant.quantity_rule.increment
                                -}}
                              </span>
                            {%- endif -%}
                            {%- if item.variant.quantity_rule.min > 1 -%}
                              <span class="divider">
                                {{-
                                  'products.product.quantity.minimum_of'
                                  | t: quantity: item.variant.quantity_rule.min
                                -}}
                              </span>
=======

                      <ul class="discounts list-unstyled" role="list" aria-label="{{ 'customer.order.discount' | t }}">
                        {%- for discount in item.line_level_discount_allocations -%}
                          <li class="discounts__discount">
                            {%- render 'icon-discount' -%}
                            {{ discount.discount_application.title }}
                          </li>
                        {%- endfor -%}
                      </ul>
                    </td>

                    <td class="cart-item__totals right medium-hide large-up-hide">
                      {%- render 'loading-spinner' -%}
                      <div class="cart-item__price-wrapper">
                        {%- if item.original_line_price != item.final_line_price -%}
                          <dl class="cart-item__discounted-prices">
                            <dt class="visually-hidden">
                              {{ 'products.product.price.regular_price' | t }}
                            </dt>
                            <dd>
                              <s class="cart-item__old-price price price--end">
                                {{ item.original_line_price | money }}
                              </s>
                            </dd>
                            <dt class="visually-hidden">
                              {{ 'products.product.price.sale_price' | t }}
                            </dt>
                            <dd class="price price--end">
                              {{ item.final_line_price | money }}
                            </dd>
                          </dl>
                        {%- else -%}
                          <span class="price price--end">
                            {{ item.original_line_price | money }}
                          </span>
                        {%- endif -%}

                        {%- if item.variant.available and item.unit_price_measurement -%}
                          <div class="unit-price caption">
                            <span class="visually-hidden">{{ 'products.product.price.unit_price' | t }}</span>
                            {{ item.unit_price | money }}
                            <span aria-hidden="true">/</span>
                            <span class="visually-hidden"
                              >&nbsp;{{ 'accessibility.unit_price_separator' | t }}&nbsp;</span
                            >
                            {%- if item.unit_price_measurement.reference_value != 1 -%}
                              {{- item.unit_price_measurement.reference_value -}}
>>>>>>> 2c847245
                            {%- endif -%}
                            {{ item.unit_price_measurement.reference_unit }}
                          </div>
                        {%- endif -%}
                      </div>
                    </td>
                    {%- liquid
                      assign has_qty_rules = false
                      if item.variant.quantity_rule.increment > 1 or item.variant.quantity_rule.min > 1 or item.variant.quantity_rule.max != null
                        assign has_qty_rules = true
                      endif

                      assign has_vol_pricing = false
                      if item.variant.quantity_price_breaks.size > 0
                        assign has_vol_pricing = true
                      endif
                    -%}
                    <td class="cart-item__quantity{% if has_qty_rules or has_vol_pricing %} cart-item__quantity--info{% endif %}">
                      <quantity-popover>
                        <div class="cart-item__quantity-wrapper quantity-popover-wrapper">
                          <label class="visually-hidden" for="Quantity-{{ item.index | plus: 1 }}">
                            {{ 'products.product.quantity.label' | t }}
                          </label>
                          <div class="quantity-popover-container{% if has_qty_rules or has_vol_pricing %} quantity-popover-container--hover{% endif %}">
                            {%- if has_qty_rules or has_vol_pricing -%}
                              <button
                                type="button"
                                aria-expanded="false"
                                class="quantity-popover__info-button quantity-popover__info-button--icon-only button button--tertiary small-hide no-js-hidden"
                              >
                                {% render 'icon-info' %}
                              </button>
                            {%- endif -%}
                            <quantity-input class="quantity cart-quantity">
                              <button class="quantity__button no-js-hidden" name="minus" type="button">
                                <span class="visually-hidden">
                                  {{- 'products.product.quantity.decrease' | t: product: item.product.title | escape -}}
                                </span>
                                {% render 'icon-minus' %}
                              </button>
                              <input
                                class="quantity__input"
                                data-quantity-variant-id="{{ item.variant.id }}"
                                type="number"
                                name="updates[]"
                                value="{{ item.quantity }}"
                                {% # theme-check-disable %}
                                data-cart-quantity="{{ cart | item_count_for_variant: item.variant.id }}"
                                min="{{ item.variant.quantity_rule.min }}"
                                {% if item.variant.quantity_rule.max != null %}
                                  max="{{ item.variant.quantity_rule.max }}"
                                {% endif %}
                                step="{{ item.variant.quantity_rule.increment }}"
                                {% # theme-check-enable %}
                                aria-label="{{ 'products.product.quantity.input_label' | t: product: item.product.title | escape }}"
                                id="Quantity-{{ item.index | plus: 1 }}"
                                data-index="{{ item.index | plus: 1 }}"
                              >
                              <button class="quantity__button no-js-hidden" name="plus" type="button">
                                <span class="visually-hidden">
                                  {{- 'products.product.quantity.increase' | t: product: item.product.title | escape -}}
                                </span>
                                {% render 'icon-plus' %}
                              </button>
                            </quantity-input>
                          </div>
                          <cart-remove-button
                            id="Remove-{{ item.index | plus: 1 }}"
                            data-index="{{ item.index | plus: 1 }}"
                          >
                            <a
                              href="{{ item.url_to_remove }}"
                              class="button button--tertiary"
                              aria-label="{{ 'sections.cart.remove_title' | t: title: item.title }}"
                            >
                              {% render 'icon-remove' %}
                            </a>
                          </cart-remove-button>
                        </div>
                        {%- if has_qty_rules or has_vol_pricing -%}
                          <button
                            type="button"
                            class="quantity-popover__info-button quantity-popover__info-button--icon-with-label button button--tertiary medium-hide large-up-hide"
                            aria-expanded="false"
                          >
                            {% render 'icon-info' %}
                            <span>
                              {%- if has_vol_pricing -%}
                                {{ 'products.product.volume_pricing.note' | t }}
                              {%- elsif has_qty_rules -%}
                                {{ 'products.product.quantity.note' | t }}
                              {%- endif -%}
                            </span>
                          </button>
                        {%- endif -%}
                        {%- if has_vol_pricing or has_qty_rules -%}
                          <div
                            class="cart-items__info global-settings-popup quantity-popover__info"
                            tabindex="-1"
                            hidden
                          >
                            {%- if has_qty_rules == false -%}
                              <span class="volume-pricing-label caption">
                                {{- 'products.product.volume_pricing.title' | t -}}
                              </span>
                            {%- endif -%}
                            <div class="quantity__rules caption no-js-hidden">
                              {%- if item.variant.quantity_rule.increment > 1 -%}
                                <span class="divider">
                                  {{-
                                    'products.product.quantity.multiples_of'
                                    | t: quantity: item.variant.quantity_rule.increment
                                  -}}
                                </span>
                              {%- endif -%}
                              {%- if item.variant.quantity_rule.min > 1 -%}
                                <span class="divider">
                                  {{-
                                    'products.product.quantity.minimum_of'
                                    | t: quantity: item.variant.quantity_rule.min
                                  -}}
                                </span>
                              {%- endif -%}
                              {%- if item.variant.quantity_rule.max != null -%}
                                <span class="divider">
                                  {{-
                                    'products.product.quantity.maximum_of'
                                    | t: quantity: item.variant.quantity_rule.max
                                  -}}
                                </span>
                              {%- endif -%}
                            </div>
                            <button
                              class="button-close button button--tertiary medium-hide large-up-hide"
                              type="button"
                              aria-label="{{ 'accessibility.close' | t }}"
                            >
                              {%- render 'icon-close' -%}
                            </button>
                            {%- if item.variant.quantity_price_breaks.size > 0 -%}
                              <volume-pricing class="parent-display">
                                <ul class="list-unstyled">
                                  <li>
                                    <span>{{ item.variant.quantity_rule.min }}+</span>
                                    {%- assign price = item.variant.price | money_with_currency -%}
                                    <span> {{ 'sections.quick_order_list.each' | t: money: price }}</span>
                                  </li>
                                  {%- for price_break in item.variant.quantity_price_breaks -%}
                                    <li>
                                      <span>
                                        {{- price_break.minimum_quantity -}}
                                        <span aria-hidden="true">+</span></span
                                      >
                                      {%- assign price = price_break.price | money_with_currency -%}
                                      <span> {{ 'sections.quick_order_list.each' | t: money: price }}</span>
                                    </li>
                                  {%- endfor -%}
                                </ul>
                              </volume-pricing>
                            {%- endif -%}
                          </div>
                        {%- endif -%}
                        <div class="cart-item__error" id="Line-item-error-{{ item.index | plus: 1 }}" role="alert">
                          <small class="cart-item__error-text"></small>
                          <svg
                            aria-hidden="true"
                            focusable="false"
                            class="icon icon-error"
                            viewBox="0 0 13 13"
                          >
                            <circle cx="6.5" cy="6.50049" r="5.5" stroke="white" stroke-width="2"/>
                            <circle cx="6.5" cy="6.5" r="5.5" fill="#EB001B" stroke="#EB001B" stroke-width="0.7"/>
                            <path d="M5.87413 3.52832L5.97439 7.57216H7.02713L7.12739 3.52832H5.87413ZM6.50076 9.66091C6.88091 9.66091 7.18169 9.37267 7.18169 9.00504C7.18169 8.63742 6.88091 8.34917 6.50076 8.34917C6.12061 8.34917 5.81982 8.63742 5.81982 9.00504C5.81982 9.37267 6.12061 9.66091 6.50076 9.66091Z" fill="white"/>
                            <path d="M5.87413 3.17832H5.51535L5.52424 3.537L5.6245 7.58083L5.63296 7.92216H5.97439H7.02713H7.36856L7.37702 7.58083L7.47728 3.537L7.48617 3.17832H7.12739H5.87413ZM6.50076 10.0109C7.06121 10.0109 7.5317 9.57872 7.5317 9.00504C7.5317 8.43137 7.06121 7.99918 6.50076 7.99918C5.94031 7.99918 5.46982 8.43137 5.46982 9.00504C5.46982 9.57872 5.94031 10.0109 6.50076 10.0109Z" fill="white" stroke="#EB001B" stroke-width="0.7">
                          </svg>
                        </div>
                      </quantity-popover>
                    </td>

                    <td class="cart-item__totals right small-hide">
                      {%- render 'loading-spinner' -%}
                      <div class="cart-item__price-wrapper">
                        {%- if item.original_line_price != item.final_line_price -%}
                          <dl class="cart-item__discounted-prices">
                            <dt class="visually-hidden">
                              {{ 'products.product.price.regular_price' | t }}
                            </dt>
                            <dd>
                              <s class="cart-item__old-price price price--end">
                                {{ item.original_line_price | money }}
                              </s>
                            </dd>
                            <dt class="visually-hidden">
                              {{ 'products.product.price.sale_price' | t }}
                            </dt>
                            <dd class="price price--end">
                              {{ item.final_line_price | money }}
                            </dd>
                          </dl>
                        {%- else -%}
                          <span class="price price--end">
                            {{ item.original_line_price | money }}
                          </span>
                        {%- endif -%}

                        {%- if item.variant.available and item.unit_price_measurement -%}
                          <div class="unit-price caption">
                            <span class="visually-hidden">{{ 'products.product.price.unit_price' | t }}</span>
                            {{ item.unit_price | money }}
                            <span aria-hidden="true">/</span>
                            <span class="visually-hidden"
                              >&nbsp;{{ 'accessibility.unit_price_separator' | t }}&nbsp;</span
                            >
                            {%- if item.unit_price_measurement.reference_value != 1 -%}
                              {{- item.unit_price_measurement.reference_value -}}
                            {%- endif -%}
                            {{ item.unit_price_measurement.reference_unit }}
                          </div>
                        {%- endif -%}
                      </div>
                    </td>
                  </tr>
                {%- endfor -%}
              </tbody>
            </table>
          {%- endif -%}
        </div>
      </div>

      <p class="visually-hidden" id="cart-live-region-text" aria-live="polite" role="status"></p>
      <p
        class="visually-hidden"
        id="shopping-cart-line-item-status"
        aria-live="polite"
        aria-hidden="true"
        role="status"
      >
        {{ 'accessibility.loading' | t }}
      </p>
    </form>
  </div>
</cart-items>

{% schema %}
{
  "name": "t:sections.main-cart-items.name",
  "settings": [
    {
      "type": "color_scheme",
      "id": "color_scheme",
      "label": "t:sections.all.colors.label",
      "default": "scheme-1"
    },
    {
      "type": "header",
      "content": "t:sections.all.padding.section_padding_heading"
    },
    {
      "type": "range",
      "id": "padding_top",
      "min": 0,
      "max": 100,
      "step": 4,
      "unit": "px",
      "label": "t:sections.all.padding.padding_top",
      "default": 36
    },
    {
      "type": "range",
      "id": "padding_bottom",
      "min": 0,
      "max": 100,
      "step": 4,
      "unit": "px",
      "label": "t:sections.all.padding.padding_bottom",
      "default": 36
    }
  ]
}
{% endschema %}<|MERGE_RESOLUTION|>--- conflicted
+++ resolved
@@ -160,35 +160,6 @@
 
                         <p class="product-option">{{ item.selling_plan_allocation.selling_plan.name }}</p>
                       {%- endif -%}
-<<<<<<< HEAD
-                      {%- if has_vol_pricing or has_qty_rules -%}
-                        <div
-                          class="cart-items__info global-settings-popup quantity-popover__info"
-                          tabindex="-1"
-                          hidden
-                        >
-                          {%- if has_qty_rules == false -%}
-                            <span class="volume-pricing-label caption">
-                              {{- 'products.product.volume_pricing.title' | t -}}
-                            </span>
-                          {%- endif -%}
-                          <div class="quantity__rules caption no-js-hidden">
-                            {%- if item.variant.quantity_rule.increment > 1 -%}
-                              <span class="divider">
-                                {{-
-                                  'products.product.quantity.multiples_of'
-                                  | t: quantity: item.variant.quantity_rule.increment
-                                -}}
-                              </span>
-                            {%- endif -%}
-                            {%- if item.variant.quantity_rule.min > 1 -%}
-                              <span class="divider">
-                                {{-
-                                  'products.product.quantity.minimum_of'
-                                  | t: quantity: item.variant.quantity_rule.min
-                                -}}
-                              </span>
-=======
 
                       <ul class="discounts list-unstyled" role="list" aria-label="{{ 'customer.order.discount' | t }}">
                         {%- for discount in item.line_level_discount_allocations -%}
@@ -236,7 +207,6 @@
                             >
                             {%- if item.unit_price_measurement.reference_value != 1 -%}
                               {{- item.unit_price_measurement.reference_value -}}
->>>>>>> 2c847245
                             {%- endif -%}
                             {{ item.unit_price_measurement.reference_unit }}
                           </div>
