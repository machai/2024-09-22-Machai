<link rel="stylesheet" href="{{ 'greenhouse-jobs.css' | asset_url }}">

{%- style -%}
  .section-{{ section.id }} {
    padding-top: {{ section.settings.padding_top | times: 0.75 | round: 0 }}px;
    padding-bottom: {{ section.settings.padding_bottom | times: 0.75 | round: 0 }}px;
  }

  @media screen and (min-width: 750px) {
    .section-{{ section.id }} {
      padding-top: {{ section.settings.padding_top }}px;
      padding-bottom: {{ section.settings.padding_bottom }}px;
    }
  }
{%- endstyle -%}

<script>
  function departmentTemplate(depts) {
    return `
    <div class="column">
      ${depts
        .map((dept) => {
          return `
          <div class="department">
            <h3>${dept.name}</h3>
    
            <ul class="jobs">
              ${dept.jobs
                .map((job) => {
                  return `
                <li>
                  <a href="${job.absolute_url}" target="_blank">
                    ${job.title}
                  </a>
                  {% if section.settings.show_locations %}
                    <p class="location">${job.location.name}</p>
                  {% endif %}
                </li>`;
                })
                .join('')}
          </div>
          `;
        })
        .join('')}
      </div>
    `;
  }

  async function getJobs() {
    const data = await fetch('https://boards-api.greenhouse.io/v1/boards/loopearplugs/departments').then(
      async (res) => await res.json()
    );
    let { departments } = data;
<<<<<<< HEAD
=======

>>>>>>> 13a2827e
    departments = departments
      .filter((dep) => {
        if (`${dep.id}` === '4013439101') {
          return false;
        }
        return true;
      })
      .sort((a, b) => b.length - a.length);
    const biggestArr = Math.max.apply(
      Math,
      departments.map(function (dept) {
        return dept.jobs.length;
      })
    );
    const first = [];
    const second = [];
    const third = [];

    let lastColumnCount = 0;
    for (let i = 0; i <= departments.length; i++) {
      if (departments[i] && departments[i].jobs.length) {
        if (departments[i].jobs.length <= 6) {
          first.push(departments[i]);
        } else if (departments[i].jobs.length < biggestArr || lastColumnCount > 0) {
          second.push(departments[i]);
        } else if (departments[i].jobs.length === biggestArr) {
          lastColumnCount++;
          third.push(departments[i]);
        }
      }
    }

    const greenhouseJobsContainer = document.querySelector('#greenhouse-jobs-container');

    [third, second, first].map((depts) => {
      greenhouseJobsContainer.innerHTML = greenhouseJobsContainer.innerHTML + departmentTemplate(depts);
    });
  }

  getJobs();
</script>

<div class="page-width section-{{section.id}}" id="open-positions">
  <div class="greenhouse-jobs-wrapper">
    {% if section.settings.title != blank %}
      <h1>{{ section.settings.title }}</h1>
    {% endif %}
    <div id="greenhouse-jobs-container"></div>
  </div>
</div>

{% schema %}
{
  "name": "Greenhouse Jobs",
  "settings": [
    {
      "id": "show_locations",
      "label": "Show locations",
      "type": "checkbox",
      "default": false
    },
    {
      "id": "title",
      "label": "Title",
      "type": "text"
    },
    {
      "type": "header",
      "content": "Padding"
    },
    {
      "type": "range",
      "id": "padding_top",
      "min": 0,
      "max": 100,
      "step": 4,
      "unit": "px",
      "label": "t:sections.all.padding.padding_top",
      "default": 88
    },
    {
      "type": "range",
      "id": "padding_bottom",
      "min": 0,
      "max": 100,
      "step": 4,
      "unit": "px",
      "label": "t:sections.all.padding.padding_bottom",
      "default": 88
    }
  ],
  "presets": [
    {
      "name": "Greenhouse Jobs"
    }
  ]
}
{% endschema %}<|MERGE_RESOLUTION|>--- conflicted
+++ resolved
@@ -51,10 +51,7 @@
       async (res) => await res.json()
     );
     let { departments } = data;
-<<<<<<< HEAD
-=======
 
->>>>>>> 13a2827e
     departments = departments
       .filter((dep) => {
         if (`${dep.id}` === '4013439101') {
