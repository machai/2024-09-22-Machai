{{ 'component-article-card.css' | asset_url | stylesheet_tag }}
{{ 'component-card.css' | asset_url | stylesheet_tag }}
{{ 'section-main-blog.css' | asset_url | stylesheet_tag }}
{{ 'fireworkx-blog.css' | asset_url | stylesheet_tag }}


{%- paginate blog.articles by 6 -%}

  <div class="main-blog page-width">
<<<<<<< HEAD
    <h1 class="title--primary">{{ blog.title | escape }}</h1>

    <div class="blog-articles {% if section.settings.layout == 'collage' %}blog-articles--collage{% endif %}">
=======
    <div class="fwx-blog-articles">
>>>>>>> 8314174e
      {%- for article in blog.articles -%}
        <div class="blog-articles__article article">
          {%- render 'article-card', article: article, image_height: section.settings.image_height, show_image: section.settings.show_image, show_date: section.settings.show_date, show_author: section.settings.show_author -%}
        </div>
      {%- endfor -%}
    </div>

    {%- if paginate.pages > 1 -%}
      {%- render 'pagination', paginate: paginate -%}
    {%- endif -%}
  </div>
{%- endpaginate -%}

{% schema %}
{
  "name": "t:sections.main-blog.name",
  "tag": "section",
  "class": "fwx-blog fwx-no-margin-bottom",
  "settings": [
    {
      "type": "header",
      "content": "t:sections.main-blog.settings.header.content"
    },
    {
      "type": "select",
      "id": "layout",
      "options": [
        {
          "value": "grid",
          "label": "t:sections.main-blog.settings.layout.options__1.label"
        },
        {
          "value": "collage",
          "label": "t:sections.main-blog.settings.layout.options__2.label"
        }
      ],
      "default": "collage",
      "label": "t:sections.main-blog.settings.layout.label"
    },
    {
      "type": "checkbox",
      "id": "show_image",
      "default": true,
      "label": "t:sections.main-blog.settings.show_image.label"
    },
    {
      "type": "select",
      "id": "image_height",
      "options": [
        {
          "value": "adapt",
          "label": "t:sections.main-blog.settings.image_height.options__1.label"
        },
        {
          "value": "small",
          "label": "t:sections.main-blog.settings.image_height.options__2.label"
        },
        {
          "value": "medium",
          "label": "t:sections.main-blog.settings.image_height.options__3.label"
        },
        {
          "value": "large",
          "label": "t:sections.main-blog.settings.image_height.options__4.label"
        }
      ],
      "default": "medium",
      "label": "t:sections.main-blog.settings.image_height.label",
      "info": "t:sections.main-blog.settings.image_height.info"
    },
    {
      "type": "checkbox",
      "id": "show_date",
      "default": true,
      "label": "t:sections.main-blog.settings.show_date.label"
    },
    {
      "type": "checkbox",
      "id": "show_author",
      "default": false,
      "label": "t:sections.main-blog.settings.show_author.label"
    },
    {
      "type": "paragraph",
      "content": "t:sections.main-blog.settings.paragraph.content"
    }
  ]
}
{% endschema %}<|MERGE_RESOLUTION|>--- conflicted
+++ resolved
@@ -7,13 +7,7 @@
 {%- paginate blog.articles by 6 -%}
 
   <div class="main-blog page-width">
-<<<<<<< HEAD
-    <h1 class="title--primary">{{ blog.title | escape }}</h1>
-
-    <div class="blog-articles {% if section.settings.layout == 'collage' %}blog-articles--collage{% endif %}">
-=======
     <div class="fwx-blog-articles">
->>>>>>> 8314174e
       {%- for article in blog.articles -%}
         <div class="blog-articles__article article">
           {%- render 'article-card', article: article, image_height: section.settings.image_height, show_image: section.settings.show_image, show_date: section.settings.show_date, show_author: section.settings.show_author -%}
