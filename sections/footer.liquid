{% comment %}theme-check-disable UndefinedObject{% endcomment %}
{{ 'section-footer.css' | asset_url | stylesheet_tag }}
<<<<<<< HEAD
<link rel="stylesheet" href="{{ 'component-newsletter.css' | asset_url }}" media="print" onload="this.media='all'">
<link rel="stylesheet" href="{{ 'component-list-menu.css' | asset_url }}" media="print" onload="this.media='all'">
<link rel="stylesheet" href="{{ 'component-list-payment.css' | asset_url }}" media="print" onload="this.media='all'">
<link rel="stylesheet" href="{{ 'component-list-social.css' | asset_url }}" media="print" onload="this.media='all'">
{%- if section.settings.enable_country_selector or section.settings.enable_language_selector -%}
  <link
    rel="stylesheet"
    href="{{ 'component-localization-form.css' | asset_url }}"
    media="print"
    onload="this.media='all'"
  >
  <noscript>{{ 'component-localization-form.css' | asset_url | stylesheet_tag }}</noscript>
{%- endif -%}

<noscript>{{ 'component-newsletter.css' | asset_url | stylesheet_tag }}</noscript>
<noscript>{{ 'component-list-menu.css' | asset_url | stylesheet_tag }}</noscript>
<noscript>{{ 'component-list-payment.css' | asset_url | stylesheet_tag }}</noscript>
<noscript>{{ 'component-list-social.css' | asset_url | stylesheet_tag }}</noscript>
=======
{{ 'component-newsletter.css' | asset_url | stylesheet_tag }}
{{ 'component-list-menu.css' | asset_url | stylesheet_tag }}
{{ 'component-list-payment.css' | asset_url | stylesheet_tag }}
{{ 'component-list-social.css' | asset_url | stylesheet_tag }}
{{ 'disclosure.css' | asset_url | stylesheet_tag }}
>>>>>>> 6d4ec130

{%- style -%}
  .footer {
    margin-top: {{ section.settings.margin_top | times: 0.75 | round: 0 }}px;
  }

  .section-{{ section.id }}-padding {
    padding-top: {{ section.settings.padding_top | times: 0.75 | round: 0 }}px;
    padding-bottom: {{ section.settings.padding_bottom | times: 0.75 | round: 0 }}px;
  }

  @media screen and (min-width: 750px) {
    .footer {
      margin-top: {{ section.settings.margin_top }}px;
    }

    .section-{{ section.id }}-padding {
      padding-top: {{ section.settings.padding_top }}px;
      padding-bottom: {{ section.settings.padding_bottom }}px;
    }
  }
{%- endstyle -%}

<footer class="footer color-{{ section.settings.color_scheme }} gradient section-{{ section.id }}-padding">
  {%- liquid
    assign has_social_icons = true
    if settings.social_facebook_link == blank and settings.social_instagram_link == blank and settings.social_youtube_link == blank and settings.social_tiktok_link == blank and settings.social_twitter_link == blank and settings.social_pinterest_link == blank and settings.social_snapchat_link == blank and settings.social_tumblr_link == blank and settings.social_vimeo_link == blank
      assign has_social_icons = false
    endif

    if settings.brand_image == blank and settings.brand_headline == blank and settings.brand_description == blank
      assign brand_empty = true
    endif

    if section.blocks.size == 1 and section.blocks[0].type == 'brand_information' and brand_empty and has_social_icons == false and section.settings.newsletter_enable == false and section.settings.enable_follow_on_shop == false
      assign only_empty_brand = true
    endif
  -%}
  {%- if section.blocks.size > 0
    or section.settings.newsletter_enable
    or section.settings.show_social
    or section.settings.enable_follow_on_shop
  -%}
    {%- unless only_empty_brand -%}
      <div class="footer__content-top page-width">
        {%- if section.blocks.size > 0 -%}
          {%- liquid
            if section.blocks.size == 9
              assign footer_grid_class = 'grid--3-col-tablet'
            elsif section.blocks.size > 6
              assign footer_grid_class = 'grid--4-col-desktop'
            elsif section.blocks.size > 4
              assign footer_grid_class = 'grid--3-col-tablet'
            endif
          -%}
          <div class="footer__blocks-wrapper grid grid--1-col grid--2-col grid--4-col-tablet {{ footer_grid_class }}">
            {%- for block in section.blocks -%}
              <div
                class="footer-block grid__item{% if block.type == 'link_list' %} footer-block--menu{% endif %}"
                {{ block.shopify_attributes }}
              >
                {%- if block.settings.heading != blank -%}
                  <h2 class="footer-block__heading inline-richtext">{{- block.settings.heading -}}</h2>
                {%- endif -%}

                {%- case block.type -%}
                  {%- when '@app' -%}
                    {% render block %}
                  {%- when 'text' -%}
                    <div class="footer-block__details-content rte">
                      {{ block.settings.subtext }}
                    </div>
                  {%- when 'link_list' -%}
                    {%- if block.settings.menu != blank -%}
                      <ul class="footer-block__details-content list-unstyled">
                        {%- for link in block.settings.menu.links -%}
                          <li>
                            <a
                              href="{{ link.url }}"
                              class="link link--text list-menu__item list-menu__item--link{% if link.active %} list-menu__item--active{% endif %}"
                            >
                              {{ link.title }}
                            </a>
                          </li>
                        {%- endfor -%}
                      </ul>
                    {%- endif -%}
                  {%- when 'brand_information' -%}
                    <div class="footer-block__brand-info">
                      {%- if settings.brand_image != blank -%}
                        {%- assign brand_image_height = settings.brand_image_width
                          | divided_by: settings.brand_image.aspect_ratio
                        -%}
                        <div
                          class="footer-block__image-wrapper global-media-settings"
                          style="max-width: min(100%, {{ settings.brand_image_width }}px);"
                        >
                          {{
                            settings.brand_image
                            | image_url: width: 1100
                            | image_tag:
                              loading: 'lazy',
                              widths: '50, 100, 150, 200, 300, 400, 550, 800, 1100',
                              height: brand_image_height,
                              width: settings.brand_image_width
                          }}
                        </div>
                      {%- endif -%}
                      {%- if settings.brand_headline != blank -%}
                        <h2 class="footer-block__heading rte">{{ settings.brand_headline }}</h2>
                      {%- endif -%}
                      {%- if settings.brand_description != blank -%}
                        <div class="rte">{{ settings.brand_description }}</div>
                      {%- endif -%}
                      {%- if block.settings.show_social and has_social_icons -%}
                        {%- render 'social-icons' -%}
                      {%- endif -%}
                    </div>
                  {%- when 'image' -%}
                    <div class="footer-block__details-content footer-block-image {{ block.settings.alignment }}">
                      {%- if block.settings.image != blank -%}
                        {%- assign image_size_2x = block.settings.image_width | times: 2 | at_most: 5760 -%}
                        <div
                          class="footer-block__image-wrapper global-media-settings"
                          style="max-width: min(100%, {{ block.settings.image_width }}px);"
                        >
                          <img
                            srcset="{{ block.settings.image | image_url: width: block.settings.image_width }}, {{ block.settings.image | image_url: width: image_size_2x }} 2x"
                            src="{{ block.settings.image | image_url: width: 760 }}"
                            alt="{{ block.settings.image.alt | escape }}"
                            loading="lazy"
                            width="{{ block.settings.image.width }}"
                            height="{{ block.settings.image.height }}"
                          >
                        </div>
                      {%- else -%}
                        {{ 'image' | placeholder_svg_tag: 'placeholder-svg placeholder' }}
                      {%- endif -%}
                    </div>
                {%- endcase -%}
              </div>
            {%- endfor -%}
          </div>
        {%- endif -%}

        <div class="footer-block--newsletter">
          {%- if section.settings.newsletter_enable -%}
            <div class="footer-block__newsletter">
              {%- if section.settings.newsletter_heading != blank -%}
                <h2 class="footer-block__heading inline-richtext">{{ section.settings.newsletter_heading }}</h2>
              {%- endif -%}
              {%- form 'customer', id: 'ContactFooter', class: 'footer__newsletter newsletter-form' -%}
                <input type="hidden" name="contact[tags]" value="newsletter">
                <div class="newsletter-form__field-wrapper">
                  <div class="field">
                    <input
                      id="NewsletterForm--{{ section.id }}"
                      type="email"
                      name="contact[email]"
                      class="field__input"
                      value="{{ form.email }}"
                      aria-required="true"
                      autocorrect="off"
                      autocapitalize="off"
                      autocomplete="email"
                      {% if form.errors %}
                        autofocus
                        aria-invalid="true"
                        aria-describedby="ContactFooter-error"
                      {% elsif form.posted_successfully? %}
                        aria-describedby="ContactFooter-success"
                      {% endif %}
                      placeholder="{{ 'newsletter.label' | t }}"
                      required
                    >
                    <label class="field__label" for="NewsletterForm--{{ section.id }}">
                      {{ 'newsletter.label' | t }}
                    </label>
                    <button
                      type="submit"
                      class="newsletter-form__button field__button"
                      name="commit"
                      id="Subscribe"
                      aria-label="{{ 'newsletter.button_label' | t }}"
                    >
                      {% render 'icon-arrow' %}
                    </button>
                  </div>
                  {%- if form.errors -%}
                    <small class="newsletter-form__message form__message" id="ContactFooter-error">
                      {%- render 'icon-error' -%}
                      {{- form.errors.translated_fields.email | capitalize }}
                      {{ form.errors.messages.email -}}
                    </small>
                  {%- endif -%}
                </div>
                {%- if form.posted_successfully? -%}
                  <h3
                    class="newsletter-form__message newsletter-form__message--success form__message"
                    id="ContactFooter-success"
                    tabindex="-1"
                    autofocus
                  >
                    {% render 'icon-success' -%}
                    {{- 'newsletter.success' | t }}
                  </h3>
                {%- endif -%}
              {%- endform -%}
            </div>
          {%- endif -%}
          
          {%- if shop.features.follow_on_shop? and section.settings.enable_follow_on_shop -%}
            <div class="footer__follow-on-shop">
              {% comment %} TODO: enable theme-check once `login_button` is accepted as valid filter {% endcomment %}
              {% # theme-check-disable %}
              {{ shop | login_button: action: 'follow' }}
              {% # theme-check-enable %}
            </div>
          {%- endif -%}

          {%- if section.settings.show_social and has_social_icons -%}
            {%- render 'social-icons' -%}
          {%- endif -%}
        </div>
      </div>
    {%- endunless -%}
  {%- endif -%}

  <div class="footer__content-bottom">
    <div class="footer__content-bottom-wrapper page-width">
      <div class="footer__column footer__localization isolate">
        {%- if section.settings.enable_country_selector and localization.available_countries.size > 1 -%}
          <noscript>
            {%- form 'localization', id: 'FooterCountryFormNoScript', class: 'localization-form' -%}
              <div class="localization-form__select">
                <h2 class="visually-hidden" id="FooterCountryLabelNoScript">{{ 'localization.country_label' | t }}</h2>
                <select
                  class="localization-selector link"
                  name="country_code"
                  aria-labelledby="FooterCountryLabelNoScript"
                >
                  {%- for country in localization.available_countries -%}
                    <option
                      value="{{ country.iso_code }}"
                      {%- if country.iso_code == localization.country.iso_code %}
                        selected
                      {% endif %}
                    >
                      {{ country.name }} ({{ country.currency.iso_code }}
                      {{ country.currency.symbol }})
                    </option>
                  {%- endfor -%}
                </select>
                {% render 'icon-caret' %}
              </div>
              <button class="button button--tertiary">{{ 'localization.update_country' | t }}</button>
            {%- endform -%}
          </noscript>
          <localization-form>
            {%- form 'localization', id: 'FooterCountryForm', class: 'localization-form' -%}
              <div class="no-js-hidden">
                <h2 class="caption-large text-body" id="FooterCountryLabel">{{ 'localization.country_label' | t }}</h2>
                {%- render 'country-localization', localPosition: 'FooterCountry' -%}
              </div>
            {%- endform -%}
          </localization-form>
        {%- endif -%}

        {%- if section.settings.enable_language_selector and localization.available_languages.size > 1 -%}
          <noscript>
            {%- form 'localization', id: 'FooterLanguageFormNoScript', class: 'localization-form' -%}
              <div class="localization-form__select">
                <h2 class="visually-hidden" id="FooterLanguageLabelNoScript">
                  {{ 'localization.language_label' | t }}
                </h2>
                <select
                  class="localization-selector link"
                  name="locale_code"
                  aria-labelledby="FooterLanguageLabelNoScript"
                >
                  {%- for language in localization.available_languages -%}
                    <option
                      value="{{ language.iso_code }}"
                      lang="{{ language.iso_code }}"
                      {%- if language.iso_code == localization.language.iso_code %}
                        selected
                      {% endif %}
                    >
                      {{ language.endonym_name | capitalize }}
                    </option>
                  {%- endfor -%}
                </select>
                {% render 'icon-caret' %}
              </div>
              <button class="button button--tertiary">{{ 'localization.update_language' | t }}</button>
            {%- endform -%}
          </noscript>

          <localization-form>
            {%- form 'localization', id: 'FooterLanguageForm', class: 'localization-form' -%}
              <div class="no-js-hidden">
                <h2 class="caption-large text-body" id="FooterLanguageLabel">
                  {{ 'localization.language_label' | t }}
                </h2>
                {%- render 'language-localization', localPosition: 'FooterLanguage' -%}
              </div>
            {%- endform -%}
          </localization-form>
        {%- endif -%}
      </div>
      <div class="footer__column footer__column--info">
        {%- if section.settings.payment_enable -%}
          <div class="footer__payment">
            <span class="visually-hidden">{{ 'sections.footer.payment' | t }}</span>
            <ul class="list list-payment" role="list">
              {%- for type in shop.enabled_payment_types -%}
                <li class="list-payment__item">
                  {{ type | payment_type_svg_tag: class: 'icon icon--full-color' }}
                </li>
              {%- endfor -%}
            </ul>
          </div>
        {%- endif -%}
      </div>
    </div>
    <div class="footer__content-bottom-wrapper page-width{% if section.settings.enable_country_selector == false and section.settings.enable_language_selector == false %} footer__content-bottom-wrapper--center{% endif %}">
      <div class="footer__copyright caption">
        <small class="copyright__content"
          >&copy; {{ 'now' | date: '%Y' }}, {{ shop.name | link_to: routes.root_url -}}
        </small>
        <small class="copyright__content">{{ powered_by_link }}</small>
        {%- if section.settings.show_policy -%}
          <ul class="policies list-unstyled">
            {%- for policy in shop.policies -%}
              {%- if policy != blank -%}
                <li>
                  <small class="copyright__content"
                    ><a href="{{ policy.url }}">{{ policy.title }}</a></small
                  >
                </li>
              {%- endif -%}
            {%- endfor -%}
          </ul>
        {%- endif -%}
      </div>
    </div>
  </div>
</footer>

{%- if section.settings.enable_country_selector or section.settings.enable_language_selector -%}
  <script src="{{ 'localization-form.js' | asset_url }}" defer="defer"></script>
{%- endif -%}

{% schema %}
{
  "name": "t:sections.footer.name",
  "blocks": [
    {
      "type": "@app"
    },
    {
      "type": "link_list",
      "name": "t:sections.footer.blocks.link_list.name",
      "settings": [
        {
          "type": "inline_richtext",
          "id": "heading",
          "default": "Quick links",
          "label": "t:sections.footer.blocks.link_list.settings.heading.label"
        },
        {
          "type": "link_list",
          "id": "menu",
          "default": "footer",
          "label": "t:sections.footer.blocks.link_list.settings.menu.label",
          "info": "t:sections.footer.blocks.link_list.settings.menu.info"
        }
      ]
    },
    {
      "type": "brand_information",
      "name": "t:sections.footer.blocks.brand_information.name",
      "settings": [
        {
          "type": "paragraph",
          "content": "t:sections.footer.blocks.brand_information.settings.paragraph.content"
        },
        {
          "type": "header",
          "content": "t:sections.footer.blocks.brand_information.settings.header__1.content"
        },
        {
          "type": "checkbox",
          "id": "show_social",
          "default": true,
          "label": "t:sections.footer.blocks.brand_information.settings.show_social.label",
          "info": "t:sections.footer.blocks.brand_information.settings.show_social.info"
        }
      ]
    },
    {
      "type": "text",
      "name": "t:sections.footer.blocks.text.name",
      "settings": [
        {
          "type": "inline_richtext",
          "id": "heading",
          "default": "Heading",
          "label": "t:sections.footer.blocks.text.settings.heading.label"
        },
        {
          "type": "richtext",
          "id": "subtext",
          "default": "<p>Share contact information, store details, and brand content with your customers.</p>",
          "label": "t:sections.footer.blocks.text.settings.subtext.label"
        }
      ]
    },
    {
      "type": "image",
      "name": "Image",
      "settings": [
        {
          "type": "image_picker",
          "id": "image",
          "label": "Image"
        },
        {
          "type": "range",
          "id": "image_width",
          "min": 50,
          "max": 550,
          "step": 5,
          "unit": "px",
          "label": "Image width",
          "default": 100
        },
        {
          "type": "select",
          "id": "alignment",
          "label": "Image alignment on large screen",
          "options": [
            {
              "value": "",
              "label": "Left"
            },
            {
              "value": "center",
              "label": "Center"
            },
            {
              "value": "right",
              "label": "Right"
            }
          ],
          "default": "center"
        }
      ]
    }
  ],
  "settings": [
    {
      "type": "select",
      "id": "color_scheme",
      "options": [
        {
          "value": "accent-1",
          "label": "t:sections.all.colors.accent_1.label"
        },
        {
          "value": "accent-2",
          "label": "t:sections.all.colors.accent_2.label"
        },
        {
          "value": "background-1",
          "label": "t:sections.all.colors.background_1.label"
        },
        {
          "value": "background-2",
          "label": "t:sections.all.colors.background_2.label"
        },
        {
          "value": "inverse",
          "label": "t:sections.all.colors.inverse.label"
        }
      ],
      "default": "background-1",
      "label": "t:sections.all.colors.label"
    },
    {
      "type": "header",
      "content": "t:sections.footer.settings.header__1.content",
      "info": "t:sections.footer.settings.header__1.info"
    },
    {
      "type": "checkbox",
      "id": "newsletter_enable",
      "default": true,
      "label": "t:sections.footer.settings.newsletter_enable.label"
    },
    {
      "type": "inline_richtext",
      "id": "newsletter_heading",
      "default": "Subscribe to our emails",
      "label": "t:sections.footer.settings.newsletter_heading.label"
    },
    {
      "type": "header",
      "content": "t:sections.footer.settings.header__9.content",
      "info": "t:sections.footer.settings.header__9.info"
    },
    {
      "type": "checkbox",
      "id": "enable_follow_on_shop",
      "default": false,
      "label": "t:sections.footer.settings.enable_follow_on_shop.label"
    },
    {
      "type": "header",
      "content": "t:sections.footer.settings.header__2.content",
      "info": "t:sections.footer.settings.header__2.info"
    },
    {
      "type": "checkbox",
      "id": "show_social",
      "default": true,
      "label": "t:sections.footer.settings.show_social.label"
    },
    {
      "type": "header",
      "content": "t:sections.footer.settings.header__3.content",
      "info": "t:sections.footer.settings.header__4.info"
    },
    {
      "type": "checkbox",
      "id": "enable_country_selector",
      "default": true,
      "label": "t:sections.footer.settings.enable_country_selector.label"
    },
    {
      "type": "header",
      "content": "t:sections.footer.settings.header__5.content",
      "info": "t:sections.footer.settings.header__6.info"
    },
    {
      "type": "checkbox",
      "id": "enable_language_selector",
      "default": true,
      "label": "t:sections.footer.settings.enable_language_selector.label"
    },
    {
      "type": "header",
      "content": "t:sections.footer.settings.header__7.content"
    },
    {
      "type": "checkbox",
      "id": "payment_enable",
      "default": true,
      "label": "t:sections.footer.settings.payment_enable.label"
    },
    {
      "type": "header",
      "content": "t:sections.footer.settings.header__8.content",
      "info": "t:sections.footer.settings.header__8.info"
    },
    {
      "type": "checkbox",
      "id": "show_policy",
      "default": false,
      "label": "t:sections.footer.settings.show_policy.label"
    },
    {
      "type": "header",
      "content": "t:sections.all.spacing"
    },
    {
      "type": "range",
      "id": "margin_top",
      "min": 0,
      "max": 100,
      "step": 4,
      "unit": "px",
      "label": "t:sections.footer.settings.margin_top.label",
      "default": 0
    },
    {
      "type": "header",
      "content": "t:sections.all.padding.section_padding_heading"
    },
    {
      "type": "range",
      "id": "padding_top",
      "min": 0,
      "max": 100,
      "step": 4,
      "unit": "px",
      "label": "t:sections.all.padding.padding_top",
      "default": 36
    },
    {
      "type": "range",
      "id": "padding_bottom",
      "min": 0,
      "max": 100,
      "step": 4,
      "unit": "px",
      "label": "t:sections.all.padding.padding_bottom",
      "default": 36
    }
  ],
  "default": {
    "blocks": [
      {
        "type": "link_list"
      },
      {
        "type": "text"
      }
    ]
  }
}
{% endschema %}<|MERGE_RESOLUTION|>--- conflicted
+++ resolved
@@ -1,31 +1,12 @@
 {% comment %}theme-check-disable UndefinedObject{% endcomment %}
 {{ 'section-footer.css' | asset_url | stylesheet_tag }}
-<<<<<<< HEAD
-<link rel="stylesheet" href="{{ 'component-newsletter.css' | asset_url }}" media="print" onload="this.media='all'">
-<link rel="stylesheet" href="{{ 'component-list-menu.css' | asset_url }}" media="print" onload="this.media='all'">
-<link rel="stylesheet" href="{{ 'component-list-payment.css' | asset_url }}" media="print" onload="this.media='all'">
-<link rel="stylesheet" href="{{ 'component-list-social.css' | asset_url }}" media="print" onload="this.media='all'">
-{%- if section.settings.enable_country_selector or section.settings.enable_language_selector -%}
-  <link
-    rel="stylesheet"
-    href="{{ 'component-localization-form.css' | asset_url }}"
-    media="print"
-    onload="this.media='all'"
-  >
-  <noscript>{{ 'component-localization-form.css' | asset_url | stylesheet_tag }}</noscript>
-{%- endif -%}
-
-<noscript>{{ 'component-newsletter.css' | asset_url | stylesheet_tag }}</noscript>
-<noscript>{{ 'component-list-menu.css' | asset_url | stylesheet_tag }}</noscript>
-<noscript>{{ 'component-list-payment.css' | asset_url | stylesheet_tag }}</noscript>
-<noscript>{{ 'component-list-social.css' | asset_url | stylesheet_tag }}</noscript>
-=======
 {{ 'component-newsletter.css' | asset_url | stylesheet_tag }}
 {{ 'component-list-menu.css' | asset_url | stylesheet_tag }}
 {{ 'component-list-payment.css' | asset_url | stylesheet_tag }}
 {{ 'component-list-social.css' | asset_url | stylesheet_tag }}
-{{ 'disclosure.css' | asset_url | stylesheet_tag }}
->>>>>>> 6d4ec130
+{%- if section.settings.enable_country_selector or section.settings.enable_language_selector -%}
+  {{ 'component-localization-form.css' | asset_url | stylesheet_tag }}
+{%- endif -%}
 
 {%- style -%}
   .footer {
