--- conflicted
+++ resolved
@@ -4,8 +4,6 @@
 <link rel="stylesheet" href="{{ 'component-list-menu.css' | asset_url }}" media="print" onload="this.media='all'">
 <link rel="stylesheet" href="{{ 'component-list-payment.css' | asset_url }}" media="print" onload="this.media='all'">
 <link rel="stylesheet" href="{{ 'component-list-social.css' | asset_url }}" media="print" onload="this.media='all'">
-<<<<<<< HEAD
-<link rel="stylesheet" href="{{ 'component-rte.css' | asset_url }}" media="print" onload="this.media='all'">
 {%- if section.settings.enable_country_selector or section.settings.enable_language_selector -%}
   <link
     rel="stylesheet"
@@ -15,19 +13,11 @@
   >
   <noscript>{{ 'component-localization-form.css' | asset_url | stylesheet_tag }}</noscript>
 {%- endif -%}
-=======
-<link rel="stylesheet" href="{{ 'disclosure.css' | asset_url }}" media="print" onload="this.media='all'">
->>>>>>> 5f13b1b0
 
 <noscript>{{ 'component-newsletter.css' | asset_url | stylesheet_tag }}</noscript>
 <noscript>{{ 'component-list-menu.css' | asset_url | stylesheet_tag }}</noscript>
 <noscript>{{ 'component-list-payment.css' | asset_url | stylesheet_tag }}</noscript>
 <noscript>{{ 'component-list-social.css' | asset_url | stylesheet_tag }}</noscript>
-<<<<<<< HEAD
-<noscript>{{ 'component-rte.css' | asset_url | stylesheet_tag }}</noscript>
-=======
-<noscript>{{ 'disclosure.css' | asset_url | stylesheet_tag }}</noscript>
->>>>>>> 5f13b1b0
 
 {%- style -%}
   .footer {
@@ -290,46 +280,7 @@
             {%- form 'localization', id: 'FooterCountryForm', class: 'localization-form' -%}
               <div class="no-js-hidden">
                 <h2 class="caption-large text-body" id="FooterCountryLabel">{{ 'localization.country_label' | t }}</h2>
-<<<<<<< HEAD
                 {%- render 'country-localization', localPosition: 'FooterCountry' -%}
-=======
-                <div class="disclosure">
-                  <button
-                    type="button"
-                    class="disclosure__button localization-form__select localization-selector link link--text caption-large"
-                    aria-expanded="false"
-                    aria-controls="FooterCountryList"
-                    aria-describedby="FooterCountryLabel"
-                  >
-                    {{ localization.country.name }} ({{ localization.country.currency.iso_code }}
-                    {{ localization.country.currency.symbol }})
-                    {% render 'icon-caret' %}
-                  </button>
-                  <div class="disclosure__list-wrapper" hidden>
-                    <ul id="FooterCountryList" role="list" class="disclosure__list list-unstyled">
-                      {%- for country in localization.available_countries -%}
-                        <li class="disclosure__item" tabindex="-1">
-                          <a
-                            class="link link--text disclosure__link caption-large{% if country.iso_code == localization.country.iso_code %} disclosure__link--active{% endif %} focus-inset"
-                            href="#"
-                            {% if country.iso_code == localization.country.iso_code %}
-                              aria-current="true"
-                            {% endif %}
-                            data-value="{{ country.iso_code }}"
-                          >
-                            {{ country.name }}
-                            <span class="localization-form__currency"
-                              >({{ country.currency.iso_code }}
-                              {{ country.currency.symbol }})</span
-                            >
-                          </a>
-                        </li>
-                      {%- endfor -%}
-                    </ul>
-                  </div>
-                </div>
-                <input type="hidden" name="country_code" value="{{ localization.country.iso_code }}">
->>>>>>> 5f13b1b0
               </div>
             {%- endform -%}
           </localization-form>
@@ -371,43 +322,7 @@
                 <h2 class="caption-large text-body" id="FooterLanguageLabel">
                   {{ 'localization.language_label' | t }}
                 </h2>
-<<<<<<< HEAD
                 {%- render 'language-localization', localPosition: 'FooterLanguage' -%}
-=======
-                <div class="disclosure">
-                  <button
-                    type="button"
-                    class="disclosure__button localization-form__select localization-selector link link--text caption-large"
-                    aria-expanded="false"
-                    aria-controls="FooterLanguageList"
-                    aria-describedby="FooterLanguageLabel"
-                  >
-                    {{ localization.language.endonym_name | capitalize }}
-                    {% render 'icon-caret' %}
-                  </button>
-                  <div class="disclosure__list-wrapper" hidden>
-                    <ul id="FooterLanguageList" role="list" class="disclosure__list list-unstyled">
-                      {%- for language in localization.available_languages -%}
-                        <li class="disclosure__item" tabindex="-1">
-                          <a
-                            class="link link--text disclosure__link caption-large{% if language.iso_code == localization.language.iso_code %} disclosure__link--active{% endif %} focus-inset"
-                            href="#"
-                            hreflang="{{ language.iso_code }}"
-                            lang="{{ language.iso_code }}"
-                            {% if language.iso_code == localization.language.iso_code %}
-                              aria-current="true"
-                            {% endif %}
-                            data-value="{{ language.iso_code }}"
-                          >
-                            {{ language.endonym_name | capitalize }}
-                          </a>
-                        </li>
-                      {%- endfor -%}
-                    </ul>
-                  </div>
-                </div>
-                <input type="hidden" name="locale_code" value="{{ localization.language.iso_code }}">
->>>>>>> 5f13b1b0
               </div>
             {%- endform -%}
           </localization-form>
@@ -452,66 +367,9 @@
   </div>
 </footer>
 
-<<<<<<< HEAD
 {%- if section.settings.enable_country_selector or section.settings.enable_language_selector -%}
   <script src="{{ 'localization-form.js' | asset_url }}" defer="defer"></script>
 {%- endif -%}
-=======
-{% javascript %}
-  class LocalizationForm extends HTMLElement {
-    constructor() {
-      super();
-      this.elements = {
-        input: this.querySelector('input[name="locale_code"], input[name="country_code"]'),
-        button: this.querySelector('button'),
-        panel: this.querySelector('.disclosure__list-wrapper'),
-      };
-      this.elements.button.addEventListener('click', this.openSelector.bind(this));
-      this.elements.button.addEventListener('focusout', this.closeSelector.bind(this));
-      this.addEventListener('keyup', this.onContainerKeyUp.bind(this));
-
-      this.querySelectorAll('a').forEach((item) => item.addEventListener('click', this.onItemClick.bind(this)));
-    }
-
-    hidePanel() {
-      this.elements.button.setAttribute('aria-expanded', 'false');
-      this.elements.panel.setAttribute('hidden', true);
-    }
-
-    onContainerKeyUp(event) {
-      if (event.code.toUpperCase() !== 'ESCAPE') return;
-
-      this.hidePanel();
-      this.elements.button.focus();
-    }
-
-    onItemClick(event) {
-      event.preventDefault();
-      const form = this.querySelector('form');
-      this.elements.input.value = event.currentTarget.dataset.value;
-      if (form) form.submit();
-    }
-
-    openSelector() {
-      this.elements.button.focus();
-      this.elements.panel.toggleAttribute('hidden');
-      this.elements.button.setAttribute(
-        'aria-expanded',
-        (this.elements.button.getAttribute('aria-expanded') === 'false').toString()
-      );
-    }
-
-    closeSelector(event) {
-      const shouldClose = event.relatedTarget && event.relatedTarget.nodeName === 'BUTTON';
-      if (event.relatedTarget === null || shouldClose) {
-        this.hidePanel();
-      }
-    }
-  }
-
-  customElements.define('localization-form', LocalizationForm);
-{% endjavascript %}
->>>>>>> 5f13b1b0
 
 {% schema %}
 {
