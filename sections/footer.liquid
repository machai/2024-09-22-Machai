--- conflicted
+++ resolved
@@ -353,15 +353,12 @@
     </div>
     <div class="footer__content-bottom-wrapper page-width{% if section.settings.enable_country_selector == false and section.settings.enable_language_selector == false %} footer__content-bottom-wrapper--center{% endif %}">
       <div class="footer__copyright caption">
-<<<<<<< HEAD
-        <small class="copyright__content">&copy; {{ 'now' | date: "%Y" }}, {{ shop.name | link_to: routes.root_url }}</small>
-        <small class="copyright__content">Ontwikkeld door <a href="https://www.loodzwaar-media.nl">Loodzwaar Media</a></small>
-=======
         <small class="copyright__content"
           >&copy; {{ 'now' | date: '%Y' }}, {{ shop.name | link_to: routes.root_url -}}
         </small>
-        <small class="copyright__content">{{ powered_by_link }}</small>
->>>>>>> b7291117
+        <small class="copyright__content"
+          >Ontwikkeld door <a href="https://www.loodzwaar-media.nl">Loodzwaar Media</a></small
+        >
         {%- if section.settings.show_policy -%}
           <ul class="policies list-unstyled">
             {%- for policy in shop.policies -%}
