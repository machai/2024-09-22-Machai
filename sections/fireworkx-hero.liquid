--- conflicted
+++ resolved
@@ -1,10 +1,6 @@
 
 {{ 'fireworkx-hero.css' | asset_url | stylesheet_tag }}
-<<<<<<< HEAD
-<div class="fwx-hero  ">
-=======
-<div class="fwx-hero no-image standard">
->>>>>>> 5c8c0d90
+<div class="fwx-hero">
   <div class="fwx-hero-heading">
     <h1> {{ section.settings.text-box }} </h1>
   </div>
