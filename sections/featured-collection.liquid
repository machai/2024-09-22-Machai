{{ 'component-card.css' | asset_url | stylesheet_tag }}
{{ 'component-price.css' | asset_url | stylesheet_tag }}

<<<<<<< HEAD
{% if section.settings.image_shape == 'blob' %}
  {{ 'mask-blobs.css' | asset_url | stylesheet_tag }}
{%- endif -%}

<link rel="stylesheet" href="{{ 'component-slider.css' | asset_url }}" media="print" onload="this.media='all'">
<link rel="stylesheet" href="{{ 'template-collection.css' | asset_url }}" media="print" onload="this.media='all'">
=======
{{ 'component-slider.css' | asset_url | stylesheet_tag }}
{{ 'template-collection.css' | asset_url | stylesheet_tag }}
>>>>>>> cfefdd7f
{%- if section.settings.enable_quick_add -%}
  {{ 'quick-add.css' | asset_url | stylesheet_tag }}
  <script src="{{ 'quick-add.js' | asset_url }}" defer="defer"></script>
  <script src="{{ 'product-form.js' | asset_url }}" defer="defer"></script>
{%- endif -%}

{%- style -%}
  .section-{{ section.id }}-padding {
    padding-top: {{ section.settings.padding_top | times: 0.75 | round: 0 }}px;
    padding-bottom: {{ section.settings.padding_bottom | times: 0.75 | round: 0 }}px;
  }

  @media screen and (min-width: 750px) {
    .section-{{ section.id }}-padding {
      padding-top: {{ section.settings.padding_top }}px;
      padding-bottom: {{ section.settings.padding_bottom }}px;
    }
  }
{%- endstyle -%}

{%- liquid
  assign products_to_display = section.settings.collection.all_products_count

  if section.settings.collection.all_products_count > section.settings.products_to_show
    assign products_to_display = section.settings.products_to_show
    assign more_in_collection = true
  endif

  assign columns_mobile_int = section.settings.columns_mobile | plus: 0
  assign show_mobile_slider = false
  if section.settings.swipe_on_mobile and products_to_display > columns_mobile_int
    assign show_mobile_slider = true
  endif

  assign show_desktop_slider = false
  if section.settings.enable_desktop_slider and products_to_display > section.settings.columns_desktop
    assign show_desktop_slider = true
  endif
-%}

<div class="color-{{ section.settings.color_scheme }} isolate gradient">
  <div class="collection section-{{ section.id }}-padding{% if section.settings.full_width %} collection--full-width{% endif %}">
    <div class="collection__title title-wrapper title-wrapper--no-top-margin page-width{% if show_mobile_slider %} title-wrapper--self-padded-tablet-down{% endif %}{% if show_desktop_slider %} collection__title--desktop-slider{% endif %}">
      {%- if section.settings.title != blank -%}
        <h2 class="title inline-richtext {{ section.settings.heading_size }}">{{ section.settings.title }}</h2>
      {%- endif -%}
      {%- if section.settings.description != blank
        or section.settings.show_description
        and section.settings.collection.description != empty
      -%}
        <div class="collection__description {{ section.settings.description_style }} rte">
          {%- if section.settings.show_description -%}
            {{ section.settings.collection.description }}
          {%- else -%}
            {{ section.settings.description -}}
          {%- endif %}
        </div>
      {%- endif -%}
    </div>

    <slider-component class="slider-mobile-gutter{% if section.settings.full_width %} slider-component-full-width{% endif %}{% if show_mobile_slider == false %} page-width{% endif %}{% if show_desktop_slider == false and section.settings.full_width == false %} page-width-desktop{% endif %}{% if show_desktop_slider %} slider-component-desktop{% endif %}">
      <ul
        id="Slider-{{ section.id }}"
        class="grid product-grid contains-card contains-card--product{% if settings.card_style == 'standard' %} contains-card--standard{% endif %} grid--{{ section.settings.columns_desktop }}-col-desktop{% if section.settings.collection == blank %} grid--2-col-tablet-down{% else %} grid--{{ section.settings.columns_mobile }}-col-tablet-down{% endif %}{% if show_mobile_slider or show_desktop_slider %} slider{% if show_desktop_slider %} slider--desktop{% endif %}{% if show_mobile_slider %} slider--tablet grid--peek{% endif %}{% endif %}"
        role="list"
        aria-label="{{ 'general.slider.name' | t }}"
      >
        {%- for product in section.settings.collection.products limit: section.settings.products_to_show -%}
          <li
            id="Slide-{{ section.id }}-{{ forloop.index }}"
            class="grid__item{% if show_mobile_slider or show_desktop_slider %} slider__slide{% endif %}"
          >
            {% render 'card-product',
              card_product: product,
              media_aspect_ratio: section.settings.image_ratio,
              image_shape: section.settings.image_shape,
              show_secondary_image: section.settings.show_secondary_image,
              show_vendor: section.settings.show_vendor,
              show_rating: section.settings.show_rating,
              show_quick_add: section.settings.enable_quick_add,
              section_id: section.id
            %}
          </li>
        {%- else -%}
          {%- for i in (1..4) -%}
            <li class="grid__item">
              {% render 'card-product', show_vendor: section.settings.show_vendor %}
            </li>
          {%- endfor -%}
        {%- endfor -%}
      </ul>
      {%- if show_mobile_slider or show_desktop_slider -%}
        <div class="slider-buttons no-js-hidden">
          <button
            type="button"
            class="slider-button slider-button--prev"
            name="previous"
            aria-label="{{ 'general.slider.previous_slide' | t }}"
            aria-controls="Slider-{{ section.id }}"
          >
            {% render 'icon-caret' %}
          </button>
          <div class="slider-counter caption">
            <span class="slider-counter--current">1</span>
            <span aria-hidden="true"> / </span>
            <span class="visually-hidden">{{ 'general.slider.of' | t }}</span>
            <span class="slider-counter--total">{{ products_to_display }}</span>
          </div>
          <button
            type="button"
            class="slider-button slider-button--next"
            name="next"
            aria-label="{{ 'general.slider.next_slide' | t }}"
            aria-controls="Slider-{{ section.id }}"
          >
            {% render 'icon-caret' %}
          </button>
        </div>
      {%- endif -%}
    </slider-component>

    {%- if section.settings.show_view_all and more_in_collection -%}
      <div class="center collection__view-all">
        <a
          href="{{ section.settings.collection.url }}"
          class="{% if section.settings.view_all_style == 'link' %}link underlined-link{% elsif section.settings.view_all_style == 'solid' %}button{% else %}button button--secondary{% endif %}"
          aria-label="{{ 'sections.featured_collection.view_all_label' | t: collection_name: section.settings.collection.title }}"
        >
          {{ 'sections.featured_collection.view_all' | t }}
        </a>
      </div>
    {%- endif -%}
    {% if section.settings.image_shape == 'arch' %}
      {% render 'mask-arch' %}
    {%- endif -%}
  </div>
</div>

{% schema %}
{
  "name": "t:sections.featured-collection.name",
  "tag": "section",
  "class": "section",
  "disabled_on": {
    "groups": ["header", "footer"]
  },
  "settings": [
    {
      "type": "inline_richtext",
      "id": "title",
      "default": "Featured collection",
      "label": "t:sections.featured-collection.settings.title.label"
    },
    {
      "type": "select",
      "id": "heading_size",
      "options": [
        {
          "value": "h2",
          "label": "t:sections.all.heading_size.options__1.label"
        },
        {
          "value": "h1",
          "label": "t:sections.all.heading_size.options__2.label"
        },
        {
          "value": "h0",
          "label": "t:sections.all.heading_size.options__3.label"
        }
      ],
      "default": "h1",
      "label": "t:sections.all.heading_size.label"
    },
    {
      "type": "richtext",
      "id": "description",
      "label": "t:sections.featured-collection.settings.description.label"
    },
    {
      "type": "checkbox",
      "id": "show_description",
      "label": "t:sections.featured-collection.settings.show_description.label",
      "default": false
    },
    {
      "type": "select",
      "id": "description_style",
      "label": "t:sections.featured-collection.settings.description_style.label",
      "options": [
        {
          "value": "body",
          "label": "t:sections.featured-collection.settings.description_style.options__1.label"
        },
        {
          "value": "subtitle",
          "label": "t:sections.featured-collection.settings.description_style.options__2.label"
        },
        {
          "value": "uppercase",
          "label": "t:sections.featured-collection.settings.description_style.options__3.label"
        }
      ],
      "default": "body"
    },
    {
      "type": "collection",
      "id": "collection",
      "label": "t:sections.featured-collection.settings.collection.label"
    },
    {
      "type": "range",
      "id": "products_to_show",
      "min": 2,
      "max": 25,
      "step": 1,
      "default": 4,
      "label": "t:sections.featured-collection.settings.products_to_show.label"
    },
    {
      "type": "range",
      "id": "columns_desktop",
      "min": 1,
      "max": 5,
      "step": 1,
      "default": 4,
      "label": "t:sections.featured-collection.settings.columns_desktop.label"
    },
    {
      "type": "checkbox",
      "id": "full_width",
      "label": "t:sections.featured-collection.settings.full_width.label",
      "default": false
    },
    {
      "type": "checkbox",
      "id": "show_view_all",
      "default": true,
      "label": "t:sections.featured-collection.settings.show_view_all.label"
    },
    {
      "type": "select",
      "id": "view_all_style",
      "label": "t:sections.featured-collection.settings.view_all_style.label",
      "options": [
        {
          "value": "link",
          "label": "t:sections.featured-collection.settings.view_all_style.options__1.label"
        },
        {
          "value": "outline",
          "label": "t:sections.featured-collection.settings.view_all_style.options__2.label"
        },
        {
          "value": "solid",
          "label": "t:sections.featured-collection.settings.view_all_style.options__3.label"
        }
      ],
      "default": "solid"
    },
    {
      "type": "checkbox",
      "id": "enable_desktop_slider",
      "label": "t:sections.featured-collection.settings.enable_desktop_slider.label",
      "default": false
    },
    {
      "type": "select",
      "id": "color_scheme",
      "options": [
        {
          "value": "accent-1",
          "label": "t:sections.all.colors.accent_1.label"
        },
        {
          "value": "accent-2",
          "label": "t:sections.all.colors.accent_2.label"
        },
        {
          "value": "background-1",
          "label": "t:sections.all.colors.background_1.label"
        },
        {
          "value": "background-2",
          "label": "t:sections.all.colors.background_2.label"
        },
        {
          "value": "inverse",
          "label": "t:sections.all.colors.inverse.label"
        }
      ],
      "default": "background-1",
      "label": "t:sections.all.colors.label",
      "info": "t:sections.all.colors.has_cards_info"
    },
    {
      "type": "header",
      "content": "t:sections.featured-collection.settings.header.content"
    },
    {
      "type": "select",
      "id": "image_ratio",
      "options": [
        {
          "value": "adapt",
          "label": "t:sections.featured-collection.settings.image_ratio.options__1.label"
        },
        {
          "value": "portrait",
          "label": "t:sections.featured-collection.settings.image_ratio.options__2.label"
        },
        {
          "value": "square",
          "label": "t:sections.featured-collection.settings.image_ratio.options__3.label"
        }
      ],
      "default": "adapt",
      "label": "t:sections.featured-collection.settings.image_ratio.label"
    },
    {
      "type": "select",
      "id": "image_shape",
      "options": [
        {
          "value": "default",
          "label": "t:sections.all.image_shape.options__1.label"
        },
        {
          "value": "arch",
          "label": "t:sections.all.image_shape.options__2.label"
        },
        {
          "value": "blob",
          "label": "t:sections.all.image_shape.options__3.label"
        },
        {
          "value": "chevronleft",
          "label": "t:sections.all.image_shape.options__4.label"
        },
        {
          "value": "chevronright",
          "label": "t:sections.all.image_shape.options__5.label"
        },
        {
          "value": "diamond",
          "label": "t:sections.all.image_shape.options__6.label"
        },
        {
          "value": "parallelogram",
          "label": "t:sections.all.image_shape.options__7.label"
        },
        {
          "value": "round",
          "label": "t:sections.all.image_shape.options__8.label"
        }
      ],
      "default": "default",
      "label": "t:sections.all.image_shape.label"
    },
    {
      "type": "checkbox",
      "id": "show_secondary_image",
      "default": false,
      "label": "t:sections.featured-collection.settings.show_secondary_image.label"
    },
    {
      "type": "checkbox",
      "id": "show_vendor",
      "default": false,
      "label": "t:sections.featured-collection.settings.show_vendor.label"
    },
    {
      "type": "checkbox",
      "id": "show_rating",
      "default": false,
      "label": "t:sections.featured-collection.settings.show_rating.label",
      "info": "t:sections.featured-collection.settings.show_rating.info"
    },
    {
      "type": "checkbox",
      "id": "enable_quick_add",
      "default": false,
      "label": "t:sections.featured-collection.settings.enable_quick_buy.label"
    },
    {
      "type": "header",
      "content": "t:sections.featured-collection.settings.header_mobile.content"
    },
    {
      "type": "select",
      "id": "columns_mobile",
      "default": "2",
      "label": "t:sections.featured-collection.settings.columns_mobile.label",
      "options": [
        {
          "value": "1",
          "label": "t:sections.featured-collection.settings.columns_mobile.options__1.label"
        },
        {
          "value": "2",
          "label": "t:sections.featured-collection.settings.columns_mobile.options__2.label"
        }
      ]
    },
    {
      "type": "checkbox",
      "id": "swipe_on_mobile",
      "default": false,
      "label": "t:sections.featured-collection.settings.swipe_on_mobile.label"
    },
    {
      "type": "header",
      "content": "t:sections.all.padding.section_padding_heading"
    },
    {
      "type": "range",
      "id": "padding_top",
      "min": 0,
      "max": 100,
      "step": 4,
      "unit": "px",
      "label": "t:sections.all.padding.padding_top",
      "default": 36
    },
    {
      "type": "range",
      "id": "padding_bottom",
      "min": 0,
      "max": 100,
      "step": 4,
      "unit": "px",
      "label": "t:sections.all.padding.padding_bottom",
      "default": 36
    }
  ],
  "presets": [
    {
      "name": "t:sections.featured-collection.presets.name"
    }
  ]
}
{% endschema %}<|MERGE_RESOLUTION|>--- conflicted
+++ resolved
@@ -1,17 +1,13 @@
 {{ 'component-card.css' | asset_url | stylesheet_tag }}
 {{ 'component-price.css' | asset_url | stylesheet_tag }}
 
-<<<<<<< HEAD
+{{ 'component-slider.css' | asset_url | stylesheet_tag }}
+{{ 'template-collection.css' | asset_url | stylesheet_tag }}
+
 {% if section.settings.image_shape == 'blob' %}
   {{ 'mask-blobs.css' | asset_url | stylesheet_tag }}
 {%- endif -%}
 
-<link rel="stylesheet" href="{{ 'component-slider.css' | asset_url }}" media="print" onload="this.media='all'">
-<link rel="stylesheet" href="{{ 'template-collection.css' | asset_url }}" media="print" onload="this.media='all'">
-=======
-{{ 'component-slider.css' | asset_url | stylesheet_tag }}
-{{ 'template-collection.css' | asset_url | stylesheet_tag }}
->>>>>>> cfefdd7f
 {%- if section.settings.enable_quick_add -%}
   {{ 'quick-add.css' | asset_url | stylesheet_tag }}
   <script src="{{ 'quick-add.js' | asset_url }}" defer="defer"></script>
