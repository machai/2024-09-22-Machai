--- conflicted
+++ resolved
@@ -73,14 +73,16 @@
         aria-label="{{ 'general.slider.name' | t }}"
       >
         {%- for product in section.settings.collection.products limit: section.settings.products_to_show -%}
-<<<<<<< HEAD
 
         {% assign productTags = product.tags | join: ', ' %}
         {% assign customerTags = customer.tags | join: ', ' %}
 
         {% if productTags contains 'b2b-only' %}
           {% if customerTags contains 'b2b' %}
-            <li id="Slide-{{ section.id }}-{{ forloop.index }}" class="grid__item{% if show_mobile_slider or show_desktop_slider %} slider__slide{% endif %}">
+            <li 
+              id="Slide-{{ section.id }}-{{ forloop.index }}"
+              class="grid__item{% if show_mobile_slider or show_desktop_slider %} slider__slide{% endif %}"
+            >
               {% render 'card-product',
                 card_product: product,
                 media_aspect_ratio: section.settings.image_ratio,
@@ -95,13 +97,10 @@
             <!-- Don't show anything for logged out customers-->
           {% endif %}
         {% else %}
-          <li id="Slide-{{ section.id }}-{{ forloop.index }}" class="grid__item{% if show_mobile_slider or show_desktop_slider %} slider__slide{% endif %}">
-=======
-          <li
-            id="Slide-{{ section.id }}-{{ forloop.index }}"
+          <li 
+            id="Slide-{{ section.id }}-{{ forloop.index }}" 
             class="grid__item{% if show_mobile_slider or show_desktop_slider %} slider__slide{% endif %}"
           >
->>>>>>> 5f13b1b0
             {% render 'card-product',
               card_product: product,
               media_aspect_ratio: section.settings.image_ratio,
