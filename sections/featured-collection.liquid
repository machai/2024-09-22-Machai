--- conflicted
+++ resolved
@@ -51,16 +51,9 @@
           <div class="collection__description {{ section.settings.description_style }}">{%- if section.settings.show_description -%}{{ section.settings.collection.description }}{%- else -%}{{ section.settings.description }}{% endif %}</div>
         {%- endif -%}
       </div>
-<<<<<<< HEAD
 
     <slider-component class="slider-mobile-gutter{% if show_slider_on_mobile == false %} page-width-mobile page-width-tablet{% endif %}{% if show_slider_on_desktop == false and section.settings.full_width == false %} page-width-desktop{% endif %}{% if show_slider_on_desktop %} collection__slider-desktop{% endif %}">
-      <ul id="Slider-{{ section.id }}" class="grid product-grid contains-card{% if settings.card_style == 'standard' %} contains-card--standard{% endif %}{% if section.settings.columns_desktop == 1 %} grid--full-width{% else %} grid--{{ section.settings.columns_desktop }}-col-desktop{% endif %}{% if section.settings.collection == blank %} grid--2-col-tablet-down{% else %} grid--{{ section.settings.columns_mobile }}-col-tablet-down{% endif %}{% if section.settings.collection == blank %} grid--4-col-desktop{% endif %}{% if show_slider_on_mobile or show_slider_on_desktop %} slider{% if show_slider_on_desktop %} slider--desktop{% endif %}{% if show_slider_on_mobile %} slider--tablet grid--peek{% endif %}{% endif %}" role="list" aria-label="{{ 'sections.featured_collection.slider' | t }}">
-=======
-    {%- endunless -%}
-  
-    <slider-component class="slider-mobile-gutter">
-      <ul id="Slider-{{ section.id }}" class="grid product-grid contains-card{% if settings.card_style == 'standard' %} contains-card--standard{% endif %} grid--{{ section.settings.columns_desktop }}-col-desktop {% if section.settings.collection == blank %} grid--2-col-tablet-down{% else %} grid--{{ section.settings.columns_mobile }}-col-tablet-down{% endif %}{% if show_mobile_slider %} slider slider--tablet grid--peek{% endif %}" role="list">
->>>>>>> 38543f92
+      <ul id="Slider-{{ section.id }}" class="grid product-grid contains-card{% if settings.card_style == 'standard' %} contains-card--standard{% endif %} grid--{{ section.settings.columns_desktop }}-col-desktop{% if section.settings.collection == blank %} grid--2-col-tablet-down{% else %} grid--{{ section.settings.columns_mobile }}-col-tablet-down{% endif %}{% if show_slider_on_mobile or show_slider_on_desktop %} slider{% if show_slider_on_desktop %} slider--desktop{% endif %}{% if show_slider_on_mobile %} slider--tablet grid--peek{% endif %}{% endif %}" role="list" aria-label="{{ 'sections.featured_collection.slider' | t }}">
         {%- for product in section.settings.collection.products limit: section.settings.products_to_show -%}
           <li id="Slide-{{ section.id }}-{{ forloop.index }}" class="grid__item{% if show_slider_on_mobile or show_slider_on_desktop %} slider__slide{% endif %}">
             {% render 'card-product',
