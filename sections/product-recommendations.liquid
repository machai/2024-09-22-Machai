--- conflicted
+++ resolved
@@ -27,18 +27,13 @@
     data-url="{{ routes.product_recommendations_url }}?section_id={{ section.id }}&product_id={{ product.id }}&limit={{ section.settings.products_to_show }}"
   >
     {% if recommendations.performed and recommendations.products_count > 0 %}
-<<<<<<< HEAD
-      <h2 class="product-recommendations__heading inline-richtext {{ section.settings.heading_size }}">{{ section.settings.heading }}</h2>
-      <ul class="grid product-grid grid--{{ section.settings.columns_desktop }}-col-desktop grid--{{ section.settings.columns_mobile }}-col-tablet-down" role="list">
-=======
-      <h2 class="product-recommendations__heading {{ section.settings.heading_size }}">
-        {{ section.settings.heading | escape }}
+      <h2 class="product-recommendations__heading inline-richtext {{ section.settings.heading_size }}">
+        {{ section.settings.heading }}
       </h2>
       <ul
         class="grid product-grid grid--{{ section.settings.columns_desktop }}-col-desktop grid--{{ section.settings.columns_mobile }}-col-tablet-down"
         role="list"
       >
->>>>>>> 19c512d4
         {% for recommendation in recommendations.products %}
           <li class="grid__item">
             {% render 'card-product',
