--- conflicted
+++ resolved
@@ -69,14 +69,9 @@
             {% render 'card-collection',
               card_collection: block.settings.collection,
               media_aspect_ratio: section.settings.image_ratio,
-<<<<<<< HEAD
               placeholder_image: placeholder_image,
               columns_desktop: section.settings.columns_desktop,
               columns_mobile: section.settings.columns_mobile
-=======
-              columns: columns,
-              placeholder_image: placeholder_image
->>>>>>> 6a53a047
             %}
           </li>
         {%- endfor -%}
