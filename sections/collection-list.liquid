--- conflicted
+++ resolved
@@ -190,11 +190,7 @@
       "type": "range",
       "id": "columns_desktop",
       "min": 1,
-<<<<<<< HEAD
-      "max": 8,
-=======
       "max": 6,
->>>>>>> 3f4284a1
       "step": 1,
       "default": 3,
       "label": "t:sections.collection-list.settings.columns_desktop.label"
