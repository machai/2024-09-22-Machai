--- conflicted
+++ resolved
@@ -30,14 +30,10 @@
   <div class="collection-list-wrapper page-width isolate{% if show_mobile_slider %} page-width-desktop{% endif %}{% if section.settings.title == blank %} no-heading{% endif %}{% if section.settings.show_view_all == false or section.blocks.size > collections.size %} no-mobile-link{% endif %} section-{{ section.id }}-padding">
     {%- unless section.settings.title == blank -%}
       <div class="title-wrapper-with-link{% if show_mobile_slider %} title-wrapper--self-padded-tablet-down{% else %} title-wrapper--self-padded-mobile{% endif %} title-wrapper--no-top-margin">
-<<<<<<< HEAD
-        <h2 id="SectionHeading-{{ section.id }}" class="collection-list-title inline-richtext {{ section.settings.heading_size }}">{{ section.settings.title }}</h2>
-=======
-        <h2 id="SectionHeading-{{ section.id }}" class="collection-list-title {{ section.settings.heading_size }}">
-          {{ section.settings.title | escape }}
+        <h2 id="SectionHeading-{{ section.id }}" class="collection-list-title inline-richtext {{ section.settings.heading_size }}">
+          {{ section.settings.title }}
         </h2>
 
->>>>>>> 19c512d4
         {%- if section.settings.show_view_all and show_mobile_slider -%}
           <a
             href="{{ routes.collections_url }}"
