{
  "name": "t:sections.header.name",
  "type": "header",
  "sections": {
<<<<<<< HEAD
    "c59d199c-c7e9-490b-8158-5ff5bba84cf4": {
      "type": "custom-liquid",
      "custom_css": [
        "hr {height: 7px; border-width: 0; background-image: linear-gradient( to right, rgba(255, 184, 77, 1) 20%, rgba(194, 223, 138, 1) 20%, rgba(194, 223, 138, 1) 35%, rgba(80, 200, 200, 1) 35%, rgba(80, 200, 200, 1) 50%, rgba(255, 163, 152, 1) 50%, rgba(255, 163, 152, 1) 65%, rgba(255, 184, 77, 1) 65%, rgba(255, 184, 77, 1) 80%, rgba(80, 200, 200, 1) 80% ); margin: 0;}"
      ],
      "settings": {
        "custom_liquid": "<hr>",
        "color_scheme": "",
        "padding_top": 0,
        "padding_bottom": 0
      }
=======
    "announcement-bar": {
      "type": "announcement-bar",
      "blocks": {
        "announcement-bar-0": {
          "type": "announcement",
          "settings": {
            "text": "Welcome to our store",
            "text_alignment": "center",
            "color_scheme": "scheme-1",
            "link": ""
          }
        }
      },
      "block_order": [
        "announcement-bar-0"
      ]
>>>>>>> 2c847245
    },
    "header": {
      "type": "header",
      "settings": {
<<<<<<< HEAD
        "logo_position": "top-center",
        "menu": "mega-menu",
        "menu_type_desktop": "mega",
        "sticky_header_type": "none",
=======
        "color_scheme": "scheme-1",
        "logo_position": "middle-left",
        "menu": "main-menu",
        "menu_type_desktop": "dropdown",
        "sticky_header_type": "on-scroll-up",
>>>>>>> 2c847245
        "show_line_separator": true,
        "color_scheme": "background-1",
        "menu_color_scheme": "background-1",
        "enable_country_selector": true,
        "enable_language_selector": true,
        "mobile_logo_position": "center",
        "margin_bottom": 0,
        "padding_top": 20,
        "padding_bottom": 20
      }
    }
  },
  "order": [
    "c59d199c-c7e9-490b-8158-5ff5bba84cf4",
    "header"
  ]
}<|MERGE_RESOLUTION|>--- conflicted
+++ resolved
@@ -2,7 +2,6 @@
   "name": "t:sections.header.name",
   "type": "header",
   "sections": {
-<<<<<<< HEAD
     "c59d199c-c7e9-490b-8158-5ff5bba84cf4": {
       "type": "custom-liquid",
       "custom_css": [
@@ -14,40 +13,15 @@
         "padding_top": 0,
         "padding_bottom": 0
       }
-=======
-    "announcement-bar": {
-      "type": "announcement-bar",
-      "blocks": {
-        "announcement-bar-0": {
-          "type": "announcement",
-          "settings": {
-            "text": "Welcome to our store",
-            "text_alignment": "center",
-            "color_scheme": "scheme-1",
-            "link": ""
-          }
-        }
-      },
-      "block_order": [
-        "announcement-bar-0"
-      ]
->>>>>>> 2c847245
     },
     "header": {
       "type": "header",
       "settings": {
-<<<<<<< HEAD
+        "color_scheme": "scheme-1",
         "logo_position": "top-center",
         "menu": "mega-menu",
         "menu_type_desktop": "mega",
         "sticky_header_type": "none",
-=======
-        "color_scheme": "scheme-1",
-        "logo_position": "middle-left",
-        "menu": "main-menu",
-        "menu_type_desktop": "dropdown",
-        "sticky_header_type": "on-scroll-up",
->>>>>>> 2c847245
         "show_line_separator": true,
         "color_scheme": "background-1",
         "menu_color_scheme": "background-1",
