{{ 'collage.css' | asset_url | stylesheet_tag }}
{{ 'component-card.css' | asset_url | stylesheet_tag }}
{{ 'component-price.css' | asset_url | stylesheet_tag }}
{{ 'component-modal-video.css' | asset_url | stylesheet_tag }}

{%- style -%}
  .section-{{ section.id }}-padding {
    padding-top: calc({{ section.settings.padding_top }}px * 0.75);
    padding-bottom: calc({{ section.settings.padding_bottom }}px  * 0.75);
  }

  @media screen and (min-width: 750px) {
    .section-{{ section.id }}-padding {
      padding-top: {{ section.settings.padding_top }}px;
      padding-bottom: {{ section.settings.padding_bottom }}px;
    }
  }
{%- endstyle -%}

<link rel="stylesheet" href="{{ 'component-deferred-media.css' | asset_url }}" media="print" onload="this.media='all'">

<div class="collage-wrapper page-width{% if section.settings.heading == blank %} no-heading{% endif %} section-{{ section.id }}-padding">
  <h2 class="collage-wrapper-title">{{ section.settings.heading | escape }}</h2>
  <div class="collage{% if section.settings.mobile_layout == 'collage' %} collage--mobile{% endif %}">
    {%- for block in section.blocks -%}
      <div class="collage__item collage__item--{{ block.type }} collage__item--{{ section.settings.desktop_layout }}" {{ block.shopify_attributes }}>
        {%- case block.type -%}
          {%- when 'image' -%}
            <div class="collage-card color-{{ block.settings.color_scheme }}{% if block.settings.image_padding %} collage-card-spacing{% endif %}">
              <div class="media media--transparent ratio"{% if block.settings.image != blank %} style="--ratio-percent: {{ 1 | divided_by: block.settings.image.aspect_ratio | times: 100 }}%"{% else %} style="--ratio-percent: 100%"{% endif %}>
                {%- if block.settings.image != blank -%}
                  <img
                    srcset="{%- if block.settings.image.width >= 550 -%}{{ block.settings.image | img_url: '550x' }} 550w,{%- endif -%}
                      {%- if block.settings.image.width >= 720 -%}{{ block.settings.image | img_url: '720x' }} 720w,{%- endif -%}
                      {%- if block.settings.image.width >= 990 -%}{{ block.settings.image | img_url: '990x' }} 990w,{%- endif -%}
                      {%- if block.settings.image.width >= 1100 -%}{{ block.settings.image | img_url: '1100x' }} 1100w,{%- endif -%}
                      {%- if block.settings.image.width >= 1500 -%}{{ block.settings.image | img_url: '1500x' }} 1500w,{%- endif -%}
                      {%- if block.settings.image.width >= 2200 -%}{{ block.settings.image | img_url: '2200x' }} 2200w,{%- endif -%}
                      {%- if block.settings.image.width >= 3000 -%}{{ block.settings.image | img_url: '3000x' }} 3000w,{%- endif -%}
                      {{ block.settings.image | img_url: 'master' }} {{ block.settings.image.width }}w"
                    src="{{ block.settings.image | img_url: '1500x' }}"
                    sizes="(min-width: {{ settings.page_width }}px) {% if section.blocks.size == 1 %}calc({{ settings.page_width }}px - 100px){% else %}{{ settings.page_width | minus: 100 | times: 0.67 | round }}px{% endif %}, (min-width: 750px){% if section.blocks.size == 1 %} calc(100vw - 100px){% else %} 500px{% endif %}, calc(100vw - 30px)"
                    alt="{{ block.settings.image.alt | escape }}"
                    loading="lazy"
                    width="{{ block.settings.image.width }}"
                    height="{{ block.settings.image.height }}"
                  >
                {%- else -%}
                  {{ 'image' | placeholder_svg_tag: 'placeholder-svg placeholder' }}
                {%- endif -%}
              </div>
            </div>
<<<<<<< HEAD
          {%- when 'product'-%}
            {% render 'card-product',
              card_product: block.settings.product,
              media_aspect_ratio: 'adapt',
              show_secondary_image: block.settings.second_image,
              extend_height: true
            %}
          {%- when 'collection'-%}           
=======
          </div>
        {%- when 'collection'-%}
          <div class="collage-card collage-collection color-{{ block.settings.color_scheme }}{% if focus_card_left %} collage-card--left{% elsif focus_card_right %} collage-card--right{% endif %}" {{ block.shopify_attributes }}>
>>>>>>> d201f149
            {% render 'card-collection',
              card_collection: block.settings.collection,
              media_aspect_ratio: 'adapt',
              columns: 2,
              extend_height: true
            %}    
          {%- when 'video' -%}
            <div class="collage-card">
              <noscript>
                <a href="{{ block.settings.video_url }}" class="collage-card__link{% if block.settings.image_padding %} collage-card-spacing{% endif %}">
                  <div class="media media--transparent ratio"{% if block.settings.cover_image != blank %} style="--ratio-percent: {{ 1 | divided_by: block.settings.cover_image.aspect_ratio | times: 100 }}%"{% else %} style="--ratio-percent: 100%"{% endif %}>
                    {%- if block.settings.cover_image != blank -%}
                      <img
                        srcset="{%- if block.settings.cover_image.width >= 550 -%}{{ block.settings.cover_image | img_url: '550x' }} 550w,{%- endif -%}
                          {%- if block.settings.cover_image.width >= 720 -%}{{ block.settings.cover_image | img_url: '720x' }} 720w,{%- endif -%}
                          {%- if block.settings.cover_image.width >= 990 -%}{{ block.settings.cover_image | img_url: '990x' }} 990w,{%- endif -%}
                          {%- if block.settings.cover_image.width >= 1100 -%}{{ block.settings.cover_image | img_url: '1100x' }} 1100w,{%- endif -%}
                          {%- if block.settings.cover_image.width >= 1500 -%}{{ block.settings.cover_image | img_url: '1500x' }} 1500w,{%- endif -%}
                          {%- if block.settings.cover_image.width >= 2200 -%}{{ block.settings.cover_image | img_url: '2200x' }} 2200w,{%- endif -%}
                          {%- if block.settings.cover_image.width >= 3000 -%}{{ block.settings.cover_image | img_url: '3000x' }} 3000w,{%- endif -%}
                          {{ block.settings.cover_image | img_url: 'master' }} {{ block.settings.cover_image.width }}w"
                        src="{{ block.settings.cover_image | img_url: '1500x' }}"
                        sizes="(min-width: {{ settings.page_width }}px) {% if section.blocks.size == 1 %}calc({{ settings.page_width }}px - 100px){% else %}{{ settings.page_width | minus: 100 | times: 0.67 | round }}px{% endif %}, (min-width: 750px){% if section.blocks.size == 1 %} calc(100vw - 100px){% else %} 500px{% endif %}, calc(100vw - 30px)"
                        alt="{{ block.settings.description | escape }}"
                        loading="lazy"
                        width="{{ block.settings.cover_image.width }}"
                        height="{{ block.settings.cover_image.height }}"
                      >
                    {%- else -%}
                      {{ 'collection-2' | placeholder_svg_tag: 'placeholder-svg placeholder' }}
                    {%- endif -%}
                  </div>
                </a>
              </noscript>
              <modal-opener class="no-js-hidden" data-modal="#PopupModal-{{ block.id }}">
                <div class="deferred-media">
                  <button class="deferred-media__poster full-unstyled-link{% if block.settings.image_padding %} collage-card-spacing{% endif %}" type="button" aria-haspopup="dialog" data-media-id="{{ block.settings.video_url.id }}">
                    <div class="media media--transparent ratio"{% if block.settings.cover_image != blank %} style="--ratio-percent: {{ 1 | divided_by: block.settings.cover_image.aspect_ratio | times: 100 }}%"{% else %} style="--ratio-percent: 100%"{% endif %}>
                      <span class="deferred-media__poster-button motion-reduce">
                        {%- render 'icon-play' -%}
                      </span>
  
                      {%- if block.settings.cover_image != blank -%}
                        <img
                          srcset="{%- if block.settings.cover_image.width >= 550 -%}{{ block.settings.cover_image | img_url: '550x' }} 550w,{%- endif -%}
                            {%- if block.settings.cover_image.width >= 720 -%}{{ block.settings.cover_image | img_url: '720x' }} 720w,{%- endif -%}
                            {%- if block.settings.cover_image.width >= 990 -%}{{ block.settings.cover_image | img_url: '990x' }} 990w,{%- endif -%}
                            {%- if block.settings.cover_image.width >= 1100 -%}{{ block.settings.cover_image | img_url: '1100x' }} 1100w,{%- endif -%}
                            {%- if block.settings.cover_image.width >= 1500 -%}{{ block.settings.cover_image | img_url: '1500x' }} 1500w,{%- endif -%}
                            {%- if block.settings.cover_image.width >= 2200 -%}{{ block.settings.cover_image | img_url: '2200x' }} 2200w,{%- endif -%}
                            {%- if block.settings.cover_image.width >= 3000 -%}{{ block.settings.cover_image | img_url: '3000x' }} 3000w,{%- endif -%}
                            {{ block.settings.cover_image | img_url: 'master' }} {{ block.settings.cover_image.width }}w"
                          src="{{ block.settings.cover_image | img_url: '1500x' }}"
                          sizes="(min-width: {{ settings.page_width }}px) {% if section.blocks.size == 1 %}calc({{ settings.page_width }}px - 100px){% else %}{{ settings.page_width | minus: 100 | times: 0.67 | round }}px{% endif %}, (min-width: 750px){% if section.blocks.size == 1 %} calc(100vw - 100px){% else %} 500px{% endif %}, calc(100vw - 30px)"
                          alt="{{ block.settings.description | escape }}"
                          loading="lazy"
                          width="{{ block.settings.cover_image.width }}"
                          height="{{ block.settings.cover_image.height }}"
                        >
                      {%- else -%}
                        {{ 'collection-2' | placeholder_svg_tag: 'placeholder-svg placeholder' }}
                      {%- endif -%}
                    </div>
                  </button>
                </div>
              </modal-opener>
              <modal-dialog id="PopupModal-{{ block.id }}" class="modal-video media-modal">
                <div class="modal-video__content" role="dialog" aria-label="{{ block.settings.description | escape }}" aria-modal="true" tabindex="-1">
                  <button id="ModalClose-{{ block.id }}" type="button" class="modal-video__toggle" aria-label="{{ 'accessibility.close' | t }}">{% render 'icon-close' %}</button>
                  <div class="modal-video__content-info">
                    <deferred-media class="modal-video__video template-popup">
                      <template>
                        {%- if block.settings.video_url.type == 'youtube' -%}
                          <iframe src="https://www.youtube.com/embed/{{ block.settings.video_url.id }}?enablejsapi=1" class="js-youtube" allow="autoplay; encrypted-media" allowfullscreen title="{{ block.settings.description | escape }}" ></iframe>
                        {%- else -%}
                          <iframe src="https://player.vimeo.com/video/{{ block.settings.video_url.id }}" class="js-vimeo" allow="autoplay; encrypted-media" allowfullscreen title="{{ block.settings.description | escape }}"></iframe>
                        {%- endif -%}
                      </template>
                    </deferred-media>
                  </div>
                </div>
              </modal-dialog>
            </div>
        {%- endcase -%}
      </div>
    {%- endfor -%}
  </div>
</div>

{% schema %}
{
  "name": "t:sections.collage.name",
  "tag": "section",
  "class": "section",
  "settings": [
    {
      "type": "text",
      "id": "heading",
      "default": "Multimedia collage",
      "label": "t:sections.collage.settings.heading.label"
    },
    {
      "type": "select",
      "id": "desktop_layout",
      "options": [
        {
          "value": "left",
          "label": "t:sections.collage.settings.desktop_layout.options__1.label"
        },
        {
          "value": "right",
          "label": "t:sections.collage.settings.desktop_layout.options__2.label"
        }
      ],
      "default": "left",
      "label": "t:sections.collage.settings.desktop_layout.label"
    },
    {
      "type": "select",
      "id": "mobile_layout",
      "options": [
        {
          "value": "collage",
          "label": "t:sections.collage.settings.mobile_layout.options__1.label"
        },
        {
          "value": "column",
          "label": "t:sections.collage.settings.mobile_layout.options__2.label"
        }
      ],
      "default": "collage",
      "label": "t:sections.collage.settings.mobile_layout.label"
    },
    {
      "type": "header",
      "content": "t:sections.all.padding.section_padding_heading"
    },
    {
      "type": "range",
      "id": "padding_top",
      "min": 0,
      "max": 100,
      "step": 4,
      "unit": "px",
      "label": "t:sections.all.padding.padding_top",
      "default": 36
    },
    {
      "type": "range",
      "id": "padding_bottom",
      "min": 0,
      "max": 100,
      "step": 4,
      "unit": "px",
      "label": "t:sections.all.padding.padding_bottom",
      "default": 36
    }
  ],
  "blocks": [
    {
      "type": "image",
      "name": "t:sections.collage.blocks.image.name",
      "settings": [
        {
          "type": "image_picker",
          "id": "image",
          "label": "t:sections.collage.blocks.image.settings.image.label"
        },
        {
          "type": "checkbox",
          "id": "image_padding",
          "default": false,
          "label": "t:sections.collage.blocks.image.settings.image_padding.label",
          "info": "t:sections.collage.blocks.image.settings.image_padding.info"
        },
        {
          "type": "select",
          "id": "color_scheme",
          "options": [
            {
              "value": "accent-1",
              "label": "t:sections.collage.blocks.image.settings.color_scheme.options__1.label"
            },
            {
              "value": "accent-2",
              "label": "t:sections.collage.blocks.image.settings.color_scheme.options__2.label"
            },
            {
              "value": "background-1",
              "label": "t:sections.collage.blocks.image.settings.color_scheme.options__3.label"
            },
            {
              "value": "background-2",
              "label": "t:sections.collage.blocks.image.settings.color_scheme.options__4.label"
            },
            {
              "value": "inverse",
              "label": "t:sections.collage.blocks.image.settings.color_scheme.options__5.label"
            }
          ],
          "default": "background-1",
          "label": "t:sections.collage.blocks.image.settings.color_scheme.label",
          "info": "t:sections.collage.blocks.image.settings.color_scheme.info"
        }
      ]
    },
    {
      "type": "product",
      "name": "t:sections.collage.blocks.product.name",
      "settings": [
        {
          "type": "product",
          "id": "product",
          "label": "t:sections.collage.blocks.product.settings.product.label"
        },
        {
          "type": "checkbox",
          "id": "second_image",
          "default": false,
          "label": "t:sections.collage.blocks.product.settings.second_image.label"
        }
      ]
    },
    {
      "type": "collection",
      "name": "t:sections.collage.blocks.collection.name",
      "settings": [
        {
          "type": "collection",
          "id": "collection",
          "label": "t:sections.collage.blocks.collection.settings.collection.label"
        }
      ]
    },
    {
      "type": "video",
      "name": "t:sections.collage.blocks.video.name",
      "settings": [
        {
          "type": "image_picker",
          "id": "cover_image",
          "label": "t:sections.collage.blocks.video.settings.cover_image.label"
        },
        {
          "type": "video_url",
          "id": "video_url",
          "accept": [
            "youtube",
            "vimeo"
          ],
          "default": "https:\/\/www.youtube.com\/watch?v=_9VUPq3SxOc",
          "label": "t:sections.collage.blocks.video.settings.video_url.label",
          "placeholder": "t:sections.collage.blocks.video.settings.video_url.placeholder",
          "info": "t:sections.collage.blocks.video.settings.video_url.info"
        },
        {
          "type": "text",
          "id": "description",
          "default": "Describe the video",
          "label": "t:sections.collage.blocks.video.settings.description.label",
          "info": "t:sections.collage.blocks.video.settings.description.info"
        },
        {
          "type": "checkbox",
          "id": "image_padding",
          "default": false,
          "label": "t:sections.collage.blocks.video.settings.image_padding.label",
          "info": "t:sections.collage.blocks.video.settings.image_padding.info"
        }
      ]
    }
  ],
  "max_blocks": 3,
  "presets": [
    {
      "name": "t:sections.collage.presets.name",
      "blocks": [
        {
          "type": "video"
        },
        {
          "type": "product"
        },
        {
          "type": "collection"
        }
      ]
    }
  ]
}
{% endschema %}<|MERGE_RESOLUTION|>--- conflicted
+++ resolved
@@ -19,7 +19,7 @@
 
 <link rel="stylesheet" href="{{ 'component-deferred-media.css' | asset_url }}" media="print" onload="this.media='all'">
 
-<div class="collage-wrapper page-width{% if section.settings.heading == blank %} no-heading{% endif %} section-{{ section.id }}-padding">
+<div class="page-width{% if section.settings.heading == blank %} no-heading{% endif %} section-{{ section.id }}-padding">
   <h2 class="collage-wrapper-title">{{ section.settings.heading | escape }}</h2>
   <div class="collage{% if section.settings.mobile_layout == 'collage' %} collage--mobile{% endif %}">
     {%- for block in section.blocks -%}
@@ -50,7 +50,6 @@
                 {%- endif -%}
               </div>
             </div>
-<<<<<<< HEAD
           {%- when 'product'-%}
             {% render 'card-product',
               card_product: block.settings.product,
@@ -59,11 +58,6 @@
               extend_height: true
             %}
           {%- when 'collection'-%}           
-=======
-          </div>
-        {%- when 'collection'-%}
-          <div class="collage-card collage-collection color-{{ block.settings.color_scheme }}{% if focus_card_left %} collage-card--left{% elsif focus_card_right %} collage-card--right{% endif %}" {{ block.shopify_attributes }}>
->>>>>>> d201f149
             {% render 'card-collection',
               card_collection: block.settings.collection,
               media_aspect_ratio: 'adapt',
