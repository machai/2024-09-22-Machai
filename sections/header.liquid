--- conflicted
+++ resolved
@@ -426,15 +426,9 @@
                       <summary class="header__menu-item list-menu__item link focus-inset">
                         <span {%- if link.child_active %} class="header__active-menu-item"{% endif %}>{{ link.title | escape }}</span>
                         {% render 'icon-caret' %}
-<<<<<<< HEAD
-                      </summary>
-                      <div class="mega-menu__content popup motion-reduce" tabindex="-1">
-                        <ul class="mega-menu__list page-width">
-=======
                       </summary>               
-                      <div class="mega-menu-content motion-reduce global-settings-popup" tabindex="-1">
-                        <ul class="page-width" role="list" tabindex="-1">
->>>>>>> 3a83518b
+                      <div class="mega-menu__content motion-reduce global-settings-popup" tabindex="-1">
+                        <ul class="mega-menu__list page-width" role="list">
                           {%- for childlink in link.links -%}
                             <li>
                               <a href="{{ childlink.url }}" class="mega-menu__link mega-menu__link--level-1 caption-with-letter-spacing--medium uppercase{% if childlink.current %} mega-menu__link--active{% endif %}"{% if childlink.current %} aria-current="page"{% endif %}>
