<link rel="stylesheet" href="{{ 'component-list-menu.css' | asset_url }}" media="print" onload="this.media='all'">
<link rel="stylesheet" href="{{ 'component-search.css' | asset_url }}" media="print" onload="this.media='all'">
<link rel="stylesheet" href="{{ 'component-menu-drawer.css' | asset_url }}" media="print" onload="this.media='all'">
<link rel="stylesheet" href="{{ 'component-cart-notification.css' | asset_url }}" media="print" onload="this.media='all'">
<link rel="stylesheet" href="{{ 'component-cart-items.css' | asset_url }}" media="print" onload="this.media='all'">
{%- if settings.predictive_search_enabled -%}
  <link rel="stylesheet" href="{{ 'component-price.css' | asset_url }}" media="print" onload="this.media='all'">
  <link rel="stylesheet" href="{{ 'component-loading-overlay.css' | asset_url }}" media="print" onload="this.media='all'">
{%- endif -%}
{%- if section.settings.menu_type_desktop == 'mega' -%}
  <link rel="stylesheet" href="{{ 'component-mega-menu.css' | asset_url }}" media="print" onload="this.media='all'">
  <noscript>{{ 'component-mega-menu.css' | asset_url | stylesheet_tag }}</noscript>
{%- endif -%}
{%- if settings.cart_type == "drawer" -%}
  {{ 'component-cart-drawer.css' | asset_url | stylesheet_tag }}
  {{ 'component-cart.css' | asset_url | stylesheet_tag }}
  {{ 'component-totals.css' | asset_url | stylesheet_tag }}
  {{ 'component-price.css' | asset_url | stylesheet_tag }}
  {{ 'component-discounts.css' | asset_url | stylesheet_tag }}
  {{ 'component-loading-overlay.css' | asset_url | stylesheet_tag }}
{%- endif -%}

<noscript>{{ 'component-list-menu.css' | asset_url | stylesheet_tag }}</noscript>
<noscript>{{ 'component-search.css' | asset_url | stylesheet_tag }}</noscript>
<noscript>{{ 'component-menu-drawer.css' | asset_url | stylesheet_tag }}</noscript>
<noscript>{{ 'component-cart-notification.css' | asset_url | stylesheet_tag }}</noscript>
<noscript>{{ 'component-cart-items.css' | asset_url | stylesheet_tag }}</noscript>

<style>
  header-drawer {
    justify-self: start;
    margin-left: -1.2rem;
  }

  .header__heading-logo {
    max-width: {{ settings.logo_width }}px;
  }

  {%- if section.settings.sticky_header_type == 'reduce-logo-size' -%}
    .scrolled-past-header .header__heading-logo {
      width: 75%;
    }
  {%- endif -%}

  @media screen and (min-width: 990px) {
    header-drawer {
      display: none;
    }
  }

  .menu-drawer-container {
    display: flex;
  }

  .list-menu {
    list-style: none;
    padding: 0;
    margin: 0;
  }

  .list-menu--inline {
    display: inline-flex;
    flex-wrap: wrap;
  }

  summary.list-menu__item {
    padding-right: 2.7rem;
  }

  .list-menu__item {
    display: flex;
    align-items: center;
    line-height: calc(1 + 0.3 / var(--font-body-scale));
  }

  .list-menu__item--link {
    text-decoration: none;
    padding-bottom: 1rem;
    padding-top: 1rem;
    line-height: calc(1 + 0.8 / var(--font-body-scale));
  }

  @media screen and (min-width: 750px) {
    .list-menu__item--link {
      padding-bottom: 0.5rem;
      padding-top: 0.5rem;
    }
  }
</style>

{%- style -%}
  .header {
    padding-top: {{ section.settings.padding_top | times: 0.5 | round: 0 }}px;
    padding-bottom: {{ section.settings.padding_bottom | times: 0.5 | round: 0 }}px;
  }

  .section-header {
    position: sticky; /* This is for fixing a Safari z-index issue. PR #2147 */
    margin-bottom: {{ section.settings.margin_bottom | times: 0.75 | round: 0 }}px;
  }

  @media screen and (min-width: 750px) {
    .section-header {
      margin-bottom: {{ section.settings.margin_bottom }}px;
    }
  }

  @media screen and (min-width: 990px) {
    .header {
      padding-top: {{ section.settings.padding_top }}px;
      padding-bottom: {{ section.settings.padding_bottom }}px;
    }
  }
{%- endstyle -%}

<script src="{{ 'details-disclosure.js' | asset_url }}" defer="defer"></script>
<script src="{{ 'details-modal.js' | asset_url }}" defer="defer"></script>
<script src="{{ 'cart-notification.js' | asset_url }}" defer="defer"></script>
<script src="{{ 'search-form.js' | asset_url }}" defer="defer"></script>
{%- if settings.cart_type == "drawer" -%}
  <script src="{{ 'cart-drawer.js' | asset_url }}" defer="defer"></script>
{%- endif -%}

<svg xmlns="http://www.w3.org/2000/svg" class="hidden">
  <symbol id="icon-search" viewbox="0 0 18 19" fill="none">
    <path fill-rule="evenodd" clip-rule="evenodd" d="M11.03 11.68A5.784 5.784 0 112.85 3.5a5.784 5.784 0 018.18 8.18zm.26 1.12a6.78 6.78 0 11.72-.7l5.4 5.4a.5.5 0 11-.71.7l-5.41-5.4z" fill="currentColor"/>
  </symbol>

  <symbol id="icon-reset" class="icon icon-close"  fill="none" viewBox="0 0 18 18" stroke="currentColor">
    <circle r="8.5" cy="9" cx="9" stroke-opacity="0.2"/>
    <path d="M6.82972 6.82915L1.17193 1.17097" stroke-linecap="round" stroke-linejoin="round" transform="translate(5 5)"/>
    <path d="M1.22896 6.88502L6.77288 1.11523" stroke-linecap="round" stroke-linejoin="round" transform="translate(5 5)"/>
  </symbol>

  <symbol id="icon-close" class="icon icon-close" fill="none" viewBox="0 0 18 17">
    <path d="M.865 15.978a.5.5 0 00.707.707l7.433-7.431 7.579 7.282a.501.501 0 00.846-.37.5.5 0 00-.153-.351L9.712 8.546l7.417-7.416a.5.5 0 10-.707-.708L8.991 7.853 1.413.573a.5.5 0 10-.693.72l7.563 7.268-7.418 7.417z" fill="currentColor">
  </symbol>
</svg>
<{% if section.settings.sticky_header_type != 'none' %}sticky-header data-sticky-type="{{ section.settings.sticky_header_type }}"{% else %}div{% endif %} class="header-wrapper color-{{ section.settings.color_scheme }} gradient{% if section.settings.show_line_separator %} header-wrapper--border-bottom{% endif %}">
  <header class="header header--{{ section.settings.logo_position }} header--mobile-{{ section.settings.mobile_logo_position }} page-width{% if section.settings.menu != blank %} header--has-menu{% endif %}">
    {%- if section.settings.menu != blank -%}
      <header-drawer data-breakpoint="tablet">
        <details id="Details-menu-drawer-container" class="menu-drawer-container">
          <summary class="header__icon header__icon--menu header__icon--summary link focus-inset" aria-label="{{ 'sections.header.menu' | t }}">
            <span>
              {% render 'icon-hamburger' %}
              {% render 'icon-close' %}
            </span>
          </summary>
          <div id="menu-drawer" class="gradient menu-drawer motion-reduce" tabindex="-1">
            <div class="menu-drawer__inner-container">
              <div class="menu-drawer__navigation-container">
                <nav class="menu-drawer__navigation">
                  <ul class="menu-drawer__menu has-submenu list-menu" role="list">
                    {%- for link in section.settings.menu.links -%}
                      <li>
                        {%- if link.links != blank -%}
                          <details id="Details-menu-drawer-menu-item-{{ forloop.index }}">
                            <summary class="menu-drawer__menu-item list-menu__item link link--text focus-inset{% if link.child_active %} menu-drawer__menu-item--active{% endif %}">
                              {{ link.title | escape }}
                              {% render 'icon-arrow' %}
                              {% render 'icon-caret' %}
                            </summary>
                            <div id="link-{{ link.handle | escape }}" class="menu-drawer__submenu has-submenu gradient motion-reduce" tabindex="-1">
                              <div class="menu-drawer__inner-submenu">
                                <button class="menu-drawer__close-button link link--text focus-inset" aria-expanded="true">
                                  {% render 'icon-arrow' %}
                                  {{ link.title | escape }}
                                </button>
                                <ul class="menu-drawer__menu list-menu" role="list" tabindex="-1">
                                  {%- for childlink in link.links -%}
                                    <li>
                                      {%- if childlink.links == blank -%}
                                        <a href="{{ childlink.url }}" class="menu-drawer__menu-item link link--text list-menu__item focus-inset{% if childlink.current %} menu-drawer__menu-item--active{% endif %}"{% if childlink.current %} aria-current="page"{% endif %}>
                                          {{ childlink.title | escape }}
                                        </a>
                                      {%- else -%}
                                        <details id="Details-menu-drawer-submenu-{{ forloop.index }}">
                                          <summary class="menu-drawer__menu-item link link--text list-menu__item focus-inset">
                                            {{ childlink.title | escape }}
                                            {% render 'icon-arrow' %}
                                            {% render 'icon-caret' %}
                                          </summary>
                                          <div id="childlink-{{ childlink.handle | escape }}" class="menu-drawer__submenu has-submenu gradient motion-reduce">
                                            <button class="menu-drawer__close-button link link--text focus-inset" aria-expanded="true">
                                              {% render 'icon-arrow' %}
                                              {{ childlink.title | escape }}
                                            </button>
                                            <ul class="menu-drawer__menu list-menu" role="list" tabindex="-1">
                                              {%- for grandchildlink in childlink.links -%}
                                                <li>
                                                  <a href="{{ grandchildlink.url }}" class="menu-drawer__menu-item link link--text list-menu__item focus-inset{% if grandchildlink.current %} menu-drawer__menu-item--active{% endif %}"{% if grandchildlink.current %} aria-current="page"{% endif %}>
                                                    {{ grandchildlink.title | escape }}
                                                  </a>
                                                </li>
                                              {%- endfor -%}
                                            </ul>
                                          </div>
                                        </details>
                                      {%- endif -%}
                                    </li>
                                  {%- endfor -%}
                                </ul>
                              </div>
                            </div>
                          </details>
                        {%- else -%}
                          <a href="{{ link.url }}" class="menu-drawer__menu-item list-menu__item link link--text focus-inset{% if link.current %} menu-drawer__menu-item--active{% endif %}"{% if link.current %} aria-current="page"{% endif %}>
                            {{ link.title | escape }}
                          </a>
                        {%- endif -%}
                      </li>
                    {%- endfor -%}
                  </ul>
                </nav>
                <div class="menu-drawer__utility-links">
                  {%- if shop.customer_accounts_enabled -%}
                    <a href="{%- if customer -%}{{ routes.account_url }}{%- else -%}{{ routes.account_login_url }}{%- endif -%}" class="menu-drawer__account link focus-inset h5">
                      {% render 'icon-account' %}
                      {%- liquid
                        if customer
                          echo 'customer.account_fallback' | t
                        else
                          echo 'customer.log_in' | t
                        endif
                      -%}
                    </a>
                  {%- endif -%}

                  {% comment %} Mobile - Header language and currency picker - option 1 {% endcomment %}
                  <div class="header-localization mobile">
                    {%- if section.settings.enable_country_selector and localization.available_countries.size > 1 -%}
                      <localization-form>
                        {%- form 'localization', id: 'HeaderCountryFormMobile', class: 'localization-form' -%}
                          <div class="no-js-hidden">
                            <div class="disclosure">
                              <button type="button" class="disclosure__button localization-form__select localization-selector link link--text caption-large" aria-expanded="false" aria-controls="FooterCountryList" aria-describedby="FooterCountryLabel">
                                {{ localization.country.name }} ({{ localization.country.currency.iso_code }} {{ localization.country.currency.symbol }})
                                {% render 'icon-caret' %}
                              </button>
                              <div class="disclosure__list-wrapper" hidden>
                                <ul id="FooterCountryList" role="list" class="disclosure__list list-unstyled">
                                  {%- for country in localization.available_countries -%}
                                    <li class="disclosure__item" tabindex="-1">
                                      <a class="link link--text disclosure__link caption-large{% if country.iso_code == localization.country.iso_code %} disclosure__link--active{% endif %} focus-inset" href="#"{% if country.iso_code == localization.country.iso_code %} aria-current="true"{% endif %} data-value="{{ country.iso_code }}">
                                        {{ country.name }} <span class="localization-form__currency">({{ country.currency.iso_code }} {{ country.currency.symbol }})</span>
                                      </a>
                                    </li>
                                  {%- endfor -%}
                                </ul>
                              </div>
                            </div>
                            <input type="hidden" name="country_code" value="{{ localization.country.iso_code }}">
                          </div>
                        {%- endform -%}
                      </localization-form>
                    {% endif %}

                    {%- if section.settings.enable_language_selector and localization.available_languages.size > 1 -%}
                      <localization-form class="">
                        {%- form 'localization', id: 'HeaderLanguageFormMobile', class: 'localization-form' -%}
                          <div class="no-js-hidden">
                            <div class="disclosure">
                              <button type="button" class="disclosure__button localization-form__select localization-selector link link--text caption-large" aria-expanded="false" aria-controls="FooterLanguageList" aria-describedby="FooterLanguageLabel">
                                {{ localization.language.endonym_name | capitalize }}
                                {% render 'icon-caret' %}
                              </button>
                              <div class="disclosure__list-wrapper" hidden>
                                <ul id="FooterLanguageList" role="list" class="disclosure__list list-unstyled">
                                  {%- for language in localization.available_languages -%}
                                    <li class="disclosure__item" tabindex="-1">
                                      <a class="link link--text disclosure__link caption-large{% if language.iso_code == localization.language.iso_code %} disclosure__link--active{% endif %} focus-inset" href="#" hreflang="{{ language.iso_code }}" lang="{{ language.iso_code }}"{% if language.iso_code == localization.language.iso_code %} aria-current="true"{% endif %} data-value="{{ language.iso_code }}">
                                        {{ language.endonym_name | capitalize }}
                                      </a>
                                    </li>
                                  {%- endfor -%}
                                </ul>
                              </div>
                            </div>
                            <input type="hidden" name="locale_code" value="{{ localization.language.iso_code }}">
                          </div>
                        {%- endform -%}
                      </localization-form>
                    {%- endif -%}
                  </div>
                  {% comment %} Header language and currency picker - option 1 {% endcomment %}

                  <ul class="list list-social list-unstyled" role="list">
                    {%- if settings.social_twitter_link != blank -%}
                      <li class="list-social__item">
                        <a href="{{ settings.social_twitter_link }}" class="list-social__link link">
                          {%- render 'icon-twitter' -%}
                          <span class="visually-hidden">{{ 'general.social.links.twitter' | t }}</span>
                        </a>
                      </li>
                    {%- endif -%}
                    {%- if settings.social_facebook_link != blank -%}
                      <li class="list-social__item">
                        <a href="{{ settings.social_facebook_link }}" class="list-social__link link">
                          {%- render 'icon-facebook' -%}
                          <span class="visually-hidden">{{ 'general.social.links.facebook' | t }}</span>
                        </a>
                      </li>
                    {%- endif -%}
                    {%- if settings.social_pinterest_link != blank -%}
                      <li class="list-social__item">
                        <a href="{{ settings.social_pinterest_link }}" class="list-social__link link">
                          {%- render 'icon-pinterest' -%}
                          <span class="visually-hidden">{{ 'general.social.links.pinterest' | t }}</span>
                        </a>
                      </li>
                    {%- endif -%}
                    {%- if settings.social_instagram_link != blank -%}
                      <li class="list-social__item">
                        <a href="{{ settings.social_instagram_link }}" class="list-social__link link">
                          {%- render 'icon-instagram' -%}
                          <span class="visually-hidden">{{ 'general.social.links.instagram' | t }}</span>
                        </a>
                      </li>
                    {%- endif -%}
                    {%- if settings.social_tiktok_link != blank -%}
                      <li class="list-social__item">
                        <a href="{{ settings.social_tiktok_link }}" class="list-social__link link">
                          {%- render 'icon-tiktok' -%}
                          <span class="visually-hidden">{{ 'general.social.links.tiktok' | t }}</span>
                        </a>
                      </li>
                    {%- endif -%}
                    {%- if settings.social_tumblr_link != blank -%}
                      <li class="list-social__item">
                        <a href="{{ settings.social_tumblr_link }}" class="list-social__link link">
                          {%- render 'icon-tumblr' -%}
                          <span class="visually-hidden">{{ 'general.social.links.tumblr' | t }}</span>
                        </a>
                      </li>
                    {%- endif -%}
                    {%- if settings.social_snapchat_link != blank -%}
                      <li class="list-social__item">
                        <a href="{{ settings.social_snapchat_link }}" class="list-social__link link">
                          {%- render 'icon-snapchat' -%}
                          <span class="visually-hidden">{{ 'general.social.links.snapchat' | t }}</span>
                        </a>
                      </li>
                    {%- endif -%}
                    {%- if settings.social_youtube_link != blank -%}
                      <li class="list-social__item">
                        <a href="{{ settings.social_youtube_link }}" class="list-social__link link">
                          {%- render 'icon-youtube' -%}
                          <span class="visually-hidden">{{ 'general.social.links.youtube' | t }}</span>
                        </a>
                      </li>
                    {%- endif -%}
                    {%- if settings.social_vimeo_link != blank -%}
                      <li class="list-social__item">
                        <a href="{{ settings.social_vimeo_link }}" class="list-social__link link">
                          {%- render 'icon-vimeo' -%}
                          <span class="visually-hidden">{{ 'general.social.links.vimeo' | t }}</span>
                        </a>
                      </li>
                    {%- endif -%}
                  </ul>
                </div>
              </div>
            </div>
          </div>
        </details>
      </header-drawer>
    {%- endif -%}

    {%- if section.settings.logo_position == 'top-center' or section.settings.menu == blank -%}
      <details-modal class="header__search">
        <details>
          <summary class="header__icon header__icon--search header__icon--summary link focus-inset modal__toggle" aria-haspopup="dialog" aria-label="{{ 'general.search.search' | t }}">
            <span>
              <svg class="modal__toggle-open icon icon-search" aria-hidden="true" focusable="false">
                <use href="#icon-search">
              </svg>
              <svg class="modal__toggle-close icon icon-close" aria-hidden="true" focusable="false">
                <use href="#icon-close">
              </svg>
            </span>
          </summary>
          <div class="search-modal modal__content gradient" role="dialog" aria-modal="true" aria-label="{{ 'general.search.search' | t }}">
            <div class="modal-overlay"></div>
            <div class="search-modal__content{% if settings.inputs_shadow_vertical_offset != 0 and settings.inputs_shadow_vertical_offset < 0 %} search-modal__content-top{% else %} search-modal__content-bottom{% endif %}" tabindex="-1">
              {%- if settings.predictive_search_enabled -%}
                <predictive-search class="search-modal__form" data-loading-text="{{ 'accessibility.loading' | t }}">
              {%- else -%}
                <search-form class="search-modal__form">
              {%- endif -%}
                  <form action="{{ routes.search_url }}" method="get" role="search" class="search search-modal__form">
                    <div class="field">
                      <input class="search__input field__input"
                        id="Search-In-Modal-1"
                        type="search"
                        name="q"
                        value="{{ search.terms | escape }}"
                        placeholder="{{ 'general.search.search' | t }}"
                        {%- if settings.predictive_search_enabled -%}
                          role="combobox"
                          aria-expanded="false"
                          aria-owns="predictive-search-results"
                          aria-controls="predictive-search-results"
                          aria-haspopup="listbox"
                          aria-autocomplete="list"
                          autocorrect="off"
                          autocomplete="off"
                          autocapitalize="off"
                          spellcheck="false"
                        {%- endif -%}
                      >
                      <label class="field__label" for="Search-In-Modal-1">{{ 'general.search.search' | t }}</label>
                      <input type="hidden" name="options[prefix]" value="last">
                      <button type="reset" class="reset__button field__button{% if search.terms == blank %} hidden{% endif %}" aria-label="{{ 'general.search.reset' | t }}">
                        <svg class="icon icon-close" aria-hidden="true" focusable="false">
                          <use xlink:href="#icon-reset">
                        </svg>
                      </button>
                      <button class="search__button field__button" aria-label="{{ 'general.search.search' | t }}">
                        <svg class="icon icon-search" aria-hidden="true" focusable="false">
                          <use href="#icon-search">
                        </svg>
                      </button>
                    </div>

                    {%- if settings.predictive_search_enabled -%}
                      <div class="predictive-search predictive-search--header" tabindex="-1" data-predictive-search>
                        <div class="predictive-search__loading-state">
                          <svg aria-hidden="true" focusable="false" class="spinner" viewBox="0 0 66 66" xmlns="http://www.w3.org/2000/svg">
                            <circle class="path" fill="none" stroke-width="6" cx="33" cy="33" r="30"></circle>
                          </svg>
                        </div>
                      </div>

                      <span class="predictive-search-status visually-hidden" role="status" aria-hidden="true"></span>
                    {%- endif -%}
                  </form>
              {%- if settings.predictive_search_enabled -%}
                </predictive-search>
              {%- else -%}
                </search-form>
              {%- endif -%}
              <button type="button" class="modal__close-button link link--text focus-inset" aria-label="{{ 'accessibility.close' | t }}">
                <svg class="icon icon-close" aria-hidden="true" focusable="false">
                  <use href="#icon-close">
                </svg>
              </button>
            </div>
          </div>
        </details>
      </details-modal>
    {%- endif -%}

    {%- if section.settings.logo_position != 'middle-center' -%}
      {%- if request.page_type == 'index' -%}
        <h1 class="header__heading">
      {%- endif -%}
          <a href="{{ routes.root_url }}" class="header__heading-link link link--text focus-inset">
            {%- if settings.logo != blank -%}
              {%- assign logo_alt = settings.logo.alt | default: shop.name | escape -%}
              {%- assign logo_height = settings.logo_width | divided_by: settings.logo.aspect_ratio -%}
              {{ settings.logo | image_url: width: 500 | image_tag:
                class: 'header__heading-logo motion-reduce',
                widths: '50, 100, 150, 200, 250, 300, 400, 500',
                height: logo_height,
                width: settings.logo_width,
                alt: logo_alt
              }}
            {%- else -%}
              <span class="h2">{{ shop.name }}</span>
            {%- endif -%}
          </a>
      {%- if request.page_type == 'index' -%}
        </h1>
      {%- endif -%}
    {%- endif -%}

    {%- if section.settings.menu != blank -%}
      {%- if section.settings.menu_type_desktop == 'dropdown' -%}
        <nav class="header__inline-menu">
          <ul class="list-menu list-menu--inline" role="list">
            {%- for link in section.settings.menu.links -%}
              <li>
                {%- if link.links != blank -%}
                  <header-menu>
                    <details id="Details-HeaderMenu-{{ forloop.index }}">
                      <summary class="header__menu-item list-menu__item link focus-inset">
                        <span {%- if link.child_active %} class="header__active-menu-item"{% endif %}>{{ link.title | escape }}</span>
                        {% render 'icon-caret' %}
                      </summary>
                      <ul id="HeaderMenu-MenuList-{{ forloop.index }}" class="header__submenu list-menu list-menu--disclosure gradient caption-large motion-reduce global-settings-popup" role="list" tabindex="-1">
                        {%- for childlink in link.links -%}
                          <li>
                            {%- if childlink.links == blank -%}
                              <a href="{{ childlink.url }}" class="header__menu-item list-menu__item link link--text focus-inset caption-large{% if childlink.current %} list-menu__item--active{% endif %}"{% if childlink.current %} aria-current="page"{% endif %}>
                                {{ childlink.title | escape }}
                              </a>
                            {%- else -%}
                              <details id="Details-HeaderSubMenu-{{ forloop.index }}">
                                <summary class="header__menu-item link link--text list-menu__item focus-inset caption-large">
                                  <span>{{ childlink.title | escape }}</span>
                                  {% render 'icon-caret' %}
                                </summary>
                                <ul id="HeaderMenu-SubMenuList-{{ forloop.index }}" class="header__submenu list-menu motion-reduce">
                                  {%- for grandchildlink in childlink.links -%}
                                    <li>
                                      <a href="{{ grandchildlink.url }}" class="header__menu-item list-menu__item link link--text focus-inset caption-large{% if grandchildlink.current %} list-menu__item--active{% endif %}"{% if grandchildlink.current %} aria-current="page"{% endif %}>
                                        {{ grandchildlink.title | escape }}
                                      </a>
                                    </li>
                                  {%- endfor -%}
                                </ul>
                              </details>
                            {%- endif -%}
                          </li>
                        {%- endfor -%}
                      </ul>
                    </details>
                  </header-menu>
                {%- else -%}
                  <a href="{{ link.url }}" class="header__menu-item list-menu__item link link--text focus-inset"{% if link.current %} aria-current="page"{% endif %}>
                    <span {%- if link.current %} class="header__active-menu-item"{% endif %}>{{ link.title | escape }}</span>
                  </a>
                {%- endif -%}
              </li>
            {%- endfor -%}
          </ul>
        </nav>
      {%- else -%}
        <nav class="header__inline-menu">
          <ul class="list-menu list-menu--inline" role="list">
            {%- for link in section.settings.menu.links -%}
              <li>
                {%- if link.links != blank -%}
                  <header-menu>
                    <details id="Details-HeaderMenu-{{ forloop.index }}" class="mega-menu">
                      <summary class="header__menu-item list-menu__item link focus-inset">
                        <span {%- if link.child_active %} class="header__active-menu-item"{% endif %}>{{ link.title | escape }}</span>
                        {% render 'icon-caret' %}
                      </summary>
                      <div id="MegaMenu-Content-{{ forloop.index }}" class="mega-menu__content gradient motion-reduce global-settings-popup" tabindex="-1">
                        <ul class="mega-menu__list page-width{% if link.levels == 1 %} mega-menu__list--condensed{% endif %}" role="list">
                          {%- for childlink in link.links -%}
                            <li>
                              <a href="{{ childlink.url }}" class="mega-menu__link mega-menu__link--level-2 link{% if childlink.current %} mega-menu__link--active{% endif %}"{% if childlink.current %} aria-current="page"{% endif %}>
                                {{ childlink.title | escape }}
                              </a>
                              {%- if childlink.links != blank -%}
                                <ul class="list-unstyled" role="list">
                                  {%- for grandchildlink in childlink.links -%}
                                    <li>
                                      <a href="{{ grandchildlink.url }}" class="mega-menu__link link{% if grandchildlink.current %} mega-menu__link--active{% endif %}"{% if grandchildlink.current %} aria-current="page"{% endif %}>
                                        {{ grandchildlink.title | escape }}
                                      </a>
                                    </li>
                                  {%- endfor -%}
                                </ul>
                              {%- endif -%}
                            </li>
                          {%- endfor -%}
                        </ul>
                      </div>
                    </details>
                  </header-menu>
                {%- else -%}
                  <a href="{{ link.url }}" class="header__menu-item list-menu__item link link--text focus-inset"{% if link.current %} aria-current="page"{% endif %}>
                    <span {%- if link.current %} class="header__active-menu-item"{% endif %}>{{ link.title | escape }}</span>
                  </a>
                {%- endif -%}
              </li>
            {%- endfor -%}
          </ul>
        </nav>
      {%- endif -%}
    {%- endif -%}

    {%- if section.settings.logo_position == 'middle-center' -%}
      {%- if request.page_type == 'index' -%}
        <h1 class="header__heading">
      {%- endif -%}
          <a href="{{ routes.root_url }}" class="header__heading-link link link--text focus-inset">
            {%- if settings.logo != blank -%}
              {%- assign logo_alt = settings.logo.alt | default: shop.name | escape -%}
              {%- assign logo_height = settings.logo_width | divided_by: settings.logo.aspect_ratio -%}
              {{ settings.logo | image_url: width: 500 | image_tag:
                class: 'header__heading-logo',
                widths: '50, 100, 150, 200, 250, 300, 400, 500',
                height: logo_height,
                width: settings.logo_width,
                alt: logo_alt
              }}
            {%- else -%}
              <span class="h2">{{ shop.name }}</span>
            {%- endif -%}
          </a>
      {%- if request.page_type == 'index' -%}
        </h1>
      {%- endif -%}
    {%- endif -%}

<<<<<<< HEAD
    <div class="header__icons">
      {% for block in section.blocks %}
        {% case block.type %}
          {% when '@app' %}
            {% render block %}
        {% endcase %}
      {% endfor %}
=======
    <div class="header__icons header-localization desktop">

      {% comment %} Desktop - Header language and currency picker - option 1 {% endcomment %}
      {%- if section.settings.enable_country_selector and localization.available_countries.size > 1 -%}
        <localization-form class="small-hide medium-hide">
          {%- form 'localization', id: 'HeaderCountryForm', class: 'localization-form' -%}
            <div class="no-js-hidden">
              <div class="disclosure">
                <button type="button" class="disclosure__button localization-form__select link link--text header__menu-item list-menu__item" aria-expanded="false" aria-controls="FooterCountryList" aria-describedby="FooterCountryLabel">
                  {{ localization.country.name }} ({{ localization.country.currency.iso_code }} {{ localization.country.currency.symbol }})
                  {% render 'icon-caret' %}
                </button>
                <div class="disclosure__list-wrapper" hidden>
                  <ul id="FooterCountryList" role="list" class="disclosure__list list-unstyled">
                    {%- for country in localization.available_countries -%}
                      <li class="disclosure__item" tabindex="-1">
                        <a class="link link--text disclosure__link caption-large{% if country.iso_code == localization.country.iso_code %} disclosure__link--active{% endif %} focus-inset" href="#"{% if country.iso_code == localization.country.iso_code %} aria-current="true"{% endif %} data-value="{{ country.iso_code }}">
                          {{ country.name }} <span class="localization-form__currency">({{ country.currency.iso_code }} {{ country.currency.symbol }})</span>
                        </a>
                      </li>
                    {%- endfor -%}
                  </ul>
                </div>
              </div>
              <input type="hidden" name="country_code" value="{{ localization.country.iso_code }}">
            </div>
          {%- endform -%}
        </localization-form>
      {% endif %}

      {%- if section.settings.enable_language_selector and localization.available_languages.size > 1 -%}
        <localization-form class="small-hide medium-hide">
          {%- form 'localization', id: 'HeaderLanguageForm', class: 'localization-form' -%}
            <div class="no-js-hidden">
              <div class="disclosure">
                <button type="button" class="disclosure__button localization-form__select link link--text header__menu-item list-menu__item" aria-expanded="false" aria-controls="FooterLanguageList" aria-describedby="FooterLanguageLabel">
                  {{ localization.language.endonym_name | capitalize }}
                  {% render 'icon-caret' %}
                </button>
                <div class="disclosure__list-wrapper" hidden>
                  <ul id="FooterLanguageList" role="list" class="disclosure__list list-unstyled">
                    {%- for language in localization.available_languages -%}
                      <li class="disclosure__item" tabindex="-1">
                        <a class="link link--text disclosure__link caption-large{% if language.iso_code == localization.language.iso_code %} disclosure__link--active{% endif %} focus-inset" href="#" hreflang="{{ language.iso_code }}" lang="{{ language.iso_code }}"{% if language.iso_code == localization.language.iso_code %} aria-current="true"{% endif %} data-value="{{ language.iso_code }}">
                          {{ language.endonym_name | capitalize }}
                        </a>
                      </li>
                    {%- endfor -%}
                  </ul>
                </div>
              </div>
              <input type="hidden" name="locale_code" value="{{ localization.language.iso_code }}">
            </div>
          {%- endform -%}
        </localization-form>
      {%- endif -%}

>>>>>>> 0604098c
      <details-modal class="header__search">
        <details>
          <summary class="header__icon header__icon--search header__icon--summary link focus-inset modal__toggle" aria-haspopup="dialog" aria-label="{{ 'general.search.search' | t }}">
            <span>
              <svg class="modal__toggle-open icon icon-search" aria-hidden="true" focusable="false">
                <use href="#icon-search">
              </svg>
              <svg class="modal__toggle-close icon icon-close" aria-hidden="true" focusable="false">
                <use href="#icon-close">
              </svg>
            </span>
          </summary>
          <div class="search-modal modal__content gradient" role="dialog" aria-modal="true" aria-label="{{ 'general.search.search' | t }}">
            <div class="modal-overlay"></div>
            <div class="search-modal__content{% if settings.inputs_shadow_vertical_offset != 0 and settings.inputs_shadow_vertical_offset < 0 %} search-modal__content-top{% else %} search-modal__content-bottom{% endif %}" tabindex="-1">
              {%- if settings.predictive_search_enabled -%}
                <predictive-search class="search-modal__form" data-loading-text="{{ 'accessibility.loading' | t }}">
              {%- else -%}
                <search-form class="search-modal__form">
              {%- endif -%}
                  <form action="{{ routes.search_url }}" method="get" role="search" class="search search-modal__form">
                    <div class="field">
                      <input class="search__input field__input"
                        id="Search-In-Modal"
                        type="search"
                        name="q"
                        value="{{ search.terms | escape }}"
                        placeholder="{{ 'general.search.search' | t }}"
                        {%- if settings.predictive_search_enabled -%}
                          role="combobox"
                          aria-expanded="false"
                          aria-owns="predictive-search-results"
                          aria-controls="predictive-search-results"
                          aria-haspopup="listbox"
                          aria-autocomplete="list"
                          autocorrect="off"
                          autocomplete="off"
                          autocapitalize="off"
                          spellcheck="false"
                        {%- endif -%}
                      >
                      <label class="field__label" for="Search-In-Modal">{{ 'general.search.search' | t }}</label>
                      <input type="hidden" name="options[prefix]" value="last">
                      <button type="reset" class="reset__button field__button{% if search.terms == blank %} hidden{% endif %}" aria-label="{{ 'general.search.reset' | t }}">
                        <svg class="icon icon-close" aria-hidden="true" focusable="false">
                          <use xlink:href="#icon-reset">
                        </svg>
                      </button>
                      <button class="search__button field__button" aria-label="{{ 'general.search.search' | t }}">
                        <svg class="icon icon-search" aria-hidden="true" focusable="false">
                          <use href="#icon-search">
                        </svg>
                      </button>
                    </div>

                    {%- if settings.predictive_search_enabled -%}
                      <div class="predictive-search predictive-search--header" tabindex="-1" data-predictive-search>
                        <div class="predictive-search__loading-state">
                          <svg aria-hidden="true" focusable="false" class="spinner" viewBox="0 0 66 66" xmlns="http://www.w3.org/2000/svg">
                            <circle class="path" fill="none" stroke-width="6" cx="33" cy="33" r="30"></circle>
                          </svg>
                        </div>
                      </div>

                      <span class="predictive-search-status visually-hidden" role="status" aria-hidden="true"></span>
                    {%- endif -%}
                  </form>
                {%- if settings.predictive_search_enabled -%}
                  </predictive-search>
                {%- else -%}
                  </search-form>
                {%- endif -%}
              <button type="button" class="search-modal__close-button modal__close-button link link--text focus-inset" aria-label="{{ 'accessibility.close' | t }}">
                <svg class="icon icon-close" aria-hidden="true" focusable="false">
                  <use href="#icon-close">
                </svg>
              </button>
            </div>
          </div>
        </details>
      </details-modal>

      {%- if shop.customer_accounts_enabled -%}
        <a href="{%- if customer -%}{{ routes.account_url }}{%- else -%}{{ routes.account_login_url }}{%- endif -%}" class="header__icon header__icon--account link focus-inset{% if section.settings.menu != blank %} small-hide{% endif %}">
          {% render 'icon-account' %}
          <span class="visually-hidden">
            {%- liquid
              if customer
                echo 'customer.account_fallback' | t
              else
                echo 'customer.log_in' | t
              endif
            -%}
          </span>
        </a>
      {%- endif -%}

      <a href="{{ routes.cart_url }}" class="header__icon header__icon--cart link focus-inset" id="cart-icon-bubble">
        {%- liquid
          if cart == empty
            render 'icon-cart-empty'
          else
            render 'icon-cart'
          endif
        -%}
        <span class="visually-hidden">{{ 'templates.cart.cart' | t }}</span>
        {%- if cart != empty -%}
          <div class="cart-count-bubble">
            {%- if cart.item_count < 100 -%}
              <span aria-hidden="true">{{ cart.item_count }}</span>
            {%- endif -%}
            <span class="visually-hidden">{{ 'sections.header.cart_count' | t: count: cart.item_count }}</span>
          </div>
        {%- endif -%}
      </a>
    </div>
  </header>
</{% if section.settings.sticky_header_type != 'none' %}sticky-header{% else %}div{% endif %}>

{%- if settings.cart_type == "notification" -%}
  {%- render 'cart-notification', color_scheme: section.settings.color_scheme -%}
{%- endif -%}

{% javascript %}
  class StickyHeader extends HTMLElement {
    constructor() {
      super();
    }

    connectedCallback() {
      this.header = document.querySelector('.section-header');
      this.headerIsAlwaysSticky = this.getAttribute('data-sticky-type') === 'always' || this.getAttribute('data-sticky-type') === 'reduce-logo-size';
      this.headerBounds = {};

      if (this.headerIsAlwaysSticky) {
        this.header.classList.add('shopify-section-header-sticky');
      };

      this.currentScrollTop = 0;
      this.preventReveal = false;
      this.predictiveSearch = this.querySelector('predictive-search');

      this.onScrollHandler = this.onScroll.bind(this);
      this.hideHeaderOnScrollUp = () => this.preventReveal = true;

      this.addEventListener('preventHeaderReveal', this.hideHeaderOnScrollUp);
      window.addEventListener('scroll', this.onScrollHandler, false);

      this.createObserver();
    }

    disconnectedCallback() {
      this.removeEventListener('preventHeaderReveal', this.hideHeaderOnScrollUp);
      window.removeEventListener('scroll', this.onScrollHandler);
    }

    createObserver() {
      let observer = new IntersectionObserver((entries, observer) => {
        this.headerBounds = entries[0].intersectionRect;
        observer.disconnect();
      });

      observer.observe(this.header);
    }

    onScroll() {
      const scrollTop = window.pageYOffset || document.documentElement.scrollTop;

      if (this.predictiveSearch && this.predictiveSearch.isOpen) return;

      if (scrollTop > this.currentScrollTop && scrollTop > this.headerBounds.bottom) {
        this.header.classList.add('scrolled-past-header');
        if (this.preventHide) return;
        requestAnimationFrame(this.hide.bind(this));
      } else if (scrollTop < this.currentScrollTop && scrollTop > this.headerBounds.bottom) {
        this.header.classList.add('scrolled-past-header');
        if (!this.preventReveal) {
          requestAnimationFrame(this.reveal.bind(this));
        } else {
          window.clearTimeout(this.isScrolling);

          this.isScrolling = setTimeout(() => {
            this.preventReveal = false;
          }, 66);

          requestAnimationFrame(this.hide.bind(this));
        }
      } else if (scrollTop <= this.headerBounds.top) {
        this.header.classList.remove('scrolled-past-header');
        requestAnimationFrame(this.reset.bind(this));
      }

      this.currentScrollTop = scrollTop;
    }

    hide() {
      if (this.headerIsAlwaysSticky) return;
      this.header.classList.add('shopify-section-header-hidden', 'shopify-section-header-sticky');
      this.closeMenuDisclosure();
      this.closeSearchModal();
    }

    reveal() {
      if (this.headerIsAlwaysSticky) return;
      this.header.classList.add('shopify-section-header-sticky', 'animate');
      this.header.classList.remove('shopify-section-header-hidden');
    }

    reset() {
      if (this.headerIsAlwaysSticky) return;
      this.header.classList.remove('shopify-section-header-hidden', 'shopify-section-header-sticky', 'animate');
    }

    closeMenuDisclosure() {
      this.disclosures = this.disclosures || this.header.querySelectorAll('header-menu');
      this.disclosures.forEach(disclosure => disclosure.close());
    }

    closeSearchModal() {
      this.searchModal = this.searchModal || this.header.querySelector('details-modal');
      this.searchModal.close(false);
    }
  }

  customElements.define('sticky-header', StickyHeader);
{% endjavascript %}

<script type="application/ld+json">
  {
    "@context": "http://schema.org",
    "@type": "Organization",
    "name": {{ shop.name | json }},
    {% if settings.logo %}
      "logo": {{ settings.logo | image_url: width: 500 | prepend: "https:" | json }},
    {% endif %}
    "sameAs": [
      {{ settings.social_twitter_link | json }},
      {{ settings.social_facebook_link | json }},
      {{ settings.social_pinterest_link | json }},
      {{ settings.social_instagram_link | json }},
      {{ settings.social_tiktok_link | json }},
      {{ settings.social_tumblr_link | json }},
      {{ settings.social_snapchat_link | json }},
      {{ settings.social_youtube_link | json }},
      {{ settings.social_vimeo_link | json }}
    ],
    "url": {{ request.origin | append: page.url | json }}
  }
</script>

{%- if request.page_type == 'index' -%}
  {% assign potential_action_target = request.origin | append: routes.search_url | append: "?q={search_term_string}" %}
  <script type="application/ld+json">
    {
      "@context": "http://schema.org",
      "@type": "WebSite",
      "name": {{ shop.name | json }},
      "potentialAction": {
        "@type": "SearchAction",
        "target": {{ potential_action_target | json }},
        "query-input": "required name=search_term_string"
      },
      "url": {{ request.origin | append: page.url | json }}
    }
  </script>
{%- endif -%}

{% schema %}
{
  "name": "t:sections.header.name",
  "class": "section-header",
  "settings": [
    {
      "type": "select",
      "id": "color_scheme",
      "options": [
        {
          "value": "accent-1",
          "label": "t:sections.all.colors.accent_1.label"
        },
        {
          "value": "accent-2",
          "label": "t:sections.all.colors.accent_2.label"
        },
        {
          "value": "background-1",
          "label": "t:sections.all.colors.background_1.label"
        },
        {
          "value": "background-2",
          "label": "t:sections.all.colors.background_2.label"
        },
        {
          "value": "inverse",
          "label": "t:sections.all.colors.inverse.label"
        }
      ],
      "default": "background-1",
      "label": "t:sections.all.colors.label"
    },
    {
      "type": "header",
      "content": "t:sections.header.settings.logo_header.content"
    },
    {
      "type": "paragraph",
      "content": "t:sections.header.settings.logo_help.content"
    },
    {
      "type": "select",
      "id": "logo_position",
      "options": [
        {
          "value": "top-left",
          "label": "t:sections.header.settings.logo_position.options__2.label"
        },
        {
          "value": "top-center",
          "label": "t:sections.header.settings.logo_position.options__3.label"
        },
        {
          "value": "middle-left",
          "label": "t:sections.header.settings.logo_position.options__1.label"
        },
        {
          "value": "middle-center",
          "label": "t:sections.header.settings.logo_position.options__4.label"
        }
      ],
      "default": "middle-left",
      "label": "t:sections.header.settings.logo_position.label"
    },
    {
      "type": "link_list",
      "id": "menu",
      "default": "main-menu",
      "label": "t:sections.header.settings.menu.label"
    },
    {
      "type": "select",
      "id": "menu_type_desktop",
      "options": [
        {
          "value": "dropdown",
          "label": "t:sections.header.settings.menu_type_desktop.options__1.label"
        },
        {
          "value": "mega",
          "label": "t:sections.header.settings.menu_type_desktop.options__2.label"
        }
      ],
      "default": "dropdown",
      "label": "t:sections.header.settings.menu_type_desktop.label",
      "info": "t:sections.header.settings.menu_type_desktop.info"
    },
    {
      "type": "select",
      "id": "sticky_header_type",
      "options": [
        {
          "value": "none",
          "label": "t:sections.header.settings.sticky_header_type.options__1.label"
        },
        {
          "value": "on-scroll-up",
          "label": "t:sections.header.settings.sticky_header_type.options__2.label"
        },
        {
          "value": "always",
          "label": "t:sections.header.settings.sticky_header_type.options__3.label"
        },
        {
          "value": "reduce-logo-size",
          "label": "t:sections.header.settings.sticky_header_type.options__4.label"
        }
      ],
      "default": "on-scroll-up",
      "label": "t:sections.header.settings.sticky_header_type.label"
    },
    {
      "type": "checkbox",
      "id": "show_line_separator",
      "default": true,
      "label": "t:sections.header.settings.show_line_separator.label"
    },
    {
      "type": "header",
      "content": "t:sections.footer.settings.header__3.content",
      "info": "t:sections.footer.settings.header__4.info"
    },
    {
      "type": "checkbox",
      "id": "enable_country_selector",
      "default": true,
      "label": "t:sections.footer.settings.enable_country_selector.label"
    },
    {
      "type": "header",
      "content": "t:sections.footer.settings.header__5.content",
      "info": "t:sections.footer.settings.header__6.info"
    },
    {
      "type": "checkbox",
      "id": "enable_language_selector",
      "default": true,
      "label": "t:sections.footer.settings.enable_language_selector.label"
    },
    {
      "type": "header",
      "content": "t:sections.header.settings.mobile_layout.content"
    },
    {
      "type": "select",
      "id": "mobile_logo_position",
      "options": [
        {
          "value": "center",
          "label": "t:sections.header.settings.mobile_logo_position.options__1.label"
        },
        {
          "value": "left",
          "label": "t:sections.header.settings.mobile_logo_position.options__2.label"
        }
      ],
      "default": "center",
      "label": "t:sections.header.settings.mobile_logo_position.label"
    },
    {
      "type": "header",
      "content": "t:sections.all.spacing"
    },
    {
      "type": "range",
      "id": "margin_bottom",
      "min": 0,
      "max": 100,
      "step": 4,
      "unit": "px",
      "label": "t:sections.header.settings.margin_bottom.label",
      "default": 0
    },
    {
      "type": "header",
      "content": "t:sections.all.padding.section_padding_heading"
    },
    {
      "type": "range",
      "id": "padding_top",
      "min": 0,
      "max": 36,
      "step": 4,
      "unit": "px",
      "label": "t:sections.all.padding.padding_top",
      "default": 20
    },
    {
      "type": "range",
      "id": "padding_bottom",
      "min": 0,
      "max": 36,
      "step": 4,
      "unit": "px",
      "label": "t:sections.all.padding.padding_bottom",
      "default": 20
    }
  ],
  "blocks": [
    {
      "type": "@app"
    }
  ]
}
{% endschema %}<|MERGE_RESOLUTION|>--- conflicted
+++ resolved
@@ -598,15 +598,6 @@
       {%- endif -%}
     {%- endif -%}
 
-<<<<<<< HEAD
-    <div class="header__icons">
-      {% for block in section.blocks %}
-        {% case block.type %}
-          {% when '@app' %}
-            {% render block %}
-        {% endcase %}
-      {% endfor %}
-=======
     <div class="header__icons header-localization desktop">
 
       {% comment %} Desktop - Header language and currency picker - option 1 {% endcomment %}
@@ -664,7 +655,13 @@
         </localization-form>
       {%- endif -%}
 
->>>>>>> 0604098c
+      {% for block in section.blocks %}
+        {% case block.type %}
+          {% when '@app' %}
+            {% render block %}
+        {% endcase %}
+      {% endfor %}
+      
       <details-modal class="header__search">
         <details>
           <summary class="header__icon header__icon--search header__icon--summary link focus-inset modal__toggle" aria-haspopup="dialog" aria-label="{{ 'general.search.search' | t }}">
