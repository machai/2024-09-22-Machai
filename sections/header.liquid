<link rel="stylesheet" href="{{ 'component-list-menu.css' | asset_url }}" media="print" onload="this.media='all'">
<link rel="stylesheet" href="{{ 'component-search.css' | asset_url }}" media="print" onload="this.media='all'">
<link rel="stylesheet" href="{{ 'component-menu-drawer.css' | asset_url }}" media="print" onload="this.media='all'">
<link rel="stylesheet" href="{{ 'component-cart-notification.css' | asset_url }}" media="print" onload="this.media='all'">
<link rel="stylesheet" href="{{ 'component-cart-items.css' | asset_url }}" media="print" onload="this.media='all'">
{%- if settings.predictive_search_enabled -%}
  <link rel="stylesheet" href="{{ 'component-price.css' | asset_url }}" media="print" onload="this.media='all'">
  <link rel="stylesheet" href="{{ 'component-loading-overlay.css' | asset_url }}" media="print" onload="this.media='all'">
{%- endif -%}
{%- if section.settings.menu_type_desktop == 'mega' -%}
  <link rel="stylesheet" href="{{ 'component-mega-menu.css' | asset_url }}" media="print" onload="this.media='all'">
  <noscript>{{ 'component-mega-menu.css' | asset_url | stylesheet_tag }}</noscript>
{%- endif -%}
{%- if section.settings.enable_country_selector or section.settings.enable_language_selector -%}
  {{ 'component-localization-form.css' | asset_url | stylesheet_tag: preload: true }}
{%- endif -%}

{%- if settings.cart_type == "drawer" -%}
  {{ 'component-cart-drawer.css' | asset_url | stylesheet_tag }}
  {{ 'component-cart.css' | asset_url | stylesheet_tag }}
  {{ 'component-totals.css' | asset_url | stylesheet_tag }}
  {{ 'component-price.css' | asset_url | stylesheet_tag }}
  {{ 'component-discounts.css' | asset_url | stylesheet_tag }}
  {{ 'component-loading-overlay.css' | asset_url | stylesheet_tag }}
{%- endif -%}

<noscript>{{ 'component-list-menu.css' | asset_url | stylesheet_tag }}</noscript>
<noscript>{{ 'component-search.css' | asset_url | stylesheet_tag }}</noscript>
<noscript>{{ 'component-menu-drawer.css' | asset_url | stylesheet_tag }}</noscript>
<noscript>{{ 'component-cart-notification.css' | asset_url | stylesheet_tag }}</noscript>
<noscript>{{ 'component-cart-items.css' | asset_url | stylesheet_tag }}</noscript>

<style>
  header-drawer {
    justify-self: start;
    margin-left: -1.2rem;
  }


  {%- if section.settings.sticky_header_type == 'reduce-logo-size' -%}
    .scrolled-past-header .header__heading-logo-wrapper {
      width: 75%;
    }
  {%- endif -%}

  {%- if section.settings.menu_type_desktop != "drawer" -%}
    @media screen and (min-width: 990px) {
      header-drawer {
        display: none;
      }
    }
  {%- endif -%}

  .menu-drawer-container {
    display: flex;
  }

  .list-menu {
    list-style: none;
    padding: 0;
    margin: 0;
  }

  .list-menu--inline {
    display: inline-flex;
    flex-wrap: wrap;
  }

  summary.list-menu__item {
    padding-right: 2.7rem;
  }

  .list-menu__item {
    display: flex;
    align-items: center;
    line-height: calc(1 + 0.3 / var(--font-body-scale));
  }

  .list-menu__item--link {
    text-decoration: none;
    padding-bottom: 1rem;
    padding-top: 1rem;
    line-height: calc(1 + 0.8 / var(--font-body-scale));
  }

  @media screen and (min-width: 750px) {
    .list-menu__item--link {
      padding-bottom: 0.5rem;
      padding-top: 0.5rem;
    }
  }
</style>

{%- style -%}
  .header {
    padding-top: {{ section.settings.padding_top | times: 0.5 | round: 0 }}px;
    padding-bottom: {{ section.settings.padding_bottom | times: 0.5 | round: 0 }}px;
  }

  .section-header {
    position: sticky; /* This is for fixing a Safari z-index issue. PR #2147 */
    margin-bottom: {{ section.settings.margin_bottom | times: 0.75 | round: 0 }}px;
  }

  @media screen and (min-width: 750px) {
    .section-header {
      margin-bottom: {{ section.settings.margin_bottom }}px;
    }
  }

  @media screen and (min-width: 990px) {
    .header {
      padding-top: {{ section.settings.padding_top }}px;
      padding-bottom: {{ section.settings.padding_bottom }}px;
    }
  }
{%- endstyle -%}

<script src="{{ 'details-disclosure.js' | asset_url }}" defer="defer"></script>
<script src="{{ 'details-modal.js' | asset_url }}" defer="defer"></script>
<script src="{{ 'cart-notification.js' | asset_url }}" defer="defer"></script>
<script src="{{ 'search-form.js' | asset_url }}" defer="defer"></script>
{%- if settings.cart_type == "drawer" -%}
  <script src="{{ 'cart-drawer.js' | asset_url }}" defer="defer"></script>
{%- endif -%}
{%- if section.settings.enable_country_selector or section.settings.enable_language_selector -%}
  <script src="{{ 'localization-form.js' | asset_url }}" defer="defer"></script>
{%- endif -%}

<svg xmlns="http://www.w3.org/2000/svg" class="hidden">
  <symbol id="icon-search" viewbox="0 0 18 19" fill="none">
    <path fill-rule="evenodd" clip-rule="evenodd" d="M11.03 11.68A5.784 5.784 0 112.85 3.5a5.784 5.784 0 018.18 8.18zm.26 1.12a6.78 6.78 0 11.72-.7l5.4 5.4a.5.5 0 11-.71.7l-5.41-5.4z" fill="currentColor"/>
  </symbol>

  <symbol id="icon-reset" class="icon icon-close"  fill="none" viewBox="0 0 18 18" stroke="currentColor">
    <circle r="8.5" cy="9" cx="9" stroke-opacity="0.2"/>
    <path d="M6.82972 6.82915L1.17193 1.17097" stroke-linecap="round" stroke-linejoin="round" transform="translate(5 5)"/>
    <path d="M1.22896 6.88502L6.77288 1.11523" stroke-linecap="round" stroke-linejoin="round" transform="translate(5 5)"/>
  </symbol>

  <symbol id="icon-close" class="icon icon-close" fill="none" viewBox="0 0 18 17">
    <path d="M.865 15.978a.5.5 0 00.707.707l7.433-7.431 7.579 7.282a.501.501 0 00.846-.37.5.5 0 00-.153-.351L9.712 8.546l7.417-7.416a.5.5 0 10-.707-.708L8.991 7.853 1.413.573a.5.5 0 10-.693.72l7.563 7.268-7.418 7.417z" fill="currentColor">
  </symbol>
</svg>
<<<<<<< HEAD
<{% if section.settings.sticky_header_type != 'none' %}sticky-header data-sticky-type="{{ section.settings.sticky_header_type }}"{% else %}div{% endif %} class="header-wrapper color-{{ section.settings.color_scheme }} gradient{% if section.settings.show_line_separator %} header-wrapper--border-bottom{% endif %}">
  <header class="header header--{{ section.settings.logo_position }} header--mobile-{{ section.settings.mobile_logo_position }} page-width{% if section.settings.menu_type_desktop == 'drawer' %} drawer-menu{% endif %}{% if section.settings.menu != blank %} header--has-menu{% endif %}">
    {%- if section.settings.menu != blank -%}
      <header-drawer data-breakpoint="{% if section.settings.menu_type_desktop == 'drawer' %}desktop{% else %}tablet{% endif %}">
        <details id="Details-menu-drawer-container" class="menu-drawer-container">
          <summary class="header__icon header__icon--menu header__icon--summary link focus-inset" aria-label="{{ 'sections.header.menu' | t }}">
            <span>
              {% render 'icon-hamburger' %}
              {% render 'icon-close' %}
            </span>
          </summary>
          <div id="menu-drawer" class="gradient menu-drawer motion-reduce" tabindex="-1">
            <div class="menu-drawer__inner-container">
              <div class="menu-drawer__navigation-container">
                <nav class="menu-drawer__navigation">
                  <ul class="menu-drawer__menu has-submenu list-menu" role="list">
                    {%- for link in section.settings.menu.links -%}
                      <li>
                        {%- if link.links != blank -%}
                          <details id="Details-menu-drawer-menu-item-{{ forloop.index }}">
                            <summary class="menu-drawer__menu-item list-menu__item link link--text focus-inset{% if link.child_active %} menu-drawer__menu-item--active{% endif %}">
                              {{ link.title | escape }}
                              {% render 'icon-arrow' %}
                              {% render 'icon-caret' %}
                            </summary>
                            <div id="link-{{ link.handle | escape }}" class="menu-drawer__submenu has-submenu gradient motion-reduce" tabindex="-1">
                              <div class="menu-drawer__inner-submenu">
                                <button class="menu-drawer__close-button link link--text focus-inset" aria-expanded="true">
                                  {% render 'icon-arrow' %}
                                  {{ link.title | escape }}
                                </button>
                                <ul class="menu-drawer__menu list-menu" role="list" tabindex="-1">
                                  {%- for childlink in link.links -%}
                                    <li>
                                      {%- if childlink.links == blank -%}
                                        <a href="{{ childlink.url }}" class="menu-drawer__menu-item link link--text list-menu__item focus-inset{% if childlink.current %} menu-drawer__menu-item--active{% endif %}"{% if childlink.current %} aria-current="page"{% endif %}>
                                          {{ childlink.title | escape }}
                                        </a>
                                      {%- else -%}
                                        <details id="Details-menu-drawer-submenu-{{ forloop.index }}">
                                          <summary class="menu-drawer__menu-item link link--text list-menu__item focus-inset">
                                            {{ childlink.title | escape }}
                                            {% render 'icon-arrow' %}
                                            {% render 'icon-caret' %}
                                          </summary>
                                          <div id="childlink-{{ childlink.handle | escape }}" class="menu-drawer__submenu has-submenu gradient motion-reduce">
                                            <button class="menu-drawer__close-button link link--text focus-inset" aria-expanded="true">
                                              {% render 'icon-arrow' %}
                                              {{ childlink.title | escape }}
                                            </button>
                                            <ul class="menu-drawer__menu list-menu" role="list" tabindex="-1">
                                              {%- for grandchildlink in childlink.links -%}
                                                <li>
                                                  <a href="{{ grandchildlink.url }}" class="menu-drawer__menu-item link link--text list-menu__item focus-inset{% if grandchildlink.current %} menu-drawer__menu-item--active{% endif %}"{% if grandchildlink.current %} aria-current="page"{% endif %}>
                                                    {{ grandchildlink.title | escape }}
                                                  </a>
                                                </li>
                                              {%- endfor -%}
                                            </ul>
                                          </div>
                                        </details>
                                      {%- endif -%}
                                    </li>
                                  {%- endfor -%}
                                </ul>
                              </div>
                            </div>
                          </details>
                        {%- else -%}
                          <a href="{{ link.url }}" class="menu-drawer__menu-item list-menu__item link link--text focus-inset{% if link.current %} menu-drawer__menu-item--active{% endif %}"{% if link.current %} aria-current="page"{% endif %}>
                            {{ link.title | escape }}
                          </a>
                        {%- endif -%}
                      </li>
                    {%- endfor -%}
                  </ul>
                </nav>
                {%- liquid
                  assign social_links = false
                  assign localization_forms = false

                  if settings.social_twitter_link != blank or settings.social_facebook_link != blank or settings.social_pinterest_link != blank or settings.social_instagram_link != blank or settings.social_youtube_link != blank or settings.social_vimeo_link != blank or settings.social_tiktok_link != blank or settings.social_tumblr_link != blank or settings.social_snapchat_link != blank
                    assign social_links = true
                  endif

                  if localization.available_countries.size > 1 and section.settings.enable_country_selector or section.settings.enable_language_selector and localization.available_languages.size > 1
                    assign localization_forms = true
                  endif
                -%}
                <div class="menu-drawer__utility-links{% if social_links %} menu-drawer__utility-links--social-media-links{% endif %}{% if shop.customer_accounts_enabled %} menu-drawer__utility-links--account{% endif %}{% if localization_forms %} menu-drawer__utility-links--localizations{% endif %}">
                  {%- if shop.customer_accounts_enabled -%}
                    <a href="{%- if customer -%}{{ routes.account_url }}{%- else -%}{{ routes.account_login_url }}{%- endif -%}" class="menu-drawer__account link focus-inset h5 medium-hide large-up-hide">
                      {% render 'icon-account' %}
                      {%- liquid
                        if customer
                          echo 'customer.account_fallback' | t
                        else
                          echo 'customer.log_in' | t
                        endif
                      -%}
                    </a>
                  {%- endif -%}
                  {%- if section.settings.enable_country_selector or section.settings.enable_language_selector -%}
                    <div class="menu-drawer__localization header__localization">
                      {%- if section.settings.enable_country_selector and localization.available_countries.size > 1 -%}
                        <localization-form>
                          {%- form 'localization', id: 'HeaderCountryMobileForm', class: 'localization-form' -%}
                            <div class="no-js-hidden">
                              <h2 class="visually-hidden" id="HeaderCountryMobileLabel">{{ 'localization.country_label' | t }}</h2>
                              {%- render 'country-localization', localPosition: 'HeaderCountryMobile' -%}
                            </div>
                          {%- endform -%}
                        </localization-form>
                      {% endif %}

                      {%- if section.settings.enable_language_selector and localization.available_languages.size > 1 -%}
                        <localization-form>
                          {%- form 'localization', id: 'HeaderLanguageMobileForm', class: 'localization-form' -%}
                            <div class="no-js-hidden">
                              <h2 class="visually-hidden" id="HeaderLanguageMobileLabel">{{ 'localization.language_label' | t }}</h2>
                              {%- render 'language-localization', localPosition: 'HeaderLanguageMobile' -%}
                            </div>
                          {%- endform -%}
                        </localization-form>
                      {%- endif -%}
                    </div>
                  {%- endif -%}
                  <ul class="list list-social list-unstyled" role="list">
                    {%- if settings.social_twitter_link != blank -%}
                      <li class="list-social__item">
                        <a href="{{ settings.social_twitter_link }}" class="list-social__link link">
                          {%- render 'icon-twitter' -%}
                          <span class="visually-hidden">{{ 'general.social.links.twitter' | t }}</span>
                        </a>
                      </li>
                    {%- endif -%}
                    {%- if settings.social_facebook_link != blank -%}
                      <li class="list-social__item">
                        <a href="{{ settings.social_facebook_link }}" class="list-social__link link">
                          {%- render 'icon-facebook' -%}
                          <span class="visually-hidden">{{ 'general.social.links.facebook' | t }}</span>
                        </a>
                      </li>
                    {%- endif -%}
                    {%- if settings.social_pinterest_link != blank -%}
                      <li class="list-social__item">
                        <a href="{{ settings.social_pinterest_link }}" class="list-social__link link">
                          {%- render 'icon-pinterest' -%}
                          <span class="visually-hidden">{{ 'general.social.links.pinterest' | t }}</span>
                        </a>
                      </li>
                    {%- endif -%}
                    {%- if settings.social_instagram_link != blank -%}
                      <li class="list-social__item">
                        <a href="{{ settings.social_instagram_link }}" class="list-social__link link">
                          {%- render 'icon-instagram' -%}
                          <span class="visually-hidden">{{ 'general.social.links.instagram' | t }}</span>
                        </a>
                      </li>
                    {%- endif -%}
                    {%- if settings.social_tiktok_link != blank -%}
                      <li class="list-social__item">
                        <a href="{{ settings.social_tiktok_link }}" class="list-social__link link">
                          {%- render 'icon-tiktok' -%}
                          <span class="visually-hidden">{{ 'general.social.links.tiktok' | t }}</span>
                        </a>
                      </li>
                    {%- endif -%}
                    {%- if settings.social_tumblr_link != blank -%}
                      <li class="list-social__item">
                        <a href="{{ settings.social_tumblr_link }}" class="list-social__link link">
                          {%- render 'icon-tumblr' -%}
                          <span class="visually-hidden">{{ 'general.social.links.tumblr' | t }}</span>
                        </a>
                      </li>
                    {%- endif -%}
                    {%- if settings.social_snapchat_link != blank -%}
                      <li class="list-social__item">
                        <a href="{{ settings.social_snapchat_link }}" class="list-social__link link">
                          {%- render 'icon-snapchat' -%}
                          <span class="visually-hidden">{{ 'general.social.links.snapchat' | t }}</span>
                        </a>
                      </li>
                    {%- endif -%}
                    {%- if settings.social_youtube_link != blank -%}
                      <li class="list-social__item">
                        <a href="{{ settings.social_youtube_link }}" class="list-social__link link">
                          {%- render 'icon-youtube' -%}
                          <span class="visually-hidden">{{ 'general.social.links.youtube' | t }}</span>
                        </a>
                      </li>
                    {%- endif -%}
                    {%- if settings.social_vimeo_link != blank -%}
                      <li class="list-social__item">
                        <a href="{{ settings.social_vimeo_link }}" class="list-social__link link">
                          {%- render 'icon-vimeo' -%}
                          <span class="visually-hidden">{{ 'general.social.links.vimeo' | t }}</span>
                        </a>
                      </li>
                    {%- endif -%}
                  </ul>
                </div>
              </div>
            </div>
          </div>
        </details>
      </header-drawer>
    {%- endif -%}
=======
>>>>>>> c8928aa3

{%- liquid
  for block in section.blocks
    if block.type == '@app'
      assign has_app_block = true
    endif
  endfor
-%}

<{% if section.settings.sticky_header_type != 'none' %}sticky-header data-sticky-type="{{ section.settings.sticky_header_type }}"{% else %}div{% endif %} class="header-wrapper color-{{ section.settings.color_scheme }} gradient{% if section.settings.show_line_separator %} header-wrapper--border-bottom{% endif %}">
  <header class="header header--{{ section.settings.logo_position }} header--mobile-{{ section.settings.mobile_logo_position }} page-width{% if section.settings.menu_type_desktop == 'drawer' %} drawer-menu{% endif %}{% if section.settings.menu != blank %} header--has-menu{% endif %}{% if has_app_block %} header--has-app{% endif %}">
    {%- liquid
      if section.settings.menu != blank
        render 'header-drawer'
      endif

      if section.settings.logo_position == 'top-center' or section.settings.menu == blank
        render 'header-search', input_id: 'Search-In-Modal-1'
      endif
    -%}

    {%- if section.settings.logo_position != 'middle-center' -%}
      {%- if request.page_type == 'index' -%}
        <h1 class="header__heading">
      {%- endif -%}
          <a href="{{ routes.root_url }}" class="header__heading-link link link--text focus-inset">
            {%- if settings.logo != blank -%}
              <div class="header__heading-logo-wrapper">
                {%- assign logo_alt = settings.logo.alt | default: shop.name | escape -%}
                {%- assign logo_height = settings.logo_width | divided_by: settings.logo.aspect_ratio -%}
                {% capture sizes %}(max-width: {{ settings.logo_width | times: 2 }}px) 50vw, {{ settings.logo_width }}px{% endcapture %}
                {% capture widths %}{{ settings.logo_width }}, {{ settings.logo_width | times: 1.5 | round }}, {{ settings.logo_width | times: 2 }}{% endcapture %}
                {{ settings.logo | image_url: width: 600 | image_tag:
                  class: 'header__heading-logo motion-reduce',
                  widths: widths,
                  height: logo_height,
                  width: settings.logo_width,
                  alt: logo_alt,
                  sizes: sizes,
                  preload: true
                }}
              </div>
            {%- else -%}
              <span class="h2">{{ shop.name }}</span>
            {%- endif -%}
          </a>
      {%- if request.page_type == 'index' -%}
        </h1>
      {%- endif -%}
    {%- endif -%}

    {%- liquid
      if section.settings.menu != blank
        if section.settings.menu_type_desktop == 'dropdown'
          render 'header-dropdown-menu'
        elsif section.settings.menu_type_desktop != 'drawer'
          render 'header-mega-menu'
        endif
      endif
    %}

    {%- if section.settings.logo_position == 'middle-center' -%}
      {%- if request.page_type == 'index' -%}
        <h1 class="header__heading">
      {%- endif -%}
          <a href="{{ routes.root_url }}" class="header__heading-link link link--text focus-inset">
            {%- if settings.logo != blank -%}
              <div class="header__heading-logo-wrapper">
                {%- assign logo_alt = settings.logo.alt | default: shop.name | escape -%}
                {%- assign logo_height = settings.logo_width | divided_by: settings.logo.aspect_ratio -%}
                {% capture sizes %}(min-width: 750px) {{ settings.logo_width }}px, 50vw{% endcapture %}
                {% capture widths %}{{ settings.logo_width }}, {{ settings.logo_width | times: 1.5 | round }}, {{ settings.logo_width | times: 2 }}{% endcapture %}
                {{ settings.logo | image_url: width: 600 | image_tag:
                  class: 'header__heading-logo',
                  widths: widths,
                  height: logo_height,
                  width: settings.logo_width,
                  alt: logo_alt,
                  sizes: sizes,
                  preload: true
                }}
              </div>
            {%- else -%}
              <span class="h2">{{ shop.name }}</span>
            {%- endif -%}
          </a>
      {%- if request.page_type == 'index' -%}
        </h1>
      {%- endif -%}
    {%- endif -%}

    <div class="header__icons{% if section.settings.enable_country_selector or section.settings.enable_language_selector %} header__icons--localization header__localization{% endif %}">
      <div class="desktop-localization-wrapper">
        {%- if section.settings.enable_country_selector and localization.available_countries.size > 1 -%}
          <localization-form class="small-hide medium-hide">
            {%- form 'localization', id: 'HeaderCountryForm', class: 'localization-form' -%}
              <div class="no-js-hidden">
                <h2 class="visually-hidden" id="HeaderCountryLabel">{{ 'localization.country_label' | t }}</h2>
                {%- render 'country-localization', localPosition: 'HeaderCountry' -%}
              </div>
            {%- endform -%}
          </localization-form>
        {% endif %}

        {%- if section.settings.enable_language_selector and localization.available_languages.size > 1 -%}
          <localization-form class="small-hide medium-hide">
            {%- form 'localization', id: 'HeaderLanguageForm', class: 'localization-form' -%}
              <div class="no-js-hidden">
                <h2 class="visually-hidden" id="HeaderLanguageLabel">{{ 'localization.language_label' | t }}</h2>
                {%- render 'language-localization', localPosition: 'HeaderLanguage' -%}
              </div>
            {%- endform -%}
          </localization-form>
        {%- endif -%}
      </div>
      {% render 'header-search', input_id: 'Search-In-Modal' %}

      {%- if shop.customer_accounts_enabled -%}
        <a href="{%- if customer -%}{{ routes.account_url }}{%- else -%}{{ routes.account_login_url }}{%- endif -%}" class="header__icon header__icon--account link focus-inset{% if section.settings.menu != blank %} small-hide{% endif %}">
          {% render 'icon-account' %}
          <span class="visually-hidden">
            {%- liquid
              if customer
                echo 'customer.account_fallback' | t
              else
                echo 'customer.log_in' | t
              endif
            -%}
          </span>
        </a>
      {%- endif -%}

      {%- for block in section.blocks -%}
        {%- case block.type -%}
          {%- when '@app' -%}
            {% render block %}
        {%- endcase -%}
      {%- endfor -%}

      <a href="{{ routes.cart_url }}" class="header__icon header__icon--cart link focus-inset" id="cart-icon-bubble">
        {%- liquid
          if cart == empty
            render 'icon-cart-empty'
          else
            render 'icon-cart'
          endif
        -%}
        <span class="visually-hidden">{{ 'templates.cart.cart' | t }}</span>
        {%- if cart != empty -%}
          <div class="cart-count-bubble">
            {%- if cart.item_count < 100 -%}
              <span aria-hidden="true">{{ cart.item_count }}</span>
            {%- endif -%}
            <span class="visually-hidden">{{ 'sections.header.cart_count' | t: count: cart.item_count }}</span>
          </div>
        {%- endif -%}
      </a>
    </div>
  </header>
</{% if section.settings.sticky_header_type != 'none' %}sticky-header{% else %}div{% endif %}>

{%- if settings.cart_type == "notification" -%}
  {%- render 'cart-notification', color_scheme: section.settings.color_scheme, desktop_menu_type: section.settings.menu_type_desktop -%}
{%- endif -%}

{% javascript %}
  class StickyHeader extends HTMLElement {
    constructor() {
      super();
    }

    connectedCallback() {
      this.header = document.querySelector('.section-header');
      this.headerIsAlwaysSticky = this.getAttribute('data-sticky-type') === 'always' || this.getAttribute('data-sticky-type') === 'reduce-logo-size';
      this.headerBounds = {};

      this.setHeaderHeight();

      window.matchMedia('(max-width: 990px)').addEventListener('change', this.setHeaderHeight.bind(this));

      if (this.headerIsAlwaysSticky) {
        this.header.classList.add('shopify-section-header-sticky');
      };

      this.currentScrollTop = 0;
      this.preventReveal = false;
      this.predictiveSearch = this.querySelector('predictive-search');

      this.onScrollHandler = this.onScroll.bind(this);
      this.hideHeaderOnScrollUp = () => this.preventReveal = true;

      this.addEventListener('preventHeaderReveal', this.hideHeaderOnScrollUp);
      window.addEventListener('scroll', this.onScrollHandler, false);

      this.createObserver();
    }

    setHeaderHeight() {
      document.documentElement.style.setProperty('--header-height', `${this.header.offsetHeight}px`);
    }

    disconnectedCallback() {
      this.removeEventListener('preventHeaderReveal', this.hideHeaderOnScrollUp);
      window.removeEventListener('scroll', this.onScrollHandler);
    }

    createObserver() {
      let observer = new IntersectionObserver((entries, observer) => {
        this.headerBounds = entries[0].intersectionRect;
        observer.disconnect();
      });

      observer.observe(this.header);
    }

    onScroll() {
      const scrollTop = window.pageYOffset || document.documentElement.scrollTop;

      if (this.predictiveSearch && this.predictiveSearch.isOpen) return;

      if (scrollTop > this.currentScrollTop && scrollTop > this.headerBounds.bottom) {
        this.header.classList.add('scrolled-past-header');
        if (this.preventHide) return;
        requestAnimationFrame(this.hide.bind(this));
      } else if (scrollTop < this.currentScrollTop && scrollTop > this.headerBounds.bottom) {
        this.header.classList.add('scrolled-past-header');
        if (!this.preventReveal) {
          requestAnimationFrame(this.reveal.bind(this));
        } else {
          window.clearTimeout(this.isScrolling);

          this.isScrolling = setTimeout(() => {
            this.preventReveal = false;
          }, 66);

          requestAnimationFrame(this.hide.bind(this));
        }
      } else if (scrollTop <= this.headerBounds.top) {
        this.header.classList.remove('scrolled-past-header');
        requestAnimationFrame(this.reset.bind(this));
      }

      this.currentScrollTop = scrollTop;
    }

    hide() {
      if (this.headerIsAlwaysSticky) return;
      this.header.classList.add('shopify-section-header-hidden', 'shopify-section-header-sticky');
      this.closeMenuDisclosure();
      this.closeSearchModal();
    }

    reveal() {
      if (this.headerIsAlwaysSticky) return;
      this.header.classList.add('shopify-section-header-sticky', 'animate');
      this.header.classList.remove('shopify-section-header-hidden');
    }

    reset() {
      if (this.headerIsAlwaysSticky) return;
      this.header.classList.remove('shopify-section-header-hidden', 'shopify-section-header-sticky', 'animate');
    }

    closeMenuDisclosure() {
      this.disclosures = this.disclosures || this.header.querySelectorAll('header-menu');
      this.disclosures.forEach(disclosure => disclosure.close());
    }

    closeSearchModal() {
      this.searchModal = this.searchModal || this.header.querySelector('details-modal');
      this.searchModal.close(false);
    }
  }

  customElements.define('sticky-header', StickyHeader);
{% endjavascript %}

<script type="application/ld+json">
  {
    "@context": "http://schema.org",
    "@type": "Organization",
    "name": {{ shop.name | json }},
    {% if settings.logo %}
      "logo": {{ settings.logo | image_url: width: 500 | prepend: "https:" | json }},
    {% endif %}
    "sameAs": [
      {{ settings.social_twitter_link | json }},
      {{ settings.social_facebook_link | json }},
      {{ settings.social_pinterest_link | json }},
      {{ settings.social_instagram_link | json }},
      {{ settings.social_tiktok_link | json }},
      {{ settings.social_tumblr_link | json }},
      {{ settings.social_snapchat_link | json }},
      {{ settings.social_youtube_link | json }},
      {{ settings.social_vimeo_link | json }}
    ],
    "url": {{ request.origin | append: page.url | json }}
  }
</script>

{%- if request.page_type == 'index' -%}
  {% assign potential_action_target = request.origin | append: routes.search_url | append: "?q={search_term_string}" %}
  <script type="application/ld+json">
    {
      "@context": "http://schema.org",
      "@type": "WebSite",
      "name": {{ shop.name | json }},
      "potentialAction": {
        "@type": "SearchAction",
        "target": {{ potential_action_target | json }},
        "query-input": "required name=search_term_string"
      },
      "url": {{ request.origin | append: page.url | json }}
    }
  </script>
{%- endif -%}

{% schema %}
{
  "name": "t:sections.header.name",
  "class": "section-header",
  "max_blocks": 3,
  "settings": [
    {
      "type": "select",
      "id": "logo_position",
      "options": [
        {
          "value": "top-left",
          "label": "t:sections.header.settings.logo_position.options__2.label"
        },
        {
          "value": "top-center",
          "label": "t:sections.header.settings.logo_position.options__3.label"
        },
        {
          "value": "middle-left",
          "label": "t:sections.header.settings.logo_position.options__1.label"
        },
        {
          "value": "middle-center",
          "label": "t:sections.header.settings.logo_position.options__4.label"
        }
      ],
      "default": "middle-left",
      "label": "t:sections.header.settings.logo_position.label",
      "info": "t:sections.header.settings.logo_help.content"
    },
    {
      "type": "link_list",
      "id": "menu",
      "default": "main-menu",
      "label": "t:sections.header.settings.menu.label"
    },
    {
      "type": "select",
      "id": "menu_type_desktop",
      "options": [
        {
          "value": "dropdown",
          "label": "t:sections.header.settings.menu_type_desktop.options__1.label"
        },
        {
          "value": "mega",
          "label": "t:sections.header.settings.menu_type_desktop.options__2.label"
        },
        {
          "value": "drawer",
          "label": "t:sections.header.settings.menu_type_desktop.options__3.label"
        }
      ],
      "default": "dropdown",
      "label": "t:sections.header.settings.menu_type_desktop.label",
      "info": "t:sections.header.settings.menu_type_desktop.info"
    },
    {
      "type": "select",
      "id": "sticky_header_type",
      "options": [
        {
          "value": "none",
          "label": "t:sections.header.settings.sticky_header_type.options__1.label"
        },
        {
          "value": "on-scroll-up",
          "label": "t:sections.header.settings.sticky_header_type.options__2.label"
        },
        {
          "value": "always",
          "label": "t:sections.header.settings.sticky_header_type.options__3.label"
        },
        {
          "value": "reduce-logo-size",
          "label": "t:sections.header.settings.sticky_header_type.options__4.label"
        }
      ],
      "default": "on-scroll-up",
      "label": "t:sections.header.settings.sticky_header_type.label"
    },
    {
      "type": "checkbox",
      "id": "show_line_separator",
      "default": true,
      "label": "t:sections.header.settings.show_line_separator.label"
    },
    {
      "type": "select",
      "id": "color_scheme",
      "options": [
        {
          "value": "accent-1",
          "label": "t:sections.all.colors.accent_1.label"
        },
        {
          "value": "accent-2",
          "label": "t:sections.all.colors.accent_2.label"
        },
        {
          "value": "background-1",
          "label": "t:sections.all.colors.background_1.label"
        },
        {
          "value": "background-2",
          "label": "t:sections.all.colors.background_2.label"
        },
        {
          "value": "inverse",
          "label": "t:sections.all.colors.inverse.label"
        }
      ],
      "default": "background-1",
      "label": "t:sections.all.colors.label"
    },
    {
      "type": "header",
      "content": "t:sections.header.settings.header__3.content",
      "info": "t:sections.header.settings.header__4.info"
    },
    {
      "type": "checkbox",
      "id": "enable_country_selector",
      "default": true,
      "label": "t:sections.header.settings.enable_country_selector.label"
    },
    {
      "type": "header",
      "content": "t:sections.header.settings.header__5.content",
      "info": "t:sections.header.settings.header__6.info"
    },
    {
      "type": "checkbox",
      "id": "enable_language_selector",
      "default": true,
      "label": "t:sections.header.settings.enable_language_selector.label"
    },
    {
      "type": "header",
      "content": "t:sections.header.settings.mobile_layout.content"
    },
    {
      "type": "select",
      "id": "mobile_logo_position",
      "options": [
        {
          "value": "center",
          "label": "t:sections.header.settings.mobile_logo_position.options__1.label"
        },
        {
          "value": "left",
          "label": "t:sections.header.settings.mobile_logo_position.options__2.label"
        }
      ],
      "default": "center",
      "label": "t:sections.header.settings.mobile_logo_position.label"
    },
    {
      "type": "header",
      "content": "t:sections.all.spacing"
    },
    {
      "type": "range",
      "id": "margin_bottom",
      "min": 0,
      "max": 100,
      "step": 4,
      "unit": "px",
      "label": "t:sections.header.settings.margin_bottom.label",
      "default": 0
    },
    {
      "type": "header",
      "content": "t:sections.all.padding.section_padding_heading"
    },
    {
      "type": "range",
      "id": "padding_top",
      "min": 0,
      "max": 36,
      "step": 4,
      "unit": "px",
      "label": "t:sections.all.padding.padding_top",
      "default": 20
    },
    {
      "type": "range",
      "id": "padding_bottom",
      "min": 0,
      "max": 36,
      "step": 4,
      "unit": "px",
      "label": "t:sections.all.padding.padding_bottom",
      "default": 20
    }
  ],
  "blocks": [
    {
      "type": "@app"
    }
  ]
}
{% endschema %}<|MERGE_RESOLUTION|>--- conflicted
+++ resolved
@@ -142,217 +142,6 @@
     <path d="M.865 15.978a.5.5 0 00.707.707l7.433-7.431 7.579 7.282a.501.501 0 00.846-.37.5.5 0 00-.153-.351L9.712 8.546l7.417-7.416a.5.5 0 10-.707-.708L8.991 7.853 1.413.573a.5.5 0 10-.693.72l7.563 7.268-7.418 7.417z" fill="currentColor">
   </symbol>
 </svg>
-<<<<<<< HEAD
-<{% if section.settings.sticky_header_type != 'none' %}sticky-header data-sticky-type="{{ section.settings.sticky_header_type }}"{% else %}div{% endif %} class="header-wrapper color-{{ section.settings.color_scheme }} gradient{% if section.settings.show_line_separator %} header-wrapper--border-bottom{% endif %}">
-  <header class="header header--{{ section.settings.logo_position }} header--mobile-{{ section.settings.mobile_logo_position }} page-width{% if section.settings.menu_type_desktop == 'drawer' %} drawer-menu{% endif %}{% if section.settings.menu != blank %} header--has-menu{% endif %}">
-    {%- if section.settings.menu != blank -%}
-      <header-drawer data-breakpoint="{% if section.settings.menu_type_desktop == 'drawer' %}desktop{% else %}tablet{% endif %}">
-        <details id="Details-menu-drawer-container" class="menu-drawer-container">
-          <summary class="header__icon header__icon--menu header__icon--summary link focus-inset" aria-label="{{ 'sections.header.menu' | t }}">
-            <span>
-              {% render 'icon-hamburger' %}
-              {% render 'icon-close' %}
-            </span>
-          </summary>
-          <div id="menu-drawer" class="gradient menu-drawer motion-reduce" tabindex="-1">
-            <div class="menu-drawer__inner-container">
-              <div class="menu-drawer__navigation-container">
-                <nav class="menu-drawer__navigation">
-                  <ul class="menu-drawer__menu has-submenu list-menu" role="list">
-                    {%- for link in section.settings.menu.links -%}
-                      <li>
-                        {%- if link.links != blank -%}
-                          <details id="Details-menu-drawer-menu-item-{{ forloop.index }}">
-                            <summary class="menu-drawer__menu-item list-menu__item link link--text focus-inset{% if link.child_active %} menu-drawer__menu-item--active{% endif %}">
-                              {{ link.title | escape }}
-                              {% render 'icon-arrow' %}
-                              {% render 'icon-caret' %}
-                            </summary>
-                            <div id="link-{{ link.handle | escape }}" class="menu-drawer__submenu has-submenu gradient motion-reduce" tabindex="-1">
-                              <div class="menu-drawer__inner-submenu">
-                                <button class="menu-drawer__close-button link link--text focus-inset" aria-expanded="true">
-                                  {% render 'icon-arrow' %}
-                                  {{ link.title | escape }}
-                                </button>
-                                <ul class="menu-drawer__menu list-menu" role="list" tabindex="-1">
-                                  {%- for childlink in link.links -%}
-                                    <li>
-                                      {%- if childlink.links == blank -%}
-                                        <a href="{{ childlink.url }}" class="menu-drawer__menu-item link link--text list-menu__item focus-inset{% if childlink.current %} menu-drawer__menu-item--active{% endif %}"{% if childlink.current %} aria-current="page"{% endif %}>
-                                          {{ childlink.title | escape }}
-                                        </a>
-                                      {%- else -%}
-                                        <details id="Details-menu-drawer-submenu-{{ forloop.index }}">
-                                          <summary class="menu-drawer__menu-item link link--text list-menu__item focus-inset">
-                                            {{ childlink.title | escape }}
-                                            {% render 'icon-arrow' %}
-                                            {% render 'icon-caret' %}
-                                          </summary>
-                                          <div id="childlink-{{ childlink.handle | escape }}" class="menu-drawer__submenu has-submenu gradient motion-reduce">
-                                            <button class="menu-drawer__close-button link link--text focus-inset" aria-expanded="true">
-                                              {% render 'icon-arrow' %}
-                                              {{ childlink.title | escape }}
-                                            </button>
-                                            <ul class="menu-drawer__menu list-menu" role="list" tabindex="-1">
-                                              {%- for grandchildlink in childlink.links -%}
-                                                <li>
-                                                  <a href="{{ grandchildlink.url }}" class="menu-drawer__menu-item link link--text list-menu__item focus-inset{% if grandchildlink.current %} menu-drawer__menu-item--active{% endif %}"{% if grandchildlink.current %} aria-current="page"{% endif %}>
-                                                    {{ grandchildlink.title | escape }}
-                                                  </a>
-                                                </li>
-                                              {%- endfor -%}
-                                            </ul>
-                                          </div>
-                                        </details>
-                                      {%- endif -%}
-                                    </li>
-                                  {%- endfor -%}
-                                </ul>
-                              </div>
-                            </div>
-                          </details>
-                        {%- else -%}
-                          <a href="{{ link.url }}" class="menu-drawer__menu-item list-menu__item link link--text focus-inset{% if link.current %} menu-drawer__menu-item--active{% endif %}"{% if link.current %} aria-current="page"{% endif %}>
-                            {{ link.title | escape }}
-                          </a>
-                        {%- endif -%}
-                      </li>
-                    {%- endfor -%}
-                  </ul>
-                </nav>
-                {%- liquid
-                  assign social_links = false
-                  assign localization_forms = false
-
-                  if settings.social_twitter_link != blank or settings.social_facebook_link != blank or settings.social_pinterest_link != blank or settings.social_instagram_link != blank or settings.social_youtube_link != blank or settings.social_vimeo_link != blank or settings.social_tiktok_link != blank or settings.social_tumblr_link != blank or settings.social_snapchat_link != blank
-                    assign social_links = true
-                  endif
-
-                  if localization.available_countries.size > 1 and section.settings.enable_country_selector or section.settings.enable_language_selector and localization.available_languages.size > 1
-                    assign localization_forms = true
-                  endif
-                -%}
-                <div class="menu-drawer__utility-links{% if social_links %} menu-drawer__utility-links--social-media-links{% endif %}{% if shop.customer_accounts_enabled %} menu-drawer__utility-links--account{% endif %}{% if localization_forms %} menu-drawer__utility-links--localizations{% endif %}">
-                  {%- if shop.customer_accounts_enabled -%}
-                    <a href="{%- if customer -%}{{ routes.account_url }}{%- else -%}{{ routes.account_login_url }}{%- endif -%}" class="menu-drawer__account link focus-inset h5 medium-hide large-up-hide">
-                      {% render 'icon-account' %}
-                      {%- liquid
-                        if customer
-                          echo 'customer.account_fallback' | t
-                        else
-                          echo 'customer.log_in' | t
-                        endif
-                      -%}
-                    </a>
-                  {%- endif -%}
-                  {%- if section.settings.enable_country_selector or section.settings.enable_language_selector -%}
-                    <div class="menu-drawer__localization header__localization">
-                      {%- if section.settings.enable_country_selector and localization.available_countries.size > 1 -%}
-                        <localization-form>
-                          {%- form 'localization', id: 'HeaderCountryMobileForm', class: 'localization-form' -%}
-                            <div class="no-js-hidden">
-                              <h2 class="visually-hidden" id="HeaderCountryMobileLabel">{{ 'localization.country_label' | t }}</h2>
-                              {%- render 'country-localization', localPosition: 'HeaderCountryMobile' -%}
-                            </div>
-                          {%- endform -%}
-                        </localization-form>
-                      {% endif %}
-
-                      {%- if section.settings.enable_language_selector and localization.available_languages.size > 1 -%}
-                        <localization-form>
-                          {%- form 'localization', id: 'HeaderLanguageMobileForm', class: 'localization-form' -%}
-                            <div class="no-js-hidden">
-                              <h2 class="visually-hidden" id="HeaderLanguageMobileLabel">{{ 'localization.language_label' | t }}</h2>
-                              {%- render 'language-localization', localPosition: 'HeaderLanguageMobile' -%}
-                            </div>
-                          {%- endform -%}
-                        </localization-form>
-                      {%- endif -%}
-                    </div>
-                  {%- endif -%}
-                  <ul class="list list-social list-unstyled" role="list">
-                    {%- if settings.social_twitter_link != blank -%}
-                      <li class="list-social__item">
-                        <a href="{{ settings.social_twitter_link }}" class="list-social__link link">
-                          {%- render 'icon-twitter' -%}
-                          <span class="visually-hidden">{{ 'general.social.links.twitter' | t }}</span>
-                        </a>
-                      </li>
-                    {%- endif -%}
-                    {%- if settings.social_facebook_link != blank -%}
-                      <li class="list-social__item">
-                        <a href="{{ settings.social_facebook_link }}" class="list-social__link link">
-                          {%- render 'icon-facebook' -%}
-                          <span class="visually-hidden">{{ 'general.social.links.facebook' | t }}</span>
-                        </a>
-                      </li>
-                    {%- endif -%}
-                    {%- if settings.social_pinterest_link != blank -%}
-                      <li class="list-social__item">
-                        <a href="{{ settings.social_pinterest_link }}" class="list-social__link link">
-                          {%- render 'icon-pinterest' -%}
-                          <span class="visually-hidden">{{ 'general.social.links.pinterest' | t }}</span>
-                        </a>
-                      </li>
-                    {%- endif -%}
-                    {%- if settings.social_instagram_link != blank -%}
-                      <li class="list-social__item">
-                        <a href="{{ settings.social_instagram_link }}" class="list-social__link link">
-                          {%- render 'icon-instagram' -%}
-                          <span class="visually-hidden">{{ 'general.social.links.instagram' | t }}</span>
-                        </a>
-                      </li>
-                    {%- endif -%}
-                    {%- if settings.social_tiktok_link != blank -%}
-                      <li class="list-social__item">
-                        <a href="{{ settings.social_tiktok_link }}" class="list-social__link link">
-                          {%- render 'icon-tiktok' -%}
-                          <span class="visually-hidden">{{ 'general.social.links.tiktok' | t }}</span>
-                        </a>
-                      </li>
-                    {%- endif -%}
-                    {%- if settings.social_tumblr_link != blank -%}
-                      <li class="list-social__item">
-                        <a href="{{ settings.social_tumblr_link }}" class="list-social__link link">
-                          {%- render 'icon-tumblr' -%}
-                          <span class="visually-hidden">{{ 'general.social.links.tumblr' | t }}</span>
-                        </a>
-                      </li>
-                    {%- endif -%}
-                    {%- if settings.social_snapchat_link != blank -%}
-                      <li class="list-social__item">
-                        <a href="{{ settings.social_snapchat_link }}" class="list-social__link link">
-                          {%- render 'icon-snapchat' -%}
-                          <span class="visually-hidden">{{ 'general.social.links.snapchat' | t }}</span>
-                        </a>
-                      </li>
-                    {%- endif -%}
-                    {%- if settings.social_youtube_link != blank -%}
-                      <li class="list-social__item">
-                        <a href="{{ settings.social_youtube_link }}" class="list-social__link link">
-                          {%- render 'icon-youtube' -%}
-                          <span class="visually-hidden">{{ 'general.social.links.youtube' | t }}</span>
-                        </a>
-                      </li>
-                    {%- endif -%}
-                    {%- if settings.social_vimeo_link != blank -%}
-                      <li class="list-social__item">
-                        <a href="{{ settings.social_vimeo_link }}" class="list-social__link link">
-                          {%- render 'icon-vimeo' -%}
-                          <span class="visually-hidden">{{ 'general.social.links.vimeo' | t }}</span>
-                        </a>
-                      </li>
-                    {%- endif -%}
-                  </ul>
-                </div>
-              </div>
-            </div>
-          </div>
-        </details>
-      </header-drawer>
-    {%- endif -%}
-=======
->>>>>>> c8928aa3
 
 {%- liquid
   for block in section.blocks
