--- conflicted
+++ resolved
@@ -118,10 +118,6 @@
     "predictive_search_show_vendor": false,
     "predictive_search_show_price": false,
     "favicon": "shopify:\/\/shop_images\/favicon_v1.png",
-<<<<<<< HEAD
-    "currency_code_enabled": true,
-=======
->>>>>>> 7aa91f53
     "show_cart_note": false,
     "sections": {
       "announcement-bar": {
@@ -178,11 +174,7 @@
 
         ],
         "settings": {
-<<<<<<< HEAD
-          "color_scheme": "background-1",
-=======
           "color_scheme": "accent-1",
->>>>>>> 7aa91f53
           "logo": "shopify:\/\/shop_images\/INV_logo_r_yel-wht_h.png",
           "logo_width": 200,
           "logo_position": "middle-left",
