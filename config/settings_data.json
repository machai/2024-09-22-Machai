{
  "current": {
    "colors_accent_1": "#e22120",
    "colors_accent_2": "#36333d",
    "colors_text": "#36333d",
    "colors_outline_button_labels": "#e22120",
    "colors_background_1": "#f9f9f9",
    "gradient_background_1": "",
    "colors_background_2": "#FFFFFF",
    "gradient_background_2": "",
    "type_header_font": "harmonia_sans_n6",
    "heading_scale": 100,
    "type_body_font": "harmonia_sans_n4",
    "body_scale": 100,
    "spacing_sections": 40,
    "spacing_grid_horizontal": 40,
    "spacing_grid_vertical": 40,
    "buttons_border_thickness": 1,
    "buttons_border_opacity": 100,
    "buttons_radius": 0,
    "buttons_shadow_opacity": 5,
    "buttons_shadow_horizontal_offset": 0,
    "buttons_shadow_vertical_offset": 2,
    "buttons_shadow_blur": 5,
    "variant_pills_border_thickness": 1,
    "variant_pills_border_opacity": 10,
    "variant_pills_radius": 0,
    "variant_pills_shadow_opacity": 5,
    "variant_pills_shadow_horizontal_offset": 0,
    "variant_pills_shadow_vertical_offset": 2,
    "variant_pills_shadow_blur": 5,
    "inputs_border_thickness": 1,
    "inputs_border_opacity": 100,
    "inputs_radius": 0,
    "inputs_shadow_opacity": 5,
    "inputs_shadow_vertical_offset": 2,
    "inputs_shadow_blur": 5,
    "card_style": "standard",
    "card_image_padding": 0,
    "card_text_alignment": "center",
    "card_color_scheme": "background-1",
    "card_border_thickness": 0,
    "card_border_opacity": 0,
    "card_corner_radius": 0,
    "card_shadow_opacity": 0,
    "card_shadow_horizontal_offset": 0,
    "card_shadow_vertical_offset": 0,
    "text_boxes_border_thickness": 0,
    "media_border_thickness": 0,
    "media_border_opacity": 0,
    "popup_border_thickness": 0,
    "popup_border_opacity": 0,
    "popup_corner_radius": 0,
    "popup_shadow_opacity": 5,
    "popup_shadow_horizontal_offset": 0,
    "popup_shadow_vertical_offset": 4,
    "popup_shadow_blur": 10,
    "drawer_border_thickness": 2,
    "badge_position": "top right",
    "badge_corner_radius": 0,
    "accent_icons": "accent-1",
    "currency_code_enabled": false,
    "checkout_logo_image": "shopify:\/\/shop_images\/Trimmed_Charcoal.png",
    "checkout_logo_size": "small",
    "checkout_body_background_color": "#f9f9f9",
    "checkout_sidebar_background_color": "#36333d",
    "checkout_accent_color": "#e22120",
    "checkout_button_color": "#e22120",
    "sections": {
      "announcement-bar": {
        "type": "announcement-bar",
        "settings": {
        }
      },
      "header": {
        "type": "header",
        "settings": {
          "color_scheme": "background-1",
          "logo": "shopify:\/\/shop_images\/Trimmed_Charcoal.png",
          "logo_width": 250,
          "logo_position": "top-center",
          "menu": "main-menu",
          "show_line_separator": false,
          "enable_sticky_header": true,
          "margin_bottom": 0
        }
      },
      "footer": {
        "type": "footer",
        "blocks": {
          "footer-0": {
            "type": "link_list",
            "settings": {
              "heading": "Quick links",
              "menu": "footer"
            }
          },
          "footer-1": {
            "type": "link_list",
            "settings": {
              "heading": "Info",
              "menu": "footer"
            }
          },
          "footer-2": {
            "type": "text",
            "settings": {
              "heading": "Our mission",
              "subtext": "<p>Share contact information, store details, and brand content with your customers.<\/p>"
            }
          }
        },
        "block_order": [
          "footer-0",
          "footer-1",
          "footer-2"
        ],
        "settings": {
          "color_scheme": "accent-2",
          "newsletter_enable": true,
          "newsletter_heading": "Subscribe to our emails",
          "show_social": true,
          "enable_country_selector": true,
          "enable_language_selector": false,
          "payment_enable": true,
          "margin_top": 40,
          "padding_top": 40,
          "padding_bottom": 40
        }
      },
      "main-password-header": {
        "type": "main-password-header",
        "settings": {
        }
      },
      "main-password-footer": {
        "type": "main-password-footer",
        "settings": {
        }
      }
    },
    "content_for_index": [

    ]
  },
  "presets": {
    "Default": {
      "colors_solid_button_labels": "#ffffff",
      "colors_accent_1": "#121212",
      "gradient_accent_1": "",
      "colors_accent_2": "#334fb4",
      "gradient_accent_2": "",
      "colors_text": "#121212",
      "colors_outline_button_labels": "#121212",
      "colors_background_1": "#ffffff",
      "gradient_background_1": "",
      "colors_background_2": "#f3f3f3",
      "gradient_background_2": "",
      "type_header_font": "assistant_n4",
      "heading_scale": 100,
      "type_body_font": "assistant_n4",
      "body_scale": 100,
      "page_width": 1200,
      "spacing_sections": 0,
      "spacing_grid_horizontal": 8,
      "spacing_grid_vertical": 8,
      "buttons_border_thickness": 1,
      "buttons_border_opacity": 100,
      "buttons_radius": 0,
      "buttons_shadow_opacity": 0,
      "buttons_shadow_horizontal_offset": 0,
      "buttons_shadow_vertical_offset": 4,
      "buttons_shadow_blur": 5,
      "variant_pills_border_thickness": 1,
      "variant_pills_border_opacity": 55,
      "variant_pills_radius": 40,
      "variant_pills_shadow_opacity": 0,
      "variant_pills_shadow_horizontal_offset": 0,
      "variant_pills_shadow_vertical_offset": 4,
      "variant_pills_shadow_blur": 5,
      "inputs_border_thickness": 1,
      "inputs_border_opacity": 55,
      "inputs_radius": 0,
      "inputs_shadow_opacity": 0,
      "inputs_shadow_horizontal_offset": 0,
      "inputs_shadow_vertical_offset": 4,
      "inputs_shadow_blur": 5,
      "card_style": "standard",
      "card_image_padding": 0,
      "card_text_alignment": "left",
      "card_color_scheme": "background-2",
      "card_border_thickness": 0,
      "card_border_opacity": 10,
      "card_corner_radius": 0,
      "card_shadow_opacity": 0,
      "card_shadow_horizontal_offset": 0,
      "card_shadow_vertical_offset": 4,
      "card_shadow_blur": 5,
      "text_boxes_border_thickness": 0,
      "text_boxes_border_opacity": 10,
      "text_boxes_radius": 0,
      "text_boxes_shadow_opacity": 0,
      "text_boxes_shadow_horizontal_offset": 0,
      "text_boxes_shadow_vertical_offset": 4,
      "text_boxes_shadow_blur": 5,
      "media_border_thickness": 1,
      "media_border_opacity": 5,
      "media_radius": 0,
      "media_shadow_opacity": 0,
      "media_shadow_horizontal_offset": 0,
      "media_shadow_vertical_offset": 4,
      "media_shadow_blur": 5,
      "popup_border_thickness": 1,
      "popup_border_opacity": 10,
      "popup_corner_radius": 0,
      "popup_shadow_opacity": 0,
      "popup_shadow_horizontal_offset": 0,
      "popup_shadow_vertical_offset": 4,
      "popup_shadow_blur": 5,
      "drawer_border_thickness": 1,
      "drawer_border_opacity": 10,
      "drawer_shadow_opacity": 0,
      "drawer_shadow_horizontal_offset": 0,
      "drawer_shadow_vertical_offset": 4,
      "drawer_shadow_blur": 5,
      "badge_position": "bottom left",
      "badge_corner_radius": 40,
      "sale_badge_color_scheme": "accent-2",
      "sold_out_badge_color_scheme": "inverse",
      "accent_icons": "text",
      "social_twitter_link": "",
      "social_facebook_link": "",
      "social_pinterest_link": "",
      "social_instagram_link": "",
      "social_tiktok_link": "",
      "social_tumblr_link": "",
      "social_snapchat_link": "",
      "social_youtube_link": "",
      "social_vimeo_link": "",
      "predictive_search_enabled": true,
      "predictive_search_show_vendor": false,
      "predictive_search_show_price": false,
      "currency_code_enabled": true,
      "sections": {
        "announcement-bar": {
          "type": "announcement-bar",
          "blocks": {
            "announcement-bar-0": {
              "type": "announcement",
              "settings": {
                "text": "Welcome to our store",
                "color_scheme": "background-1",
                "link": ""
              }
            }
          },
          "block_order": [
            "announcement-bar-0"
          ],
          "settings": {
          }
        },
        "header": {
          "type": "header",
          "settings": {
            "color_scheme": "background-1",
            "logo_width": 90,
            "logo_position": "middle-left",
            "menu": "main-menu",
            "show_line_separator": true,
            "enable_sticky_header": true,
            "margin_bottom": 0
          }
        },
        "footer": {
          "type": "footer",
          "blocks": {
            "footer-0": {
              "type": "link_list",
              "settings": {
<<<<<<< HEAD
                "heading": "Quick links",
                "menu": "footer"
=======
>>>>>>> 93244718
              }
            },
            "footer-1": {
              "type": "link_list",
              "settings": {
                "heading": "Info",
                "menu": "footer"
              }
            },
            "footer-2": {
              "type": "text",
              "settings": {
                "heading": "Our mission",
                "subtext": "<p>Share contact information, store details, and brand content with your customers.<\/p>"
              }
            }
          },
          "block_order": [
            "footer-0",
            "footer-1",
            "footer-2"
          ],
          "settings": {
            "color_scheme": "background-1",
            "newsletter_enable": true,
            "newsletter_heading": "Subscribe to our emails",
            "show_social": true,
            "enable_country_selector": false,
            "enable_language_selector": false,
            "payment_enable": true,
            "margin_top": 48,
            "padding_top": 36,
            "padding_bottom": 36
          }
        },
        "main-password-header": {
          "type": "main-password-header",
          "settings": {
<<<<<<< HEAD
            "logo_max_width": 100,
            "color_scheme": "background-1"
=======
>>>>>>> 93244718
          }
        },
        "main-password-footer": {
          "type": "main-password-footer",
          "settings": {
<<<<<<< HEAD
            "color_scheme": "background-1"
=======
>>>>>>> 93244718
          }
        }
      }
    }
  }
}<|MERGE_RESOLUTION|>--- conflicted
+++ resolved
@@ -278,11 +278,6 @@
             "footer-0": {
               "type": "link_list",
               "settings": {
-<<<<<<< HEAD
-                "heading": "Quick links",
-                "menu": "footer"
-=======
->>>>>>> 93244718
               }
             },
             "footer-1": {
@@ -321,20 +316,11 @@
         "main-password-header": {
           "type": "main-password-header",
           "settings": {
-<<<<<<< HEAD
-            "logo_max_width": 100,
-            "color_scheme": "background-1"
-=======
->>>>>>> 93244718
           }
         },
         "main-password-footer": {
           "type": "main-password-footer",
           "settings": {
-<<<<<<< HEAD
-            "color_scheme": "background-1"
-=======
->>>>>>> 93244718
           }
         }
       }
