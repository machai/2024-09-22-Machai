--- conflicted
+++ resolved
@@ -1,5 +1,5 @@
 {
-<<<<<<< HEAD
+
   "current": {
     "colors_accent_1": "#0b63a7",
     "colors_accent_2": "#4bc83f",
@@ -90,7 +90,7 @@
         "type": "shopify:\/\/apps\/seal-subscriptions\/blocks\/subscription-script-append\/13b25004-a140-4ab7-b5fe-29918f759699",
         "disabled": false,
         "settings": {
-=======
+
   "current": "Default",
   "presets": {
     "Default": {
@@ -148,7 +148,7 @@
             "menu",
             "text"
           ]
->>>>>>> 2e74d844
+
         }
       }
     }
