--- conflicted
+++ resolved
@@ -1,69 +1,4 @@
 {
-<<<<<<< HEAD
-  "current": "Default",
-  "presets": {
-    "Default": {
-      "sections": {
-        "announcement-bar": {
-          "type": "announcement-bar",
-          "blocks": {
-            "announcement-bar-0": {
-              "type": "announcement",
-              "settings": {
-                "color_scheme": "background-1"
-              }
-            }
-          },
-          "block_order": [
-            "announcement-bar-0"
-          ]
-        },
-        "header": {
-          "type": "header",
-          "settings": {
-            "logo_width": 90
-          }
-        },
-        "footer": {
-          "type": "footer",
-          "blocks": {
-            "footer-0": {
-              "type": "link_list"
-            },
-            "footer-1": {
-              "type": "link_list",
-              "settings": {
-                "heading": "Info"
-              }
-            },
-            "footer-2": {
-              "type": "text",
-              "settings": {
-                "heading": "Our mission"
-              }
-            }
-          },
-          "block_order": [
-            "footer-0",
-            "footer-1",
-            "footer-2"
-          ],
-          "settings": {
-            "show_social": true,
-            "enable_country_selector": false,
-            "enable_language_selector": false,
-            "margin_top": 48
-          }
-        },
-        "main-password-header": {
-          "type": "main-password-header"
-        },
-        "main-password-footer": {
-          "type": "main-password-footer"
-        }
-      }
-    }
-=======
   "current": {
     "type_header_font": "din_next_n4",
     "type_body_font": "playfair_display_n4",
@@ -139,6 +74,5 @@
     "content_for_index": [
 
     ]
->>>>>>> b9b10dd0
   }
 }