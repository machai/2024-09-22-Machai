{
  "current": {
    "logo": "shopify:\/\/shop_images\/logo-bootshopper.png",
    "logo_width": 200,
    "favicon": "shopify:\/\/shop_images\/Bootshopper-favicon_651da592-f619-4b12-b6a7-cda823498e18.png",
    "colors_solid_button_labels": "#ffffff",
    "colors_accent_1": "#3f63a6",
    "colors_accent_2": "#8e92a4",
    "colors_text": "#121212",
    "colors_outline_button_labels": "#121212",
    "colors_background_1": "#f3f3f3",
    "heading_scale": 120,
    "body_scale": 100,
    "page_width": 1600,
    "buttons_border_thickness": 1,
    "buttons_border_opacity": 100,
    "buttons_radius": 6,
    "buttons_shadow_opacity": 0,
    "card_style": "card",
    "text_boxes_border_thickness": 1,
    "text_boxes_radius": 0,
    "media_radius": 2,
    "media_shadow_vertical_offset": 0,
    "sold_out_badge_color_scheme": "inverse",
    "social_facebook_link": "https:\/\/facebook.com\/bootshopper",
    "social_instagram_link": "https:\/\/instagram.com\/bootshopper",
    "predictive_search_show_vendor": true,
    "predictive_search_show_price": true,
    "currency_code_enabled": false,
    "sections": {
      "announcement-bar": {
        "type": "announcement-bar",
        "blocks": {
          "announcement-bar-0": {
            "type": "announcement",
            "disabled": true,
            "settings": {
              "text": "Welcome to our store",
              "color_scheme": "background-1",
              "link": ""
            }
          }
        },
        "block_order": [
          "announcement-bar-0"
        ],
        "settings": {
        }
      },
      "header": {
        "type": "header",
        "settings": {
          "logo_position": "middle-left",
          "menu": "main-menu",
          "show_line_separator": true,
          "color_scheme": "background-1",
          "margin_bottom": 0
        }
      },
      "footer": {
        "type": "footer",
        "blocks": {
          "footer-0": {
            "type": "link_list",
            "settings": {
              "heading": "Klantenservice",
              "menu": "footer"
            }
          },
          "footer-1": {
            "type": "link_list",
            "disabled": true,
            "settings": {
              "heading": "Info",
              "menu": "footer"
            }
          },
          "footer-2": {
            "type": "text",
            "disabled": true,
            "settings": {
              "heading": "Our mission",
              "subtext": "<p>Share contact information, store details, and brand content with your customers.<\/p>"
            }
          }
        },
        "block_order": [
          "footer-0",
          "footer-1",
          "footer-2"
        ],
        "settings": {
          "color_scheme": "background-1",
          "newsletter_enable": true,
          "newsletter_heading": "Val niet tussen wal en schip met scherpe aanbiedingen en abonneer op onze nieuwsbrief",
          "show_social": true,
          "enable_country_selector": false,
          "enable_language_selector": false,
          "payment_enable": true,
          "margin_top": 52,
          "padding_top": 36,
          "padding_bottom": 36
        }
      },
      "main-password-header": {
        "type": "main-password-header",
        "settings": {
        }
      },
      "main-password-footer": {
        "type": "main-password-footer",
        "settings": {
        }
      }
    },
    "content_for_index": [

    ]
  },
  "presets": {
    "Default": {
      "logo_width": 90,
      "color_schemes": {
        "background-1": {
          "settings": {
            "background": "#FFFFFF",
            "background_gradient": "",
            "text": "#121212",
            "button": "#121212",
            "button_label": "#FFFFFF",
            "secondary_button_label": "#121212",
            "shadow": "#121212"
          }
        },
        "background-2": {
          "settings": {
            "background": "#F3F3F3",
            "background_gradient": "",
            "text": "#121212",
            "button": "#121212",
            "button_label": "#F3F3F3",
            "secondary_button_label": "#121212",
            "shadow": "#121212"
          }
        },
        "inverse": {
          "settings": {
            "background": "#121212",
            "background_gradient": "",
            "text": "#FFFFFF",
            "button": "#FFFFFF",
            "button_label": "#121212",
            "secondary_button_label": "#FFFFFF",
            "shadow": "#121212"
          }
        },
        "accent-1": {
          "settings": {
            "background": "#121212",
            "background_gradient": "",
            "text": "#FFFFFF",
            "button": "#FFFFFF",
            "button_label": "#121212",
            "secondary_button_label": "#FFFFFF",
            "shadow": "#121212"
          }
        },
        "accent-2": {
          "settings": {
            "background": "#334FB4",
            "background_gradient": "",
            "text": "#FFFFFF",
            "button": "#FFFFFF",
            "button_label": "#334FB4",
            "secondary_button_label": "#FFFFFF",
            "shadow": "#121212"
          }
        }
      },
      "type_header_font": "assistant_n4",
      "heading_scale": 100,
      "type_body_font": "assistant_n4",
      "body_scale": 100,
      "page_width": 1200,
      "spacing_sections": 0,
      "spacing_grid_horizontal": 8,
      "spacing_grid_vertical": 8,
      "buttons_border_thickness": 1,
      "buttons_border_opacity": 100,
      "buttons_radius": 0,
      "buttons_shadow_opacity": 0,
      "buttons_shadow_horizontal_offset": 0,
      "buttons_shadow_vertical_offset": 4,
      "buttons_shadow_blur": 5,
      "variant_pills_border_thickness": 1,
      "variant_pills_border_opacity": 55,
      "variant_pills_radius": 40,
      "variant_pills_shadow_opacity": 0,
      "variant_pills_shadow_horizontal_offset": 0,
      "variant_pills_shadow_vertical_offset": 4,
      "variant_pills_shadow_blur": 5,
      "inputs_border_thickness": 1,
      "inputs_border_opacity": 55,
      "inputs_radius": 0,
      "inputs_shadow_opacity": 0,
      "inputs_shadow_horizontal_offset": 0,
      "inputs_shadow_vertical_offset": 4,
      "inputs_shadow_blur": 5,
      "card_style": "standard",
      "card_image_padding": 0,
      "card_text_alignment": "left",
      "card_color_scheme": "background-2",
      "card_border_thickness": 0,
      "card_border_opacity": 10,
      "card_corner_radius": 0,
      "card_shadow_opacity": 0,
      "card_shadow_horizontal_offset": 0,
      "card_shadow_vertical_offset": 4,
      "card_shadow_blur": 5,
      "collection_card_style": "standard",
      "collection_card_image_padding": 0,
      "collection_card_text_alignment": "left",
      "collection_card_color_scheme": "background-2",
      "collection_card_border_thickness": 0,
      "collection_card_border_opacity": 10,
      "collection_card_corner_radius": 0,
      "collection_card_shadow_opacity": 0,
      "collection_card_shadow_horizontal_offset": 0,
      "collection_card_shadow_vertical_offset": 4,
      "collection_card_shadow_blur": 5,
      "blog_card_style": "standard",
      "blog_card_image_padding": 0,
      "blog_card_text_alignment": "left",
      "blog_card_color_scheme": "background-2",
      "blog_card_border_thickness": 0,
      "blog_card_border_opacity": 10,
      "blog_card_corner_radius": 0,
      "blog_card_shadow_opacity": 0,
      "blog_card_shadow_horizontal_offset": 0,
      "blog_card_shadow_vertical_offset": 4,
      "blog_card_shadow_blur": 5,
      "text_boxes_border_thickness": 0,
      "text_boxes_border_opacity": 10,
      "text_boxes_radius": 0,
      "text_boxes_shadow_opacity": 0,
      "text_boxes_shadow_horizontal_offset": 0,
      "text_boxes_shadow_vertical_offset": 4,
      "text_boxes_shadow_blur": 5,
      "media_border_thickness": 1,
      "media_border_opacity": 5,
      "media_radius": 0,
      "media_shadow_opacity": 0,
      "media_shadow_horizontal_offset": 0,
      "media_shadow_vertical_offset": 4,
      "media_shadow_blur": 5,
      "popup_border_thickness": 1,
      "popup_border_opacity": 10,
      "popup_corner_radius": 0,
      "popup_shadow_opacity": 0,
      "popup_shadow_horizontal_offset": 0,
      "popup_shadow_vertical_offset": 4,
      "popup_shadow_blur": 5,
      "drawer_border_thickness": 1,
      "drawer_border_opacity": 10,
      "drawer_shadow_opacity": 0,
      "drawer_shadow_horizontal_offset": 0,
      "drawer_shadow_vertical_offset": 4,
      "drawer_shadow_blur": 5,
      "badge_position": "bottom left",
      "badge_corner_radius": 40,
      "sale_badge_color_scheme": "accent-2",
      "sold_out_badge_color_scheme": "inverse",
<<<<<<< HEAD
      "accent_icons": "text",
      "brand_headline": "",
      "brand_description": "<p><\/p>",
      "brand_image_width": 100,
=======
>>>>>>> b7291117
      "social_twitter_link": "",
      "social_facebook_link": "",
      "social_pinterest_link": "",
      "social_instagram_link": "",
      "social_tiktok_link": "",
      "social_tumblr_link": "",
      "social_snapchat_link": "",
      "social_youtube_link": "",
      "social_vimeo_link": "",
      "predictive_search_enabled": true,
      "predictive_search_show_vendor": false,
      "predictive_search_show_price": false,
      "currency_code_enabled": true,
      "cart_type": "notification",
      "show_vendor": false,
      "show_cart_note": false,
      "cart_drawer_collection": "",
      "sections": {
        "main-password-header": {
          "type": "main-password-header",
          "settings": {
            "color_scheme": "background-1"
          }
        },
        "main-password-footer": {
          "type": "main-password-footer",
          "settings": {
            "color_scheme": "background-1"
          }
        }
      }
    }
  }
}<|MERGE_RESOLUTION|>--- conflicted
+++ resolved
@@ -270,13 +270,10 @@
       "badge_corner_radius": 40,
       "sale_badge_color_scheme": "accent-2",
       "sold_out_badge_color_scheme": "inverse",
-<<<<<<< HEAD
       "accent_icons": "text",
       "brand_headline": "",
       "brand_description": "<p><\/p>",
       "brand_image_width": 100,
-=======
->>>>>>> b7291117
       "social_twitter_link": "",
       "social_facebook_link": "",
       "social_pinterest_link": "",
