--- conflicted
+++ resolved
@@ -1,5 +1,5 @@
 {
-<<<<<<< HEAD
+
   "current": {
     "colors_accent_1": "#e61484",
     "colors_accent_2": "#009eef",
@@ -88,7 +88,7 @@
     "content_for_index": [
 
     ]
-=======
+
   "current": "Default",
   "presets": {
     "Default": {
@@ -149,6 +149,6 @@
         }
       }
     }
->>>>>>> a6d25cf6
+
   }
 }