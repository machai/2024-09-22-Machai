--- conflicted
+++ resolved
@@ -1,6 +1,6 @@
 {
   "current": {
-<<<<<<< HEAD
+
     "colors_accent_1": "#e61484",
     "colors_accent_2": "#009eef",
     "colors_outline_button_labels": "#e61484",
@@ -8,10 +8,10 @@
     "accent_icons": "text",
     "favicon": "shopify:\/\/shop_images\/favicon_1.png",
     "currency_code_enabled": false,
-=======
+
     "type_header_font": "neue_plak_n3",
     "type_body_font": "neue_plak_n3",
->>>>>>> dff10606
+
     "sections": {
       "announcement-bar": {
         "type": "announcement-bar",
@@ -19,7 +19,7 @@
           "announcement-bar-0": {
             "type": "announcement",
             "settings": {
-<<<<<<< HEAD
+
               "text": "Call 0116406636. Email: sales@tonerandink.co.za",
               "color_scheme": "accent-2",
               "link": ""
@@ -37,16 +37,6 @@
         "block_order": [
           "announcement-bar-0",
           "d5a1581b-9f5f-4360-9292-a92bb22bfcd1"
-=======
-              "text": "Welcome to our store",
-              "color_scheme": "accent-1",
-              "link": ""
-            }
-          }
-        },
-        "block_order": [
-          "announcement-bar-0"
->>>>>>> dff10606
         ],
         "settings": {
         }
@@ -54,12 +44,10 @@
       "header": {
         "type": "header",
         "settings": {
-<<<<<<< HEAD
+
           "logo": "shopify:\/\/shop_images\/tonerandinklogowithoutlinetextABTOP-02-01_1.png",
           "logo_width": 150,
-=======
-          "logo_width": 100,
->>>>>>> dff10606
+
           "logo_position": "middle-left",
           "menu": "main-menu",
           "show_line_separator": true,
@@ -75,7 +63,7 @@
               "heading": "Quick links",
               "menu": "footer"
             }
-<<<<<<< HEAD
+
           },
           "09e291f8-9c64-4326-a392-e94a3ac547bf": {
             "type": "text",
@@ -96,29 +84,13 @@
           "show_social": false,
           "enable_country_selector": false,
           "enable_language_selector": false,
-=======
-          }
-        },
-        "block_order": [
-          "footer-0"
-        ],
-        "settings": {
-          "color_scheme": "background-1",
-          "newsletter_enable": true,
-          "newsletter_heading": "Sign up to our emails",
-          "show_social": false,
-          "enable_country_selector": true,
-          "enable_language_selector": true,
->>>>>>> dff10606
           "payment_enable": true
         }
       }
     },
     "content_for_index": [
 
-<<<<<<< HEAD
-    ]
-=======
+
     ],
     "blocks": {
       "1627332683be54538b": {
@@ -143,6 +115,6 @@
         }
       }
     }
->>>>>>> dff10606
+
   }
 }