[
  {
    "name": "theme_info",
    "theme_name": "Dawn",
<<<<<<< HEAD
    "theme_version": "13.0.1",
=======
    "theme_version": "14.0.0",
>>>>>>> 080ff5b3
    "theme_author": "Shopify",
    "theme_documentation_url": "https:\/\/help.shopify.com\/manual\/online-store\/themes",
    "theme_support_url": "https:\/\/support.shopify.com\/"
  },
  {
    "name": "t:settings_schema.logo.name",
    "settings": [
      {
        "type": "image_picker",
        "id": "logo",
        "label": "t:settings_schema.logo.settings.logo_image.label"
      },
      {
        "type": "range",
        "id": "logo_width",
        "min": 50,
        "max": 300,
        "step": 10,
        "default": 100,
        "unit": "px",
        "label": "t:settings_schema.logo.settings.logo_width.label"
      },
      {
        "type": "image_picker",
        "id": "favicon",
        "label": "t:settings_schema.logo.settings.favicon.label",
        "info": "t:settings_schema.logo.settings.favicon.info"
      }
    ]
  },
  {
    "name": "t:settings_schema.colors.name",
    "settings": [
      {
        "type": "color_scheme_group",
        "id": "color_schemes",
        "definition": [
          {
            "type": "color",
            "id": "background",
            "label": "t:settings_schema.colors.settings.background.label",
            "default": "#FFFFFF"
          },
          {
            "type": "color_background",
            "id": "background_gradient",
            "label": "t:settings_schema.colors.settings.background_gradient.label",
            "info": "t:settings_schema.colors.settings.background_gradient.info"
          },
          {
            "type": "color",
            "id": "text",
            "label": "t:settings_schema.colors.settings.text.label",
            "default": "#121212"
          },
          {
            "type": "color",
            "id": "button",
            "label": "t:settings_schema.colors.settings.button_background.label",
            "default": "#121212"
          },
          {
            "type": "color",
            "id": "button_label",
            "label": "t:settings_schema.colors.settings.button_label.label",
            "default": "#FFFFFF"
          },
          {
            "type": "color",
            "id": "secondary_button_label",
            "label": "t:settings_schema.colors.settings.secondary_button_label.label",
            "default": "#121212"
          },
          {
            "type": "color",
            "id": "shadow",
            "label": "t:settings_schema.colors.settings.shadow.label",
            "default": "#121212"
          }
        ],
        "role": {
          "text": "text",
          "background": {
            "solid": "background",
            "gradient": "background_gradient"
          },
          "links": "secondary_button_label",
          "icons": "text",
          "primary_button": "button",
          "on_primary_button": "button_label",
          "primary_button_border": "button",
          "secondary_button": "background",
          "on_secondary_button": "secondary_button_label",
          "secondary_button_border": "secondary_button_label"
        }
      }
    ]
  },
  {
    "name": "t:settings_schema.typography.name",
    "settings": [
      {
        "type": "header",
        "content": "t:settings_schema.typography.settings.header__1.content"
      },
      {
        "type": "font_picker",
        "id": "type_header_font",
        "default": "sans-serif",
        "label": "t:settings_schema.typography.settings.type_header_font.label",
        "info": "t:settings_schema.typography.settings.type_header_font.info"
      },
      {
        "type": "range",
        "id": "heading_scale",
        "min": 100,
        "max": 150,
        "step": 5,
        "unit": "%",
        "label": "t:settings_schema.typography.settings.heading_scale.label",
        "default": 100
      },
      {
        "type": "header",
        "content": "t:settings_schema.typography.settings.header__2.content"
      },
      {
        "type": "font_picker",
        "id": "type_body_font",
        "default": "sans-serif",
        "label": "t:settings_schema.typography.settings.type_body_font.label",
        "info": "t:settings_schema.typography.settings.type_body_font.info"
      },
      {
        "type": "range",
        "id": "body_scale",
        "min": 100,
        "max": 130,
        "step": 5,
        "unit": "%",
        "label": "t:settings_schema.typography.settings.body_scale.label",
        "default": 100
      }
    ]
  },
  {
    "name": "t:settings_schema.layout.name",
    "settings": [
      {
        "type": "range",
        "id": "page_width",
        "min": 1200,
        "max": 1600,
        "step": 10,
        "default": 1440,
        "unit": "px",
        "label": "t:settings_schema.layout.settings.page_width.label"
      },
      {
        "type": "range",
        "id": "spacing_sections",
        "min": 0,
        "max": 100,
        "step": 4,
        "unit": "px",
        "label": "t:settings_schema.layout.settings.spacing_sections.label",
        "default": 0
      },
      {
        "type": "header",
        "content": "t:settings_schema.layout.settings.header__grid.content"
      },
      {
        "type": "paragraph",
        "content": "t:settings_schema.layout.settings.paragraph__grid.content"
      },
      {
        "type": "range",
        "id": "spacing_grid_horizontal",
        "min": 4,
        "max": 40,
        "step": 4,
        "default": 8,
        "unit": "px",
        "label": "t:settings_schema.layout.settings.spacing_grid_horizontal.label"
      },
      {
        "type": "range",
        "id": "spacing_grid_vertical",
        "min": 4,
        "max": 40,
        "step": 4,
        "default": 8,
        "unit": "px",
        "label": "t:settings_schema.layout.settings.spacing_grid_vertical.label"
      }
    ]
  },
  {
    "name": "t:settings_schema.animations.name",
    "settings": [
      {
        "type": "checkbox",
        "id": "animations_reveal_on_scroll",
        "label": "t:settings_schema.animations.settings.animations_reveal_on_scroll.label",
        "default": true
      },
      {
        "type": "select",
        "id": "animations_hover_elements",
        "options": [
          {
            "value": "default",
            "label": "t:settings_schema.animations.settings.animations_hover_elements.options__1.label"
          },
          {
            "value": "vertical-lift",
            "label": "t:settings_schema.animations.settings.animations_hover_elements.options__2.label"
          },
          {
            "value": "3d-lift",
            "label": "t:settings_schema.animations.settings.animations_hover_elements.options__3.label"
          }
        ],
        "default": "default",
        "label": "t:settings_schema.animations.settings.animations_hover_elements.label",
        "info": "t:settings_schema.animations.settings.animations_hover_elements.info"
      }
    ]
  },
  {
    "name": "t:settings_schema.buttons.name",
    "settings": [
      {
        "type": "header",
        "content": "t:settings_schema.global.settings.header__border.content"
      },
      {
        "type": "range",
        "id": "buttons_border_thickness",
        "min": 0,
        "max": 12,
        "step": 1,
        "unit": "px",
        "label": "t:settings_schema.global.settings.thickness.label",
        "default": 1
      },
      {
        "type": "range",
        "id": "buttons_border_opacity",
        "min": 0,
        "max": 100,
        "step": 5,
        "unit": "%",
        "label": "t:settings_schema.global.settings.opacity.label",
        "default": 100
      },
      {
        "type": "range",
        "id": "buttons_radius",
        "min": 0,
        "max": 40,
        "step": 2,
        "unit": "px",
        "label": "t:settings_schema.global.settings.corner_radius.label",
        "default": 0
      },
      {
        "type": "header",
        "content": "t:settings_schema.global.settings.header__shadow.content"
      },
      {
        "type": "range",
        "id": "buttons_shadow_opacity",
        "min": 0,
        "max": 100,
        "step": 5,
        "unit": "%",
        "label": "t:settings_schema.global.settings.opacity.label",
        "default": 0
      },
      {
        "type": "range",
        "id": "buttons_shadow_horizontal_offset",
        "min": -12,
        "max": 12,
        "step": 2,
        "unit": "px",
        "label": "t:settings_schema.global.settings.horizontal_offset.label",
        "default": 0
      },
      {
        "type": "range",
        "id": "buttons_shadow_vertical_offset",
        "min": -12,
        "max": 12,
        "step": 2,
        "unit": "px",
        "label": "t:settings_schema.global.settings.vertical_offset.label",
        "default": 0
      },
      {
        "type": "range",
        "id": "buttons_shadow_blur",
        "min": 0,
        "max": 20,
        "step": 5,
        "unit": "px",
        "label": "t:settings_schema.global.settings.blur.label",
        "default": 0
      }
    ]
  },
  {
    "name": "t:settings_schema.variant_pills.name",
    "settings": [
      {
        "type": "paragraph",
        "content": "t:settings_schema.variant_pills.paragraph"
      },
      {
        "type": "header",
        "content": "t:settings_schema.global.settings.header__border.content"
      },
      {
        "type": "range",
        "id": "variant_pills_border_thickness",
        "min": 0,
        "max": 12,
        "step": 1,
        "unit": "px",
        "label": "t:settings_schema.global.settings.thickness.label",
        "default": 1
      },
      {
        "type": "range",
        "id": "variant_pills_border_opacity",
        "min": 0,
        "max": 100,
        "step": 5,
        "unit": "%",
        "label": "t:settings_schema.global.settings.opacity.label",
        "default": 55
      },
      {
        "type": "range",
        "id": "variant_pills_radius",
        "min": 0,
        "max": 40,
        "step": 2,
        "unit": "px",
        "label": "t:settings_schema.global.settings.corner_radius.label",
        "default": 40
      },
      {
        "type": "header",
        "content": "t:settings_schema.global.settings.header__shadow.content"
      },
      {
        "type": "range",
        "id": "variant_pills_shadow_opacity",
        "min": 0,
        "max": 100,
        "step": 5,
        "unit": "%",
        "label": "t:settings_schema.global.settings.opacity.label",
        "default": 0
      },
      {
        "type": "range",
        "id": "variant_pills_shadow_horizontal_offset",
        "min": -12,
        "max": 12,
        "step": 2,
        "unit": "px",
        "label": "t:settings_schema.global.settings.horizontal_offset.label",
        "default": 0
      },
      {
        "type": "range",
        "id": "variant_pills_shadow_vertical_offset",
        "min": -12,
        "max": 12,
        "step": 2,
        "unit": "px",
        "label": "t:settings_schema.global.settings.vertical_offset.label",
        "default": 0
      },
      {
        "type": "range",
        "id": "variant_pills_shadow_blur",
        "min": 0,
        "max": 20,
        "step": 5,
        "unit": "px",
        "label": "t:settings_schema.global.settings.blur.label",
        "default": 0
      }
    ]
  },
  {
    "name": "t:settings_schema.inputs.name",
    "settings": [
      {
        "type": "header",
        "content": "t:settings_schema.global.settings.header__border.content"
      },
      {
        "type": "range",
        "id": "inputs_border_thickness",
        "min": 0,
        "max": 12,
        "step": 1,
        "unit": "px",
        "label": "t:settings_schema.global.settings.thickness.label",
        "default": 1
      },
      {
        "type": "range",
        "id": "inputs_border_opacity",
        "min": 0,
        "max": 100,
        "step": 5,
        "unit": "%",
        "label": "t:settings_schema.global.settings.opacity.label",
        "default": 55
      },
      {
        "type": "range",
        "id": "inputs_radius",
        "min": 0,
        "max": 40,
        "step": 2,
        "unit": "px",
        "label": "t:settings_schema.global.settings.corner_radius.label",
        "default": 0
      },
      {
        "type": "header",
        "content": "t:settings_schema.global.settings.header__shadow.content"
      },
      {
        "type": "range",
        "id": "inputs_shadow_opacity",
        "min": 0,
        "max": 100,
        "step": 5,
        "unit": "%",
        "label": "t:settings_schema.global.settings.opacity.label",
        "default": 0
      },
      {
        "type": "range",
        "id": "inputs_shadow_horizontal_offset",
        "min": -12,
        "max": 12,
        "step": 2,
        "unit": "px",
        "label": "t:settings_schema.global.settings.horizontal_offset.label",
        "default": 0
      },
      {
        "type": "range",
        "id": "inputs_shadow_vertical_offset",
        "min": -12,
        "max": 12,
        "step": 2,
        "unit": "px",
        "label": "t:settings_schema.global.settings.vertical_offset.label",
        "default": 0
      },
      {
        "type": "range",
        "id": "inputs_shadow_blur",
        "min": 0,
        "max": 20,
        "step": 5,
        "unit": "px",
        "label": "t:settings_schema.global.settings.blur.label",
        "default": 0
      }
    ]
  },
  {
    "name": "t:settings_schema.cards.name",
    "settings": [
      {
        "type": "select",
        "id": "card_style",
        "options": [
          {
            "value": "standard",
            "label": "t:settings_schema.cards.settings.style.options__1.label"
          },
          {
            "value": "card",
            "label": "t:settings_schema.cards.settings.style.options__2.label"
          }
        ],
        "default": "standard",
        "label": "t:settings_schema.cards.settings.style.label"
      },
      {
        "type": "range",
        "id": "card_image_padding",
        "min": 0,
        "max": 20,
        "step": 2,
        "unit": "px",
        "label": "t:settings_schema.global.settings.image_padding.label",
        "default": 0
      },
      {
        "type": "select",
        "id": "card_text_alignment",
        "options": [
          {
            "value": "left",
            "label": "t:settings_schema.global.settings.text_alignment.options__1.label"
          },
          {
            "value": "center",
            "label": "t:settings_schema.global.settings.text_alignment.options__2.label"
          },
          {
            "value": "right",
            "label": "t:settings_schema.global.settings.text_alignment.options__3.label"
          }
        ],
        "default": "left",
        "label": "t:settings_schema.global.settings.text_alignment.label"
      },
      {
        "type": "color_scheme",
        "id": "card_color_scheme",
        "label": "t:sections.all.colors.label",
        "default": "scheme-2"
      },
      {
        "type": "header",
        "content": "t:settings_schema.global.settings.header__border.content"
      },
      {
        "type": "range",
        "id": "card_border_thickness",
        "min": 0,
        "max": 24,
        "step": 1,
        "unit": "px",
        "label": "t:settings_schema.global.settings.thickness.label",
        "default": 0
      },
      {
        "type": "range",
        "id": "card_border_opacity",
        "min": 0,
        "max": 100,
        "step": 5,
        "unit": "%",
        "label": "t:settings_schema.global.settings.opacity.label",
        "default": 0
      },
      {
        "type": "range",
        "id": "card_corner_radius",
        "min": 0,
        "max": 40,
        "step": 2,
        "unit": "px",
        "label": "t:settings_schema.global.settings.corner_radius.label",
        "default": 0
      },
      {
        "type": "header",
        "content": "t:settings_schema.global.settings.header__shadow.content"
      },
      {
        "type": "range",
        "id": "card_shadow_opacity",
        "min": 0,
        "max": 100,
        "step": 5,
        "unit": "%",
        "label": "t:settings_schema.global.settings.opacity.label",
        "default": 10
      },
      {
        "type": "range",
        "id": "card_shadow_horizontal_offset",
        "min": -40,
        "max": 40,
        "step": 2,
        "unit": "px",
        "label": "t:settings_schema.global.settings.horizontal_offset.label",
        "default": 0
      },
      {
        "type": "range",
        "id": "card_shadow_vertical_offset",
        "min": -40,
        "max": 40,
        "step": 2,
        "unit": "px",
        "label": "t:settings_schema.global.settings.vertical_offset.label",
        "default": 0
      },
      {
        "type": "range",
        "id": "card_shadow_blur",
        "min": 0,
        "max": 40,
        "step": 5,
        "unit": "px",
        "label": "t:settings_schema.global.settings.blur.label",
        "default": 0
      }
    ]
  },
  {
    "name": "t:settings_schema.collection_cards.name",
    "settings": [
      {
        "type": "select",
        "id": "collection_card_style",
        "options": [
          {
            "value": "standard",
            "label": "t:settings_schema.collection_cards.settings.style.options__1.label"
          },
          {
            "value": "card",
            "label": "t:settings_schema.collection_cards.settings.style.options__2.label"
          }
        ],
        "default": "standard",
        "label": "t:settings_schema.collection_cards.settings.style.label"
      },
      {
        "type": "range",
        "id": "collection_card_image_padding",
        "min": 0,
        "max": 20,
        "step": 2,
        "unit": "px",
        "label": "t:settings_schema.global.settings.image_padding.label",
        "default": 0
      },
      {
        "type": "select",
        "id": "collection_card_text_alignment",
        "options": [
          {
            "value": "left",
            "label": "t:settings_schema.global.settings.text_alignment.options__1.label"
          },
          {
            "value": "center",
            "label": "t:settings_schema.global.settings.text_alignment.options__2.label"
          },
          {
            "value": "right",
            "label": "t:settings_schema.global.settings.text_alignment.options__3.label"
          }
        ],
        "default": "left",
        "label": "t:settings_schema.global.settings.text_alignment.label"
      },
      {
        "type": "color_scheme",
        "id": "collection_card_color_scheme",
        "label": "t:sections.all.colors.label",
        "default": "scheme-2"
      },
      {
        "type": "header",
        "content": "t:settings_schema.global.settings.header__border.content"
      },
      {
        "type": "range",
        "id": "collection_card_border_thickness",
        "min": 0,
        "max": 24,
        "step": 1,
        "unit": "px",
        "label": "t:settings_schema.global.settings.thickness.label",
        "default": 0
      },
      {
        "type": "range",
        "id": "collection_card_border_opacity",
        "min": 0,
        "max": 100,
        "step": 5,
        "unit": "%",
        "label": "t:settings_schema.global.settings.opacity.label",
        "default": 0
      },
      {
        "type": "range",
        "id": "collection_card_corner_radius",
        "min": 0,
        "max": 40,
        "step": 2,
        "unit": "px",
        "label": "t:settings_schema.global.settings.corner_radius.label",
        "default": 0
      },
      {
        "type": "header",
        "content": "t:settings_schema.global.settings.header__shadow.content"
      },
      {
        "type": "range",
        "id": "collection_card_shadow_opacity",
        "min": 0,
        "max": 100,
        "step": 5,
        "unit": "%",
        "label": "t:settings_schema.global.settings.opacity.label",
        "default": 10
      },
      {
        "type": "range",
        "id": "collection_card_shadow_horizontal_offset",
        "min": -40,
        "max": 40,
        "step": 2,
        "unit": "px",
        "label": "t:settings_schema.global.settings.horizontal_offset.label",
        "default": 0
      },
      {
        "type": "range",
        "id": "collection_card_shadow_vertical_offset",
        "min": -40,
        "max": 40,
        "step": 2,
        "unit": "px",
        "label": "t:settings_schema.global.settings.vertical_offset.label",
        "default": 0
      },
      {
        "type": "range",
        "id": "collection_card_shadow_blur",
        "min": 0,
        "max": 40,
        "step": 5,
        "unit": "px",
        "label": "t:settings_schema.global.settings.blur.label",
        "default": 0
      }
    ]
  },
  {
    "name": "t:settings_schema.blog_cards.name",
    "settings": [
      {
        "type": "select",
        "id": "blog_card_style",
        "options": [
          {
            "value": "standard",
            "label": "t:settings_schema.blog_cards.settings.style.options__1.label"
          },
          {
            "value": "card",
            "label": "t:settings_schema.blog_cards.settings.style.options__2.label"
          }
        ],
        "default": "standard",
        "label": "t:settings_schema.blog_cards.settings.style.label"
      },
      {
        "type": "range",
        "id": "blog_card_image_padding",
        "min": 0,
        "max": 20,
        "step": 2,
        "unit": "px",
        "label": "t:settings_schema.global.settings.image_padding.label",
        "default": 0
      },
      {
        "type": "select",
        "id": "blog_card_text_alignment",
        "options": [
          {
            "value": "left",
            "label": "t:settings_schema.global.settings.text_alignment.options__1.label"
          },
          {
            "value": "center",
            "label": "t:settings_schema.global.settings.text_alignment.options__2.label"
          },
          {
            "value": "right",
            "label": "t:settings_schema.global.settings.text_alignment.options__3.label"
          }
        ],
        "default": "left",
        "label": "t:settings_schema.global.settings.text_alignment.label"
      },
      {
        "type": "color_scheme",
        "id": "blog_card_color_scheme",
        "label": "t:sections.all.colors.label",
        "default": "scheme-2"
      },
      {
        "type": "header",
        "content": "t:settings_schema.global.settings.header__border.content"
      },
      {
        "type": "range",
        "id": "blog_card_border_thickness",
        "min": 0,
        "max": 24,
        "step": 1,
        "unit": "px",
        "label": "t:settings_schema.global.settings.thickness.label",
        "default": 0
      },
      {
        "type": "range",
        "id": "blog_card_border_opacity",
        "min": 0,
        "max": 100,
        "step": 5,
        "unit": "%",
        "label": "t:settings_schema.global.settings.opacity.label",
        "default": 0
      },
      {
        "type": "range",
        "id": "blog_card_corner_radius",
        "min": 0,
        "max": 40,
        "step": 2,
        "unit": "px",
        "label": "t:settings_schema.global.settings.corner_radius.label",
        "default": 0
      },
      {
        "type": "header",
        "content": "t:settings_schema.global.settings.header__shadow.content"
      },
      {
        "type": "range",
        "id": "blog_card_shadow_opacity",
        "min": 0,
        "max": 100,
        "step": 5,
        "unit": "%",
        "label": "t:settings_schema.global.settings.opacity.label",
        "default": 10
      },
      {
        "type": "range",
        "id": "blog_card_shadow_horizontal_offset",
        "min": -40,
        "max": 40,
        "step": 2,
        "unit": "px",
        "label": "t:settings_schema.global.settings.horizontal_offset.label",
        "default": 0
      },
      {
        "type": "range",
        "id": "blog_card_shadow_vertical_offset",
        "min": -40,
        "max": 40,
        "step": 2,
        "unit": "px",
        "label": "t:settings_schema.global.settings.vertical_offset.label",
        "default": 0
      },
      {
        "type": "range",
        "id": "blog_card_shadow_blur",
        "min": 0,
        "max": 40,
        "step": 5,
        "unit": "px",
        "label": "t:settings_schema.global.settings.blur.label",
        "default": 0
      }
    ]
  },
  {
    "name": "t:settings_schema.content_containers.name",
    "settings": [
      {
        "type": "header",
        "content": "t:settings_schema.global.settings.header__border.content"
      },
      {
        "type": "range",
        "id": "text_boxes_border_thickness",
        "min": 0,
        "max": 24,
        "step": 1,
        "unit": "px",
        "label": "t:settings_schema.global.settings.thickness.label",
        "default": 0
      },
      {
        "type": "range",
        "id": "text_boxes_border_opacity",
        "min": 0,
        "max": 100,
        "step": 5,
        "unit": "%",
        "label": "t:settings_schema.global.settings.opacity.label",
        "default": 0
      },
      {
        "type": "range",
        "id": "text_boxes_radius",
        "min": 0,
        "max": 40,
        "step": 2,
        "unit": "px",
        "label": "t:settings_schema.global.settings.corner_radius.label",
        "default": 0
      },
      {
        "type": "header",
        "content": "t:settings_schema.global.settings.header__shadow.content"
      },
      {
        "type": "range",
        "id": "text_boxes_shadow_opacity",
        "min": 0,
        "max": 100,
        "step": 5,
        "unit": "%",
        "label": "t:settings_schema.global.settings.opacity.label",
        "default": 0
      },
      {
        "type": "range",
        "id": "text_boxes_shadow_horizontal_offset",
        "min": -40,
        "max": 40,
        "step": 2,
        "unit": "px",
        "label": "t:settings_schema.global.settings.horizontal_offset.label",
        "default": 0
      },
      {
        "type": "range",
        "id": "text_boxes_shadow_vertical_offset",
        "min": -40,
        "max": 40,
        "step": 2,
        "unit": "px",
        "label": "t:settings_schema.global.settings.vertical_offset.label",
        "default": 0
      },
      {
        "type": "range",
        "id": "text_boxes_shadow_blur",
        "min": 0,
        "max": 40,
        "step": 5,
        "unit": "px",
        "label": "t:settings_schema.global.settings.blur.label",
        "default": 0
      }
    ]
  },
  {
    "name": "t:settings_schema.media.name",
    "settings": [
      {
        "type": "header",
        "content": "t:settings_schema.global.settings.header__border.content"
      },
      {
        "type": "range",
        "id": "media_border_thickness",
        "min": 0,
        "max": 24,
        "step": 1,
        "unit": "px",
        "label": "t:settings_schema.global.settings.thickness.label",
        "default": 1
      },
      {
        "type": "range",
        "id": "media_border_opacity",
        "min": 0,
        "max": 100,
        "step": 5,
        "unit": "%",
        "label": "t:settings_schema.global.settings.opacity.label",
        "default": 5
      },
      {
        "type": "range",
        "id": "media_radius",
        "min": 0,
        "max": 40,
        "step": 2,
        "unit": "px",
        "label": "t:settings_schema.global.settings.corner_radius.label",
        "default": 0
      },
      {
        "type": "header",
        "content": "t:settings_schema.global.settings.header__shadow.content"
      },
      {
        "type": "range",
        "id": "media_shadow_opacity",
        "min": 0,
        "max": 100,
        "step": 5,
        "unit": "%",
        "label": "t:settings_schema.global.settings.opacity.label",
        "default": 0
      },
      {
        "type": "range",
        "id": "media_shadow_horizontal_offset",
        "min": -40,
        "max": 40,
        "step": 2,
        "unit": "px",
        "label": "t:settings_schema.global.settings.horizontal_offset.label",
        "default": 0
      },
      {
        "type": "range",
        "id": "media_shadow_vertical_offset",
        "min": -40,
        "max": 40,
        "step": 2,
        "unit": "px",
        "label": "t:settings_schema.global.settings.vertical_offset.label",
        "default": 0
      },
      {
        "type": "range",
        "id": "media_shadow_blur",
        "min": 0,
        "max": 40,
        "step": 5,
        "unit": "px",
        "label": "t:settings_schema.global.settings.blur.label",
        "default": 0
      }
    ]
  },
  {
    "name": "t:settings_schema.popups.name",
    "settings": [
      {
        "type": "paragraph",
        "content": "t:settings_schema.popups.paragraph"
      },
      {
        "type": "header",
        "content": "t:settings_schema.global.settings.header__border.content"
      },
      {
        "type": "range",
        "id": "popup_border_thickness",
        "min": 0,
        "max": 24,
        "step": 1,
        "unit": "px",
        "label": "t:settings_schema.global.settings.thickness.label",
        "default": 1
      },
      {
        "type": "range",
        "id": "popup_border_opacity",
        "min": 0,
        "max": 100,
        "step": 5,
        "unit": "%",
        "label": "t:settings_schema.global.settings.opacity.label",
        "default": 10
      },
      {
        "type": "range",
        "id": "popup_corner_radius",
        "min": 0,
        "max": 40,
        "step": 2,
        "unit": "px",
        "label": "t:settings_schema.global.settings.corner_radius.label",
        "default": 0
      },
      {
        "type": "header",
        "content": "t:settings_schema.global.settings.header__shadow.content"
      },
      {
        "type": "range",
        "id": "popup_shadow_opacity",
        "min": 0,
        "max": 100,
        "step": 5,
        "unit": "%",
        "label": "t:settings_schema.global.settings.opacity.label",
        "default": 0
      },
      {
        "type": "range",
        "id": "popup_shadow_horizontal_offset",
        "min": -40,
        "max": 40,
        "step": 2,
        "unit": "px",
        "label": "t:settings_schema.global.settings.horizontal_offset.label",
        "default": 0
      },
      {
        "type": "range",
        "id": "popup_shadow_vertical_offset",
        "min": -40,
        "max": 40,
        "step": 2,
        "unit": "px",
        "label": "t:settings_schema.global.settings.vertical_offset.label",
        "default": 0
      },
      {
        "type": "range",
        "id": "popup_shadow_blur",
        "min": 0,
        "max": 40,
        "step": 5,
        "unit": "px",
        "label": "t:settings_schema.global.settings.blur.label",
        "default": 0
      }
    ]
  },
  {
    "name": "t:settings_schema.drawers.name",
    "settings": [
      {
        "type": "header",
        "content": "t:settings_schema.global.settings.header__border.content"
      },
      {
        "type": "range",
        "id": "drawer_border_thickness",
        "min": 0,
        "max": 24,
        "step": 1,
        "unit": "px",
        "label": "t:settings_schema.global.settings.thickness.label",
        "default": 1
      },
      {
        "type": "range",
        "id": "drawer_border_opacity",
        "min": 0,
        "max": 100,
        "step": 5,
        "unit": "%",
        "label": "t:settings_schema.global.settings.opacity.label",
        "default": 10
      },
      {
        "type": "header",
        "content": "t:settings_schema.global.settings.header__shadow.content"
      },
      {
        "type": "range",
        "id": "drawer_shadow_opacity",
        "min": 0,
        "max": 100,
        "step": 5,
        "unit": "%",
        "label": "t:settings_schema.global.settings.opacity.label",
        "default": 0
      },
      {
        "type": "range",
        "id": "drawer_shadow_horizontal_offset",
        "min": -40,
        "max": 40,
        "step": 2,
        "unit": "px",
        "label": "t:settings_schema.global.settings.horizontal_offset.label",
        "default": 0
      },
      {
        "type": "range",
        "id": "drawer_shadow_vertical_offset",
        "min": -40,
        "max": 40,
        "step": 2,
        "unit": "px",
        "label": "t:settings_schema.global.settings.vertical_offset.label",
        "default": 0
      },
      {
        "type": "range",
        "id": "drawer_shadow_blur",
        "min": 0,
        "max": 40,
        "step": 5,
        "unit": "px",
        "label": "t:settings_schema.global.settings.blur.label",
        "default": 0
      }
    ]
  },
  {
    "name": "t:settings_schema.badges.name",
    "settings": [
      {
        "type": "select",
        "id": "badge_position",
        "options": [
          {
            "value": "bottom left",
            "label": "t:settings_schema.badges.settings.position.options__1.label"
          },
          {
            "value": "bottom right",
            "label": "t:settings_schema.badges.settings.position.options__2.label"
          },
          {
            "value": "top left",
            "label": "t:settings_schema.badges.settings.position.options__3.label"
          },
          {
            "value": "top right",
            "label": "t:settings_schema.badges.settings.position.options__4.label"
          }
        ],
        "default": "bottom left",
        "label": "t:settings_schema.badges.settings.position.label"
      },
      {
        "type": "range",
        "id": "badge_corner_radius",
        "min": 0,
        "max": 40,
        "step": 2,
        "unit": "px",
        "label": "t:settings_schema.global.settings.corner_radius.label",
        "default": 40
      },
      {
        "type": "color_scheme",
        "id": "sale_badge_color_scheme",
        "label": "t:settings_schema.badges.settings.sale_badge_color_scheme.label",
        "default": "scheme-5"
      },
      {
        "type": "color_scheme",
        "id": "sold_out_badge_color_scheme",
        "label": "t:settings_schema.badges.settings.sold_out_badge_color_scheme.label",
        "default": "scheme-3"
      }
    ]
  },
  {
    "name": "t:settings_schema.brand_information.name",
    "settings": [
      {
        "type": "paragraph",
        "content": "t:settings_schema.brand_information.settings.paragraph.content"
      },
      {
        "type": "inline_richtext",
        "id": "brand_headline",
        "label": "t:settings_schema.brand_information.settings.brand_headline.label"
      },
      {
        "type": "richtext",
        "id": "brand_description",
        "label": "t:settings_schema.brand_information.settings.brand_description.label"
      },
      {
        "type": "image_picker",
        "id": "brand_image",
        "label": "t:settings_schema.brand_information.settings.brand_image.label"
      },
      {
        "type": "range",
        "id": "brand_image_width",
        "min": 50,
        "max": 550,
        "step": 5,
        "default": 100,
        "unit": "px",
        "label": "t:settings_schema.brand_information.settings.brand_image_width.label"
      }
    ]
  },
  {
    "name": "t:settings_schema.social-media.name",
    "settings": [
      {
        "type": "header",
        "content": "t:settings_schema.social-media.settings.header.content"
      },
      {
        "type": "text",
        "id": "social_facebook_link",
        "label": "t:settings_schema.social-media.settings.social_facebook_link.label",
        "placeholder": "t:settings_schema.social-media.settings.social_facebook_link.info"
      },
      {
        "type": "text",
        "id": "social_instagram_link",
        "label": "t:settings_schema.social-media.settings.social_instagram_link.label",
        "placeholder": "t:settings_schema.social-media.settings.social_instagram_link.info"
      },
      {
        "type": "text",
        "id": "social_youtube_link",
        "label": "t:settings_schema.social-media.settings.social_youtube_link.label",
        "placeholder": "t:settings_schema.social-media.settings.social_youtube_link.info"
      },
      {
        "type": "text",
        "id": "social_tiktok_link",
        "label": "t:settings_schema.social-media.settings.social_tiktok_link.label",
        "placeholder": "t:settings_schema.social-media.settings.social_tiktok_link.info"
      },
      {
        "type": "text",
        "id": "social_twitter_link",
        "label": "t:settings_schema.social-media.settings.social_twitter_link.label",
        "placeholder": "t:settings_schema.social-media.settings.social_twitter_link.info"
      },
      {
        "type": "text",
        "id": "social_snapchat_link",
        "label": "t:settings_schema.social-media.settings.social_snapchat_link.label",
        "placeholder": "t:settings_schema.social-media.settings.social_snapchat_link.info"
      },
      {
        "type": "text",
        "id": "social_pinterest_link",
        "label": "t:settings_schema.social-media.settings.social_pinterest_link.label",
        "placeholder": "t:settings_schema.social-media.settings.social_pinterest_link.info"
      },
      {
        "type": "text",
        "id": "social_tumblr_link",
        "label": "t:settings_schema.social-media.settings.social_tumblr_link.label",
        "placeholder": "t:settings_schema.social-media.settings.social_tumblr_link.info"
      },
      {
        "type": "text",
        "id": "social_vimeo_link",
        "label": "t:settings_schema.social-media.settings.social_vimeo_link.label",
        "placeholder": "t:settings_schema.social-media.settings.social_vimeo_link.info"
      }
    ]
  },
  {
    "name": "t:settings_schema.search_input.name",
    "settings": [
      {
        "type": "header",
        "content": "t:settings_schema.search_input.settings.header.content"
      },
      {
        "type": "checkbox",
        "id": "predictive_search_enabled",
        "default": true,
        "label": "t:settings_schema.search_input.settings.predictive_search_enabled.label"
      },
      {
        "type": "checkbox",
        "id": "predictive_search_show_vendor",
        "default": false,
        "label": "t:settings_schema.search_input.settings.predictive_search_show_vendor.label",
        "info": "t:settings_schema.search_input.settings.predictive_search_show_vendor.info"
      },
      {
        "type": "checkbox",
        "id": "predictive_search_show_price",
        "default": false,
        "label": "t:settings_schema.search_input.settings.predictive_search_show_price.label",
        "info": "t:settings_schema.search_input.settings.predictive_search_show_price.info"
      }
    ]
  },
  {
    "name": "t:settings_schema.currency_format.name",
    "settings": [
      {
        "type": "header",
        "content": "t:settings_schema.currency_format.settings.content"
      },
      {
        "type": "paragraph",
        "content": "t:settings_schema.currency_format.settings.paragraph"
      },
      {
        "type": "checkbox",
        "id": "currency_code_enabled",
        "label": "t:settings_schema.currency_format.settings.currency_code_enabled.label",
        "default": true
      }
    ]
  },
  {
    "name": "t:settings_schema.cart.name",
    "settings": [
      {
        "type": "select",
        "id": "cart_type",
        "options": [
          {
            "value": "drawer",
            "label": "t:settings_schema.cart.settings.cart_type.drawer.label"
          },
          {
            "value": "page",
            "label": "t:settings_schema.cart.settings.cart_type.page.label"
          },
          {
            "value": "notification",
            "label": "t:settings_schema.cart.settings.cart_type.notification.label"
          }
        ],
        "default": "notification",
        "label": "t:settings_schema.cart.settings.cart_type.label"
      },
      {
        "type": "checkbox",
        "id": "show_vendor",
        "label": "t:settings_schema.cart.settings.show_vendor.label",
        "default": false
      },
      {
        "type": "checkbox",
        "id": "show_cart_note",
        "label": "t:settings_schema.cart.settings.show_cart_note.label",
        "default": false
      },
      {
        "type": "header",
        "content": "t:settings_schema.cart.settings.cart_drawer.header"
      },
      {
        "type": "collection",
        "id": "cart_drawer_collection",
        "label": "t:settings_schema.cart.settings.cart_drawer.collection.label",
        "info": "t:settings_schema.cart.settings.cart_drawer.collection.info"
      },
      {
        "type": "color_scheme",
        "id": "cart_color_scheme",
        "label": "t:sections.all.colors.label",
        "default": "scheme-1"
      }
    ]
  }
]<|MERGE_RESOLUTION|>--- conflicted
+++ resolved
@@ -2,11 +2,7 @@
   {
     "name": "theme_info",
     "theme_name": "Dawn",
-<<<<<<< HEAD
-    "theme_version": "13.0.1",
-=======
     "theme_version": "14.0.0",
->>>>>>> 080ff5b3
     "theme_author": "Shopify",
     "theme_documentation_url": "https:\/\/help.shopify.com\/manual\/online-store\/themes",
     "theme_support_url": "https:\/\/support.shopify.com\/"
