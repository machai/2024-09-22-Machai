--- conflicted
+++ resolved
@@ -4,13 +4,8 @@
     "theme_name": "Dawn",
     "theme_version": "3.0.0",
     "theme_author": "Shopify",
-<<<<<<< HEAD
-    "theme_documentation_url": "https:\/\/help.shopify.com\/manual\/online-store\/themes\/os20\/themes-by-shopify\/dawn",
-    "theme_support_url": "https:\/\/support.shopify.com\/"
-=======
     "theme_documentation_url": "https://help.shopify.com/en/manual/online-store/themes",
     "theme_support_url": "https://support.shopify.com/"
->>>>>>> 17b672bf
   },
   {
     "name": "t:settings_schema.colors.name",
