[
  {
    "name": "theme_info",
    "theme_name": "Dawn",
    "theme_version": "8.0.0",
    "theme_author": "Shopify",
    "theme_documentation_url": "https://help.shopify.com/manual/online-store/themes",
    "theme_support_url": "https://support.shopify.com/"
  },
  {
    "name": "t:settings_schema.logo.name",
    "settings": [
      {
        "type": "image_picker",
        "id": "logo",
        "label": "t:settings_schema.logo.settings.logo_image.label"
      },
      {
        "type": "range",
        "id": "logo_width",
        "min": 50,
        "max": 300,
        "step": 10,
        "default": 100,
        "unit": "px",
        "label": "t:settings_schema.logo.settings.logo_width.label"
      },
      {
        "type": "image_picker",
        "id": "favicon",
        "label": "t:settings_schema.logo.settings.favicon.label",
        "info": "t:settings_schema.logo.settings.favicon.info"
      }
    ]
  },
  {
    "name": "t:settings_schema.colors.name",
    "settings": [
      {
        "type": "header",
        "content": "t:settings_schema.colors.settings.header__1.content"
      },
      {
        "type": "color",
        "id": "colors_solid_button_labels",
        "default": "#FFFFFF",
        "label": "t:settings_schema.colors.settings.colors_solid_button_labels.label",
        "info": "t:settings_schema.colors.settings.colors_solid_button_labels.info"
      },
      {
        "type": "color",
        "id": "colors_accent_1",
        "default": "#121212",
        "label": "t:settings_schema.colors.settings.colors_accent_1.label",
        "info": "t:settings_schema.colors.settings.colors_accent_1.info"
      },
      {
        "id": "gradient_accent_1",
        "type": "color_background",
        "label": "t:settings_schema.colors.settings.gradient_accent_1.label"
      },
      {
        "type": "color",
        "id": "colors_accent_2",
        "default": "#334FB4",
        "label": "t:settings_schema.colors.settings.colors_accent_2.label"
      },
      {
        "id": "gradient_accent_2",
        "type": "color_background",
        "label": "t:settings_schema.colors.settings.gradient_accent_2.label"
      },
      {
        "type": "header",
        "content": "t:settings_schema.colors.settings.header__2.content"
      },
      {
        "type": "color",
        "id": "colors_text",
        "default": "#121212",
        "label": "t:settings_schema.colors.settings.colors_text.label",
        "info": "t:settings_schema.colors.settings.colors_text.info"
      },
      {
        "type": "color",
        "id": "colors_outline_button_labels",
        "default": "#121212",
        "label": "t:settings_schema.colors.settings.colors_outline_button_labels.label",
        "info": "t:settings_schema.colors.settings.colors_outline_button_labels.info"
      },
      {
        "type": "color",
        "id": "colors_background_1",
        "default": "#FFFFFF",
        "label": "t:settings_schema.colors.settings.colors_background_1.label"
      },
      {
        "id": "gradient_background_1",
        "type": "color_background",
        "label": "t:settings_schema.colors.settings.gradient_background_1.label"
      },
      {
        "type": "color",
        "id": "colors_background_2",
        "default": "#F3F3F3",
        "label": "t:settings_schema.colors.settings.colors_background_2.label"
      },
      {
        "id": "gradient_background_2",
        "type": "color_background",
        "label": "t:settings_schema.colors.settings.gradient_background_2.label"
      }
    ]
  },
  {
    "name": "t:settings_schema.typography.name",
    "settings": [
      {
        "type": "header",
        "content": "t:settings_schema.typography.settings.header__1.content"
      },
      {
        "type": "font_picker",
        "id": "type_header_font",
        "default": "assistant_n4",
        "label": "t:settings_schema.typography.settings.type_header_font.label",
        "info": "t:settings_schema.typography.settings.type_header_font.info"
      },
      {
        "type": "range",
        "id": "heading_scale",
        "min": 100,
        "max": 150,
        "step": 5,
        "unit": "%",
        "label": "t:settings_schema.typography.settings.heading_scale.label",
        "default": 100
      },
      {
        "type": "header",
        "content": "t:settings_schema.typography.settings.header__2.content"
      },
      {
        "type": "font_picker",
        "id": "type_body_font",
        "default": "assistant_n4",
        "label": "t:settings_schema.typography.settings.type_body_font.label",
        "info": "t:settings_schema.typography.settings.type_body_font.info"
      },
      {
        "type": "range",
        "id": "body_scale",
        "min": 100,
        "max": 130,
        "step": 5,
        "unit": "%",
        "label": "t:settings_schema.typography.settings.body_scale.label",
        "default": 100
      }
    ]
  },
  {
    "name": "t:settings_schema.layout.name",
    "settings": [
      {
        "type": "range",
        "id": "page_width",
        "min": 1000,
        "max": 1600,
        "step": 100,
        "default": 1200,
        "unit": "px",
        "label": "t:settings_schema.layout.settings.page_width.label"
      },
      {
        "type": "range",
        "id": "spacing_sections",
        "min": 0,
        "max": 100,
        "step": 4,
        "unit": "px",
        "label": "t:settings_schema.layout.settings.spacing_sections.label",
        "default": 0
      },
      {
        "type": "header",
        "content": "t:settings_schema.layout.settings.header__grid.content"
      },
      {
        "type": "paragraph",
        "content": "t:settings_schema.layout.settings.paragraph__grid.content"
      },
      {
        "type": "range",
        "id": "spacing_grid_horizontal",
        "min": 4,
        "max": 40,
        "step": 4,
        "default": 8,
        "unit": "px",
        "label": "t:settings_schema.layout.settings.spacing_grid_horizontal.label"
      },
      {
        "type": "range",
        "id": "spacing_grid_vertical",
        "min": 4,
        "max": 40,
        "step": 4,
        "default": 8,
        "unit": "px",
        "label": "t:settings_schema.layout.settings.spacing_grid_vertical.label"
      }
    ]
  },
  {
    "name": "t:settings_schema.animations.name",
    "settings": [
      {
<<<<<<< HEAD
        "type": "select",
        "id": "animations_hover_elements",
        "options": [
          {
            "value": "default",
            "label": "t:settings_schema.animations.settings.animations_hover_elements.options__1.label"
          },
          {
            "value": "3d-lift",
            "label": "t:settings_schema.animations.settings.animations_hover_elements.options__2.label"
          }
        ],
        "default": "default",
        "label": "t:settings_schema.animations.settings.animations_hover_elements.label",
        "info": "t:settings_schema.animations.settings.animations_hover_elements.info"
=======
        "type": "checkbox",
        "id": "animations_reveal_on_scroll",
        "label": "t:settings_schema.animations.settings.animations_reveal_on_scroll.label",
        "default": false
>>>>>>> 35e0fed9
      }
    ]
  },
  {
    "name": "t:settings_schema.buttons.name",
    "settings": [
      {
        "type": "header",
        "content": "t:settings_schema.global.settings.header__border.content"
      },
      {
        "type": "range",
        "id": "buttons_border_thickness",
        "min": 0,
        "max": 12,
        "step": 1,
        "unit": "px",
        "label": "t:settings_schema.global.settings.thickness.label",
        "default": 1
      },
      {
        "type": "range",
        "id": "buttons_border_opacity",
        "min": 0,
        "max": 100,
        "step": 5,
        "unit": "%",
        "label": "t:settings_schema.global.settings.opacity.label",
        "default": 100
      },
      {
        "type": "range",
        "id": "buttons_radius",
        "min": 0,
        "max": 40,
        "step": 2,
        "unit": "px",
        "label": "t:settings_schema.global.settings.corner_radius.label",
        "default": 0
      },
      {
        "type": "header",
        "content": "t:settings_schema.global.settings.header__shadow.content"
      },
      {
        "type": "range",
        "id": "buttons_shadow_opacity",
        "min": 0,
        "max": 100,
        "step": 5,
        "unit": "%",
        "label": "t:settings_schema.global.settings.opacity.label",
        "default": 0
      },
      {
        "type": "range",
        "id": "buttons_shadow_horizontal_offset",
        "min": -12,
        "max": 12,
        "step": 2,
        "unit": "px",
        "label": "t:settings_schema.global.settings.horizontal_offset.label",
        "default": 0
      },
      {
        "type": "range",
        "id": "buttons_shadow_vertical_offset",
        "min": -12,
        "max": 12,
        "step": 2,
        "unit": "px",
        "label": "t:settings_schema.global.settings.vertical_offset.label",
        "default": 0
      },
      {
        "type": "range",
        "id": "buttons_shadow_blur",
        "min": 0,
        "max": 20,
        "step": 5,
        "unit": "px",
        "label": "t:settings_schema.global.settings.blur.label",
        "default": 0
      }
    ]
  },
  {
    "name": "t:settings_schema.variant_pills.name",
    "settings": [
      {
        "type": "paragraph",
        "content": "t:settings_schema.variant_pills.paragraph"
      },
      {
        "type": "header",
        "content": "t:settings_schema.global.settings.header__border.content"
      },
      {
        "type": "range",
        "id": "variant_pills_border_thickness",
        "min": 0,
        "max": 12,
        "step": 1,
        "unit": "px",
        "label": "t:settings_schema.global.settings.thickness.label",
        "default": 1
      },
      {
        "type": "range",
        "id": "variant_pills_border_opacity",
        "min": 0,
        "max": 100,
        "step": 5,
        "unit": "%",
        "label": "t:settings_schema.global.settings.opacity.label",
        "default": 55
      },
      {
        "type": "range",
        "id": "variant_pills_radius",
        "min": 0,
        "max": 40,
        "step": 2,
        "unit": "px",
        "label": "t:settings_schema.global.settings.corner_radius.label",
        "default": 40
      },
      {
        "type": "header",
        "content": "t:settings_schema.global.settings.header__shadow.content"
      },
      {
        "type": "range",
        "id": "variant_pills_shadow_opacity",
        "min": 0,
        "max": 100,
        "step": 5,
        "unit": "%",
        "label": "t:settings_schema.global.settings.opacity.label",
        "default": 0
      },
      {
        "type": "range",
        "id": "variant_pills_shadow_horizontal_offset",
        "min": -12,
        "max": 12,
        "step": 2,
        "unit": "px",
        "label": "t:settings_schema.global.settings.horizontal_offset.label",
        "default": 0
      },
      {
        "type": "range",
        "id": "variant_pills_shadow_vertical_offset",
        "min": -12,
        "max": 12,
        "step": 2,
        "unit": "px",
        "label": "t:settings_schema.global.settings.vertical_offset.label",
        "default": 0
      },
      {
        "type": "range",
        "id": "variant_pills_shadow_blur",
        "min": 0,
        "max": 20,
        "step": 5,
        "unit": "px",
        "label": "t:settings_schema.global.settings.blur.label",
        "default": 0
      }
    ]
  },
  {
    "name": "t:settings_schema.inputs.name",
    "settings": [
      {
        "type": "header",
        "content": "t:settings_schema.global.settings.header__border.content"
      },
      {
        "type": "range",
        "id": "inputs_border_thickness",
        "min": 0,
        "max": 12,
        "step": 1,
        "unit": "px",
        "label": "t:settings_schema.global.settings.thickness.label",
        "default": 1
      },
      {
        "type": "range",
        "id": "inputs_border_opacity",
        "min": 0,
        "max": 100,
        "step": 5,
        "unit": "%",
        "label": "t:settings_schema.global.settings.opacity.label",
        "default": 55
      },
      {
        "type": "range",
        "id": "inputs_radius",
        "min": 0,
        "max": 40,
        "step": 2,
        "unit": "px",
        "label": "t:settings_schema.global.settings.corner_radius.label",
        "default": 0
      },
      {
        "type": "header",
        "content": "t:settings_schema.global.settings.header__shadow.content"
      },
      {
        "type": "range",
        "id": "inputs_shadow_opacity",
        "min": 0,
        "max": 100,
        "step": 5,
        "unit": "%",
        "label": "t:settings_schema.global.settings.opacity.label",
        "default": 0
      },
      {
        "type": "range",
        "id": "inputs_shadow_horizontal_offset",
        "min": -12,
        "max": 12,
        "step": 2,
        "unit": "px",
        "label": "t:settings_schema.global.settings.horizontal_offset.label",
        "default": 0
      },
      {
        "type": "range",
        "id": "inputs_shadow_vertical_offset",
        "min": -12,
        "max": 12,
        "step": 2,
        "unit": "px",
        "label": "t:settings_schema.global.settings.vertical_offset.label",
        "default": 0
      },
      {
        "type": "range",
        "id": "inputs_shadow_blur",
        "min": 0,
        "max": 20,
        "step": 5,
        "unit": "px",
        "label": "t:settings_schema.global.settings.blur.label",
        "default": 0
      }
    ]
  },
  {
    "name": "t:settings_schema.cards.name",
    "settings": [
      {
        "type": "select",
        "id": "card_style",
        "options": [
          {
            "value": "standard",
            "label": "t:settings_schema.cards.settings.style.options__1.label"
          },
          {
            "value": "card",
            "label": "t:settings_schema.cards.settings.style.options__2.label"
          }
        ],
        "default": "standard",
        "label": "t:settings_schema.cards.settings.style.label"
      },
      {
        "type": "range",
        "id": "card_image_padding",
        "min": 0,
        "max": 20,
        "step": 2,
        "unit": "px",
        "label": "t:settings_schema.global.settings.image_padding.label",
        "default": 0
      },
      {
        "type": "select",
        "id": "card_text_alignment",
        "options": [
          {
            "value": "left",
            "label": "t:settings_schema.global.settings.text_alignment.options__1.label"
          },
          {
            "value": "center",
            "label": "t:settings_schema.global.settings.text_alignment.options__2.label"
          },
          {
            "value": "right",
            "label": "t:settings_schema.global.settings.text_alignment.options__3.label"
          }
        ],
        "default": "left",
        "label": "t:settings_schema.global.settings.text_alignment.label"
      },
      {
        "type": "select",
        "id": "card_color_scheme",
        "options": [
          {
            "value": "accent-1",
            "label": "t:sections.all.colors.accent_1.label"
          },
          {
            "value": "accent-2",
            "label": "t:sections.all.colors.accent_2.label"
          },
          {
            "value": "background-1",
            "label": "t:sections.all.colors.background_1.label"
          },
          {
            "value": "background-2",
            "label": "t:sections.all.colors.background_2.label"
          },
          {
            "value": "inverse",
            "label": "t:sections.all.colors.inverse.label"
          }
        ],
        "default": "background-2",
        "label": "t:sections.all.colors.label"
      },
      {
        "type": "header",
        "content": "t:settings_schema.global.settings.header__border.content"
      },
      {
        "type": "range",
        "id": "card_border_thickness",
        "min": 0,
        "max": 24,
        "step": 1,
        "unit": "px",
        "label": "t:settings_schema.global.settings.thickness.label",
        "default": 0
      },
      {
        "type": "range",
        "id": "card_border_opacity",
        "min": 0,
        "max": 100,
        "step": 5,
        "unit": "%",
        "label": "t:settings_schema.global.settings.opacity.label",
        "default": 0
      },
      {
        "type": "range",
        "id": "card_corner_radius",
        "min": 0,
        "max": 40,
        "step": 2,
        "unit": "px",
        "label": "t:settings_schema.global.settings.corner_radius.label",
        "default": 0
      },
      {
        "type": "header",
        "content": "t:settings_schema.global.settings.header__shadow.content"
      },
      {
        "type": "range",
        "id": "card_shadow_opacity",
        "min": 0,
        "max": 100,
        "step": 5,
        "unit": "%",
        "label": "t:settings_schema.global.settings.opacity.label",
        "default": 10
      },
      {
        "type": "range",
        "id": "card_shadow_horizontal_offset",
        "min": -40,
        "max": 40,
        "step": 2,
        "unit": "px",
        "label": "t:settings_schema.global.settings.horizontal_offset.label",
        "default": 0
      },
      {
        "type": "range",
        "id": "card_shadow_vertical_offset",
        "min": -40,
        "max": 40,
        "step": 2,
        "unit": "px",
        "label": "t:settings_schema.global.settings.vertical_offset.label",
        "default": 0
      },
      {
        "type": "range",
        "id": "card_shadow_blur",
        "min": 0,
        "max": 40,
        "step": 5,
        "unit": "px",
        "label": "t:settings_schema.global.settings.blur.label",
        "default": 0
      }
    ]
  },
  {
    "name": "t:settings_schema.collection_cards.name",
    "settings": [
      {
        "type": "select",
        "id": "collection_card_style",
        "options": [
          {
            "value": "standard",
            "label": "t:settings_schema.collection_cards.settings.style.options__1.label"
          },
          {
            "value": "card",
            "label": "t:settings_schema.collection_cards.settings.style.options__2.label"
          }
        ],
        "default": "standard",
        "label": "t:settings_schema.collection_cards.settings.style.label"
      },
      {
        "type": "range",
        "id": "collection_card_image_padding",
        "min": 0,
        "max": 20,
        "step": 2,
        "unit": "px",
        "label": "t:settings_schema.global.settings.image_padding.label",
        "default": 0
      },
      {
        "type": "select",
        "id": "collection_card_text_alignment",
        "options": [
          {
            "value": "left",
            "label": "t:settings_schema.global.settings.text_alignment.options__1.label"
          },
          {
            "value": "center",
            "label": "t:settings_schema.global.settings.text_alignment.options__2.label"
          },
          {
            "value": "right",
            "label": "t:settings_schema.global.settings.text_alignment.options__3.label"
          }
        ],
        "default": "left",
        "label": "t:settings_schema.global.settings.text_alignment.label"
      },
      {
        "type": "select",
        "id": "collection_card_color_scheme",
        "options": [
          {
            "value": "accent-1",
            "label": "t:sections.all.colors.accent_1.label"
          },
          {
            "value": "accent-2",
            "label": "t:sections.all.colors.accent_2.label"
          },
          {
            "value": "background-1",
            "label": "t:sections.all.colors.background_1.label"
          },
          {
            "value": "background-2",
            "label": "t:sections.all.colors.background_2.label"
          },
          {
            "value": "inverse",
            "label": "t:sections.all.colors.inverse.label"
          }
        ],
        "default": "background-2",
        "label": "t:sections.all.colors.label"
      },
      {
        "type": "header",
        "content": "t:settings_schema.global.settings.header__border.content"
      },
      {
        "type": "range",
        "id": "collection_card_border_thickness",
        "min": 0,
        "max": 24,
        "step": 1,
        "unit": "px",
        "label": "t:settings_schema.global.settings.thickness.label",
        "default": 0
      },
      {
        "type": "range",
        "id": "collection_card_border_opacity",
        "min": 0,
        "max": 100,
        "step": 5,
        "unit": "%",
        "label": "t:settings_schema.global.settings.opacity.label",
        "default": 0
      },
      {
        "type": "range",
        "id": "collection_card_corner_radius",
        "min": 0,
        "max": 40,
        "step": 2,
        "unit": "px",
        "label": "t:settings_schema.global.settings.corner_radius.label",
        "default": 0
      },
      {
        "type": "header",
        "content": "t:settings_schema.global.settings.header__shadow.content"
      },
      {
        "type": "range",
        "id": "collection_card_shadow_opacity",
        "min": 0,
        "max": 100,
        "step": 5,
        "unit": "%",
        "label": "t:settings_schema.global.settings.opacity.label",
        "default": 10
      },
      {
        "type": "range",
        "id": "collection_card_shadow_horizontal_offset",
        "min": -40,
        "max": 40,
        "step": 2,
        "unit": "px",
        "label": "t:settings_schema.global.settings.horizontal_offset.label",
        "default": 0
      },
      {
        "type": "range",
        "id": "collection_card_shadow_vertical_offset",
        "min": -40,
        "max": 40,
        "step": 2,
        "unit": "px",
        "label": "t:settings_schema.global.settings.vertical_offset.label",
        "default": 0
      },
      {
        "type": "range",
        "id": "collection_card_shadow_blur",
        "min": 0,
        "max": 40,
        "step": 5,
        "unit": "px",
        "label": "t:settings_schema.global.settings.blur.label",
        "default": 0
      }
    ]
  },
  {
    "name": "t:settings_schema.blog_cards.name",
    "settings": [
      {
        "type": "select",
        "id": "blog_card_style",
        "options": [
          {
            "value": "standard",
            "label": "t:settings_schema.blog_cards.settings.style.options__1.label"
          },
          {
            "value": "card",
            "label": "t:settings_schema.blog_cards.settings.style.options__2.label"
          }
        ],
        "default": "standard",
        "label": "t:settings_schema.blog_cards.settings.style.label"
      },
      {
        "type": "range",
        "id": "blog_card_image_padding",
        "min": 0,
        "max": 20,
        "step": 2,
        "unit": "px",
        "label": "t:settings_schema.global.settings.image_padding.label",
        "default": 0
      },
      {
        "type": "select",
        "id": "blog_card_text_alignment",
        "options": [
          {
            "value": "left",
            "label": "t:settings_schema.global.settings.text_alignment.options__1.label"
          },
          {
            "value": "center",
            "label": "t:settings_schema.global.settings.text_alignment.options__2.label"
          },
          {
            "value": "right",
            "label": "t:settings_schema.global.settings.text_alignment.options__3.label"
          }
        ],
        "default": "left",
        "label": "t:settings_schema.global.settings.text_alignment.label"
      },
      {
        "type": "select",
        "id": "blog_card_color_scheme",
        "options": [
          {
            "value": "accent-1",
            "label": "t:sections.all.colors.accent_1.label"
          },
          {
            "value": "accent-2",
            "label": "t:sections.all.colors.accent_2.label"
          },
          {
            "value": "background-1",
            "label": "t:sections.all.colors.background_1.label"
          },
          {
            "value": "background-2",
            "label": "t:sections.all.colors.background_2.label"
          },
          {
            "value": "inverse",
            "label": "t:sections.all.colors.inverse.label"
          }
        ],
        "default": "background-2",
        "label": "t:sections.all.colors.label"
      },
      {
        "type": "header",
        "content": "t:settings_schema.global.settings.header__border.content"
      },
      {
        "type": "range",
        "id": "blog_card_border_thickness",
        "min": 0,
        "max": 24,
        "step": 1,
        "unit": "px",
        "label": "t:settings_schema.global.settings.thickness.label",
        "default": 0
      },
      {
        "type": "range",
        "id": "blog_card_border_opacity",
        "min": 0,
        "max": 100,
        "step": 5,
        "unit": "%",
        "label": "t:settings_schema.global.settings.opacity.label",
        "default": 0
      },
      {
        "type": "range",
        "id": "blog_card_corner_radius",
        "min": 0,
        "max": 40,
        "step": 2,
        "unit": "px",
        "label": "t:settings_schema.global.settings.corner_radius.label",
        "default": 0
      },
      {
        "type": "header",
        "content": "t:settings_schema.global.settings.header__shadow.content"
      },
      {
        "type": "range",
        "id": "blog_card_shadow_opacity",
        "min": 0,
        "max": 100,
        "step": 5,
        "unit": "%",
        "label": "t:settings_schema.global.settings.opacity.label",
        "default": 10
      },
      {
        "type": "range",
        "id": "blog_card_shadow_horizontal_offset",
        "min": -40,
        "max": 40,
        "step": 2,
        "unit": "px",
        "label": "t:settings_schema.global.settings.horizontal_offset.label",
        "default": 0
      },
      {
        "type": "range",
        "id": "blog_card_shadow_vertical_offset",
        "min": -40,
        "max": 40,
        "step": 2,
        "unit": "px",
        "label": "t:settings_schema.global.settings.vertical_offset.label",
        "default": 0
      },
      {
        "type": "range",
        "id": "blog_card_shadow_blur",
        "min": 0,
        "max": 40,
        "step": 5,
        "unit": "px",
        "label": "t:settings_schema.global.settings.blur.label",
        "default": 0
      }
    ]
  },
  {
    "name": "t:settings_schema.content_containers.name",
    "settings": [
      {
        "type": "header",
        "content": "t:settings_schema.global.settings.header__border.content"
      },
      {
        "type": "range",
        "id": "text_boxes_border_thickness",
        "min": 0,
        "max": 24,
        "step": 1,
        "unit": "px",
        "label": "t:settings_schema.global.settings.thickness.label",
        "default": 0
      },
      {
        "type": "range",
        "id": "text_boxes_border_opacity",
        "min": 0,
        "max": 100,
        "step": 5,
        "unit": "%",
        "label": "t:settings_schema.global.settings.opacity.label",
        "default": 0
      },
      {
        "type": "range",
        "id": "text_boxes_radius",
        "min": 0,
        "max": 40,
        "step": 2,
        "unit": "px",
        "label": "t:settings_schema.global.settings.corner_radius.label",
        "default": 0
      },
      {
        "type": "header",
        "content": "t:settings_schema.global.settings.header__shadow.content"
      },
      {
        "type": "range",
        "id": "text_boxes_shadow_opacity",
        "min": 0,
        "max": 100,
        "step": 5,
        "unit": "%",
        "label": "t:settings_schema.global.settings.opacity.label",
        "default": 0
      },
      {
        "type": "range",
        "id": "text_boxes_shadow_horizontal_offset",
        "min": -40,
        "max": 40,
        "step": 2,
        "unit": "px",
        "label": "t:settings_schema.global.settings.horizontal_offset.label",
        "default": 0
      },
      {
        "type": "range",
        "id": "text_boxes_shadow_vertical_offset",
        "min": -40,
        "max": 40,
        "step": 2,
        "unit": "px",
        "label": "t:settings_schema.global.settings.vertical_offset.label",
        "default": 0
      },
      {
        "type": "range",
        "id": "text_boxes_shadow_blur",
        "min": 0,
        "max": 40,
        "step": 5,
        "unit": "px",
        "label": "t:settings_schema.global.settings.blur.label",
        "default": 0
      }
    ]
  },
  {
    "name": "t:settings_schema.media.name",
    "settings": [
      {
        "type": "header",
        "content": "t:settings_schema.global.settings.header__border.content"
      },
      {
        "type": "range",
        "id": "media_border_thickness",
        "min": 0,
        "max": 24,
        "step": 1,
        "unit": "px",
        "label": "t:settings_schema.global.settings.thickness.label",
        "default": 1
      },
      {
        "type": "range",
        "id": "media_border_opacity",
        "min": 0,
        "max": 100,
        "step": 5,
        "unit": "%",
        "label": "t:settings_schema.global.settings.opacity.label",
        "default": 5
      },
      {
        "type": "range",
        "id": "media_radius",
        "min": 0,
        "max": 40,
        "step": 2,
        "unit": "px",
        "label": "t:settings_schema.global.settings.corner_radius.label",
        "default": 0
      },
      {
        "type": "header",
        "content": "t:settings_schema.global.settings.header__shadow.content"
      },
      {
        "type": "range",
        "id": "media_shadow_opacity",
        "min": 0,
        "max": 100,
        "step": 5,
        "unit": "%",
        "label": "t:settings_schema.global.settings.opacity.label",
        "default": 0
      },
      {
        "type": "range",
        "id": "media_shadow_horizontal_offset",
        "min": -40,
        "max": 40,
        "step": 2,
        "unit": "px",
        "label": "t:settings_schema.global.settings.horizontal_offset.label",
        "default": 0
      },
      {
        "type": "range",
        "id": "media_shadow_vertical_offset",
        "min": -40,
        "max": 40,
        "step": 2,
        "unit": "px",
        "label": "t:settings_schema.global.settings.vertical_offset.label",
        "default": 0
      },
      {
        "type": "range",
        "id": "media_shadow_blur",
        "min": 0,
        "max": 40,
        "step": 5,
        "unit": "px",
        "label": "t:settings_schema.global.settings.blur.label",
        "default": 0
      }
    ]
  },
  {
    "name": "t:settings_schema.popups.name",
    "settings": [
      {
        "type": "paragraph",
        "content": "t:settings_schema.popups.paragraph"
      },
      {
        "type": "header",
        "content": "t:settings_schema.global.settings.header__border.content"
      },
      {
        "type": "range",
        "id": "popup_border_thickness",
        "min": 0,
        "max": 24,
        "step": 1,
        "unit": "px",
        "label": "t:settings_schema.global.settings.thickness.label",
        "default": 1
      },
      {
        "type": "range",
        "id": "popup_border_opacity",
        "min": 0,
        "max": 100,
        "step": 5,
        "unit": "%",
        "label": "t:settings_schema.global.settings.opacity.label",
        "default": 10
      },
      {
        "type": "range",
        "id": "popup_corner_radius",
        "min": 0,
        "max": 40,
        "step": 2,
        "unit": "px",
        "label": "t:settings_schema.global.settings.corner_radius.label",
        "default": 0
      },
      {
        "type": "header",
        "content": "t:settings_schema.global.settings.header__shadow.content"
      },
      {
        "type": "range",
        "id": "popup_shadow_opacity",
        "min": 0,
        "max": 100,
        "step": 5,
        "unit": "%",
        "label": "t:settings_schema.global.settings.opacity.label",
        "default": 0
      },
      {
        "type": "range",
        "id": "popup_shadow_horizontal_offset",
        "min": -40,
        "max": 40,
        "step": 2,
        "unit": "px",
        "label": "t:settings_schema.global.settings.horizontal_offset.label",
        "default": 0
      },
      {
        "type": "range",
        "id": "popup_shadow_vertical_offset",
        "min": -40,
        "max": 40,
        "step": 2,
        "unit": "px",
        "label": "t:settings_schema.global.settings.vertical_offset.label",
        "default": 0
      },
      {
        "type": "range",
        "id": "popup_shadow_blur",
        "min": 0,
        "max": 40,
        "step": 5,
        "unit": "px",
        "label": "t:settings_schema.global.settings.blur.label",
        "default": 0
      }
    ]
  },
  {
    "name": "t:settings_schema.drawers.name",
    "settings": [
      {
        "type": "header",
        "content": "t:settings_schema.global.settings.header__border.content"
      },
      {
        "type": "range",
        "id": "drawer_border_thickness",
        "min": 0,
        "max": 24,
        "step": 1,
        "unit": "px",
        "label": "t:settings_schema.global.settings.thickness.label",
        "default": 1
      },
      {
        "type": "range",
        "id": "drawer_border_opacity",
        "min": 0,
        "max": 100,
        "step": 5,
        "unit": "%",
        "label": "t:settings_schema.global.settings.opacity.label",
        "default": 10
      },
      {
        "type": "header",
        "content": "t:settings_schema.global.settings.header__shadow.content"
      },
      {
        "type": "range",
        "id": "drawer_shadow_opacity",
        "min": 0,
        "max": 100,
        "step": 5,
        "unit": "%",
        "label": "t:settings_schema.global.settings.opacity.label",
        "default": 0
      },
      {
        "type": "range",
        "id": "drawer_shadow_horizontal_offset",
        "min": -40,
        "max": 40,
        "step": 2,
        "unit": "px",
        "label": "t:settings_schema.global.settings.horizontal_offset.label",
        "default": 0
      },
      {
        "type": "range",
        "id": "drawer_shadow_vertical_offset",
        "min": -40,
        "max": 40,
        "step": 2,
        "unit": "px",
        "label": "t:settings_schema.global.settings.vertical_offset.label",
        "default": 0
      },
      {
        "type": "range",
        "id": "drawer_shadow_blur",
        "min": 0,
        "max": 40,
        "step": 5,
        "unit": "px",
        "label": "t:settings_schema.global.settings.blur.label",
        "default": 0
      }
    ]
  },
  {
    "name": "t:settings_schema.badges.name",
    "settings": [
      {
        "type": "select",
        "id": "badge_position",
        "options": [
          {
            "value": "bottom left",
            "label": "t:settings_schema.badges.settings.position.options__1.label"
          },
          {
            "value": "bottom right",
            "label": "t:settings_schema.badges.settings.position.options__2.label"
          },
          {
            "value": "top left",
            "label": "t:settings_schema.badges.settings.position.options__3.label"
          },
          {
            "value": "top right",
            "label": "t:settings_schema.badges.settings.position.options__4.label"
          }
        ],
        "default": "bottom left",
        "label": "t:settings_schema.badges.settings.position.label"
      },
      {
        "type": "range",
        "id": "badge_corner_radius",
        "min": 0,
        "max": 40,
        "step": 2,
        "unit": "px",
        "label": "t:settings_schema.global.settings.corner_radius.label",
        "default": 40
      },
      {
        "type": "select",
        "id": "sale_badge_color_scheme",
        "options": [
          {
            "value": "accent-1",
            "label": "t:sections.all.colors.accent_1.label"
          },
          {
            "value": "accent-2",
            "label": "t:sections.all.colors.accent_2.label"
          },
          {
            "value": "background-2",
            "label": "t:sections.all.colors.background_2.label"
          }
        ],
        "default": "accent-2",
        "label": "t:settings_schema.badges.settings.sale_badge_color_scheme.label"
      },
      {
        "type": "select",
        "id": "sold_out_badge_color_scheme",
        "options": [
          {
            "value": "background-1",
            "label": "t:sections.all.colors.background_1.label"
          },
          {
            "value": "inverse",
            "label": "t:sections.all.colors.inverse.label"
          }
        ],
        "default": "inverse",
        "label": "t:settings_schema.badges.settings.sold_out_badge_color_scheme.label"
      }
    ]
  },
  {
    "name": "t:settings_schema.styles.name",
    "settings": [
      {
        "type": "select",
        "id": "accent_icons",
        "options": [
          {
            "value": "accent-1",
            "label": "t:sections.all.colors.accent_1.label"
          },
          {
            "value": "accent-2",
            "label": "t:sections.all.colors.accent_2.label"
          },
          {
            "value": "outline-button",
            "label": "t:settings_schema.styles.settings.accent_icons.options__3.label"
          },
          {
            "value": "text",
            "label": "t:settings_schema.styles.settings.accent_icons.options__4.label"
          }
        ],
        "default": "text",
        "label": "t:settings_schema.styles.settings.accent_icons.label"
      }
    ]
  },
  {
    "name": "t:settings_schema.brand_information.name",
    "settings": [
      {
        "type": "paragraph",
        "content": "t:settings_schema.brand_information.settings.paragraph.content"
      },
      {
        "type": "inline_richtext",
        "id": "brand_headline",
        "label": "t:settings_schema.brand_information.settings.brand_headline.label"
      },
      {
        "type": "richtext",
        "id": "brand_description",
        "label": "t:settings_schema.brand_information.settings.brand_description.label"
      },
      {
        "type": "image_picker",
        "id": "brand_image",
        "label": "t:settings_schema.brand_information.settings.brand_image.label"
      },
      {
        "type": "range",
        "id": "brand_image_width",
        "min": 50,
        "max": 550,
        "step": 5,
        "default": 100,
        "unit": "px",
        "label": "t:settings_schema.brand_information.settings.brand_image_width.label"
      }
    ]
  },
  {
    "name": "t:settings_schema.social-media.name",
    "settings": [
      {
        "type": "header",
        "content": "t:settings_schema.social-media.settings.header.content"
      },
      {
        "type": "text",
        "id": "social_facebook_link",
        "label": "t:settings_schema.social-media.settings.social_facebook_link.label",
        "info": "t:settings_schema.social-media.settings.social_facebook_link.info"
      },
      {
        "type": "text",
        "id": "social_instagram_link",
        "label": "t:settings_schema.social-media.settings.social_instagram_link.label",
        "info": "t:settings_schema.social-media.settings.social_instagram_link.info"
      },
      {
        "type": "text",
        "id": "social_youtube_link",
        "label": "t:settings_schema.social-media.settings.social_youtube_link.label",
        "info": "t:settings_schema.social-media.settings.social_youtube_link.info"
      },
      {
        "type": "text",
        "id": "social_tiktok_link",
        "label": "t:settings_schema.social-media.settings.social_tiktok_link.label",
        "info": "t:settings_schema.social-media.settings.social_tiktok_link.info"
      },
      {
        "type": "text",
        "id": "social_twitter_link",
        "label": "t:settings_schema.social-media.settings.social_twitter_link.label",
        "info": "t:settings_schema.social-media.settings.social_twitter_link.info"
      },
      {
        "type": "text",
        "id": "social_snapchat_link",
        "label": "t:settings_schema.social-media.settings.social_snapchat_link.label",
        "info": "t:settings_schema.social-media.settings.social_snapchat_link.info"
      },
      {
        "type": "text",
        "id": "social_pinterest_link",
        "label": "t:settings_schema.social-media.settings.social_pinterest_link.label",
        "info": "t:settings_schema.social-media.settings.social_pinterest_link.info"
      },
      {
        "type": "text",
        "id": "social_tumblr_link",
        "label": "t:settings_schema.social-media.settings.social_tumblr_link.label",
        "info": "t:settings_schema.social-media.settings.social_tumblr_link.info"
      },
      {
        "type": "text",
        "id": "social_vimeo_link",
        "label": "t:settings_schema.social-media.settings.social_vimeo_link.label",
        "info": "t:settings_schema.social-media.settings.social_vimeo_link.info"
      }
    ]
  },
  {
    "name": "t:settings_schema.search_input.name",
    "settings": [
      {
        "type": "header",
        "content": "t:settings_schema.search_input.settings.header.content"
      },
      {
        "type": "checkbox",
        "id": "predictive_search_enabled",
        "default": true,
        "label": "t:settings_schema.search_input.settings.predictive_search_enabled.label"
      },
      {
        "type": "checkbox",
        "id": "predictive_search_show_vendor",
        "default": false,
        "label": "t:settings_schema.search_input.settings.predictive_search_show_vendor.label",
        "info": "t:settings_schema.search_input.settings.predictive_search_show_vendor.info"
      },
      {
        "type": "checkbox",
        "id": "predictive_search_show_price",
        "default": false,
        "label": "t:settings_schema.search_input.settings.predictive_search_show_price.label",
        "info": "t:settings_schema.search_input.settings.predictive_search_show_price.info"
      }
    ]
  },
  {
    "name": "t:settings_schema.currency_format.name",
    "settings": [
      {
        "type": "header",
        "content": "t:settings_schema.currency_format.settings.content"
      },
      {
        "type": "paragraph",
        "content": "t:settings_schema.currency_format.settings.paragraph"
      },
      {
        "type": "checkbox",
        "id": "currency_code_enabled",
        "label": "t:settings_schema.currency_format.settings.currency_code_enabled.label",
        "default": true
      }
    ]
  },
  {
    "name": "t:settings_schema.cart.name",
    "settings": [
      {
        "type": "select",
        "id": "cart_type",
        "options": [
          {
            "value": "drawer",
            "label": "t:settings_schema.cart.settings.cart_type.drawer.label"
          },
          {
            "value": "page",
            "label": "t:settings_schema.cart.settings.cart_type.page.label"
          },
          {
            "value": "notification",
            "label": "t:settings_schema.cart.settings.cart_type.notification.label"
          }
        ],
        "default": "notification",
        "label": "t:settings_schema.cart.settings.cart_type.label"
      },
      {
        "type": "checkbox",
        "id": "show_vendor",
        "label": "t:settings_schema.cart.settings.show_vendor.label",
        "default": false
      },
      {
        "type": "checkbox",
        "id": "show_cart_note",
        "label": "t:settings_schema.cart.settings.show_cart_note.label",
        "default": false
      },
      {
        "type": "header",
        "content": "t:settings_schema.cart.settings.cart_drawer.header"
      },
      {
        "type": "collection",
        "id": "cart_drawer_collection",
        "label": "t:settings_schema.cart.settings.cart_drawer.collection.label",
        "info": "t:settings_schema.cart.settings.cart_drawer.collection.info"
      }
    ]
  }
]<|MERGE_RESOLUTION|>--- conflicted
+++ resolved
@@ -216,7 +216,12 @@
     "name": "t:settings_schema.animations.name",
     "settings": [
       {
-<<<<<<< HEAD
+        "type": "checkbox",
+        "id": "animations_reveal_on_scroll",
+        "label": "t:settings_schema.animations.settings.animations_reveal_on_scroll.label",
+        "default": false
+      },
+      {
         "type": "select",
         "id": "animations_hover_elements",
         "options": [
@@ -232,12 +237,6 @@
         "default": "default",
         "label": "t:settings_schema.animations.settings.animations_hover_elements.label",
         "info": "t:settings_schema.animations.settings.animations_hover_elements.info"
-=======
-        "type": "checkbox",
-        "id": "animations_reveal_on_scroll",
-        "label": "t:settings_schema.animations.settings.animations_reveal_on_scroll.label",
-        "default": false
->>>>>>> 35e0fed9
       }
     ]
   },
