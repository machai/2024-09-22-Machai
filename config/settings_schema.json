--- conflicted
+++ resolved
@@ -1,19 +1,11 @@
 [
   {
     "name": "theme_info",
-<<<<<<< HEAD
     "theme_name": "HouseOfChocolate",
-    "theme_version": "2.4.0",
+    "theme_version": "2.5.0",
     "theme_author": "Timmers Thomas",
     "theme_documentation_url": "https:\/\/help.shopify.com\/manual\/online-store\/themes\/os20\/themes-by-shopify\/dawn",
     "theme_support_url": "https:\/\/support.shopify.com\/"
-=======
-    "theme_name": "Dawn",
-    "theme_version": "2.5.0",
-    "theme_author": "Shopify",
-    "theme_documentation_url": "https://help.shopify.com/manual/online-store/themes/os20/themes-by-shopify/dawn",
-    "theme_support_url": "https://support.shopify.com/"
->>>>>>> 74615a0b
   },
   {
     "name": "t:settings_schema.colors.name",
@@ -197,12 +189,12 @@
         "default": 8,
         "unit": "px",
         "label": "t:settings_schema.layout.settings.spacing_grid_vertical.label"
-      }     
+      }
     ]
   },
   {
     "name": "t:settings_schema.buttons.name",
-    "settings": [     
+    "settings": [
       {
         "type": "header",
         "content": "t:settings_schema.global.settings.header__border.content"
@@ -226,7 +218,7 @@
         "unit": "%",
         "label": "t:settings_schema.global.settings.opacity.label",
         "default": 100
-      },      
+      },
       {
         "type": "range",
         "id": "buttons_radius",
@@ -285,7 +277,7 @@
   },
   {
     "name": "t:settings_schema.variant_pills.name",
-    "settings": [     
+    "settings": [
       {
         "type": "header",
         "content": "t:settings_schema.global.settings.header__border.content"
@@ -309,7 +301,7 @@
         "unit": "%",
         "label": "t:settings_schema.global.settings.opacity.label",
         "default": 55
-      },      
+      },
       {
         "type": "range",
         "id": "variant_pills_radius",
@@ -368,7 +360,7 @@
   },
   {
     "name": "t:settings_schema.inputs.name",
-    "settings": [     
+    "settings": [
       {
         "type": "header",
         "content": "t:settings_schema.global.settings.header__border.content"
@@ -392,7 +384,7 @@
         "unit": "%",
         "label": "t:settings_schema.global.settings.opacity.label",
         "default": 55
-      },     
+      },
       {
         "type": "range",
         "id": "inputs_radius",
@@ -608,7 +600,7 @@
   },
   {
     "name": "t:settings_schema.content_containers.name",
-    "settings": [    
+    "settings": [
       {
         "type": "header",
         "content": "t:settings_schema.global.settings.header__border.content"
@@ -632,7 +624,7 @@
         "unit": "%",
         "label": "t:settings_schema.global.settings.opacity.label",
         "default": 0
-      },      
+      },
       {
         "type": "range",
         "id": "text_boxes_radius",
