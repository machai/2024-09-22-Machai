--- conflicted
+++ resolved
@@ -219,8 +219,7 @@
         "type": "checkbox",
         "id": "animations_reveal_on_scroll",
         "label": "t:settings_schema.animations.settings.animations_reveal_on_scroll.label",
-<<<<<<< HEAD
-        "default": false
+        "default": true
       },
       {
         "type": "select",
@@ -238,9 +237,6 @@
         "default": "default",
         "label": "t:settings_schema.animations.settings.animations_hover_elements.label",
         "info": "t:settings_schema.animations.settings.animations_hover_elements.info"
-=======
-        "default": true
->>>>>>> dc62e326
       }
     ]
   },
