--- conflicted
+++ resolved
@@ -356,7 +356,6 @@
     ]
   },
   {
-<<<<<<< HEAD
     "name": "Sections",
     "settings": [
       {
@@ -372,17 +371,6 @@
       {
         "type": "range",
         "id": "sections_border_opacity",
-=======
-    "name": "Media",
-    "settings": [
-      {
-        "type": "header",
-        "content": "Borders"
-      },
-      {
-        "type": "range",
-        "id": "media_border_opacity",
->>>>>>> c8de760e
         "min": 0,
         "max": 100,
         "step": 5,
@@ -392,37 +380,62 @@
       },
       {
         "type": "range",
-<<<<<<< HEAD
         "id": "sections_border_width",
-=======
-        "id": "media_border_width",
->>>>>>> c8de760e
         "min": 0,
         "max": 10,
         "step": 1,
         "unit": "px",
         "label": "Border thickness",
-<<<<<<< HEAD
         "default": 0
       },
       {
         "type": "range",
         "id": "sections_radius",
-=======
-        "default": 1
-      },
-      {
-        "type": "range",
-        "id": "media_radius",
->>>>>>> c8de760e
         "min": 0,
         "max": 30,
         "step": 3,
         "unit": "px",
         "label": "Corner radius",
         "default": 0
-<<<<<<< HEAD
-=======
+      }
+    ]
+  },
+  {
+    "name": "Media",
+    "settings": [
+      {
+        "type": "header",
+        "content": "Borders"
+      },
+      {
+        "type": "range",
+        "id": "media_border_opacity",
+        "min": 0,
+        "max": 100,
+        "step": 5,
+        "unit": "%",
+        "label": "Border opacity",
+        "default": 50
+      },
+      {
+        "type": "range",
+        "id": "media_border_width",
+        "min": 0,
+        "max": 10,
+        "step": 1,
+        "unit": "px",
+        "label": "Border thickness",
+        "default": 1
+      },
+      {
+        "type": "range",
+        "id": "media_radius",
+        "min": 0,
+        "max": 30,
+        "step": 3,
+        "unit": "px",
+        "label": "Corner radius",
+        "default": 0
       },
       {
         "type": "header",
@@ -467,7 +480,6 @@
         "unit": "px",
         "label": "Blur radius",
         "default": 0
->>>>>>> c8de760e
       }
     ]
   },
