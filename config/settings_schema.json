--- conflicted
+++ resolved
@@ -1,11 +1,7 @@
 [
   {
     "name": "theme_info",
-<<<<<<< HEAD
-    "theme_name": "Ajewellers-Theme-Development-Tek2d",
-=======
     "theme_name": "Ajewellers-Dawn-SamiTek2d",
->>>>>>> 2c02c654
     "theme_version": "10.0.0",
     "theme_author": "Shopify",
     "theme_documentation_url": "https://help.shopify.com/manual/online-store/themes",
