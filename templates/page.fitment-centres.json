{
  "sections": {
    "16342995830890c30e": {
      "type": "fireworkx-hero",
      "settings": {
      }
    },
<<<<<<< HEAD
=======
    "163454826069fbf7a5": {
      "type": "fireworkx-quote-slider",
      "settings": {
      }
    },
>>>>>>> cfdb1563
    "fitment-centre-content": {
      "type": "andycab-fitment-centre-content",
      "settings": {
      }
    },
<<<<<<< HEAD
    "1634548724e079b7d5": {
      "type": "fireworkx-fitment-centre-group",
      "blocks": {
        "43844676-7441-4fa2-8763-12dbb7b1a6ec": {
          "type": "province",
          "settings": {
            "title": "Western Province"
          }
        },
        "708f16a3-dc51-4d12-8f22-218dec6d2540": {
          "type": "fitment_centre",
          "settings": {
            "title": "Fitment Centre",
            "address": "",
            "email": "",
            "phone": ""
          }
        },
        "a8592795-5f9c-4cce-aee1-6399b594ef5c": {
          "type": "fitment_centre",
          "settings": {
            "title": "Fitment Centre",
            "address": "",
            "email": "",
            "phone": ""
          }
        },
        "71c0f0dd-ba48-4123-be54-194ffb2c71d4": {
          "type": "fitment_centre",
          "settings": {
            "title": "Fitment Centre",
            "address": "",
            "email": "",
            "phone": ""
          }
        }
      },
      "block_order": [
        "43844676-7441-4fa2-8763-12dbb7b1a6ec",
        "708f16a3-dc51-4d12-8f22-218dec6d2540",
        "a8592795-5f9c-4cce-aee1-6399b594ef5c",
        "71c0f0dd-ba48-4123-be54-194ffb2c71d4"
      ],
      "settings": {
        "title": "Title",
        "flag_image": "shopify:\/\/shop_images\/south-africa.png"
      }
    },
    "1634548721201e6aaa": {
      "type": "fireworkx-fitment-centre-group",
      "blocks": {
        "fed4e94c-5815-4c81-b3cc-3c7d514cbbbb": {
          "type": "province",
          "settings": {
            "title": "Province"
          }
        },
        "64fb9ba1-d3c2-4f91-8832-8f8c2d2f8cf4": {
          "type": "fitment_centre",
          "settings": {
            "title": "Fitment Centre",
            "address": "",
            "email": "",
            "phone": ""
          }
        }
      },
      "block_order": [
        "fed4e94c-5815-4c81-b3cc-3c7d514cbbbb",
        "64fb9ba1-d3c2-4f91-8832-8f8c2d2f8cf4"
      ],
      "settings": {
        "title": "Title",
        "flag_image": "shopify:\/\/shop_images\/botswana.png"
=======
    "1634548233a703617a": {
      "type": "fireworkx-fitment-centre-group",
      "settings": {
        "title": "Title"
      }
    },
    "16345482371daf9c62": {
      "type": "fireworkx-fitment-centre-group",
      "settings": {
        "title": "Title"
      }
    },
    "1634548241e1e494a4": {
      "type": "fireworkx-fitment-centre-group",
      "settings": {
        "title": "Title"
>>>>>>> cfdb1563
      }
    }
  },
  "order": [
    "16342995830890c30e",
<<<<<<< HEAD
    "fitment-centre-content",
    "1634548724e079b7d5",
    "1634548721201e6aaa"
=======
    "163454826069fbf7a5",
    "fitment-centre-content",
    "1634548233a703617a",
    "16345482371daf9c62",
    "1634548241e1e494a4"
>>>>>>> cfdb1563
  ]
}<|MERGE_RESOLUTION|>--- conflicted
+++ resolved
@@ -5,20 +5,11 @@
       "settings": {
       }
     },
-<<<<<<< HEAD
-=======
-    "163454826069fbf7a5": {
-      "type": "fireworkx-quote-slider",
-      "settings": {
-      }
-    },
->>>>>>> cfdb1563
     "fitment-centre-content": {
       "type": "andycab-fitment-centre-content",
       "settings": {
       }
     },
-<<<<<<< HEAD
     "1634548724e079b7d5": {
       "type": "fireworkx-fitment-centre-group",
       "blocks": {
@@ -93,39 +84,13 @@
       "settings": {
         "title": "Title",
         "flag_image": "shopify:\/\/shop_images\/botswana.png"
-=======
-    "1634548233a703617a": {
-      "type": "fireworkx-fitment-centre-group",
-      "settings": {
-        "title": "Title"
-      }
-    },
-    "16345482371daf9c62": {
-      "type": "fireworkx-fitment-centre-group",
-      "settings": {
-        "title": "Title"
-      }
-    },
-    "1634548241e1e494a4": {
-      "type": "fireworkx-fitment-centre-group",
-      "settings": {
-        "title": "Title"
->>>>>>> cfdb1563
       }
     }
   },
   "order": [
     "16342995830890c30e",
-<<<<<<< HEAD
     "fitment-centre-content",
     "1634548724e079b7d5",
     "1634548721201e6aaa"
-=======
-    "163454826069fbf7a5",
-    "fitment-centre-content",
-    "1634548233a703617a",
-    "16345482371daf9c62",
-    "1634548241e1e494a4"
->>>>>>> cfdb1563
   ]
 }