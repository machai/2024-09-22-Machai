{
  "sections": {
    "976777cf-52a8-4b9a-a92c-3370309661e7": {
      "type": "rich-text",
      "blocks": {
        "template--15824987357241__976777cf-52a8-4b9a-a92c-3370309661e7-1677196006523a384f-0": {
          "type": "heading",
          "settings": {
            "heading": "<p>X-Carve Bundle<\/p>",
            "heading_size": "h0"
          }
        },
        "template--15824987357241__976777cf-52a8-4b9a-a92c-3370309661e7-1677196006523a384f-1": {
          "type": "text",
          "settings": {
            "text": "<p>Our fully-loaded bundle comes with <strong>everything you need to start carving<\/strong>.<\/p>"
          }
        }
      },
      "block_order": [
        "template--15824987357241__976777cf-52a8-4b9a-a92c-3370309661e7-1677196006523a384f-0",
        "template--15824987357241__976777cf-52a8-4b9a-a92c-3370309661e7-1677196006523a384f-1"
      ],
      "custom_css": [
        ".isolate {background: white;}",
        ".content-container--full-width {background-image: url(\"https:\/\/cdn.shopify.com\/s\/files\/1\/0677\/1182\/8243\/files\/pattern-black-transparent-907a68bca6097d02e56abf2c4afe1704ec6495b3fcb29c69e49908f2be092838.png?v=1680797952\");}",
        "h1 {font-family: \"Alright Sans LT\", lato, helvetica, sans-serif; font-weight: 800; margin-bottom: 20px; font-size: 36pt; line-height: 40pt;}",
        "h2 {font-family: \"Alright Sans LT\", lato, helvetica, sans-serif; font-weight: bold; font-size: 30pt; line-height: 30pt; margin-bottom: 20px;}"
      ],
      "settings": {
        "desktop_content_position": "center",
        "content_alignment": "center",
        "color_scheme": "accent-2",
        "full_width": true,
        "padding_top": 40,
        "padding_bottom": 52
      }
    },
    "main": {
      "type": "main-product",
      "blocks": {
        "vendor": {
          "type": "text",
          "settings": {
            "text": "{{ product.vendor }}",
            "text_style": "uppercase"
          }
        },
        "title": {
          "type": "title",
          "settings": {
          }
        },
        "caption": {
          "type": "text",
          "settings": {
            "text": "{{ product.metafields.descriptors.subtitle.value }}",
            "text_style": "subtitle"
          }
        },
        "x-carve-price": {
          "type": "price",
          "disabled": true,
          "settings": {
          }
        },
        "41231498-ec65-4c2a-a6a3-ef86dacb573b": {
          "type": "custom_liquid",
          "settings": {
            "custom_liquid": "{% style %}\n.xcarve-discount {\n    font-size: 18pt;\n    line-height: 24pt;\n    font-weight: 400\n}\n\n.xcarve-discount__original-price {\n    text-decoration: line-through\n}\n\n.xcarve-discount__discount-price {\n    color: #c0392b\n}\n\n.xcarve-discount__discount-price {\n    color: #ffb256;\n    font-weight: bold\n}\n\n\n{% endstyle %}\n\n\n<div class=\"xcarve-discount\"><span class=\"xcarve-discount__original-price\">{{product.compare_at_price | money }}<\/span><span class=\"xcarve-discount__discount-price\"> NOW {{product.price | money }}<\/span><br class=\"mobile\"><span class=\"xcarve-discount__diff-price\">(${{product.compare_at_price | minus: product.price | divided_by: 100 }} savings)<\/span><\/div>"
          }
        },
        "variant_picker": {
          "type": "variant_picker",
          "disabled": true,
          "settings": {
            "picker_type": "button"
          }
        },
        "quantity_selector": {
          "type": "quantity_selector",
          "disabled": true,
          "settings": {
          }
        },
        "b37b26d9-a398-4859-a781-239451b8a232": {
          "type": "description",
          "disabled": true,
          "settings": {
          }
        },
        "4e9b1581-a61c-46f6-a8ea-435b6c15277e": {
          "type": "custom_liquid",
          "settings": {
            "custom_liquid": "{% style %}\n.affirm-modal-trigger {\n  color: #060809;\n}\n{% endstyle %}\n\n<div class=\"affirm-as-low-as\" data-page-type=\"product\" data-affirm-color=\"black\" data-amount=\"{{product.price }}\">Or for a low monthly price with Affirm.<\/div>"
          }
        },
        "3e93fc30-d445-45c7-a12e-226017a56351": {
          "type": "custom_liquid",
          "settings": {
            "custom_liquid": "<div class=\"option__marketing-copy\"><p class=\"option__headline\"><strong>Everything you need to succeed is included:<\/strong><\/p><ul><li>3-years Easel Pro software.<\/li><li>1000mm X-Carve with Makita rt0701c router , dust collection clamps and Z-probe.<\/li><li>US based customer support.<\/li><li>Carves wood, plastics, and materials like aluminum, Corian®, and linoleum up to 37 inches wide.<\/li><li>Easy-to-follow assembly instructions will help familiarize you with your machine. Customer Support available if questions arise.<\/li><li>This model is 3x faster, more rigid, and more accurate than the original X-Carve.<\/li><\/ul><\/div>"
          }
        },
        "collapsible-row-2": {
          "type": "collapsible_tab",
          "disabled": true,
          "settings": {
            "heading": "Dimensions",
            "icon": "ruler",
            "content": "<p><strong>Work Area<\/strong><\/p><ul><li>X-Axis 29.5\"<\/li><li>Y-Axis 29.5\"<\/li><li>Z-Axis 4.5\"<\/li><\/ul><p><strong>Footprint:<\/strong><\/p><ul><li>X-Axis 52.0\"<\/li><li>Y-Axis 41.0\"<\/li><li>Z-Axis 37.0\"<\/li><\/ul>",
            "page": ""
          }
        },
        "d9e87aac-4d78-4f33-885e-985ad804d7ab": {
          "type": "custom_liquid",
          "settings": {
            "custom_liquid": "{% style %}\n.machine-kits .machine-kit__specs {\n    margin-top: 20px\n}\n\n.machine-kit__specs p {\n    margin-bottom: 10px\n}\n\n.machine-kit__specs ul {\n    list-style: none;\n    display: flex;\n    justify-content: space-between;\n    margin-left: 0;\n    margin-bottom: 14px;\n    max-width: 300px\n}\n{% endstyle %}\n\n<div class=\"machine-kit__specs\"><div><p><b>Work Area:<\/b><\/p><ul><li>X-Axis 29.5\"<\/li><li>Y-Axis 29.5\"<\/li><li>z-Axis 4.5\"<\/li><\/ul><\/div><div><p><b>Footprint specs:<\/b><\/p><ul><li>X-Axis 52.0\"<\/li><li>Y-Axis 41.0\"<\/li><li>z-Axis 37.0\"<\/li><\/ul><\/div><\/div>"
          }
        },
        "ac0eebd4-6f8a-4a05-97a3-f2029ca1de3c": {
          "type": "custom_liquid",
          "settings": {
<<<<<<< HEAD
            "custom_liquid": "<div id='clyde-cta'><\/div>"
=======
            "custom_liquid": "<div>\n<input type=\"checkbox\">\n[placeholder] Add 2-year protection plan for $200 (US customers only). <a href=\"https:\/\/www.inventables.com\" target=\"_blank\">See plan details<\/a>.<\/div>"
>>>>>>> 7aa91f53
          }
        },
        "buy_buttons": {
          "type": "buy_buttons",
          "settings": {
            "show_dynamic_checkout": false
          }
        },
        "1a0b299b-38c6-4dd2-817c-671382958343": {
          "type": "text",
          "disabled": true,
          "settings": {
            "text": "Upgraded Belt and Motor Kit is backordered and expected to ship week of 3\/3",
            "text_style": "uppercase"
          }
        },
        "3fa3f720-15bd-42a3-94b9-2183a655c273": {
          "type": "text",
          "disabled": true,
          "settings": {
            "text": "Everything you need to succeed is included:",
            "text_style": "subtitle"
          }
        },
        "6058d8ac-17f4-421b-b73d-c146944ef90a": {
          "type": "text",
          "disabled": true,
          "settings": {
            "text": "3-years Easel Pro software",
            "text_style": "body"
          }
        },
        "c33a2217-1e7e-4609-9411-497734db7a65": {
          "type": "text",
          "disabled": true,
          "settings": {
            "text": "1000mm X-Carve with Makita rt0701c router, dust collection, clamps, and Z-probe",
            "text_style": "body"
          }
        },
        "e754709c-5467-430a-b53b-1f256afce685": {
          "type": "text",
          "disabled": true,
          "settings": {
            "text": "US-based customer support",
            "text_style": "body"
          }
        },
        "share": {
          "type": "share",
          "disabled": true,
          "settings": {
            "share_label": "Share"
          }
        }
      },
      "block_order": [
        "vendor",
        "title",
        "caption",
        "price",
        "41231498-ec65-4c2a-a6a3-ef86dacb573b",
        "variant_picker",
        "quantity_selector",
        "b37b26d9-a398-4859-a781-239451b8a232",
        "4e9b1581-a61c-46f6-a8ea-435b6c15277e",
        "3e93fc30-d445-45c7-a12e-226017a56351",
        "collapsible-row-2",
        "d9e87aac-4d78-4f33-885e-985ad804d7ab",
        "ac0eebd4-6f8a-4a05-97a3-f2029ca1de3c",
        "buy_buttons",
        "1a0b299b-38c6-4dd2-817c-671382958343",
        "3fa3f720-15bd-42a3-94b9-2183a655c273",
        "6058d8ac-17f4-421b-b73d-c146944ef90a",
        "c33a2217-1e7e-4609-9411-497734db7a65",
        "e754709c-5467-430a-b53b-1f256afce685",
        "share"
      ],
      "custom_css": [
<<<<<<< HEAD
        ".product-form {background: none;}",
        ".product-form .product-form__buttons {width: 100%; max-width: none;}",
        ".shopify-payment-button__button--unbranded {background-color: #ffb250; color: black;}",
        ".quantity {width: 30%; padding: 0 !important; margin: 0;}",
        ".quantity__input {text-align: center !important; padding: 0 5px 0 5px 0 !important; margin: 0; width: 2em; flex-grow: 0 !important;}",
        ".quantity__button {width: fit-content !important;}"
=======
        ".thumbnail__badge {display: none;}",
        ".product-form__buttons {border: none; border-radius: 0; box-shadow: none; display: inline-block; background: #ffb256; padding: 12px 60px;}",
        ".product-form__buttons button {color: inherit; background-color: inherit; font-size: 16px; text-shadow: none; text-transform: uppercase; transition: background 0.5s ease; color: #383838;}",
        ".product-form__buttons button span {font-weight: bold;}",
        ".page-width {background: white; color: #333;}",
        "h1 {color: #333; border-bottom: solid 2px #ffb256;}"
>>>>>>> 7aa91f53
      ],
      "settings": {
        "enable_sticky_info": true,
        "media_position": "left",
        "gallery_layout": "thumbnail_slider",
        "media_size": "small",
        "mobile_thumbnails": "hide",
        "hide_variants": true,
        "enable_video_looping": false,
        "padding_top": 36,
        "padding_bottom": 12
      }
    },
    "product-recommendations": {
      "type": "product-recommendations",
      "disabled": true,
      "settings": {
        "heading": "You may also like",
        "heading_size": "h2",
        "products_to_show": 4,
        "columns_desktop": 3,
        "color_scheme": "background-1",
        "image_ratio": "adapt",
        "show_secondary_image": true,
        "show_vendor": false,
        "show_rating": false,
        "columns_mobile": "2",
        "padding_top": 36,
        "padding_bottom": 28
      }
    },
    "710f0087-4891-4945-b258-6e92cba0860e": {
      "type": "multicolumn",
      "blocks": {
        "template--15834152697913__710f0087-4891-4945-b258-6e92cba0860e-1678383349e6ecf898-0": {
          "type": "column",
          "settings": {
<<<<<<< HEAD
=======
            "image": "shopify:\/\/shop_images\/30686-07.png",
>>>>>>> 7aa91f53
            "title": "Upgraded X-Carve Components",
            "text": "",
            "link_label": "",
            "link": ""
          }
        },
        "template--15834152697913__710f0087-4891-4945-b258-6e92cba0860e-1678383349e6ecf898-1": {
          "type": "column",
          "settings": {
            "image": "shopify:\/\/shop_images\/30886-03.png",
            "title": "Upgraded Wasteboard",
            "text": "",
            "link_label": "",
            "link": ""
          }
        },
        "template--15834152697913__710f0087-4891-4945-b258-6e92cba0860e-1678383349e6ecf898-2": {
          "type": "column",
          "settings": {
            "image": "shopify:\/\/shop_images\/30689-04.png",
            "title": "Rail Kit",
            "text": "",
            "link_label": "",
            "link": ""
          }
        },
        "b318e5d3-6bf5-4b85-9c27-7c234c72bb04": {
          "type": "column",
          "settings": {
            "image": "shopify:\/\/shop_images\/30788-02.png",
            "title": "Easel Pro",
            "text": "",
            "link_label": "",
            "link": ""
          }
        }
      },
      "block_order": [
        "template--15834152697913__710f0087-4891-4945-b258-6e92cba0860e-1678383349e6ecf898-0",
        "template--15834152697913__710f0087-4891-4945-b258-6e92cba0860e-1678383349e6ecf898-1",
        "template--15834152697913__710f0087-4891-4945-b258-6e92cba0860e-1678383349e6ecf898-2",
        "b318e5d3-6bf5-4b85-9c27-7c234c72bb04"
      ],
      "custom_css": [
        ".multicolumn-list li {width: 220px;}"
      ],
      "settings": {
        "title": "What's included",
        "heading_size": "h0",
        "image_width": "half",
        "image_ratio": "adapt",
        "columns_desktop": 4,
        "column_alignment": "center",
        "background_style": "none",
        "button_label": "",
        "button_link": "",
        "color_scheme": "inverse",
        "columns_mobile": "1",
        "swipe_on_mobile": false,
        "padding_top": 36,
        "padding_bottom": 36
      }
    },
    "85ffe7ef-f066-4658-a171-9cd9a7e4bb82": {
      "type": "multicolumn",
      "blocks": {
        "43bf2cc5-db7a-4164-ab9a-02536e2eea48": {
          "type": "column",
          "settings": {
            "image": "shopify:\/\/shop_images\/30771-06.png",
            "title": "Drag Chain",
            "text": "",
            "link_label": "",
            "link": ""
          }
        },
        "2c7f014d-edce-4070-abc7-413a3e822036": {
          "type": "column",
          "settings": {
            "image": "shopify:\/\/shop_images\/30618-06.png",
            "title": "X-Controller",
            "text": "",
            "link_label": "",
            "link": ""
          }
        },
        "73ecf010-b10a-4189-a3e2-a58de0f8b1a3": {
          "type": "column",
          "settings": {
            "image": "shopify:\/\/shop_images\/30611-02.png",
            "title": "Z-Probe",
            "text": "",
            "link_label": "",
            "link": ""
          }
        },
        "aec366a2-4c92-4ced-a807-bfe26eaca5de": {
          "type": "column",
          "settings": {
            "image": "shopify:\/\/shop_images\/30706-03.png",
            "title": "Side Board",
            "text": "",
            "link_label": "",
            "link": ""
          }
        }
      },
      "block_order": [
        "43bf2cc5-db7a-4164-ab9a-02536e2eea48",
        "2c7f014d-edce-4070-abc7-413a3e822036",
        "73ecf010-b10a-4189-a3e2-a58de0f8b1a3",
        "aec366a2-4c92-4ced-a807-bfe26eaca5de"
      ],
      "custom_css": [
        ".multicolumn-list li {width: 220px;}"
      ],
      "settings": {
        "title": "",
        "heading_size": "h1",
        "image_width": "half",
        "image_ratio": "adapt",
        "columns_desktop": 4,
        "column_alignment": "center",
        "background_style": "none",
        "button_label": "",
        "button_link": "",
        "color_scheme": "inverse",
        "columns_mobile": "1",
        "swipe_on_mobile": false,
        "padding_top": 36,
        "padding_bottom": 36
      }
    },
    "51ae56aa-e313-4908-9d55-607163f1766f": {
      "type": "multicolumn",
      "blocks": {
        "template--15834152697913__51ae56aa-e313-4908-9d55-607163f1766f-1678384483d30c6ee6-0": {
          "type": "column",
          "settings": {
            "image": "shopify:\/\/shop_images\/30740-04.png",
            "title": "Dust Control System",
            "text": "",
            "link_label": "",
            "link": ""
          }
        },
        "template--15834152697913__51ae56aa-e313-4908-9d55-607163f1766f-1678384483d30c6ee6-1": {
          "type": "column",
          "settings": {
            "image": "shopify:\/\/shop_images\/30772-06.png",
            "title": "Homing Switches",
            "text": "",
            "link_label": "",
            "link": ""
          }
        },
        "template--15834152697913__51ae56aa-e313-4908-9d55-607163f1766f-1678384483d30c6ee6-2": {
          "type": "column",
          "settings": {
            "image": "shopify:\/\/shop_images\/30879-01.png",
            "title": "Upgraded Belt and Motor Kit",
            "text": "",
            "link_label": "",
            "link": ""
          }
        },
        "f7494def-03f3-4a85-81d1-3340a30d47a0": {
          "type": "column",
          "settings": {
            "image": "shopify:\/\/shop_images\/30880-01.png",
            "title": "Upgraded Z-Axis Kit",
            "text": "",
            "link_label": "",
            "link": ""
          }
        }
      },
      "block_order": [
        "template--15834152697913__51ae56aa-e313-4908-9d55-607163f1766f-1678384483d30c6ee6-0",
        "template--15834152697913__51ae56aa-e313-4908-9d55-607163f1766f-1678384483d30c6ee6-1",
        "template--15834152697913__51ae56aa-e313-4908-9d55-607163f1766f-1678384483d30c6ee6-2",
        "f7494def-03f3-4a85-81d1-3340a30d47a0"
      ],
      "custom_css": [
        ".multicolumn-list li {width: 220px;}"
      ],
      "settings": {
        "title": "",
        "heading_size": "h1",
        "image_width": "half",
        "image_ratio": "adapt",
        "columns_desktop": 4,
        "column_alignment": "center",
        "background_style": "none",
        "button_label": "",
        "button_link": "",
        "color_scheme": "inverse",
        "columns_mobile": "1",
        "swipe_on_mobile": false,
        "padding_top": 36,
        "padding_bottom": 36
      }
    },
    "501c4f3e-4b53-48df-a37b-be130b246a80": {
      "type": "multicolumn",
      "blocks": {
        "template--15834152697913__501c4f3e-4b53-48df-a37b-be130b246a80-1678384483d30c6ee6-0": {
          "type": "column",
          "settings": {
            "image": "shopify:\/\/shop_images\/30540-02.png",
            "title": "Tool Kit",
            "text": "",
            "link_label": "",
            "link": ""
          }
        },
        "template--15834152697913__501c4f3e-4b53-48df-a37b-be130b246a80-1678384483d30c6ee6-1": {
          "type": "column",
          "settings": {
            "image": "shopify:\/\/shop_images\/30828-01.png",
            "title": "Upgraded NEMA Cable Subassembly",
            "text": "",
            "link_label": "",
            "link": ""
          }
        },
        "template--15834152697913__501c4f3e-4b53-48df-a37b-be130b246a80-1678384483d30c6ee6-2": {
          "type": "column",
          "settings": {
            "image": "shopify:\/\/shop_images\/30675-02.png",
            "title": "Clamp Set",
            "text": "",
            "link_label": "",
            "link": ""
          }
        },
        "b14f17ef-52a4-4de6-8f43-236bb9c9270f": {
          "type": "column",
          "settings": {
            "image": "shopify:\/\/shop_images\/25937-01.png",
            "title": "Digital Calipers",
            "text": "",
            "link_label": "",
            "link": ""
          }
        }
      },
      "block_order": [
        "template--15834152697913__501c4f3e-4b53-48df-a37b-be130b246a80-1678384483d30c6ee6-0",
        "template--15834152697913__501c4f3e-4b53-48df-a37b-be130b246a80-1678384483d30c6ee6-1",
        "template--15834152697913__501c4f3e-4b53-48df-a37b-be130b246a80-1678384483d30c6ee6-2",
        "b14f17ef-52a4-4de6-8f43-236bb9c9270f"
      ],
      "custom_css": [
        ".multicolumn-list li {width: 220px;}"
      ],
      "settings": {
        "title": "",
        "heading_size": "h1",
        "image_width": "half",
        "image_ratio": "adapt",
        "columns_desktop": 4,
        "column_alignment": "center",
        "background_style": "none",
        "button_label": "",
        "button_link": "",
        "color_scheme": "inverse",
        "columns_mobile": "1",
        "swipe_on_mobile": false,
        "padding_top": 36,
        "padding_bottom": 36
      }
    },
    "a7530d6f-9082-4abe-95ed-fbe791281d64": {
      "type": "multicolumn",
      "blocks": {
        "template--15834152697913__a7530d6f-9082-4abe-95ed-fbe791281d64-1678384483d30c6ee6-0": {
          "type": "column",
          "settings": {
            "image": "shopify:\/\/shop_images\/30839-02.png",
            "title": "Makita Spindle Mount",
            "text": "",
            "link_label": "",
            "link": ""
          }
        },
        "template--15834152697913__a7530d6f-9082-4abe-95ed-fbe791281d64-1678384483d30c6ee6-1": {
          "type": "column",
          "settings": {
            "image": "shopify:\/\/shop_images\/30890-01.png",
            "title": "Precision 1\/8\" Collet for Makita Router",
            "text": "",
            "link_label": "",
            "link": ""
          }
        },
        "template--15834152697913__a7530d6f-9082-4abe-95ed-fbe791281d64-1678384483d30c6ee6-2": {
          "type": "column",
          "settings": {
            "title": "",
            "text": "",
            "link_label": "",
            "link": ""
          }
        },
        "b5ec3d18-16f5-4a06-9814-3a749d1f97c0": {
          "type": "column",
          "settings": {
            "title": "",
            "text": "",
            "link_label": "",
            "link": ""
          }
        }
      },
      "block_order": [
        "template--15834152697913__a7530d6f-9082-4abe-95ed-fbe791281d64-1678384483d30c6ee6-0",
        "template--15834152697913__a7530d6f-9082-4abe-95ed-fbe791281d64-1678384483d30c6ee6-1",
        "template--15834152697913__a7530d6f-9082-4abe-95ed-fbe791281d64-1678384483d30c6ee6-2",
        "b5ec3d18-16f5-4a06-9814-3a749d1f97c0"
      ],
      "custom_css": [
        ".multicolumn-list li {width: 220px;}"
      ],
      "settings": {
        "title": "",
        "heading_size": "h1",
        "image_width": "half",
        "image_ratio": "adapt",
        "columns_desktop": 4,
        "column_alignment": "center",
        "background_style": "none",
        "button_label": "",
        "button_link": "",
        "color_scheme": "inverse",
        "columns_mobile": "1",
        "swipe_on_mobile": false,
        "padding_top": 36,
        "padding_bottom": 36
      }
    }
  },
  "order": [
    "976777cf-52a8-4b9a-a92c-3370309661e7",
    "main",
    "product-recommendations",
    "710f0087-4891-4945-b258-6e92cba0860e",
    "85ffe7ef-f066-4658-a171-9cd9a7e4bb82",
    "51ae56aa-e313-4908-9d55-607163f1766f",
    "501c4f3e-4b53-48df-a37b-be130b246a80",
    "a7530d6f-9082-4abe-95ed-fbe791281d64"
  ]
}<|MERGE_RESOLUTION|>--- conflicted
+++ resolved
@@ -120,11 +120,7 @@
         "ac0eebd4-6f8a-4a05-97a3-f2029ca1de3c": {
           "type": "custom_liquid",
           "settings": {
-<<<<<<< HEAD
-            "custom_liquid": "<div id='clyde-cta'><\/div>"
-=======
             "custom_liquid": "<div>\n<input type=\"checkbox\">\n[placeholder] Add 2-year protection plan for $200 (US customers only). <a href=\"https:\/\/www.inventables.com\" target=\"_blank\">See plan details<\/a>.<\/div>"
->>>>>>> 7aa91f53
           }
         },
         "buy_buttons": {
@@ -204,21 +200,12 @@
         "share"
       ],
       "custom_css": [
-<<<<<<< HEAD
-        ".product-form {background: none;}",
-        ".product-form .product-form__buttons {width: 100%; max-width: none;}",
-        ".shopify-payment-button__button--unbranded {background-color: #ffb250; color: black;}",
-        ".quantity {width: 30%; padding: 0 !important; margin: 0;}",
-        ".quantity__input {text-align: center !important; padding: 0 5px 0 5px 0 !important; margin: 0; width: 2em; flex-grow: 0 !important;}",
-        ".quantity__button {width: fit-content !important;}"
-=======
         ".thumbnail__badge {display: none;}",
         ".product-form__buttons {border: none; border-radius: 0; box-shadow: none; display: inline-block; background: #ffb256; padding: 12px 60px;}",
         ".product-form__buttons button {color: inherit; background-color: inherit; font-size: 16px; text-shadow: none; text-transform: uppercase; transition: background 0.5s ease; color: #383838;}",
         ".product-form__buttons button span {font-weight: bold;}",
         ".page-width {background: white; color: #333;}",
         "h1 {color: #333; border-bottom: solid 2px #ffb256;}"
->>>>>>> 7aa91f53
       ],
       "settings": {
         "enable_sticky_info": true,
@@ -256,10 +243,7 @@
         "template--15834152697913__710f0087-4891-4945-b258-6e92cba0860e-1678383349e6ecf898-0": {
           "type": "column",
           "settings": {
-<<<<<<< HEAD
-=======
             "image": "shopify:\/\/shop_images\/30686-07.png",
->>>>>>> 7aa91f53
             "title": "Upgraded X-Carve Components",
             "text": "",
             "link_label": "",
