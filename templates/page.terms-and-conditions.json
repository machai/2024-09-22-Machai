{
  "sections": {
    "main": {
      "type": "page-banner-7923216",
      "settings": {
<<<<<<< HEAD
        "title": "Terms and Conditions",
=======
        "title": "",
>>>>>>> 6a78d832
        "title_uppercase": false,
        "subtitle": "",
        "show_subtitle": true,
        "bg_color": "",
        "bg_blendmode": false,
        "show_search": false
      }
    },
    "terms-and-conditions": {
      "type": "page-tac-7923216",
      "settings": {
        "company_name": "",
        "company_website": "",
        "country": "",
        "use_page_content": false
      }
    },
    "shopnow": {
      "type": "shopnow-banner-7923216",
      "settings": {
        "title": "Visit Our Store",
        "title_uppercase": false,
        "subtitle": "We offer the latest, most unique sunglasses that will make our patrons look fashionable, anytime, anywhere.",
        "bg_color": "",
        "page_width": true,
        "banner_bg_color": "",
        "banner_bg_blendmode": false,
        "show_btn": true,
        "btn_label": "View All Products",
        "btn_link": "shopify:\/\/collections\/all",
        "btn_size": "medium",
        "hover_effect": "shine",
        "shadow_effect": true,
        "auto_width": false
      }
    }
  },
  "order": [
    "main",
    "terms-and-conditions",
    "shopnow"
  ]
}<|MERGE_RESOLUTION|>--- conflicted
+++ resolved
@@ -3,11 +3,7 @@
     "main": {
       "type": "page-banner-7923216",
       "settings": {
-<<<<<<< HEAD
         "title": "Terms and Conditions",
-=======
-        "title": "",
->>>>>>> 6a78d832
         "title_uppercase": false,
         "subtitle": "",
         "show_subtitle": true,
