/*
* ------------------------------------------------------------
* IMPORTANT: The contents of this file are auto-generated.
*
* This file may be updated by the Shopify admin theme editor
* or related systems. Please exercise caution as any changes
* made to this file may be overwritten.
* ------------------------------------------------------------
*/
{
<<<<<<< HEAD
  "layout":"shopify-default-theme",
=======
  "layout": "shopify-default-theme",
>>>>>>> 72db3397
  "sections": {
    "main": {
      "type": "main-account",
      "settings": {
      }
    }
  },
  "order": [
    "main"
  ]
}<|MERGE_RESOLUTION|>--- conflicted
+++ resolved
@@ -8,11 +8,7 @@
 * ------------------------------------------------------------
 */
 {
-<<<<<<< HEAD
-  "layout":"shopify-default-theme",
-=======
   "layout": "shopify-default-theme",
->>>>>>> 72db3397
   "sections": {
     "main": {
       "type": "main-account",
