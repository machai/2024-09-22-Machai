{
  "sections": {
    "main": {
      "type": "main-page",
      "disabled": true,
      "settings": {
        "padding_top": 28,
        "padding_bottom": 28
      }
    },
    "165717277784f524ee": {
      "type": "featured-product-hero",
      "blocks": {
        "1657172777356f91e0-0": {
          "type": "text",
          "settings": {
            "text": "{{ section.settings.product.vendor }}",
            "text_style": "uppercase"
          }
        },
        "1657172777356f91e0-1": {
          "type": "title",
          "settings": {
            "heading_size": "h1"
          }
        },
        "1657172777356f91e0-2": {
          "type": "text",
          "settings": {
            "text": "{{ section.settings.product.metafields.descriptors.subtitle.value }}",
            "text_style": "subtitle"
          }
        },
        "1657172777356f91e0-3": {
          "type": "price",
          "settings": {
          }
        },
        "61a39f28-64d1-4fd0-bdca-b80503462d55": {
          "type": "rating",
          "settings": {
          }
        },
        "1657172777356f91e0-4": {
          "type": "variant_picker",
          "settings": {
            "picker_type": "button"
          }
        },
        "1657172777356f91e0-5": {
          "type": "quantity_selector",
          "settings": {
          }
        },
        "735f3421-6f42-413d-ba65-338964025e63": {
          "type": "custom_liquid",
          "disabled": true,
          "settings": {
            "custom_liquid": "Loop Experience earplugs reduce noise by 18 decibels by combining an acoustic channel and filter for natural sound."
          }
        },
        "1657172777356f91e0-6": {
          "type": "buy_buttons",
          "settings": {
            "show_dynamic_checkout": true
          }
        },
        "1657172777356f91e0-7": {
          "type": "share",
          "disabled": true,
          "settings": {
            "share_label": "Share"
          }
        },
        "36568f90-2465-4239-b451-5b556ccc1561": {
          "type": "variant_images",
          "settings": {
            "variant_name": "Midnight Black",
            "variant_image": "shopify:\/\/shop_images\/LoopExperience_Black_1_26dfa0e0-a4e8-49e2-bd6a-d85f52f98fed.jpg",
            "variant_image2": "shopify:\/\/shop_images\/LoopExperience_Black_2.jpg",
            "variant_image3": "shopify:\/\/shop_images\/LoopExperience_Black_3.jpg",
            "variant_image4": "shopify:\/\/shop_images\/LoopExperience_Black_4.jpg",
            "variant_image5": "shopify:\/\/shop_images\/LoopExperience_Black_5.jpg",
            "variant_image6": "shopify:\/\/shop_images\/LoopExperience_Black_6.jpg"
          }
        },
        "704f9c5c-708e-4f96-9d4e-5ba82ac68adb": {
          "type": "variant_images",
          "settings": {
            "variant_name": "Swinging Silver",
            "variant_image": "shopify:\/\/shop_images\/LoopExperience_Silver_1.jpg",
            "variant_image2": "shopify:\/\/shop_images\/LoopExperience_Silver_2.jpg",
            "variant_image3": "shopify:\/\/shop_images\/LoopExperience_Silver_3.jpg",
            "variant_image4": "shopify:\/\/shop_images\/LoopExperience_Silver_4.jpg",
            "variant_image5": "shopify:\/\/shop_images\/LoopExperience_Silver_5.jpg",
            "variant_image6": "shopify:\/\/shop_images\/LoopExperience_Silver_6.jpg"
          }
        },
        "0a8ca0f7-9282-4a84-89ec-97ca81bdcc2e": {
          "type": "variant_images",
          "settings": {
            "variant_name": "Glorious Gold",
            "variant_image": "shopify:\/\/shop_images\/LoopExperience_Gold_1.jpg",
            "variant_image2": "shopify:\/\/shop_images\/LoopExperience_Gold_2.jpg",
            "variant_image3": "shopify:\/\/shop_images\/LoopExperience_Gold_3.jpg",
            "variant_image4": "shopify:\/\/shop_images\/LoopExperience_Gold_4.jpg",
            "variant_image5": "shopify:\/\/shop_images\/LoopExperience_Gold_5.jpg",
            "variant_image6": "shopify:\/\/shop_images\/LoopExperience_Gold_6_0c37b715-f921-4e11-b125-8ed62b0e6345.jpg"
          }
        },
        "fd3e7e8e-20d6-4edf-878a-42e20b7d7fc8": {
          "type": "variant_images",
          "settings": {
            "variant_name": "Rose Gold",
            "variant_image": "shopify:\/\/shop_images\/LoopExperience_Rose-Gold_1.jpg",
            "variant_image2": "shopify:\/\/shop_images\/LoopExperience_RoseGold_2.jpg",
            "variant_image3": "shopify:\/\/shop_images\/LoopExperience_RoseGold_3.jpg",
            "variant_image4": "shopify:\/\/shop_images\/LoopExperience_RoseGold_4.jpg",
            "variant_image5": "shopify:\/\/shop_images\/LoopExperience_RoseGold_5.jpg",
            "variant_image6": "shopify:\/\/shop_images\/LoopExperience_RoseGold_6.jpg"
          }
        }
      },
      "block_order": [
        "1657172777356f91e0-0",
        "1657172777356f91e0-1",
        "1657172777356f91e0-2",
        "1657172777356f91e0-3",
        "61a39f28-64d1-4fd0-bdca-b80503462d55",
        "1657172777356f91e0-4",
        "1657172777356f91e0-5",
        "735f3421-6f42-413d-ba65-338964025e63",
        "1657172777356f91e0-6",
        "1657172777356f91e0-7",
        "36568f90-2465-4239-b451-5b556ccc1561",
        "704f9c5c-708e-4f96-9d4e-5ba82ac68adb",
        "0a8ca0f7-9282-4a84-89ec-97ca81bdcc2e",
        "fd3e7e8e-20d6-4edf-878a-42e20b7d7fc8"
      ],
      "settings": {
        "product": "experience",
        "background_desktop": "shopify:\/\/shop_images\/Multic_Use_Motorcycling_5df5e5b3-b128-4178-aa28-169c35c87b98.jpg",
        "background_mobile": "shopify:\/\/shop_images\/Multic_Use_Motorcycling_5df5e5b3-b128-4178-aa28-169c35c87b98.jpg",
        "caption": "",
        "color_scheme": "none",
        "secondary_background": false,
        "padding_top": 0,
        "padding_bottom": 0
      }
    },
    "16457906459263bed8": {
      "type": "video",
      "disabled": true,
      "settings": {
        "heading": "How to use loop?",
        "heading_size": "h1",
        "cover_image": "shopify:\/\/shop_images\/Video_thumb-Exp_385a104e-fabf-4d7d-9236-633d6826da95.jpg",
        "video_url": "https:\/\/youtu.be\/JhjgLREzTK0",
        "video_link": "",
        "description": "",
        "full_width": false,
        "color_scheme": "background-1",
        "padding_top": 36,
        "padding_bottom": 36
      }
    },
    "1657178465cb4c2e07": {
      "type": "rich-text",
      "blocks": {
        "1657178465856540e1-0": {
          "type": "heading",
          "settings": {
            "heading": "Gear up!",
            "heading_size": "h1"
          }
        },
        "1657178465856540e1-1": {
          "type": "text",
          "settings": {
            "text": "<p>Who said protecting your ears can’t sound good, look good and – most importantly – feel good? Filter the noise and only hear what you shouldn't miss.<\/p>"
          }
        },
        "1657178465856540e1-2": {
          "type": "button",
          "disabled": true,
          "settings": {
            "button_label": "Button label",
            "button_link": "",
            "button_bgcolor_1": "",
            "button_txtcolor_1": "",
            "button_style_secondary": false,
            "button_label_2": "",
            "button_link_2": "",
            "button_bgcolor_2": "",
            "button_txtcolor_2": "",
            "button_style_secondary_2": false
          }
        }
      },
      "block_order": [
        "1657178465856540e1-0",
        "1657178465856540e1-1",
        "1657178465856540e1-2"
      ],
      "settings": {
        "desktop_content_position": "center",
        "content_alignment": "center",
        "color_scheme": "background-1",
        "full_width": true,
        "padding_top": 8,
        "padding_bottom": 12
      }
    },
    "1644580063c3c0c240": {
      "type": "image-banner",
      "blocks": {
        "fce3df84-1a07-4e01-8330-5a51af53c393": {
          "type": "heading",
          "settings": {
            "heading": "Reduce the sound, not the experience",
            "heading_size": "h2"
          }
        },
        "ee6123ba-b5e4-4ba9-85ee-85c68a181cd0": {
          "type": "text",
          "disabled": true,
          "settings": {
            "text": "Loop Experience combines an acoustic filter and mesh so sound and speech remain clear",
            "text_style": "caption-with-letter-spacing"
          }
        }
      },
      "block_order": [
        "fce3df84-1a07-4e01-8330-5a51af53c393",
        "ee6123ba-b5e4-4ba9-85ee-85c68a181cd0"
      ],
      "settings": {
        "image": "shopify:\/\/shop_images\/LP_Page_Exp_Moto_mobile.jpg",
        "image_3": "shopify:\/\/shop_images\/LP_Page_Exp_Moto_mobile.jpg",
        "lazyload": true,
        "image_overlay_opacity": 0,
        "image_height": "large",
        "margin_top": true,
        "adapt_height_first_image": false,
        "desktop_content_position": "middle-left",
        "show_text_box": true,
        "desktop_content_alignment": "left",
        "color_scheme": "background-1",
        "mobile_content_alignment": "center",
        "stack_images_on_mobile": true,
        "show_text_below": false
      }
    },
    "16445803660ac0778b": {
      "type": "image-with-text",
      "disabled": true,
      "blocks": {
        "73e082e9-a770-48db-ab16-8994ea50d190": {
          "type": "heading",
          "settings": {
            "heading": "We are Loop.",
            "heading_size": "h1"
          }
        },
        "164458036626c9ef54-1": {
          "type": "text",
          "settings": {
            "text": "<p>This is your life. No one else’s.  <\/p><p>You decide how to live it, who to be and where to go.  You decide how you want to hear the world.  <\/p><p>We’re here to make sure nothing stands in the way of you living your life to the fullest.  <\/p>",
            "text_style": "body"
          }
        }
      },
      "block_order": [
        "73e082e9-a770-48db-ab16-8994ea50d190",
        "164458036626c9ef54-1"
      ],
      "settings": {
        "image": "shopify:\/\/shop_images\/Loop_InHand.jpg",
        "height": "adapt",
        "desktop_image_width": "medium",
        "image_property": "cover",
        "layout": "image_first",
        "desktop_content_position": "middle",
        "desktop_content_alignment": "center",
        "content_layout": "no-overlap",
        "color_scheme": "background-1",
        "mobile_content_alignment": "center",
        "padding_top": 36,
        "padding_bottom": 36
      }
    },
    "1657174421119a759d": {
      "type": "multicolumn",
      "blocks": {
        "1657174420f079fa43-0": {
          "type": "column",
          "settings": {
            "image": "shopify:\/\/shop_images\/5_Stars_f2094ea4-c9a2-4388-9dea-29f77fed5842.png",
            "video": "",
            "title": "\"Love my new loop earplugs, exactly what I needed for situations where loud noise can be overbearing. Thank you!\"",
            "text": "<p><em>- Alice P.<\/em><\/p>",
            "link_label": "",
            "link": ""
          }
        },
        "1657174420f079fa43-1": {
          "type": "column",
          "disabled": true,
          "settings": {
            "video": "",
            "title": "Column",
            "text": "<p>Pair text with an image to focus on your chosen product, collection, or blog post. Add details on availability, style, or even provide a review.<\/p>",
            "link_label": "",
            "link": ""
          }
        },
        "1657174420f079fa43-2": {
          "type": "column",
          "disabled": true,
          "settings": {
            "video": "",
            "title": "Column",
            "text": "<p>Pair text with an image to focus on your chosen product, collection, or blog post. Add details on availability, style, or even provide a review.<\/p>",
            "link_label": "",
            "link": ""
          }
        }
      },
      "block_order": [
        "1657174420f079fa43-0",
        "1657174420f079fa43-1",
        "1657174420f079fa43-2"
      ],
      "settings": {
        "title": "",
        "heading_size": "h1",
        "heading_center": true,
        "image_width": "full",
        "image_ratio": "adapt",
        "image_size": 100,
        "columns_desktop": 3,
        "column_alignment": "center",
        "background_style": "none",
        "button_label": "",
        "button_bgcolor_1": "",
        "button_txtcolor_1": "",
        "button_link": "",
        "color_scheme": "background-1",
        "columns_mobile": "1",
        "swipe_on_mobile": false,
        "padding_top": 36,
        "padding_bottom": 36
      }
    },
    "1657188782628a08a6": {
      "type": "video",
      "settings": {
        "heading": "",
        "heading_size": "h1",
        "cover_image": "shopify:\/\/shop_images\/Review_99e6e8a1-9094-4c85-a676-18ab79e68f4d.png",
        "video_url": "https:\/\/www.youtube.com\/watch?v=iolaKElX7tM",
        "video_link": "",
        "description": "",
        "full_width": false,
        "color_scheme": "background-1",
        "padding_top": 0,
        "padding_bottom": 0
      }
    },
    "16571886074c8ceb38": {
      "type": "rich-text",
      "blocks": {
        "165718860747400002-0": {
          "type": "heading",
          "settings": {
            "heading": "Why use loop as a motorcyclist?",
            "heading_size": "h1"
          }
        },
        "165718860747400002-1": {
          "type": "text",
          "settings": {
            "text": "<p>\"They don't block out all sounds, so you can still hear your motorcycle just less loud.\"<\/p>"
          }
        },
        "165718860747400002-2": {
          "type": "button",
          "disabled": true,
          "settings": {
            "button_label": "Button label",
            "button_link": "",
            "button_bgcolor_1": "",
            "button_txtcolor_1": "",
            "button_style_secondary": false,
            "button_label_2": "",
            "button_link_2": "",
            "button_bgcolor_2": "",
            "button_txtcolor_2": "",
            "button_style_secondary_2": false
          }
        }
      },
      "block_order": [
        "165718860747400002-0",
        "165718860747400002-1",
        "165718860747400002-2"
      ],
      "settings": {
        "desktop_content_position": "center",
        "content_alignment": "center",
        "color_scheme": "background-1",
        "full_width": true,
        "padding_top": 0,
        "padding_bottom": 8
      }
    },
<<<<<<< HEAD
    "1657188782628a08a6": {
      "type": "video",
      "disabled": true,
      "settings": {
        "heading": "",
        "heading_size": "h1",
        "cover_image": "shopify:\/\/shop_images\/Review_99e6e8a1-9094-4c85-a676-18ab79e68f4d.png",
        "video_url": "https:\/\/www.youtube.com\/watch?v=iolaKElX7tM",
        "video_link": "",
        "description": "",
        "full_width": false,
        "color_scheme": "background-1",
        "padding_top": 0,
        "padding_bottom": 0
      }
    },
=======
>>>>>>> 29b5a3ef
    "16571868986e3fd5db": {
      "type": "featured-product",
      "blocks": {
        "1657186898867c7cb2-0": {
          "type": "text",
          "settings": {
            "text": "{{ section.settings.product.vendor }}",
            "text_style": "uppercase"
          }
        },
        "1657186898867c7cb2-1": {
          "type": "title",
          "settings": {
            "heading_size": "h1"
          }
        },
        "1657186898867c7cb2-2": {
          "type": "text",
          "settings": {
            "text": "{{ section.settings.product.metafields.descriptors.subtitle.value }}",
            "text_style": "subtitle"
          }
        },
        "1657186898867c7cb2-3": {
          "type": "price",
          "settings": {
          }
        },
        "1657186898867c7cb2-4": {
          "type": "variant_picker",
          "settings": {
            "picker_type": "button"
          }
        },
        "1657186898867c7cb2-5": {
          "type": "quantity_selector",
          "settings": {
          }
        },
        "1657186898867c7cb2-6": {
          "type": "buy_buttons",
          "settings": {
            "show_dynamic_checkout": true
          }
        },
        "1657186898867c7cb2-7": {
          "type": "share",
          "settings": {
            "share_label": "Share"
          }
        }
      },
      "block_order": [
        "1657186898867c7cb2-0",
        "1657186898867c7cb2-1",
        "1657186898867c7cb2-2",
        "1657186898867c7cb2-3",
        "1657186898867c7cb2-4",
        "1657186898867c7cb2-5",
        "1657186898867c7cb2-6",
        "1657186898867c7cb2-7"
      ],
      "settings": {
        "product": "experience",
        "color_scheme": "#ffffff",
        "secondary_background": false,
        "hide_variants": false,
        "enable_video_looping": false,
        "padding_top": 0,
        "padding_bottom": 0
      }
    },
    "16572074772ba0084d": {
      "type": "yotpo-rating",
      "settings": {
        "product": "experience"
      }
    },
    "1658228663812528b6": {
      "type": "multicolumn-video",
      "blocks": {
        "16582286639cb52682-0": {
          "type": "column",
          "settings": {
            "user-name": "Test 1 I do not see this text",
            "image": "shopify:\/\/shop_images\/Dawn_theme_LP_Page_Pro.jpg",
            "video_url": "https:\/\/www.youtube.com\/watch?v=JhjgLREzTK0",
            "video": "",
            "featured_product": ""
          }
        },
        "16582286639cb52682-1": {
          "type": "column",
          "settings": {
            "user-name": "",
            "image": "shopify:\/\/shop_images\/Working_at_Loop_Earplugs_-_Ludovic.jpg",
            "video_url": "https:\/\/www.youtube.com\/watch?v=JhjgLREzTK0",
            "video": "",
            "featured_product": ""
          }
        },
        "16582286639cb52682-2": {
          "type": "column",
          "settings": {
            "user-name": "",
            "image": "shopify:\/\/shop_images\/Products_Quiet_Black_png_jpg.png",
            "video_url": "https:\/\/www.youtube.com\/watch?v=JhjgLREzTK0",
            "video": "",
            "featured_product": ""
          }
        }
      },
      "block_order": [
        "16582286639cb52682-0",
        "16582286639cb52682-1",
        "16582286639cb52682-2"
      ],
      "settings": {
        "title": "Multicolumn",
        "description": "Your description will be here!",
        "heading_size": "h1",
        "heading_center": false,
        "image_width": "full",
        "image_ratio": "adapt",
        "image_size": 100,
        "column_alignment": "left",
        "background_style": "primary",
        "color_scheme": "background-1",
        "padding_top": 36,
        "padding_bottom": 36
      }
    }
  },
  "order": [
    "main",
    "165717277784f524ee",
    "16457906459263bed8",
    "1657178465cb4c2e07",
    "1644580063c3c0c240",
    "16445803660ac0778b",
    "1657174421119a759d",
    "1657188782628a08a6",
    "16571886074c8ceb38",
    "16571868986e3fd5db",
    "16572074772ba0084d",
    "1658228663812528b6"
  ]
}<|MERGE_RESOLUTION|>--- conflicted
+++ resolved
@@ -414,25 +414,6 @@
         "padding_bottom": 8
       }
     },
-<<<<<<< HEAD
-    "1657188782628a08a6": {
-      "type": "video",
-      "disabled": true,
-      "settings": {
-        "heading": "",
-        "heading_size": "h1",
-        "cover_image": "shopify:\/\/shop_images\/Review_99e6e8a1-9094-4c85-a676-18ab79e68f4d.png",
-        "video_url": "https:\/\/www.youtube.com\/watch?v=iolaKElX7tM",
-        "video_link": "",
-        "description": "",
-        "full_width": false,
-        "color_scheme": "background-1",
-        "padding_top": 0,
-        "padding_bottom": 0
-      }
-    },
-=======
->>>>>>> 29b5a3ef
     "16571868986e3fd5db": {
       "type": "featured-product",
       "blocks": {
