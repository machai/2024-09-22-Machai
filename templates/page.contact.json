{
  "sections": {
    "main": {
      "type": "main-page",
      "settings": {
      }
    },
    "form": {
      "type": "contact-form",
      "settings": {
<<<<<<< HEAD
=======
        "heading": ""
>>>>>>> 32c77deb
      }
    }
  },
  "order": [
    "main",
    "form"
  ]
}<|MERGE_RESOLUTION|>--- conflicted
+++ resolved
@@ -1,17 +1,12 @@
 {
   "sections": {
     "main": {
-      "type": "main-page",
-      "settings": {
-      }
+      "type": "main-page"
     },
     "form": {
       "type": "contact-form",
       "settings": {
-<<<<<<< HEAD
-=======
         "heading": ""
->>>>>>> 32c77deb
       }
     }
   },
