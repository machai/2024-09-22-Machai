{
  "sections": {
    "cart-items": {
      "type": "main-cart-items",
      "settings": {
        "show_vendor": true
      }
    },
    "cart-footer": {
      "type": "main-cart-footer",
      "blocks": {
        "subtotal": {
          "type": "subtotal",
          "settings": {
          }
        },
        "buttons": {
          "type": "buttons",
          "settings": {
          }
        }
      },
      "block_order": [
        "subtotal",
        "buttons"
<<<<<<< HEAD
      ]
    },
    "featured-collection": {
      "type": "featured-collection",
      "settings": {
        "collection": "all",
        "image_ratio": "square"
=======
      ],
      "settings": {
        "show_cart_note": false
>>>>>>> b9b10dd0
      }
    }
  },
  "order": [
    "cart-items",
    "cart-footer",
    "featured-collection"
  ]
}<|MERGE_RESOLUTION|>--- conflicted
+++ resolved
@@ -23,25 +23,14 @@
       "block_order": [
         "subtotal",
         "buttons"
-<<<<<<< HEAD
-      ]
-    },
-    "featured-collection": {
-      "type": "featured-collection",
-      "settings": {
-        "collection": "all",
-        "image_ratio": "square"
-=======
       ],
       "settings": {
         "show_cart_note": false
->>>>>>> b9b10dd0
       }
     }
   },
   "order": [
     "cart-items",
-    "cart-footer",
-    "featured-collection"
+    "cart-footer"
   ]
 }