{
  "sections": {
    "cart-items": {
      "type": "main-cart-items",
      "settings": {
        "show_vendor": false,
<<<<<<< HEAD
        "padding_top": 36,
        "padding_bottom": 36
=======
        "padding_top": 40,
        "padding_bottom": 40
>>>>>>> 93244718
      }
    },
    "cart-footer": {
      "type": "main-cart-footer",
      "blocks": {
        "subtotal": {
          "type": "subtotal",
          "settings": {
          }
        },
        "buttons": {
          "type": "buttons",
          "settings": {
          }
        }
      },
      "block_order": [
        "subtotal",
        "buttons"
      ],
      "settings": {
<<<<<<< HEAD
        "show_cart_note": false
=======
        "show_cart_note": true
>>>>>>> 93244718
      }
    },
    "featured-collection": {
      "type": "featured-collection",
      "disabled": true,
      "settings": {
        "title": "Featured collection",
<<<<<<< HEAD
        "heading_size": "h2",
=======
>>>>>>> 93244718
        "collection": "all",
        "products_to_show": 4,
        "columns_desktop": 4,
        "color_scheme": "background-1",
        "show_view_all": true,
        "swipe_on_mobile": false,
        "image_ratio": "square",
        "show_secondary_image": false,
        "show_vendor": false,
        "show_rating": false,
<<<<<<< HEAD
        "columns_mobile": "2",
=======
>>>>>>> 93244718
        "padding_top": 36,
        "padding_bottom": 36
      }
    }
  },
  "order": [
    "cart-items",
    "cart-footer",
    "featured-collection"
  ]
}<|MERGE_RESOLUTION|>--- conflicted
+++ resolved
@@ -4,13 +4,8 @@
       "type": "main-cart-items",
       "settings": {
         "show_vendor": false,
-<<<<<<< HEAD
-        "padding_top": 36,
-        "padding_bottom": 36
-=======
         "padding_top": 40,
         "padding_bottom": 40
->>>>>>> 93244718
       }
     },
     "cart-footer": {
@@ -32,11 +27,7 @@
         "buttons"
       ],
       "settings": {
-<<<<<<< HEAD
-        "show_cart_note": false
-=======
         "show_cart_note": true
->>>>>>> 93244718
       }
     },
     "featured-collection": {
@@ -44,10 +35,7 @@
       "disabled": true,
       "settings": {
         "title": "Featured collection",
-<<<<<<< HEAD
         "heading_size": "h2",
-=======
->>>>>>> 93244718
         "collection": "all",
         "products_to_show": 4,
         "columns_desktop": 4,
@@ -58,10 +46,7 @@
         "show_secondary_image": false,
         "show_vendor": false,
         "show_rating": false,
-<<<<<<< HEAD
         "columns_mobile": "2",
-=======
->>>>>>> 93244718
         "padding_top": 36,
         "padding_bottom": 36
       }
