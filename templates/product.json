{
  "sections": {
    "main": {
      "type": "main-product",
      "blocks": {
        "title": {
          "type": "title",
          "settings": {
          }
        },
<<<<<<< HEAD
        "subtitle": {
=======
        "title": {
          "type": "title"
        },
        "caption": {
>>>>>>> 74615a0b
          "type": "text",
          "settings": {
            "text": "{{ product.metafields.descriptors.subtitle.value }}",
            "text_style": "subtitle"
          }
        },
        "description": {
          "type": "description",
          "settings": {
          }
        },
        "price": {
          "type": "price",
          "settings": {
          }
        },
        "variant_picker": {
          "type": "variant_picker",
          "settings": {
            "picker_type": "button"
          }
        },
        "quantity_selector": {
          "type": "quantity_selector",
          "settings": {
          }
        },
        "buy_buttons": {
          "type": "buy_buttons",
          "settings": {
            "show_dynamic_checkout": true
          }
        },
        "share": {
          "type": "share",
          "settings": {
            "share_label": "Deel dit product"
          }
        }
      },
      "block_order": [
        "title",
        "subtitle",
        "description",
        "price",
        "variant_picker",
        "quantity_selector",
        "buy_buttons",
        "share"
      ],
      "settings": {
        "enable_sticky_info": true,
        "hide_variants": false,
        "enable_video_looping": false
      }
    },
    "product-recommendations": {
      "type": "product-recommendations",
      "settings": {
        "heading": "Dit vind je misschien ook lekker",
        "image_ratio": "adapt",
        "show_secondary_image": false,
        "add_image_padding": false,
        "show_image_outline": true,
        "show_vendor": false,
        "show_rating": false
      }
    }
  },
  "order": [
    "main",
    "product-recommendations"
  ]
}<|MERGE_RESOLUTION|>--- conflicted
+++ resolved
@@ -8,14 +8,7 @@
           "settings": {
           }
         },
-<<<<<<< HEAD
-        "subtitle": {
-=======
-        "title": {
-          "type": "title"
-        },
         "caption": {
->>>>>>> 74615a0b
           "type": "text",
           "settings": {
             "text": "{{ product.metafields.descriptors.subtitle.value }}",
