{
<<<<<<< HEAD
  "sections": {
    "main": {
      "type": "main-product",
      "blocks": {
        "title": {
          "type": "title",
          "settings": {
          }
        },
        "description": {
          "type": "description",
          "settings": {
          }
        },
        "price": {
          "type": "price",
          "settings": {
          }
        },
        "buy_buttons": {
          "type": "buy_buttons",
          "settings": {
            "show_dynamic_checkout": false
          }
        }
      },
      "block_order": [
        "title",
        "description",
        "price",
        "buy_buttons"
      ],
      "settings": {
        "enable_sticky_info": true,
        "hide_variants": false,
        "enable_video_looping": false
      }
    },
    "product-recommendations": {
      "type": "product-recommendations",
      "settings": {
        "heading": "You may also like",
        "image_ratio": "adapt",
        "show_secondary_image": false,
        "add_image_padding": false,
        "show_image_outline": true,
        "show_vendor": false,
        "show_rating": false
      }
    }
  },
  "order": [
    "main",
    "product-recommendations"
  ]
=======
	"sections": {
		"main": {
			"type": "fireworkx-main-product",
			"blocks": {
				"vendor": {
					"type": "text",
					"settings": {
						"text_style": "uppercase",
						"text": "{{ product.vendor }}"
					}
				},
				"title": {
					"type": "title"
				},
				"subtitle": {
					"type": "text",
					"settings": {
						"text": "{{ product.metafields.descriptors.subtitle.value }}",
						"text_style": "subtitle"
					}
				},
				"price": {
					"type": "price"
				},
				"variant_picker": {
					"type": "variant_picker"
				},
				"quantity_selector": {
					"type": "quantity_selector"
				},
				"buy_buttons": {
					"type": "buy_buttons"
				},
				"description": {
					"type": "description"
				},
				"share": {
					"type": "share"
				}
			},
			"block_order": [
				"vendor",
				"title",
				"subtitle",
				"price",
				"variant_picker",
				"quantity_selector",
				"buy_buttons",
				"description",
				"share"
			]
		},
		"product-recommendations": {
			"type": "product-recommendations"
		}
	},
	"order": ["main", "product-recommendations"]
>>>>>>> 6219e92e
}<|MERGE_RESOLUTION|>--- conflicted
+++ resolved
@@ -1,61 +1,4 @@
 {
-<<<<<<< HEAD
-  "sections": {
-    "main": {
-      "type": "main-product",
-      "blocks": {
-        "title": {
-          "type": "title",
-          "settings": {
-          }
-        },
-        "description": {
-          "type": "description",
-          "settings": {
-          }
-        },
-        "price": {
-          "type": "price",
-          "settings": {
-          }
-        },
-        "buy_buttons": {
-          "type": "buy_buttons",
-          "settings": {
-            "show_dynamic_checkout": false
-          }
-        }
-      },
-      "block_order": [
-        "title",
-        "description",
-        "price",
-        "buy_buttons"
-      ],
-      "settings": {
-        "enable_sticky_info": true,
-        "hide_variants": false,
-        "enable_video_looping": false
-      }
-    },
-    "product-recommendations": {
-      "type": "product-recommendations",
-      "settings": {
-        "heading": "You may also like",
-        "image_ratio": "adapt",
-        "show_secondary_image": false,
-        "add_image_padding": false,
-        "show_image_outline": true,
-        "show_vendor": false,
-        "show_rating": false
-      }
-    }
-  },
-  "order": [
-    "main",
-    "product-recommendations"
-  ]
-=======
 	"sections": {
 		"main": {
 			"type": "fireworkx-main-product",
@@ -113,5 +56,4 @@
 		}
 	},
 	"order": ["main", "product-recommendations"]
->>>>>>> 6219e92e
 }