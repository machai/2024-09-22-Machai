--- conflicted
+++ resolved
@@ -11,17 +11,7 @@
           }
         },
         "title": {
-          "type": "title",
-          "settings": {
-          }
-<<<<<<< HEAD
-=======
-        },
-        "price": {
-          "type": "price",
-          "settings": {
-          }
->>>>>>> 06beb97a
+          "type": "title"
         },
         "caption": {
           "type": "text",
@@ -30,15 +20,8 @@
             "text_style": "subtitle"
           }
         },
-<<<<<<< HEAD
         "price": {
-          "type": "price",
-=======
-        "description": {
-          "type": "description",
->>>>>>> 06beb97a
-          "settings": {
-          }
+          "type": "price"
         },
         "variant_picker": {
           "type": "variant_picker",
@@ -47,19 +30,7 @@
           }
         },
         "quantity_selector": {
-          "type": "quantity_selector",
-          "settings": {
-          }
-<<<<<<< HEAD
-=======
-        },
-        "231c3e68-c4c6-44f8-83da-db2155ea3094": {
-          "type": "custom_liquid",
-          "disabled": true,
-          "settings": {
-            "custom_liquid": "{% assign cur_variant = product.selected_variant | default: product.selected_or_first_available_variant %}\n<p>EAN: {{ cur_variant.barcode }}<\/p>\n<p>SKU: {{ cur_variant.sku }}<\/p>"
-          }
->>>>>>> 06beb97a
+          "type": "quantity_selector"
         },
         "buy_buttons": {
           "type": "buy_buttons",
@@ -68,17 +39,8 @@
             "show_gift_card_recipient": true
           }
         },
-<<<<<<< HEAD
         "description": {
-          "type": "description",
-          "settings": {
-=======
-        "9081f7b2-019e-4608-b70e-e17b483947c2": {
-          "type": "sku",
-          "settings": {
-            "text_style": "body"
->>>>>>> 06beb97a
-          }
+          "type": "description"
         },
         "collapsible-row-0": {
           "type": "collapsible_tab",
@@ -125,21 +87,6 @@
           "disabled": true,
           "settings": {
             "share_label": "Share"
-          }
-        },
-<<<<<<< HEAD
-        "loox-rating": {
-          "type": "shopify:\/\/apps\/loox-product-reviews-photos\/blocks\/loox-rating\/5c3b337f-fd14-4df5-b1d6-80ec13e6e28e",
-          "settings": {
-=======
-        "aae79511-208e-4d54-bce1-eea31d372795": {
-          "type": "inventory",
-          "disabled": true,
-          "settings": {
-            "text_style": "body",
-            "inventory_threshold": 10,
-            "show_inventory_quantity": true
->>>>>>> 06beb97a
           }
         }
       },
@@ -147,12 +94,8 @@
         "vendor",
         "title",
         "price",
-<<<<<<< HEAD
-        "loox-rating",
-=======
         "caption",
-        "description",
->>>>>>> 06beb97a
+        "price",
         "variant_picker",
         "quantity_selector",
         "231c3e68-c4c6-44f8-83da-db2155ea3094",
@@ -170,18 +113,9 @@
       ],
       "settings": {
         "enable_sticky_info": true,
-<<<<<<< HEAD
+        "gallery_layout": "stacked",
         "media_size": "large",
         "constrain_to_viewport": true,
-        "gallery_layout": "stacked",
-=======
-        "media_size": "small",
-        "constrain_to_viewport": true,
-        "media_fit": "contain",
-        "gallery_layout": "stacked",
-        "media_position": "left",
-        "image_zoom": "lightbox",
->>>>>>> 06beb97a
         "mobile_thumbnails": "hide",
         "hide_variants": true,
         "enable_video_looping": false,
@@ -189,10 +123,68 @@
         "padding_bottom": 12
       }
     },
-    "related-products": {
-      "type": "related-products",
-      "settings": {
-<<<<<<< HEAD
+    "image-with-text": {
+      "type": "image-with-text",
+      "blocks": {
+        "image-with-text-0": {
+          "type": "heading",
+          "settings": {
+            "heading": "Image with text",
+            "heading_size": "h1"
+          }
+        },
+        "image-with-text-1": {
+          "type": "text",
+          "settings": {
+            "text": "<p>Pair text with an image to focus on your chosen product, collection, or blog post. Add details on availability, style, or even provide a review.<\/p>",
+            "text_style": "body"
+          }
+        }
+      },
+      "block_order": [
+        "image-with-text-0",
+        "image-with-text-1"
+      ],
+      "settings": {
+        "height": "small",
+        "desktop_image_width": "medium",
+        "layout": "text_first",
+        "desktop_content_position": "top",
+        "desktop_content_alignment": "left",
+        "content_layout": "no-overlap",
+        "color_scheme": "background-2",
+        "mobile_content_alignment": "left",
+        "padding_top": 36,
+        "padding_bottom": 36
+      }
+    },
+    "multicolumn": {
+      "type": "multicolumn",
+      "blocks": {
+        "column-0": {
+          "type": "column",
+          "settings": {
+            "title": "Free Shipping",
+            "text": "<p>Pair text with an image to focus on your chosen product, collection, or blog post. Add details on availability, style, or even provide a review.<\/p>",
+            "link_label": "",
+            "link": ""
+          }
+        },
+        "column-1": {
+          "type": "column",
+          "settings": {
+            "title": "Hassle-Free Exchanges",
+            "text": "<p>Pair text with an image to focus on your chosen product, collection, or blog post. Add details on availability, style, or even provide a review.<\/p>",
+            "link_label": "",
+            "link": ""
+          }
+        }
+      },
+      "block_order": [
+        "column-0",
+        "column-1"
+      ],
+      "settings": {
         "title": "",
         "heading_size": "h1",
         "image_width": "full",
@@ -202,10 +194,16 @@
         "background_style": "none",
         "button_label": "",
         "button_link": "",
+        "swipe_on_mobile": false,
         "color_scheme": "background-1",
         "columns_mobile": "1",
-        "swipe_on_mobile": false,
-=======
+        "padding_top": 36,
+        "padding_bottom": 36
+      }
+    },
+    "related-products": {
+      "type": "related-products",
+      "settings": {
         "heading": "Anderen bekeken ook",
         "heading_size": "h2",
         "products_to_show": 4,
@@ -217,71 +215,15 @@
         "show_vendor": true,
         "show_rating": false,
         "columns_mobile": "2",
->>>>>>> 06beb97a
         "padding_top": 36,
         "padding_bottom": 28
-      }
-    },
-    "4e8fa530-6263-4ab5-925b-6399f0833470": {
-      "type": "featured-collection",
-      "disabled": true,
-      "settings": {
-        "title": "Featured collection",
-        "heading_size": "h1",
-        "description": "",
-        "show_description": false,
-        "description_style": "body",
-        "collection": "",
-        "products_to_show": 4,
-        "columns_desktop": 4,
-        "full_width": false,
-        "show_view_all": true,
-        "view_all_style": "solid",
-        "enable_desktop_slider": false,
-        "color_scheme": "background-1",
-        "image_ratio": "adapt",
-        "image_shape": "default",
-        "show_secondary_image": false,
-        "show_vendor": false,
-        "show_rating": false,
-        "enable_quick_add": false,
-        "columns_mobile": "2",
-        "swipe_on_mobile": false,
-        "padding_top": 36,
-        "padding_bottom": 36
-      }
-    },
-    "loox-product-reviews-app-section": {
-      "type": "apps",
-      "blocks": {
-        "loox-product-reviews": {
-          "type": "shopify:\/\/apps\/loox-product-reviews-photos\/blocks\/loox-dynamic-section\/5c3b337f-fd14-4df5-b1d6-80ec13e6e28e",
-          "settings": {
-            "only_photos": false,
-            "aggregated": false,
-            "hide_thumbnails": false,
-            "maxwidth": 1080
-          }
-        }
-      },
-      "block_order": [
-        "loox-product-reviews"
-      ],
-      "settings": {
-        "include_margins": false
       }
     }
   },
   "order": [
     "main",
-<<<<<<< HEAD
     "image-with-text",
     "multicolumn",
-    "related-products",
-    "loox-product-reviews-app-section"
-=======
-    "related-products",
-    "4e8fa530-6263-4ab5-925b-6399f0833470"
->>>>>>> 06beb97a
+    "related-products"
   ]
 }