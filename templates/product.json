--- conflicted
+++ resolved
@@ -15,7 +15,7 @@
           "settings": {
           }
         },
-        "caption": {
+        "subtitle": {
           "type": "text",
           "settings": {
             "text": "{{ product.metafields.descriptors.subtitle.value }}",
@@ -49,34 +49,6 @@
           "settings": {
           }
         },
-        "collapsible-row-0": {
-          "type": "collapsible_tab",
-          "settings": {
-            "heading": "Materials",
-            "icon": "leather"
-          }
-        },
-        "collapsible-row-1": {
-          "type": "collapsible_tab",
-          "settings": {
-            "heading": "Shipping & Returns",
-            "icon": "truck"
-          }
-        },
-        "collapsible-row-2": {
-          "type": "collapsible_tab",
-          "settings": {
-            "heading": "Dimensions",
-            "icon": "ruler"
-          }
-        },
-        "collapsible-row-3": {
-          "type": "collapsible_tab",
-          "settings": {
-            "heading": "Care Instructions",
-            "icon": "heart"
-          }
-        },
         "share": {
           "type": "share",
           "disabled": true,
@@ -87,98 +59,32 @@
       "block_order": [
         "vendor",
         "title",
-        "caption",
         "subtitle",
         "price",
         "variant_picker",
         "quantity_selector",
         "buy_buttons",
         "description",
-        "collapsible-row-0",
-        "collapsible-row-1",
-        "collapsible-row-2",
-        "collapsible-row-3",
         "share"
       ],
       "settings": {
-<<<<<<< HEAD
-        "hide_variants": true,
-        "padding_bottom": 12
-      }
-    },
-    "image-with-text": {
-      "type": "image-with-text",
-      "blocks": {
-        "image-with-text-0": {
-          "type": "heading"
-        },
-        "image-with-text-1": {
-          "type": "text"
-        }
-      },
-      "block_order": [
-        "image-with-text-0",
-        "image-with-text-1"
-      ],
-      "settings": {
-        "height": "small",
-        "layout": "text_first",
-        "color_scheme": "background-2"
-      }
-    },
-    "multicolumn": {
-      "type": "multicolumn",
-      "blocks": {
-        "column-0": {
-          "type": "column",
-          "settings": {
-            "title": "Free Shipping",
-            "link_label": ""
-          }
-        },
-        "column-1": {
-          "type": "column",
-          "settings": {
-            "title": "Hassle-Free Exchanges",
-            "link_label": ""
-          }
-        }
-      },
-      "block_order": [
-        "column-0",
-        "column-1"
-      ],
-      "settings": {
-        "title": "",
-        "background_style": "none",
-        "button_label": ""
-=======
         "enable_sticky_info": false,
         "enable_video_looping": false
->>>>>>> b9b10dd0
       }
     },
     "product-recommendations": {
       "type": "product-recommendations",
       "settings": {
-<<<<<<< HEAD
-        "image_ratio": "square",
-        "show_secondary_image": true,
-        "padding_bottom": 28
-=======
         "heading": "You may also like",
         "image_ratio": "portrait",
         "show_secondary_image": false,
         "add_image_padding": false,
         "show_vendor": false
->>>>>>> b9b10dd0
       }
     }
   },
   "order": [
     "main",
-    "image-with-text",
-    "multicolumn",
     "product-recommendations"
   ]
 }