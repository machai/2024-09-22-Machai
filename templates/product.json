{
  "sections": {
    "90204005-5394-4df1-baff-93c92e29ae44": {
      "type": "image-banner",
      "blocks": {
        "template--15827911573561__90204005-5394-4df1-baff-93c92e29ae44-16777151690008c8f1-0": {
          "type": "heading",
          "settings": {
            "heading": "X-Carve Bundle",
            "heading_size": "h1"
          }
        },
        "template--15827911573561__90204005-5394-4df1-baff-93c92e29ae44-16777151690008c8f1-1": {
          "type": "text",
          "settings": {
            "text": "Our fully-loaded bundle comes with everything you need to start carving.",
            "text_style": "body"
          }
        }
      },
      "block_order": [
        "template--15827911573561__90204005-5394-4df1-baff-93c92e29ae44-16777151690008c8f1-0",
        "template--15827911573561__90204005-5394-4df1-baff-93c92e29ae44-16777151690008c8f1-1"
      ],
      "settings": {
        "image_overlay_opacity": 10,
        "image_height": "small",
        "adapt_height_first_image": false,
        "desktop_content_position": "middle-center",
        "show_text_box": true,
        "desktop_content_alignment": "center",
        "color_scheme": "background-1",
        "mobile_content_alignment": "center",
        "stack_images_on_mobile": true,
        "show_text_below": true
      }
    },
    "main": {
      "type": "main-product",
      "blocks": {
        "vendor": {
          "type": "text",
          "settings": {
            "text": "",
            "text_style": "uppercase"
          }
        },
        "title": {
          "type": "title",
          "settings": {
          }
        },
        "caption": {
          "type": "text",
          "settings": {
            "text": "{{ product.metafields.descriptors.subtitle.value }}",
            "text_style": "subtitle"
          }
        },
        "price": {
          "type": "price",
          "settings": {
          }
        },
        "variant_picker": {
          "type": "variant_picker",
          "settings": {
            "picker_type": "button"
          }
        },
        "quantity_selector": {
          "type": "quantity_selector",
          "settings": {
          }
        },
        "52e2cff8-9aa7-40d7-a6e8-dc4fc28f9a21": {
          "type": "custom_liquid",
          "settings": {
            "custom_liquid": "(FPO)<br\/>\n\n<input type=\"checkbox\">\n\nAdd 2-year protection plan for $200 (US customers only). <a href=\"https:\/\/www.inventables.com\">See plan details<\/a>."
          }
        },
        "buy_buttons": {
          "type": "buy_buttons",
          "settings": {
            "show_dynamic_checkout": true
          }
        },
        "description": {
          "type": "description",
          "settings": {
          }
        },
<<<<<<< HEAD
        "share": {
          "type": "share",
          "settings": {
            "share_label": "Share"
          }
        },
        "88eff7c0-8c43-4fe7-af99-947d0294f5d1": {
          "type": "text",
          "settings": {
            "text": "Technical Data",
            "text_style": "subtitle"
          }
        },
        "bc3156eb-0c39-4a8a-a3c5-6f971c977853": {
          "type": "collapsible_tab",
          "repeater": "{{ product.metafields.custom.technical_specs.value }}",
          "settings": {
            "heading": "{{ block.repeater.name.value }}",
            "icon": "check_mark",
            "content": "<p>{{ block.repeater.value.value }}<\/p>",
            "page": ""
          }
        },
        "b85fc785-2c91-4fed-b81d-42f1f575f4b8": {
          "type": "text",
          "settings": {
            "text": "Files & Attachments",
            "text_style": "subtitle"
=======
        "416308d8-d7e5-4a81-b7ae-e2a48dd4a0c6": {
          "type": "text",
          "settings": {
            "text": "Everything you need to succeed is included:",
            "text_style": "subtitle"
          }
        },
        "b8c5659f-13b3-4895-9d42-1aa71c62946e": {
          "type": "custom_liquid",
          "settings": {
            "custom_liquid": "<ul>\n  <li>3-years Easel Pro software<\/li>\n  <li>1000mm X-Carve with Makita rt0701c router , dust collection clamps and Z-probe<\/li>\n  <li>US-based customer support<\/li>\n<\/ul>"
          }
        },
        "c8c8d02d-c1a1-4937-989f-99b9aaa2703c": {
          "type": "text",
          "settings": {
            "text": "Work Area",
            "text_style": "subtitle"
          }
        },
        "0576b081-7b15-438d-8aee-6ed671381d0c": {
          "type": "text",
          "settings": {
            "text": "X-Axis: 29.5\", Y-Axis: 29.5\", Z-Axis: 4.5\"",
            "text_style": "body"
          }
        },
        "2a1a9511-b894-4fe1-b0f2-b1bdb879f91a": {
          "type": "text",
          "settings": {
            "text": "Footprint Specs",
            "text_style": "subtitle"
          }
        },
        "62c439ae-3303-4e93-9121-47914fecb138": {
          "type": "text",
          "settings": {
            "text": "X-Axis: 52.0\", Y-Axis: 41.0\", Z-Axis: 37.0\"",
            "text_style": "body"
>>>>>>> 2cf37946
          }
        },
        "8d1c53aa-87e4-40bf-8a25-9c068df52532": {
          "type": "custom_liquid",
          "settings": {
            "custom_liquid": "{%- style -%}\n.section {\n--inv-orange: #fea245;\n--inv-purple: #7f60c3;\n--buy-box-gray: #eeeeee;}\n    .section-{{ section.id }}-padding {\n      background-color: white;\n      color: black;\ndisplay: flex;\njustify-content: center;\n}\n.product {\nwidth: 75%;\n}\nh1 {\n  color: black;\n  font-size: 36px;\n  font-weight: 700;\n  font-family: lato, helvetica, sans-serif;\n}\n.section a:link {\n  color: var(--inv-purple);\n}\n.section  a:visited {\n  color: var(--inv-purple);\n}\n.section a:hover {\n  color: var(--inv-orange);\n}\n.shopify-payment-button__button {\n  background-color: var(--inv-orange);\n  color: black;\n}\n.price__container {\ncolor: black;} \n.attachment-download-link {\n  color: black;\n}\n.share-button__button {\n  color: var(--inv-purple);\n}\n.buy-box__container {\n  background-color: var(--buy-box-gray);\n  padding: 15px;\n  border-radius: 8px;\n  border-width: 1px;\n  border-style: solid;\n  border-color: rgb(223, 223, 223);\n}\n.product__text {\n  color: black;\n  font-size: 26px;\n}\n.product-form__submit {\nbackground-color: var(--inv-orange);\ncolor: black;\nheight: 44px;\n}\n.product-form {\nbackground-color: var(--buy-box-gray);\n}\n.product__media.media {\nheight: fit-content;\n}\n.quantity__input {\nbackground-color: white;\ncolor: black;}\n.quantity__button {\nbackground-color: var(--inv-orange);\ncolor: black;} \n.quantity__input:focus {\nbackground-color: white;\noutline: 0px;\nbox-shadow: inset 0 1px 1px rgba(0,0,0,0.075), 0 0 8px rgba(82,168,236,0.6);\n}\n.quantity__input:not(:focus-visible):not(.focused) {\nbackground-color: white;}\n.quantity__button:not(:focus-visible):not(.focused) {\nbackground-color: #e1e1e1; border-radius: 4px;}\n.shopify-payment-button__more-options {\ncolor: inherit;\n}\n.product-form__input input[type='radio']:checked + label {\nborder-radius: 4px;\nborder-color: var(--inv-orange);\nborder-style: solid;}\n.product-form__input input[type='radio'] + label {\nbackground-color: white;\ncolor: black;\nborder-radius: 4px;\nborder-color: #e6e6e6;\nborder-style: solid;}\n.accordion__title {\ncolor: black;\n}\n.collapsible-content {\nbackground-color: var(--buy-box-gray);\n}\n.collapsible-content h2{\ncolor: black;}\n.accordion.content-container {\nbackground-color: white;\nborder-radius: 10px;\ncolor: black\n}\n.product .price .badge, .product .price__container {\n    margin-bottom: 1.5rem;\n}\n{%- endstyle -%}\n{% if product.metafields.custom.attachments %}\n<ul>\n{% for file in product.metafields.custom.attachments.value %}<li class=\"attachment-download-link\"><a href={{ file.url.value }}>{{ file.description.value }}<\/a><\/li>\n{% endfor %}\n<\/ul>\n{% else %}\n{% style %}\np.product__text{\ndisplay: none;}\n{% endstyle %}\n{% endif %}"
          }
        }
      },
      "block_order": [
        "vendor",
        "title",
        "caption",
        "price",
        "variant_picker",
        "quantity_selector",
        "52e2cff8-9aa7-40d7-a6e8-dc4fc28f9a21",
        "buy_buttons",
        "description",
<<<<<<< HEAD
        "share",
        "88eff7c0-8c43-4fe7-af99-947d0294f5d1",
        "bc3156eb-0c39-4a8a-a3c5-6f971c977853",
        "b85fc785-2c91-4fed-b81d-42f1f575f4b8",
        "8d1c53aa-87e4-40bf-8a25-9c068df52532"
      ],
      "custom_css": [

=======
        "416308d8-d7e5-4a81-b7ae-e2a48dd4a0c6",
        "b8c5659f-13b3-4895-9d42-1aa71c62946e",
        "c8c8d02d-c1a1-4937-989f-99b9aaa2703c",
        "0576b081-7b15-438d-8aee-6ed671381d0c",
        "2a1a9511-b894-4fe1-b0f2-b1bdb879f91a",
        "62c439ae-3303-4e93-9121-47914fecb138",
        "share"
>>>>>>> 2cf37946
      ],
      "settings": {
        "enable_sticky_info": true,
        "media_position": "left",
        "gallery_layout": "thumbnail",
        "media_size": "small",
        "mobile_thumbnails": "hide",
        "hide_variants": true,
        "enable_video_looping": false,
        "padding_top": 36,
        "padding_bottom": 12
      }
    },
    "79e7dade-7e98-4491-b7c5-793695b8a18d": {
      "type": "collapsible-content",
      "blocks": {
        "template--18665569517843__79e7dade-7e98-4491-b7c5-793695b8a18d-168175526094492bcf-0": {
          "type": "collapsible_row",
          "repeater": "{{ product.metafields.custom.questions.value }}",
          "settings": {
            "heading": "{{ block.repeater.question.value }}",
            "icon": "question_mark",
            "row_content": "<p>{{ block.repeater.answer | metafield_tag }}<\/p>",
            "page": ""
          }
        }
      },
      "block_order": [
        "template--18665569517843__79e7dade-7e98-4491-b7c5-793695b8a18d-168175526094492bcf-0"
      ],
      "settings": {
        "caption": "",
        "heading": "Q & A",
        "heading_size": "h2",
        "heading_alignment": "left",
        "layout": "row",
        "color_scheme": "background-1",
        "container_color_scheme": "background-2",
        "open_first_collapsible_row": false,
        "image_ratio": "adapt",
        "desktop_layout": "image_second",
        "padding_top": 36,
        "padding_bottom": 36
      }
    },
    "product-recommendations": {
      "type": "product-recommendations",
      "disabled": true,
      "settings": {
        "heading": "You may also like",
        "heading_size": "h2",
        "products_to_show": 4,
        "columns_desktop": 4,
        "color_scheme": "background-1",
        "image_ratio": "square",
        "show_secondary_image": true,
        "show_vendor": false,
        "show_rating": false,
        "columns_mobile": "2",
        "padding_top": 36,
        "padding_bottom": 28
      }
    }
  },
  "order": [
    "90204005-5394-4df1-baff-93c92e29ae44",
    "main",
    "79e7dade-7e98-4491-b7c5-793695b8a18d",
    "product-recommendations"
  ]
}<|MERGE_RESOLUTION|>--- conflicted
+++ resolved
@@ -90,7 +90,6 @@
           "settings": {
           }
         },
-<<<<<<< HEAD
         "share": {
           "type": "share",
           "settings": {
@@ -119,47 +118,6 @@
           "settings": {
             "text": "Files & Attachments",
             "text_style": "subtitle"
-=======
-        "416308d8-d7e5-4a81-b7ae-e2a48dd4a0c6": {
-          "type": "text",
-          "settings": {
-            "text": "Everything you need to succeed is included:",
-            "text_style": "subtitle"
-          }
-        },
-        "b8c5659f-13b3-4895-9d42-1aa71c62946e": {
-          "type": "custom_liquid",
-          "settings": {
-            "custom_liquid": "<ul>\n  <li>3-years Easel Pro software<\/li>\n  <li>1000mm X-Carve with Makita rt0701c router , dust collection clamps and Z-probe<\/li>\n  <li>US-based customer support<\/li>\n<\/ul>"
-          }
-        },
-        "c8c8d02d-c1a1-4937-989f-99b9aaa2703c": {
-          "type": "text",
-          "settings": {
-            "text": "Work Area",
-            "text_style": "subtitle"
-          }
-        },
-        "0576b081-7b15-438d-8aee-6ed671381d0c": {
-          "type": "text",
-          "settings": {
-            "text": "X-Axis: 29.5\", Y-Axis: 29.5\", Z-Axis: 4.5\"",
-            "text_style": "body"
-          }
-        },
-        "2a1a9511-b894-4fe1-b0f2-b1bdb879f91a": {
-          "type": "text",
-          "settings": {
-            "text": "Footprint Specs",
-            "text_style": "subtitle"
-          }
-        },
-        "62c439ae-3303-4e93-9121-47914fecb138": {
-          "type": "text",
-          "settings": {
-            "text": "X-Axis: 52.0\", Y-Axis: 41.0\", Z-Axis: 37.0\"",
-            "text_style": "body"
->>>>>>> 2cf37946
           }
         },
         "8d1c53aa-87e4-40bf-8a25-9c068df52532": {
@@ -179,7 +137,6 @@
         "52e2cff8-9aa7-40d7-a6e8-dc4fc28f9a21",
         "buy_buttons",
         "description",
-<<<<<<< HEAD
         "share",
         "88eff7c0-8c43-4fe7-af99-947d0294f5d1",
         "bc3156eb-0c39-4a8a-a3c5-6f971c977853",
@@ -187,16 +144,6 @@
         "8d1c53aa-87e4-40bf-8a25-9c068df52532"
       ],
       "custom_css": [
-
-=======
-        "416308d8-d7e5-4a81-b7ae-e2a48dd4a0c6",
-        "b8c5659f-13b3-4895-9d42-1aa71c62946e",
-        "c8c8d02d-c1a1-4937-989f-99b9aaa2703c",
-        "0576b081-7b15-438d-8aee-6ed671381d0c",
-        "2a1a9511-b894-4fe1-b0f2-b1bdb879f91a",
-        "62c439ae-3303-4e93-9121-47914fecb138",
-        "share"
->>>>>>> 2cf37946
       ],
       "settings": {
         "enable_sticky_info": true,
