--- conflicted
+++ resolved
@@ -12,25 +12,17 @@
       "type": "main-collection-product-grid",
       "settings": {
         "products_per_page": 16,
-<<<<<<< HEAD
-        "columns_desktop": 4,
-        "image_ratio": "adapt",
-=======
         "columns_desktop": 3,
         "image_ratio": "square",
->>>>>>> 93244718
         "show_secondary_image": false,
         "show_vendor": false,
         "show_rating": false,
         "enable_filtering": true,
         "enable_sorting": true,
         "collapse_on_larger_devices": false,
-<<<<<<< HEAD
         "columns_mobile": "2",
-=======
->>>>>>> 93244718
-        "padding_top": 36,
-        "padding_bottom": 36
+        "padding_top": 40,
+        "padding_bottom": 40
       }
     }
   },
