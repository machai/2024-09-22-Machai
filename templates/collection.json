{
  "sections": {
    "banner": {
      "type": "main-collection-banner"
    },
    "product-grid": {
<<<<<<< HEAD
      "type": "main-collection-product-grid",
      "settings": {
        "products_per_page": 8,
        "image_ratio": "square",
        "show_secondary_image": false,
        "add_image_padding": true,
        "show_image_outline": true,
        "show_vendor": true,
        "enable_filtering": true,
        "enable_sorting": true,
        "collapse_on_larger_devices": true
      }
    },
    "1627511221531651bc": {
      "type": "apps",
      "settings": {
        "include_margins": true
      }
=======
      "type": "main-collection-product-grid"
>>>>>>> d4714542
    }
  },
  "order": [
    "banner",
    "product-grid",
    "1627511221531651bc"
  ]
}<|MERGE_RESOLUTION|>--- conflicted
+++ resolved
@@ -4,7 +4,7 @@
       "type": "main-collection-banner"
     },
     "product-grid": {
-<<<<<<< HEAD
+
       "type": "main-collection-product-grid",
       "settings": {
         "products_per_page": 8,
@@ -23,9 +23,6 @@
       "settings": {
         "include_margins": true
       }
-=======
-      "type": "main-collection-product-grid"
->>>>>>> d4714542
     }
   },
   "order": [
