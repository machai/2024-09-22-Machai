{
  "sections": {
    "banner": {
      "type": "main-collection-banner",
      "settings": {
        "show_collection_description": true,
        "show_collection_image": false,
        "color_scheme": "background-1"
      }
    },
    "product-grid": {
      "type": "main-collection-product-grid",
      "settings": {
        "products_per_page": 24,
        "columns_desktop": 3,
        "image_ratio": "square",
        "show_secondary_image": false,
        "show_vendor": false,
        "show_rating": false,
        "enable_filtering": true,
        "enable_sorting": true,
        "collapse_on_larger_devices": false,
<<<<<<< HEAD
        "columns_mobile": "2",
=======
        "columns_mobile": "1",
>>>>>>> f8fe35b6
        "padding_top": 40,
        "padding_bottom": 40
      }
    }
  },
  "order": [
    "banner",
    "product-grid"
  ]
}<|MERGE_RESOLUTION|>--- conflicted
+++ resolved
@@ -20,11 +20,7 @@
         "enable_filtering": true,
         "enable_sorting": true,
         "collapse_on_larger_devices": false,
-<<<<<<< HEAD
         "columns_mobile": "2",
-=======
-        "columns_mobile": "1",
->>>>>>> f8fe35b6
         "padding_top": 40,
         "padding_bottom": 40
       }
