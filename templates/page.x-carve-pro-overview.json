{
  "layout": "xcp",
  "sections": {
    "24322730-a14a-43a1-9995-64a5b83b5c84": {
      "type": "xcp-navbar",
      "blocks": {
        "f34b5ced-258a-4762-aee8-5c3635f56112": {
          "type": "xcp-nav-item",
          "settings": {
            "label": "Overview",
<<<<<<< HEAD
            "href": "",
=======
            "href": "shopify:\/\/pages\/x-carve-pro-cnc-machine",
>>>>>>> cb527415
            "selected": true
          }
        },
        "061d5c66-9075-47a4-aa61-6a16358d25e3": {
          "type": "xcp-nav-item",
          "settings": {
            "label": "Use cases",
            "href": "",
            "selected": false
          }
        },
        "9b99d12e-219a-4a68-b899-07fbed07aced": {
          "type": "xcp-nav-item",
          "settings": {
            "label": "Bundle",
<<<<<<< HEAD
            "href": "",
=======
            "href": "shopify:\/\/products\/x-carve-pro",
>>>>>>> cb527415
            "selected": false
          }
        },
        "c289f9b5-f07a-4c5c-b7d4-4bea650f646e": {
          "type": "xcp-nav-item",
          "settings": {
            "label": "Tech Specs",
<<<<<<< HEAD
            "href": "",
=======
            "href": "https:\/\/www.inventables.com\/presales\/tech-specs",
>>>>>>> cb527415
            "selected": false
          }
        },
        "3916a91a-8dc3-49f1-b246-2f9e45a927c5": {
          "type": "xcp-nav-item",
          "settings": {
            "label": "FAQ",
<<<<<<< HEAD
            "href": "",
=======
            "href": "https:\/\/www.inventables.com\/presales\/faq",
>>>>>>> cb527415
            "selected": false
          }
        },
        "6bc1b475-c96a-4c9a-a880-4394819234a4": {
          "type": "xcp-nav-schedule-a-call",
          "settings": {
            "label": "Schedule a Call"
          }
        },
        "020fbbdf-3bd0-4f0d-a773-d0f7e46b4199": {
          "type": "orange-button",
          "settings": {
            "label": "Order Now",
            "url": ""
          }
        }
      },
      "block_order": [
        "f34b5ced-258a-4762-aee8-5c3635f56112",
        "061d5c66-9075-47a4-aa61-6a16358d25e3",
        "9b99d12e-219a-4a68-b899-07fbed07aced",
        "c289f9b5-f07a-4c5c-b7d4-4bea650f646e",
        "3916a91a-8dc3-49f1-b246-2f9e45a927c5",
        "6bc1b475-c96a-4c9a-a880-4394819234a4",
        "020fbbdf-3bd0-4f0d-a773-d0f7e46b4199"
      ],
      "settings": {
      }
    },
    "main": {
      "type": "main-page",
      "disabled": true,
      "settings": {
        "padding_top": 28,
        "padding_bottom": 28
      }
    },
    "5b7a1c69-f71e-4af0-a337-dc8b9858c5db": {
      "type": "xcp-hero",
      "blocks": {
        "31a2764b-86fc-4419-9bcd-3a6a715ff8b2": {
          "type": "text",
          "settings": {
            "content": "<p>Increase production and profits with your next best employee - X-Carve Pro.  Configure, design and cut everything from custom cabinets to large signs in a few easy steps.<\/p>"
          }
        },
        "240ceeaa-0328-4765-a3f7-ff27cc719a2f": {
          "type": "btn",
          "settings": {
            "label": "View Pricing",
            "link": ""
          }
        }
      },
      "block_order": [
        "31a2764b-86fc-4419-9bcd-3a6a715ff8b2",
        "240ceeaa-0328-4765-a3f7-ff27cc719a2f"
      ],
      "settings": {
        "background_video_url": "https:\/\/vimeo.com\/833476717",
        "img_mobile": "shopify:\/\/shop_images\/BambooHarvester_Asset_x-carve-pro-spec-size-and-and-weight_xcp-4x4-angle_1.jpg",
        "header": "<strong><span>SCALE<\/span> YOUR BUSINESS<\/strong> WITH THE X-CARVE PRO CNC SYSTEM",
        "content_padding_left": 100,
        "content_bottom": 560,
        "video_bottom_position": 30,
        "video_right_position": 570
      }
    },
    "d393d236-f203-4109-8fae-911794b691de": {
      "type": "xcp-rich-text",
      "blocks": {
        "template--15871597084729__d393d236-f203-4109-8fae-911794b691de-16853838116cb20767-0": {
          "type": "heading",
          "settings": {
            "heading": "<p>WHAT CAN YOU <strong>MAKE<\/strong>?<\/p>",
            "heading_size": "xcp-rich-text__heading--figma-font-size"
          }
        }
      },
      "block_order": [
        "template--15871597084729__d393d236-f203-4109-8fae-911794b691de-16853838116cb20767-0"
      ],
      "settings": {
        "desktop_content_position": "center",
        "content_alignment": "center",
        "color_scheme": "background-1",
        "full_width": true,
        "padding_top": 40,
        "padding_bottom": 52,
        "heading_bold_color": "accent-2",
        "show_top_section_sep": false,
        "show_bottom_section_sep": true
      }
    },
    "2dc3f5bf-326f-419e-a360-1b42ec22ace3": {
      "type": "xcp-grid-carousel",
      "blocks": {
        "7b15ba1d-e302-430c-ad42-27a42df00dc8": {
          "type": "desktop_bottom_text",
          "settings": {
            "text": "AND MORE...",
            "padding_top": 0,
            "padding_bottom": 0
          }
        },
        "caa79264-9298-48d5-9e7c-b10118cd619f": {
          "type": "image",
          "settings": {
            "image": "shopify:\/\/shop_images\/image_79.png"
          }
        },
        "1af7cae7-4da4-4bf1-830f-bebc64ba2eef": {
          "type": "image",
          "settings": {
            "image": "shopify:\/\/shop_images\/image_80.png"
          }
        },
        "db585a5d-09ad-4367-b6d7-b70b5e354bf3": {
          "type": "image",
          "settings": {
            "image": "shopify:\/\/shop_images\/image_74.png"
          }
        },
        "13a34f34-8893-4597-bb46-df4026a9f414": {
          "type": "image",
          "settings": {
            "image": "shopify:\/\/shop_images\/image_81.png"
          }
        },
        "74809bf4-12c4-41ba-9a7e-1089efbc4393": {
          "type": "image",
          "settings": {
            "image": "shopify:\/\/shop_images\/image10-558e3ce97fef4dd2d878eee92388c0d25f25b251ca241413fae26618bdb4e2e1.jpg"
          }
        },
        "c6ed4d04-0271-42aa-87f8-c464222db31c": {
          "type": "image",
          "settings": {
            "image": "shopify:\/\/shop_images\/image_75.png"
          }
        }
      },
      "block_order": [
        "7b15ba1d-e302-430c-ad42-27a42df00dc8",
        "caa79264-9298-48d5-9e7c-b10118cd619f",
        "1af7cae7-4da4-4bf1-830f-bebc64ba2eef",
        "db585a5d-09ad-4367-b6d7-b70b5e354bf3",
        "13a34f34-8893-4597-bb46-df4026a9f414",
        "74809bf4-12c4-41ba-9a7e-1089efbc4393",
        "c6ed4d04-0271-42aa-87f8-c464222db31c"
      ],
      "settings": {
        "padding_top": 40,
        "padding_bottom": 0,
        "grid_img_margin_bottom": 20,
        "show_arrows_mobile": false
      }
    },
    "8b28662b-eae1-46f1-8172-864ac9eee21c": {
      "type": "xcp-rich-text",
      "blocks": {
        "template--15871597084729__8b28662b-eae1-46f1-8172-864ac9eee21c-1685385890786afe36-0": {
          "type": "heading",
          "settings": {
            "heading": "<p><strong>EASILY<\/strong> GO FROM CUSTOM DESIGN TO PRODUCTION<\/p>",
            "heading_size": "xcp-rich-text__heading--figma-font-size"
          }
        }
      },
      "block_order": [
        "template--15871597084729__8b28662b-eae1-46f1-8172-864ac9eee21c-1685385890786afe36-0"
      ],
      "settings": {
        "desktop_content_position": "center",
        "content_alignment": "center",
        "color_scheme": "background-1",
        "full_width": true,
        "padding_top": 40,
        "padding_bottom": 32,
        "heading_bold_color": "accent-2",
        "show_top_section_sep": true,
        "show_bottom_section_sep": true
      }
    },
    "e0f9f6ae-f932-467e-a4dc-e6ec2b073ab9": {
      "type": "xcp-multicolumn",
      "blocks": {
        "template--15871597084729__e0f9f6ae-f932-467e-a4dc-e6ec2b073ab9-1685386032e64062e7-0": {
          "type": "column",
          "settings": {
            "video_url": "https:\/\/vimeo.com\/833476814?share=copy",
            "video_left": 185,
            "image": "shopify:\/\/shop_images\/dcs_image1.png",
            "title": "DESIGN",
            "text": "<p>Use our CNC software to bring your vision to life. Use intuitive controls to drag, drop & design your products.<\/p>",
            "link_label": "",
            "link": ""
          }
        },
        "template--15871597084729__e0f9f6ae-f932-467e-a4dc-e6ec2b073ab9-1685386032e64062e7-1": {
          "type": "column",
          "settings": {
            "video_url": "https:\/\/vimeo.com\/833476795?share=copy",
            "video_left": 180,
            "image": "shopify:\/\/shop_images\/dcs_image2.png",
            "title": "CUT",
            "text": "<p>Our software optimizes your design for production and controls the <strong>X-CARVE PRO<\/strong> to produce parts quickly and accurately.<\/p>",
            "link_label": "",
            "link": ""
          }
        },
        "template--15871597084729__e0f9f6ae-f932-467e-a4dc-e6ec2b073ab9-1685386032e64062e7-2": {
          "type": "column",
          "settings": {
            "video_url": "https:\/\/vimeo.com\/833476784?share=copy",
            "video_left": 165,
            "image": "shopify:\/\/shop_images\/dcs_image3.png",
            "title": "SCALE",
            "text": "<p>X-Carve Pro CNC system speeds up production so you can take on more jobs and get them out faster.<\/p>",
            "link_label": "",
            "link": ""
          }
        }
      },
      "block_order": [
        "template--15871597084729__e0f9f6ae-f932-467e-a4dc-e6ec2b073ab9-1685386032e64062e7-0",
        "template--15871597084729__e0f9f6ae-f932-467e-a4dc-e6ec2b073ab9-1685386032e64062e7-1",
        "template--15871597084729__e0f9f6ae-f932-467e-a4dc-e6ec2b073ab9-1685386032e64062e7-2"
      ],
      "settings": {
        "title": "",
        "heading_size": "h1",
        "heading_style": "thin",
        "image_width": "full",
        "image_ratio": "adapt",
        "columns_desktop": 3,
        "column_alignment": "left",
        "background_style": "none",
        "button_label": "",
        "button_link": "",
        "color_scheme": "background-1",
        "columns_mobile": "1",
        "swipe_on_mobile": false,
        "padding_top": 36,
        "padding_bottom": 36,
        "card_margin_right": 30,
        "bold_heading": true
      }
    },
    "3fe54c9d-6843-496c-8009-2d5599be64a8": {
      "type": "xcp-rich-text",
      "blocks": {
        "template--15871597084729__3fe54c9d-6843-496c-8009-2d5599be64a8-1685388119c8650f41-0": {
          "type": "heading",
          "settings": {
            "heading": "<p>POUGHKEEPSIE WOODWORKS <strong>BUSINESS CASE STUDY<\/strong><\/p>",
            "heading_size": "xcp-rich-text__heading--figma-font-size"
          }
        }
      },
      "block_order": [
        "template--15871597084729__3fe54c9d-6843-496c-8009-2d5599be64a8-1685388119c8650f41-0"
      ],
      "settings": {
        "desktop_content_position": "center",
        "content_alignment": "center",
        "color_scheme": "background-1",
        "full_width": true,
        "padding_top": 40,
        "padding_bottom": 52,
        "heading_bold_color": "accent-2",
        "show_top_section_sep": true,
        "show_bottom_section_sep": true
      }
    },
    "8360a434-84c1-422e-a55c-601cb8f4c200": {
      "type": "xcp-video",
      "settings": {
        "heading": "",
        "heading_size": "h1",
        "enable_video_looping": false,
        "video_url": "https:\/\/vimeo.com\/819823200",
        "video_width": 73,
<<<<<<< HEAD
        "cover_image": "shopify:\/\/shop_images\/xcp_4x4_video_poster.png",
=======
        "cover_image": "shopify:\/\/shop_images\/242371627-b69c54d2-2163-43c3-939f-c673ff829b93.jpg",
>>>>>>> cb527415
        "description": "",
        "full_width": false,
        "color_scheme": "background-1",
        "padding_top": 36,
        "padding_bottom": 36
      }
    },
    "57b485c9-bdea-445f-8212-df12d0994220": {
      "type": "xcp-rich-text",
      "blocks": {
        "template--15871597084729__57b485c9-bdea-445f-8212-df12d0994220-1685388119c8650f41-2": {
          "type": "button",
          "settings": {
<<<<<<< HEAD
            "button_label": "MEET YOUR NEXT EMPLOYEE",
            "button_link": "",
=======
            "button_label": "ORDER NOW",
            "button_link": "shopify:\/\/products\/x-carve-pro",
>>>>>>> cb527415
            "button_style_secondary": false,
            "button_label_2": "",
            "button_link_2": "",
            "button_style_secondary_2": false
          }
        }
      },
      "block_order": [
        "template--15871597084729__57b485c9-bdea-445f-8212-df12d0994220-1685388119c8650f41-2"
      ],
      "settings": {
        "desktop_content_position": "center",
        "content_alignment": "center",
        "color_scheme": "background-1",
        "full_width": true,
        "padding_top": 40,
        "padding_bottom": 52,
        "heading_bold_color": "normal",
        "show_top_section_sep": false,
        "show_bottom_section_sep": false
      }
    },
    "0e928c6e-5b72-401a-b449-a55ebf814b1b": {
      "type": "xcp-rich-text",
      "blocks": {
        "template--15871597084729__0e928c6e-5b72-401a-b449-a55ebf814b1b-1685388119c8650f41-0": {
          "type": "heading",
          "settings": {
            "heading": "<p>PICK YOUR <strong>PRO<\/strong><\/p>",
            "heading_size": "xcp-rich-text__heading--figma-font-size"
          }
        }
      },
      "block_order": [
        "template--15871597084729__0e928c6e-5b72-401a-b449-a55ebf814b1b-1685388119c8650f41-0"
      ],
      "settings": {
        "desktop_content_position": "center",
        "content_alignment": "center",
        "color_scheme": "background-2",
        "full_width": true,
        "padding_top": 40,
        "padding_bottom": 52,
        "heading_bold_color": "accent-2",
        "show_top_section_sep": true,
        "show_bottom_section_sep": true
      }
    },
    "462cd83c-8ca1-4f80-ba9e-50e4f816063d": {
      "type": "xcp-pick-your-pro",
      "blocks": {
        "82df9019-dcd1-44c1-bb30-1e3c8af987d4": {
          "type": "product-card",
          "settings": {
<<<<<<< HEAD
            "product": "x-carve-pro",
            "image": "shopify:\/\/shop_images\/XCP_4x2_Overhead_Landscape_1188_1.jpg",
            "button_text": "Continue",
            "button_link": ""
=======
            "product": "x-carve-pro-4x2-cnc-system",
            "image": "shopify:\/\/shop_images\/XCP_4x2_Overhead_Landscape_1188_1.jpg",
            "button_text": "Continue",
            "button_link": "shopify:\/\/products\/x-carve-pro-4x2-cnc-system"
>>>>>>> cb527415
          }
        },
        "76454967-1f88-40e3-a7a5-c21af84c4d77": {
          "type": "product-card",
          "settings": {
            "product": "x-carve-pro",
            "image": "shopify:\/\/shop_images\/Inventables_XCP_1019_1_1.jpg",
            "button_text": "Continue",
<<<<<<< HEAD
            "button_link": ""
=======
            "button_link": "shopify:\/\/products\/x-carve-pro"
>>>>>>> cb527415
          }
        }
      },
      "block_order": [
        "82df9019-dcd1-44c1-bb30-1e3c8af987d4",
        "76454967-1f88-40e3-a7a5-c21af84c4d77"
      ],
      "settings": {
        "padding_top": 80,
        "padding_bottom": 80,
        "color_scheme": "background-2"
      }
    },
    "afe8c49d-4e33-4695-94b5-2fbe162a7e6f": {
      "type": "xcp-rich-text",
      "blocks": {
        "template--15871597084729__afe8c49d-4e33-4695-94b5-2fbe162a7e6f-1685388119c8650f41-0": {
          "type": "heading",
          "settings": {
            "heading": "<p>SAVE TIME AND <strong>MONEY<\/strong><\/p>",
            "heading_size": "xcp-rich-text__heading--figma-font-size"
          }
        }
      },
      "block_order": [
        "template--15871597084729__afe8c49d-4e33-4695-94b5-2fbe162a7e6f-1685388119c8650f41-0"
      ],
      "settings": {
        "desktop_content_position": "center",
        "content_alignment": "center",
        "color_scheme": "background-1",
        "full_width": true,
        "padding_top": 40,
        "padding_bottom": 52,
        "heading_bold_color": "normal",
        "show_top_section_sep": true,
        "show_bottom_section_sep": true
      }
    },
    "b0e37030-18f8-4ac2-b57d-db9f64505625": {
      "type": "xcp-multicolumn",
      "blocks": {
        "template--15871597084729__b0e37030-18f8-4ac2-b57d-db9f64505625-16853885633afd1c22-0": {
          "type": "column",
          "settings": {
            "video_url": "",
            "video_left": 70,
            "title": "No more skilled labor",
            "text": "<p>No need to source and hire specialized operators. Our CNC system is so easy anyone can design and cut products.<\/p>",
            "link_label": "",
            "link": ""
          }
        },
        "template--15871597084729__b0e37030-18f8-4ac2-b57d-db9f64505625-16853885633afd1c22-1": {
          "type": "column",
          "settings": {
            "video_url": "",
            "video_left": 70,
            "title": "Return on Investment",
            "text": "<p>We offer both personal and business financing options. Spread out costs of the X-Carve Pro CNC with affordable monthly payments that can be absorbed into costs over time as your business grows and generates more revenue.<br\/><\/p>",
            "link_label": "",
            "link": ""
          }
        },
        "template--15871597084729__b0e37030-18f8-4ac2-b57d-db9f64505625-16853885633afd1c22-2": {
          "type": "column",
          "settings": {
            "video_url": "",
            "video_left": 70,
            "title": "Reduce costly errors",
            "text": "<p>5.5-ft. rigid aluminum gantry houses 25mm ball screws  for accuracy to the width of a human hair.<\/p>",
            "link_label": "",
            "link": ""
          }
        }
      },
      "block_order": [
        "template--15871597084729__b0e37030-18f8-4ac2-b57d-db9f64505625-16853885633afd1c22-0",
        "template--15871597084729__b0e37030-18f8-4ac2-b57d-db9f64505625-16853885633afd1c22-1",
        "template--15871597084729__b0e37030-18f8-4ac2-b57d-db9f64505625-16853885633afd1c22-2"
      ],
      "settings": {
        "title": "",
        "heading_size": "h1",
        "heading_style": "normal",
        "image_width": "full",
        "image_ratio": "adapt",
        "columns_desktop": 3,
        "column_alignment": "left",
        "background_style": "none",
        "button_label": "",
        "button_link": "",
        "color_scheme": "background-1",
        "columns_mobile": "1",
        "swipe_on_mobile": false,
        "padding_top": 36,
        "padding_bottom": 36,
        "card_margin_right": 30,
        "bold_heading": true
      }
    },
    "de2b6054-f8d5-418f-b6f5-b0fd1fbb63b2": {
      "type": "xcp-easel-header",
      "settings": {
        "header": "",
        "header_image": "shopify:\/\/shop_images\/easel_logo.svg",
        "sub_text": "WORLD’S EASIEST<br class=\"mobile\">\n<span>CAD\/CAM SOFTWARE<\/span>"
      }
    },
    "63b35865-d598-4b82-8c68-7295075b0cc1": {
      "type": "xcp-flag",
      "settings": {
        "content": "3 Years of Easel Pro\n<br><span>with Every X-Carve<\/span>",
        "padding_top": 36,
        "padding_bottom": 36
      }
    },
    "17622f54-8a28-47c1-8c48-5c9146c904ac": {
      "type": "xcp-image-with-text",
      "blocks": {
        "template--15871597084729__17622f54-8a28-47c1-8c48-5c9146c904ac-1685470378fa35f5b8-0": {
          "type": "heading",
          "settings": {
            "heading": "DRAG AND DROP DESIGNING",
            "heading_size": "h2"
          }
        },
        "template--15871597084729__17622f54-8a28-47c1-8c48-5c9146c904ac-1685470378fa35f5b8-1": {
          "type": "text",
          "settings": {
            "text": "<p>EASEL's easy-to-use platform lets you design and connect seamlessly to your CNC machine. It’s the only software your business needs to design, import, cut, and share—all in minutes!<\/p>",
            "text_style": "body",
            "text_color": "normal"
          }
        },
        "b8276af3-c8d9-44d3-8464-4bc8477fef4d": {
          "type": "text",
          "settings": {
            "text": "<p>Now introducing 3D Carving: with the click of a button, import STL files and watch 3D designs come to life.<\/p>",
            "text_style": "body",
            "text_color": "accent-2"
          }
        },
        "template--15871597084729__17622f54-8a28-47c1-8c48-5c9146c904ac-1685470378fa35f5b8-2": {
          "type": "button",
          "settings": {
            "button_label": "Start a free trial",
<<<<<<< HEAD
            "button_link": ""
=======
            "button_link": "https:\/\/easel.inventables.com\/users\/sign_in?tab=new&utm_source=inventables&utm_campaign=none"
>>>>>>> cb527415
          }
        }
      },
      "block_order": [
        "template--15871597084729__17622f54-8a28-47c1-8c48-5c9146c904ac-1685470378fa35f5b8-0",
        "template--15871597084729__17622f54-8a28-47c1-8c48-5c9146c904ac-1685470378fa35f5b8-1",
        "b8276af3-c8d9-44d3-8464-4bc8477fef4d",
        "template--15871597084729__17622f54-8a28-47c1-8c48-5c9146c904ac-1685470378fa35f5b8-2"
      ],
      "settings": {
        "image": "shopify:\/\/shop_images\/easel1.png",
        "height": "adapt",
        "desktop_image_width": "large",
        "layout": "text_first",
        "desktop_content_position": "top",
        "desktop_content_alignment": "left",
        "content_layout": "no-overlap",
        "color_scheme": "background-1",
        "mobile_content_alignment": "left",
        "padding_top": 36,
        "padding_bottom": 36
      }
    },
    "b1b3b8b6-5a0d-428e-9a46-42bd911cbe57": {
      "type": "xcp-image-floating-text",
      "blocks": {
        "25b753d1-1594-4767-8a98-e6cab4616db7": {
          "type": "title",
          "settings": {
            "content": "Carve Big With A <br><b>Small Footprint<\/b>"
          }
        },
        "81e9cf35-4729-4027-bd3a-ee03975b73cd": {
          "type": "text",
          "settings": {
            "content": "<p>Most of the time, shops don't use the full carvable area of their 4x8' machines, which means a lot of wasted floor space. Easel Pro's new Tiling feature lets you design as big as you need, then tells your X-Carve Pro to carve section by section–seamlessly. <\/p>"
          }
        },
        "daec463a-ef55-4264-a7b1-a24ea260c4cd": {
          "type": "button",
          "settings": {
<<<<<<< HEAD
            "label": "PICK YOUR PRO",
            "url": ""
=======
            "label": "Get YOUr Pro",
            "url": "shopify:\/\/products\/x-carve-pro"
>>>>>>> cb527415
          }
        }
      },
      "block_order": [
        "25b753d1-1594-4767-8a98-e6cab4616db7",
        "81e9cf35-4729-4027-bd3a-ee03975b73cd",
        "daec463a-ef55-4264-a7b1-a24ea260c4cd"
      ],
      "settings": {
        "image": "shopify:\/\/shop_images\/xcp_overhead1.png"
      }
    }
  },
  "order": [
    "24322730-a14a-43a1-9995-64a5b83b5c84",
    "main",
    "5b7a1c69-f71e-4af0-a337-dc8b9858c5db",
    "d393d236-f203-4109-8fae-911794b691de",
    "2dc3f5bf-326f-419e-a360-1b42ec22ace3",
    "8b28662b-eae1-46f1-8172-864ac9eee21c",
    "e0f9f6ae-f932-467e-a4dc-e6ec2b073ab9",
    "3fe54c9d-6843-496c-8009-2d5599be64a8",
    "8360a434-84c1-422e-a55c-601cb8f4c200",
    "57b485c9-bdea-445f-8212-df12d0994220",
    "0e928c6e-5b72-401a-b449-a55ebf814b1b",
    "462cd83c-8ca1-4f80-ba9e-50e4f816063d",
    "afe8c49d-4e33-4695-94b5-2fbe162a7e6f",
    "b0e37030-18f8-4ac2-b57d-db9f64505625",
    "de2b6054-f8d5-418f-b6f5-b0fd1fbb63b2",
    "63b35865-d598-4b82-8c68-7295075b0cc1",
    "17622f54-8a28-47c1-8c48-5c9146c904ac",
    "b1b3b8b6-5a0d-428e-9a46-42bd911cbe57"
  ]
}<|MERGE_RESOLUTION|>--- conflicted
+++ resolved
@@ -8,11 +8,7 @@
           "type": "xcp-nav-item",
           "settings": {
             "label": "Overview",
-<<<<<<< HEAD
-            "href": "",
-=======
             "href": "shopify:\/\/pages\/x-carve-pro-cnc-machine",
->>>>>>> cb527415
             "selected": true
           }
         },
@@ -28,11 +24,7 @@
           "type": "xcp-nav-item",
           "settings": {
             "label": "Bundle",
-<<<<<<< HEAD
-            "href": "",
-=======
             "href": "shopify:\/\/products\/x-carve-pro",
->>>>>>> cb527415
             "selected": false
           }
         },
@@ -40,11 +32,7 @@
           "type": "xcp-nav-item",
           "settings": {
             "label": "Tech Specs",
-<<<<<<< HEAD
-            "href": "",
-=======
             "href": "https:\/\/www.inventables.com\/presales\/tech-specs",
->>>>>>> cb527415
             "selected": false
           }
         },
@@ -52,11 +40,7 @@
           "type": "xcp-nav-item",
           "settings": {
             "label": "FAQ",
-<<<<<<< HEAD
-            "href": "",
-=======
             "href": "https:\/\/www.inventables.com\/presales\/faq",
->>>>>>> cb527415
             "selected": false
           }
         },
@@ -340,11 +324,7 @@
         "enable_video_looping": false,
         "video_url": "https:\/\/vimeo.com\/819823200",
         "video_width": 73,
-<<<<<<< HEAD
-        "cover_image": "shopify:\/\/shop_images\/xcp_4x4_video_poster.png",
-=======
         "cover_image": "shopify:\/\/shop_images\/242371627-b69c54d2-2163-43c3-939f-c673ff829b93.jpg",
->>>>>>> cb527415
         "description": "",
         "full_width": false,
         "color_scheme": "background-1",
@@ -358,13 +338,8 @@
         "template--15871597084729__57b485c9-bdea-445f-8212-df12d0994220-1685388119c8650f41-2": {
           "type": "button",
           "settings": {
-<<<<<<< HEAD
-            "button_label": "MEET YOUR NEXT EMPLOYEE",
-            "button_link": "",
-=======
             "button_label": "ORDER NOW",
             "button_link": "shopify:\/\/products\/x-carve-pro",
->>>>>>> cb527415
             "button_style_secondary": false,
             "button_label_2": "",
             "button_link_2": "",
@@ -419,17 +394,10 @@
         "82df9019-dcd1-44c1-bb30-1e3c8af987d4": {
           "type": "product-card",
           "settings": {
-<<<<<<< HEAD
-            "product": "x-carve-pro",
-            "image": "shopify:\/\/shop_images\/XCP_4x2_Overhead_Landscape_1188_1.jpg",
-            "button_text": "Continue",
-            "button_link": ""
-=======
             "product": "x-carve-pro-4x2-cnc-system",
             "image": "shopify:\/\/shop_images\/XCP_4x2_Overhead_Landscape_1188_1.jpg",
             "button_text": "Continue",
             "button_link": "shopify:\/\/products\/x-carve-pro-4x2-cnc-system"
->>>>>>> cb527415
           }
         },
         "76454967-1f88-40e3-a7a5-c21af84c4d77": {
@@ -438,11 +406,7 @@
             "product": "x-carve-pro",
             "image": "shopify:\/\/shop_images\/Inventables_XCP_1019_1_1.jpg",
             "button_text": "Continue",
-<<<<<<< HEAD
-            "button_link": ""
-=======
             "button_link": "shopify:\/\/products\/x-carve-pro"
->>>>>>> cb527415
           }
         }
       },
@@ -590,11 +554,7 @@
           "type": "button",
           "settings": {
             "button_label": "Start a free trial",
-<<<<<<< HEAD
-            "button_link": ""
-=======
             "button_link": "https:\/\/easel.inventables.com\/users\/sign_in?tab=new&utm_source=inventables&utm_campaign=none"
->>>>>>> cb527415
           }
         }
       },
@@ -636,13 +596,8 @@
         "daec463a-ef55-4264-a7b1-a24ea260c4cd": {
           "type": "button",
           "settings": {
-<<<<<<< HEAD
-            "label": "PICK YOUR PRO",
-            "url": ""
-=======
-            "label": "Get YOUr Pro",
+            "label": "Get Your Pro",
             "url": "shopify:\/\/products\/x-carve-pro"
->>>>>>> cb527415
           }
         }
       },
