{
  "sections": {
    "image_banner": {
      "type": "image-banner",
      "blocks": {
        "heading": {
          "type": "heading",
          "disabled": true,
          "settings": {
            "heading": ""
          }
        },
        "button": {
          "type": "buttons",
          "disabled": true,
          "settings": {
            "button_label_1": "Shop all",
            "button_link_1": "shopify:\/\/collections\/all",
            "button_style_secondary_1": false,
            "button_label_2": "",
            "button_link_2": "",
            "button_style_secondary_2": false
          }
        }
      },
      "block_order": [
        "heading",
        "button"
      ],
      "settings": {
        "image": "shopify:\/\/shop_images\/PIK_banner_medium_26327cf1-01b8-4815-8606-193e6a6dec8c.jpg",
        "desktop_text_box_position": "flex-end",
        "color_scheme": "accent-1",
        "stack_images_on_mobile": true,
        "adapt_height_first_image": true
      }
    },
<<<<<<< HEAD
    "featured_products": {
      "type": "featured-collection",
      "settings": {
        "title": "Koi Pond Best Sellers",
        "collection": "koi-pond-fall-winter-preperation",
        "products_to_show": 8,
        "show_view_all": true,
        "swipe_on_mobile": true,
        "image_ratio": "adapt",
        "show_secondary_image": true,
        "add_image_padding": false,
        "show_vendor": false
      }
    },
    "image_text": {
      "type": "image-with-text",
=======
    "rich_text": {
      "type": "rich-text",
>>>>>>> 2e74d844
      "blocks": {
        "heading": {
          "type": "heading",
          "settings": {
            "heading": "Ready To Take the Plunge?"
          }
        },
        "text": {
          "type": "text",
          "settings": {
            "text": "<p>We're here to help every step of the way! <\/p><p>Online Sales & Pond Design Support: Monday - Friday 9am - 3pm PST<\/p><p>In person visits by Appointment Only during COVID:  Sunday 2-4 PM PST<\/p><p>Curbside Pickup Available by Request<\/p>"
          }
        },
        "button": {
          "type": "button",
          "settings": {
            "button_label": "Contact Us",
            "button_link": "shopify:\/\/pages\/about-us"
          }
        }
      },
      "block_order": [
        "heading",
        "text",
        "button"
<<<<<<< HEAD
      ],
      "settings": {
        "image": "shopify:\/\/shop_images\/Take_The_Plunge.jpg",
        "height": "adapt",
        "color_scheme": "background-1",
        "layout": "image_first"
      }
=======
      ]
    },
    "featured_products": {
      "type": "featured-collection",
      "settings": {
        "title": "Featured products",
        "collection": "all",
        "image_ratio": "square"
      }
    },
    "collage": {
      "type": "collage",
      "blocks": {
        "video": {
          "type": "video"
        },
        "product": {
            "type": "product"
        },
        "collection": {
          "type": "collection"
        }
      },
      "block_order": [
        "video",
        "product",
        "collection"
      ]
    },
    "video": {
      "type": "video"
    },
    "multi_column": {
      "type": "multicolumn",
      "blocks": {
        "column1": {
          "type": "column"
        },
        "column2": {
          "type": "column"
        },
        "column3": {
          "type": "column"
        }
      },
      "block_order": [
        "column1",
        "column2",
        "column3"
      ]
>>>>>>> 2e74d844
    }
  },
  "order": [
    "image_banner",
    "rich_text",
    "featured_products",
    "collage",
    "video",
    "multi_column"
  ]
}<|MERGE_RESOLUTION|>--- conflicted
+++ resolved
@@ -35,7 +35,7 @@
         "adapt_height_first_image": true
       }
     },
-<<<<<<< HEAD
+
     "featured_products": {
       "type": "featured-collection",
       "settings": {
@@ -52,10 +52,10 @@
     },
     "image_text": {
       "type": "image-with-text",
-=======
+
     "rich_text": {
       "type": "rich-text",
->>>>>>> 2e74d844
+
       "blocks": {
         "heading": {
           "type": "heading",
@@ -81,7 +81,7 @@
         "heading",
         "text",
         "button"
-<<<<<<< HEAD
+
       ],
       "settings": {
         "image": "shopify:\/\/shop_images\/Take_The_Plunge.jpg",
@@ -89,7 +89,7 @@
         "color_scheme": "background-1",
         "layout": "image_first"
       }
-=======
+
       ]
     },
     "featured_products": {
@@ -140,7 +140,7 @@
         "column2",
         "column3"
       ]
->>>>>>> 2e74d844
+
     }
   },
   "order": [
