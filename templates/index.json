{
  "sections": {
<<<<<<< HEAD
    "fireworkx_image_banner": {
      "type": "fireworkx-image-banner",
      "blocks": {
        "12093fc3-6504-4461-ab76-ae1f6b1f0267": {
          "type": "text",
          "settings": {
            "text": "Locally manufactured and hand-made canopies made with high-quality internationally recognized components."
=======
    "image_banner": {
      "type": "image-banner",
      "blocks": {
        "heading": {
          "type": "heading",
          "settings": {
            "heading": "Talk about your",
            "heading_size": "medium"
          }
        },
        "button": {
          "type": "buttons",
          "settings": {
            "button_label_1": "Shop all",
            "button_link_1": "shopify:\/\/collections\/all",
            "button_style_secondary_1": false,
            "button_label_2": "",
            "button_link_2": "",
            "button_style_secondary_2": false
>>>>>>> a9a921b1
          }
        }
      },
      "block_order": [
<<<<<<< HEAD
        "12093fc3-6504-4461-ab76-ae1f6b1f0267"
      ],
      "settings": {
        "image": "shopify:\/\/shop_images\/ford-background.jpg"
=======
        "heading",
        "button"
      ],
      "settings": {
        "adapt_height_first_image": false,
        "desktop_text_box_position": "flex-end",
        "show_text_box": true,
        "image_overlay_opacity": 0,
        "color_scheme": "background-1",
        "stack_images_on_mobile": true,
        "show_text_below": true
>>>>>>> a9a921b1
      }
    },
    "fireworkx_collection_list": {
      "type": "fireworkx-collection-list",
      "blocks": {
<<<<<<< HEAD
        "0340c40a-a071-47b6-8585-e27ee2b51820": {
          "type": "featured_collection",
          "settings": {
            "collection": "ford-canopies"
          }
        },
        "3bfe8478-b397-46d8-be7d-fb568db94871": {
          "type": "featured_collection",
          "settings": {
            "collection": "toyota-canopies"
=======
        "heading": {
          "type": "heading",
          "settings": {
            "heading": "Talk about your brand",
            "heading_size": "h1"
          }
        },
        "text": {
          "type": "text",
          "settings": {
            "text": "<p>Share information about your brand with your customers. Describe a product, make announcements, or welcome customers to your store.<\/p>"
          }
        },
        "button": {
          "type": "button",
          "settings": {
            "button_label": "Button label",
            "button_link": "",
            "button_style_secondary": false
>>>>>>> a9a921b1
          }
        }
      },
      "block_order": [
<<<<<<< HEAD
        "0340c40a-a071-47b6-8585-e27ee2b51820",
        "3bfe8478-b397-46d8-be7d-fb568db94871"
      ],
      "settings": {
        "title": "Collections",
        "subtitle": "Enter a subtitle",
        "link": "",
        "linktext": "Click here",
        "image_ratio": "square"
      }
    },
    "fireworkx_fitment_center_cta": {
      "type": "fireworkx-fitment-center-cta",
      "settings": {
        "text-box": "Find a Fitment Centre",
        "text": "With over 20 Andy Cab fitment centres across Southern Africa, you will find high-quality canopies for sale or on special from our Head Office in Cape Town – all the way to our fitment centres in Namibia and Zimbabwe.",
        "link": "",
        "linktext": "FInd a fitment Centre"
=======
        "heading",
        "text",
        "button"
      ],
      "settings": {
        "color_scheme": "background-1",
        "full_width": true
      }
    },
    "featured_products": {
      "type": "featured-collection",
      "settings": {
        "title": "Featured products",
        "collection": "all",
        "products_to_show": 4,
        "show_view_all": true,
        "swipe_on_mobile": false,
        "image_ratio": "square",
        "show_secondary_image": false,
        "add_image_padding": false,
        "show_image_outline": true,
        "show_vendor": false,
        "show_rating": false
      }
    },
    "collage": {
      "type": "collage",
      "blocks": {
        "video": {
          "type": "video",
          "settings": {
            "video_url": "https:\/\/www.youtube.com\/watch?v=_9VUPq3SxOc",
            "description": "Describe the video",
            "image_padding": false
          }
        },
        "product": {
          "type": "product",
          "settings": {
            "product": "",
            "second_image": false,
            "image_padding": false,
            "secondary_background": false
          }
        },
        "collection": {
          "type": "collection",
          "settings": {
            "collection": "",
            "image_padding": false,
            "color_scheme": "background-1"
          }
        }
      },
      "block_order": [
        "video",
        "product",
        "collection"
      ],
      "settings": {
        "heading": "Multimedia collage",
        "desktop_layout": "left",
        "mobile_layout": "collage"
      }
    },
    "video": {
      "type": "video",
      "settings": {
        "heading": "Video",
        "video_url": "https:\/\/www.youtube.com\/watch?v=_9VUPq3SxOc",
        "description": "",
        "full_width": false
>>>>>>> a9a921b1
      }
    },
    "fireworkx_why_choose_AndyCab_cta": {
      "type": "fireworkx-why-choose-andycab",
      "blocks": {
<<<<<<< HEAD
        "edd277e5-cacf-4441-85e8-185ffa3c86b9": {
          "type": "video",
          "settings": {
            "cover_image": "shopify:\/\/shop_images\/ford-background.jpg",
            "video_url": "https:\/\/www.youtube.com\/watch?v=_9VUPq3SxOc",
            "full_width": false
          }
        },
        "76fa9e4b-8c10-4eb0-aec8-b27a500a7c9c": {
          "type": "column",
          "settings": {
            "title": "Customised to your lifestyle",
            "text": "<p>We can customize your canopy with colour matching, roof reinforcing, blanksides canopies as well as adding a range of accessories for your convenience.<\/p>"
=======
        "column1": {
          "type": "column",
          "settings": {
            "title": "Column",
            "text": "<p>Pair text with an image to focus on your chosen product, collection, or blog post. Add details on availability, style, or even provide a review.<\/p>"
          }
        },
        "column2": {
          "type": "column",
          "settings": {
            "title": "Column",
            "text": "<p>Pair text with an image to focus on your chosen product, collection, or blog post. Add details on availability, style, or even provide a review.<\/p>"
          }
        },
        "column3": {
          "type": "column",
          "settings": {
            "title": "Column",
            "text": "<p>Pair text with an image to focus on your chosen product, collection, or blog post. Add details on availability, style, or even provide a review.<\/p>"
>>>>>>> a9a921b1
          }
        }
      },
      "block_order": [
<<<<<<< HEAD
        "edd277e5-cacf-4441-85e8-185ffa3c86b9",
        "76fa9e4b-8c10-4eb0-aec8-b27a500a7c9c"
      ],
      "settings": {
        "text-box": "Why Choose AndyCab",
        "text": "Enter the text description",
        "cover_image": "shopify:\/\/shop_images\/ford-background.jpg",
        "video_url": "https:\/\/www.youtube.com\/watch?v=_9VUPq3SxOc",
        "full_width": false
=======
        "column1",
        "column2",
        "column3"
      ],
      "settings": {
        "title": "Multicolumn",
        "image_width": "full",
        "image_ratio": "adapt",
        "column_alignment": "left",
        "background_style": "primary",
        "button_label": "Button label",
        "button_link": "",
        "swipe_on_mobile": false
>>>>>>> a9a921b1
      }
    }
  },
  "order": [
    "fireworkx_image_banner",
    "fireworkx_collection_list",
    "fireworkx_fitment_center_cta",
    "fireworkx_why_choose_AndyCab_cta"
  ]
}<|MERGE_RESOLUTION|>--- conflicted
+++ resolved
@@ -1,266 +1,93 @@
 {
-  "sections": {
-<<<<<<< HEAD
-    "fireworkx_image_banner": {
-      "type": "fireworkx-image-banner",
-      "blocks": {
-        "12093fc3-6504-4461-ab76-ae1f6b1f0267": {
-          "type": "text",
-          "settings": {
-            "text": "Locally manufactured and hand-made canopies made with high-quality internationally recognized components."
-=======
-    "image_banner": {
-      "type": "image-banner",
-      "blocks": {
-        "heading": {
-          "type": "heading",
-          "settings": {
-            "heading": "Talk about your",
-            "heading_size": "medium"
-          }
-        },
-        "button": {
-          "type": "buttons",
-          "settings": {
-            "button_label_1": "Shop all",
-            "button_link_1": "shopify:\/\/collections\/all",
-            "button_style_secondary_1": false,
-            "button_label_2": "",
-            "button_link_2": "",
-            "button_style_secondary_2": false
->>>>>>> a9a921b1
-          }
-        }
-      },
-      "block_order": [
-<<<<<<< HEAD
-        "12093fc3-6504-4461-ab76-ae1f6b1f0267"
-      ],
-      "settings": {
-        "image": "shopify:\/\/shop_images\/ford-background.jpg"
-=======
-        "heading",
-        "button"
-      ],
-      "settings": {
-        "adapt_height_first_image": false,
-        "desktop_text_box_position": "flex-end",
-        "show_text_box": true,
-        "image_overlay_opacity": 0,
-        "color_scheme": "background-1",
-        "stack_images_on_mobile": true,
-        "show_text_below": true
->>>>>>> a9a921b1
-      }
-    },
-    "fireworkx_collection_list": {
-      "type": "fireworkx-collection-list",
-      "blocks": {
-<<<<<<< HEAD
-        "0340c40a-a071-47b6-8585-e27ee2b51820": {
-          "type": "featured_collection",
-          "settings": {
-            "collection": "ford-canopies"
-          }
-        },
-        "3bfe8478-b397-46d8-be7d-fb568db94871": {
-          "type": "featured_collection",
-          "settings": {
-            "collection": "toyota-canopies"
-=======
-        "heading": {
-          "type": "heading",
-          "settings": {
-            "heading": "Talk about your brand",
-            "heading_size": "h1"
-          }
-        },
-        "text": {
-          "type": "text",
-          "settings": {
-            "text": "<p>Share information about your brand with your customers. Describe a product, make announcements, or welcome customers to your store.<\/p>"
-          }
-        },
-        "button": {
-          "type": "button",
-          "settings": {
-            "button_label": "Button label",
-            "button_link": "",
-            "button_style_secondary": false
->>>>>>> a9a921b1
-          }
-        }
-      },
-      "block_order": [
-<<<<<<< HEAD
-        "0340c40a-a071-47b6-8585-e27ee2b51820",
-        "3bfe8478-b397-46d8-be7d-fb568db94871"
-      ],
-      "settings": {
-        "title": "Collections",
-        "subtitle": "Enter a subtitle",
-        "link": "",
-        "linktext": "Click here",
-        "image_ratio": "square"
-      }
-    },
-    "fireworkx_fitment_center_cta": {
-      "type": "fireworkx-fitment-center-cta",
-      "settings": {
-        "text-box": "Find a Fitment Centre",
-        "text": "With over 20 Andy Cab fitment centres across Southern Africa, you will find high-quality canopies for sale or on special from our Head Office in Cape Town – all the way to our fitment centres in Namibia and Zimbabwe.",
-        "link": "",
-        "linktext": "FInd a fitment Centre"
-=======
-        "heading",
-        "text",
-        "button"
-      ],
-      "settings": {
-        "color_scheme": "background-1",
-        "full_width": true
-      }
-    },
-    "featured_products": {
-      "type": "featured-collection",
-      "settings": {
-        "title": "Featured products",
-        "collection": "all",
-        "products_to_show": 4,
-        "show_view_all": true,
-        "swipe_on_mobile": false,
-        "image_ratio": "square",
-        "show_secondary_image": false,
-        "add_image_padding": false,
-        "show_image_outline": true,
-        "show_vendor": false,
-        "show_rating": false
-      }
-    },
-    "collage": {
-      "type": "collage",
-      "blocks": {
-        "video": {
-          "type": "video",
-          "settings": {
-            "video_url": "https:\/\/www.youtube.com\/watch?v=_9VUPq3SxOc",
-            "description": "Describe the video",
-            "image_padding": false
-          }
-        },
-        "product": {
-          "type": "product",
-          "settings": {
-            "product": "",
-            "second_image": false,
-            "image_padding": false,
-            "secondary_background": false
-          }
-        },
-        "collection": {
-          "type": "collection",
-          "settings": {
-            "collection": "",
-            "image_padding": false,
-            "color_scheme": "background-1"
-          }
-        }
-      },
-      "block_order": [
-        "video",
-        "product",
-        "collection"
-      ],
-      "settings": {
-        "heading": "Multimedia collage",
-        "desktop_layout": "left",
-        "mobile_layout": "collage"
-      }
-    },
-    "video": {
-      "type": "video",
-      "settings": {
-        "heading": "Video",
-        "video_url": "https:\/\/www.youtube.com\/watch?v=_9VUPq3SxOc",
-        "description": "",
-        "full_width": false
->>>>>>> a9a921b1
-      }
-    },
-    "fireworkx_why_choose_AndyCab_cta": {
-      "type": "fireworkx-why-choose-andycab",
-      "blocks": {
-<<<<<<< HEAD
-        "edd277e5-cacf-4441-85e8-185ffa3c86b9": {
-          "type": "video",
-          "settings": {
-            "cover_image": "shopify:\/\/shop_images\/ford-background.jpg",
-            "video_url": "https:\/\/www.youtube.com\/watch?v=_9VUPq3SxOc",
-            "full_width": false
-          }
-        },
-        "76fa9e4b-8c10-4eb0-aec8-b27a500a7c9c": {
-          "type": "column",
-          "settings": {
-            "title": "Customised to your lifestyle",
-            "text": "<p>We can customize your canopy with colour matching, roof reinforcing, blanksides canopies as well as adding a range of accessories for your convenience.<\/p>"
-=======
-        "column1": {
-          "type": "column",
-          "settings": {
-            "title": "Column",
-            "text": "<p>Pair text with an image to focus on your chosen product, collection, or blog post. Add details on availability, style, or even provide a review.<\/p>"
-          }
-        },
-        "column2": {
-          "type": "column",
-          "settings": {
-            "title": "Column",
-            "text": "<p>Pair text with an image to focus on your chosen product, collection, or blog post. Add details on availability, style, or even provide a review.<\/p>"
-          }
-        },
-        "column3": {
-          "type": "column",
-          "settings": {
-            "title": "Column",
-            "text": "<p>Pair text with an image to focus on your chosen product, collection, or blog post. Add details on availability, style, or even provide a review.<\/p>"
->>>>>>> a9a921b1
-          }
-        }
-      },
-      "block_order": [
-<<<<<<< HEAD
-        "edd277e5-cacf-4441-85e8-185ffa3c86b9",
-        "76fa9e4b-8c10-4eb0-aec8-b27a500a7c9c"
-      ],
-      "settings": {
-        "text-box": "Why Choose AndyCab",
-        "text": "Enter the text description",
-        "cover_image": "shopify:\/\/shop_images\/ford-background.jpg",
-        "video_url": "https:\/\/www.youtube.com\/watch?v=_9VUPq3SxOc",
-        "full_width": false
-=======
-        "column1",
-        "column2",
-        "column3"
-      ],
-      "settings": {
-        "title": "Multicolumn",
-        "image_width": "full",
-        "image_ratio": "adapt",
-        "column_alignment": "left",
-        "background_style": "primary",
-        "button_label": "Button label",
-        "button_link": "",
-        "swipe_on_mobile": false
->>>>>>> a9a921b1
-      }
-    }
-  },
-  "order": [
-    "fireworkx_image_banner",
-    "fireworkx_collection_list",
-    "fireworkx_fitment_center_cta",
-    "fireworkx_why_choose_AndyCab_cta"
-  ]
+	"sections": {
+		"fireworkx_image_banner": {
+			"type": "fireworkx-image-banner",
+			"blocks": {
+				"12093fc3-6504-4461-ab76-ae1f6b1f0267": {
+					"type": "text",
+					"settings": {
+						"text": "Locally manufactured and hand-made canopies made with high-quality internationally recognized components."
+					}
+				}
+			},
+			"block_order": ["12093fc3-6504-4461-ab76-ae1f6b1f0267"],
+			"settings": {
+				"image": "shopify://shop_images/ford-background.jpg"
+			}
+		},
+		"fireworkx_collection_list": {
+			"type": "fireworkx-collection-list",
+			"blocks": {
+				"0340c40a-a071-47b6-8585-e27ee2b51820": {
+					"type": "featured_collection",
+					"settings": {
+						"collection": "ford-canopies"
+					}
+				},
+				"3bfe8478-b397-46d8-be7d-fb568db94871": {
+					"type": "featured_collection",
+					"settings": {
+						"collection": "toyota-canopies"
+					}
+				}
+			},
+			"block_order": [
+				"0340c40a-a071-47b6-8585-e27ee2b51820",
+				"3bfe8478-b397-46d8-be7d-fb568db94871"
+			],
+			"settings": {
+				"title": "Collections",
+				"subtitle": "Enter a subtitle",
+				"link": "",
+				"linktext": "Click here",
+				"image_ratio": "square"
+			}
+		},
+		"fireworkx_fitment_center_cta": {
+			"type": "fireworkx-fitment-center-cta",
+			"settings": {
+				"text-box": "Find a Fitment Centre",
+				"text": "With over 20 Andy Cab fitment centres across Southern Africa, you will find high-quality canopies for sale or on special from our Head Office in Cape Town – all the way to our fitment centres in Namibia and Zimbabwe.",
+				"link": "",
+				"linktext": "FInd a fitment Centre"
+			}
+		},
+		"fireworkx_why_choose_AndyCab_cta": {
+			"type": "fireworkx-why-choose-andycab",
+			"blocks": {
+				"edd277e5-cacf-4441-85e8-185ffa3c86b9": {
+					"type": "video",
+					"settings": {
+						"cover_image": "shopify://shop_images/ford-background.jpg",
+						"video_url": "https://www.youtube.com/watch?v=_9VUPq3SxOc",
+						"full_width": false
+					}
+				},
+				"76fa9e4b-8c10-4eb0-aec8-b27a500a7c9c": {
+					"type": "column",
+					"settings": {
+						"title": "Customised to your lifestyle",
+						"text": "<p>We can customize your canopy with colour matching, roof reinforcing, blanksides canopies as well as adding a range of accessories for your convenience.</p>"
+					}
+				}
+			},
+			"block_order": [
+				"edd277e5-cacf-4441-85e8-185ffa3c86b9",
+				"76fa9e4b-8c10-4eb0-aec8-b27a500a7c9c"
+			],
+			"settings": {
+				"text-box": "Why Choose AndyCab",
+				"text": "Enter the text description",
+				"cover_image": "shopify://shop_images/ford-background.jpg",
+				"video_url": "https://www.youtube.com/watch?v=_9VUPq3SxOc",
+				"full_width": false
+			}
+		}
+	},
+	"order": [
+		"fireworkx_image_banner",
+		"fireworkx_collection_list",
+		"fireworkx_fitment_center_cta",
+		"fireworkx_why_choose_AndyCab_cta"
+	]
 }