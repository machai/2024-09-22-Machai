{
    "sections": {
      "image_banner": {
        "type": "image-banner",
        "blocks": {
          "heading": {
            "type": "heading",
            "settings": {
              "heading": "Blinkt jouw boot alweer?",
              "heading_size": "large"
            }
          },
          "text": {
            "type": "text",
            "settings": {
              "text": "Maak ook schoon schip en zorg dat je uitblinkt op het water in de zomer van 2023!",
              "text_style": "body"
            }
          },
          "button": {
            "type": "buttons",
            "settings": {
              "button_label_1": "Bekijk assortiment",
              "button_link_1": "shopify:\/\/collections",
              "button_style_secondary_1": true,
              "button_label_2": "",
              "button_link_2": "",
              "button_style_secondary_2": false
            }
          }
        },
        "block_order": [
          "heading",
          "text",
          "button"
        ],
        "settings": {
          "image": "shopify:\/\/shop_images\/boat-1867124_1920.jpg",
          "image_overlay_opacity": 40,
          "image_height": "small",
          "desktop_content_position": "middle-left",
          "show_text_box": false,
          "desktop_content_alignment": "left",
          "color_scheme": "background-1",
          "mobile_content_alignment": "center",
          "stack_images_on_mobile": false,
          "show_text_below": false
        }
      },
<<<<<<< HEAD
      "45fb9588-44c2-4048-b6d7-40c4e64376b8": {
        "type": "collection-list",
        "blocks": {
          "template--16120468439198__45fb9588-44c2-4048-b6d7-40c4e64376b8-167740699303269d05-0": {
            "type": "featured_collection",
            "settings": {
              "collection": "afmeren-ankers"
            }
          },
          "template--16120468439198__45fb9588-44c2-4048-b6d7-40c4e64376b8-167740699303269d05-1": {
            "type": "featured_collection",
            "settings": {
              "collection": "fenders-stootwillen"
            }
          },
          "template--16120468439198__45fb9588-44c2-4048-b6d7-40c4e64376b8-167740699303269d05-2": {
            "type": "featured_collection",
            "settings": {
              "collection": "onderhoud-schoonmaak"
            }
=======
      "block_order": [
        "heading",
        "text",
        "button"
      ],
      "settings": {
        "image_overlay_opacity": 40,
        "image_height": "large",
        "desktop_content_position": "bottom-center",
        "show_text_box": false,
        "desktop_content_alignment": "center",
        "color_scheme": "background-1",
        "mobile_content_alignment": "center",
        "stack_images_on_mobile": false,
        "show_text_below": false
      }
    },
    "rich_text": {
      "type": "rich-text",
      "blocks": {
        "heading": {
          "type": "heading",
          "settings": {
            "heading": "Talk about your brand",
            "heading_size": "h1"
>>>>>>> b7291117
          }
        },
        "block_order": [
          "template--16120468439198__45fb9588-44c2-4048-b6d7-40c4e64376b8-167740699303269d05-0",
          "template--16120468439198__45fb9588-44c2-4048-b6d7-40c4e64376b8-167740699303269d05-1",
          "template--16120468439198__45fb9588-44c2-4048-b6d7-40c4e64376b8-167740699303269d05-2"
        ],
        "settings": {
          "title": "Assortiment",
          "heading_size": "h1",
          "image_ratio": "square",
          "columns_desktop": 3,
          "color_scheme": "background-1",
          "show_view_all": true,
          "columns_mobile": "1",
          "swipe_on_mobile": false,
          "padding_top": 36,
          "padding_bottom": 36
        }
      },
      "collage": {
        "type": "collage",
        "blocks": {
          "collection-0": {
            "type": "collection",
            "settings": {
              "collection": "antifouling"
            }
          },
          "product": {
            "type": "product",
            "settings": {
              "product": "radboud-quick-clean",
              "second_image": false
            }
          },
          "collection-1": {
            "type": "collection",
            "settings": {
              "collection": "onderhoud-schoonmaak"
            }
          }
        },
        "block_order": [
          "collection-0",
          "product",
          "collection-1"
        ],
        "settings": {
          "heading": "Vaarklaar maken",
          "heading_size": "h1",
          "desktop_layout": "left",
          "mobile_layout": "collage",
          "card_styles": "product-card-wrapper",
          "color_scheme": "background-1",
          "padding_top": 52,
          "padding_bottom": 52
        }
      },
      "4073dede-d9fa-40fb-9ba3-9c9f7af60043": {
        "type": "collage",
        "disabled": true,
        "blocks": {
          "template--16116021690526__4073dede-d9fa-40fb-9ba3-9c9f7af60043-1676722147997ee2b5-0": {
            "type": "image",
            "settings": {
              "image": "shopify:\/\/shop_images\/antifouling-wekenkopie.jpg"
            }
          },
          "template--16116021690526__4073dede-d9fa-40fb-9ba3-9c9f7af60043-1676722147997ee2b5-1": {
            "type": "product",
            "settings": {
              "product": "hempel-classic-71220-antifouling",
              "second_image": false
            }
          },
          "template--16116021690526__4073dede-d9fa-40fb-9ba3-9c9f7af60043-1676722147997ee2b5-2": {
            "type": "collection",
            "settings": {
              "collection": "antifouling"
            }
          }
        },
        "block_order": [
          "template--16116021690526__4073dede-d9fa-40fb-9ba3-9c9f7af60043-1676722147997ee2b5-0",
          "template--16116021690526__4073dede-d9fa-40fb-9ba3-9c9f7af60043-1676722147997ee2b5-1",
          "template--16116021690526__4073dede-d9fa-40fb-9ba3-9c9f7af60043-1676722147997ee2b5-2"
        ],
        "settings": {
          "heading": "Onderhoud",
          "heading_size": "h1",
          "desktop_layout": "left",
          "mobile_layout": "column",
          "card_styles": "product-card-wrapper",
          "color_scheme": "background-1",
          "padding_top": 36,
          "padding_bottom": 36
        }
      },
      "15817620-0b69-4c10-8111-04d054fde9ab": {
        "type": "custom-liquid",
        "settings": {
          "custom_liquid": "",
          "color_scheme": "background-1",
          "padding_top": 40,
          "padding_bottom": 52
        }
      }
    },
    "order": [
      "image_banner",
      "45fb9588-44c2-4048-b6d7-40c4e64376b8",
      "collage",
      "4073dede-d9fa-40fb-9ba3-9c9f7af60043",
      "15817620-0b69-4c10-8111-04d054fde9ab"
    ]
  }<|MERGE_RESOLUTION|>--- conflicted
+++ resolved
@@ -1,74 +1,34 @@
 {
-    "sections": {
-      "image_banner": {
-        "type": "image-banner",
-        "blocks": {
-          "heading": {
-            "type": "heading",
-            "settings": {
-              "heading": "Blinkt jouw boot alweer?",
-              "heading_size": "large"
-            }
-          },
-          "text": {
-            "type": "text",
-            "settings": {
-              "text": "Maak ook schoon schip en zorg dat je uitblinkt op het water in de zomer van 2023!",
-              "text_style": "body"
-            }
-          },
-          "button": {
-            "type": "buttons",
-            "settings": {
-              "button_label_1": "Bekijk assortiment",
-              "button_link_1": "shopify:\/\/collections",
-              "button_style_secondary_1": true,
-              "button_label_2": "",
-              "button_link_2": "",
-              "button_style_secondary_2": false
-            }
+  "sections": {
+    "image_banner": {
+      "type": "image-banner",
+      "blocks": {
+        "heading": {
+          "type": "heading",
+          "settings": {
+            "heading": "Image banner",
+            "heading_size": "h0"
           }
         },
-        "block_order": [
-          "heading",
-          "text",
-          "button"
-        ],
-        "settings": {
-          "image": "shopify:\/\/shop_images\/boat-1867124_1920.jpg",
-          "image_overlay_opacity": 40,
-          "image_height": "small",
-          "desktop_content_position": "middle-left",
-          "show_text_box": false,
-          "desktop_content_alignment": "left",
-          "color_scheme": "background-1",
-          "mobile_content_alignment": "center",
-          "stack_images_on_mobile": false,
-          "show_text_below": false
+        "text": {
+          "type": "text",
+          "settings": {
+            "text": "Give customers details about the banner image(s) or content on the template.",
+            "text_style": "body"
+          }
+        },
+        "button": {
+          "type": "buttons",
+          "settings": {
+            "button_label_1": "Shop all",
+            "button_link_1": "shopify://collections/all",
+            "button_style_secondary_1": true,
+            "button_label_2": "",
+            "button_link_2": "",
+            "button_style_secondary_2": false
+          }
         }
       },
-<<<<<<< HEAD
-      "45fb9588-44c2-4048-b6d7-40c4e64376b8": {
-        "type": "collection-list",
-        "blocks": {
-          "template--16120468439198__45fb9588-44c2-4048-b6d7-40c4e64376b8-167740699303269d05-0": {
-            "type": "featured_collection",
-            "settings": {
-              "collection": "afmeren-ankers"
-            }
-          },
-          "template--16120468439198__45fb9588-44c2-4048-b6d7-40c4e64376b8-167740699303269d05-1": {
-            "type": "featured_collection",
-            "settings": {
-              "collection": "fenders-stootwillen"
-            }
-          },
-          "template--16120468439198__45fb9588-44c2-4048-b6d7-40c4e64376b8-167740699303269d05-2": {
-            "type": "featured_collection",
-            "settings": {
-              "collection": "onderhoud-schoonmaak"
-            }
-=======
       "block_order": [
         "heading",
         "text",
@@ -94,7 +54,12 @@
           "settings": {
             "heading": "Talk about your brand",
             "heading_size": "h1"
->>>>>>> b7291117
+          }
+        },
+        "text": {
+          "type": "text",
+          "settings": {
+            "text": "<p>Share information about your brand with your customers. Describe a product, make announcements, or welcome customers to your store.<\/p>"
           }
         },
         "block_order": [
