--- conflicted
+++ resolved
@@ -52,11 +52,11 @@
         "heading": {
           "type": "heading",
           "settings": {
-<<<<<<< HEAD
+
             "heading": "<p>Talk about your brand<\/p>",
-=======
+
             "heading": "Talk about your brand",
->>>>>>> 5f13b1b0
+
             "heading_size": "h1"
           }
         },
