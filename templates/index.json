--- conflicted
+++ resolved
@@ -6,13 +6,8 @@
         "slide_YFNK7V": {
           "type": "slide",
           "settings": {
-<<<<<<< HEAD
-            "image": "shopify:\/\/shop_images\/banner-the-smash-1280x540.png",
-            "heading": "",
-=======
             "image": "shopify:\/\/shop_images\/derbystar-bl_omb_2024-25-08.jpg",
             "heading": "BUNDESLIGA BALL 24\/25",
->>>>>>> c572b6c4
             "caption": "",
             "cta_label": "JETZT KAUFEN",
             "url": "https:\/\/smshrs.com\/products\/bundesliga-brillant-aps-v24?_pos=4&_psq=bundesliga&_ss=e&_v=1.0"
