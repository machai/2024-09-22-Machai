{
  "sections": {
    "image_banner": {
      "type": "image-banner",
      "blocks": {
        "heading": {
          "type": "heading",
          "settings": {
            "heading": "Talk about your",
            "heading_size": "medium"
          }
        },
        "button": {
          "type": "buttons",
          "settings": {
            "button_label_1": "Shop all",
<<<<<<< HEAD
            "button_link_1": "shopify:\/\/collections\/all",
            "button_style_secondary_1": false,
            "button_label_2": "",
            "button_link_2": "",
            "button_style_secondary_2": false
=======
            "button_link_1": "shopify://collections/all",
            "button_label_2": ""
>>>>>>> c39b414b
          }
        }
      },
      "block_order": [
        "heading",
        "button"
      ],
      "settings": {
        "adapt_height_first_image": false,
        "desktop_text_box_position": "flex-end",
        "show_text_box": true,
        "image_overlay_opacity": 0,
        "color_scheme": "background-1",
        "stack_images_on_mobile": true,
        "show_text_below": true
      }
    },
    "rich_text": {
      "type": "rich-text",
      "blocks": {
        "heading": {
          "type": "heading",
          "settings": {
            "heading": "Talk about your brand",
            "heading_size": "h1"
          }
        },
        "text": {
          "type": "text",
          "settings": {
            "text": "<p>Share information about your brand with your customers. Describe a product, make announcements, or welcome customers to your store.<\/p>"
          }
        },
        "button": {
          "type": "button",
          "settings": {
            "button_label": "Button label",
            "button_link": "",
            "button_style_secondary": false
          }
        }
      },
      "block_order": [
        "heading",
        "text",
        "button"
      ],
      "settings": {
        "color_scheme": "background-1",
        "full_width": true
      }
    },
    "featured_products": {
      "type": "featured-collection",
      "settings": {
        "title": "Featured products",
        "collection": "all",
        "products_to_show": 4,
        "show_view_all": true,
        "swipe_on_mobile": false,
        "image_ratio": "square",
        "show_secondary_image": false,
        "add_image_padding": false,
        "show_image_outline": true,
        "show_vendor": false,
        "show_rating": false
      }
    },
    "collage": {
      "type": "collage",
      "blocks": {
        "video": {
          "type": "video",
          "settings": {
            "video_url": "https:\/\/www.youtube.com\/watch?v=_9VUPq3SxOc",
            "description": "Describe the video",
            "image_padding": false
          }
        },
        "product": {
<<<<<<< HEAD
          "type": "product",
          "settings": {
            "product": "",
            "second_image": false,
            "image_padding": false,
            "secondary_background": false
          }
=======
          "type": "product"
>>>>>>> c39b414b
        },
        "collection": {
          "type": "collection",
          "settings": {
            "collection": "",
            "image_padding": false,
            "color_scheme": "background-1"
          }
        }
      },
      "block_order": [
        "video",
        "product",
        "collection"
      ],
      "settings": {
        "heading": "Multimedia collage",
        "desktop_layout": "left",
        "mobile_layout": "collage"
      }
    },
    "video": {
      "type": "video",
      "settings": {
        "heading": "Video",
        "video_url": "https:\/\/www.youtube.com\/watch?v=_9VUPq3SxOc",
        "description": "",
        "full_width": false
      }
    },
    "multi_column": {
      "type": "multicolumn",
      "blocks": {
        "column1": {
          "type": "column",
          "settings": {
            "title": "Column",
            "text": "<p>Pair text with an image to focus on your chosen product, collection, or blog post. Add details on availability, style, or even provide a review.<\/p>"
          }
        },
        "column2": {
          "type": "column",
          "settings": {
            "title": "Column",
            "text": "<p>Pair text with an image to focus on your chosen product, collection, or blog post. Add details on availability, style, or even provide a review.<\/p>"
          }
        },
        "column3": {
          "type": "column",
          "settings": {
            "title": "Column",
            "text": "<p>Pair text with an image to focus on your chosen product, collection, or blog post. Add details on availability, style, or even provide a review.<\/p>"
          }
        }
      },
      "block_order": [
        "column1",
        "column2",
        "column3"
      ],
      "settings": {
        "title": "Multicolumn",
        "image_width": "full",
        "image_ratio": "adapt",
        "column_alignment": "left",
        "background_style": "primary",
        "button_label": "Button label",
        "button_link": "",
        "swipe_on_mobile": false
      }
    }
  },
  "order": [
    "image_banner",
    "rich_text",
    "featured_products",
    "collage",
    "video",
    "multi_column"
  ]
}<|MERGE_RESOLUTION|>--- conflicted
+++ resolved
@@ -14,16 +14,8 @@
           "type": "buttons",
           "settings": {
             "button_label_1": "Shop all",
-<<<<<<< HEAD
-            "button_link_1": "shopify:\/\/collections\/all",
-            "button_style_secondary_1": false,
-            "button_label_2": "",
-            "button_link_2": "",
-            "button_style_secondary_2": false
-=======
             "button_link_1": "shopify://collections/all",
             "button_label_2": ""
->>>>>>> c39b414b
           }
         }
       },
@@ -104,17 +96,7 @@
           }
         },
         "product": {
-<<<<<<< HEAD
-          "type": "product",
-          "settings": {
-            "product": "",
-            "second_image": false,
-            "image_padding": false,
-            "secondary_background": false
-          }
-=======
           "type": "product"
->>>>>>> c39b414b
         },
         "collection": {
           "type": "collection",
