--- conflicted
+++ resolved
@@ -7,45 +7,26 @@
           "type": "heading",
           "disabled": true,
           "settings": {
-            "heading_size": "large"
+            "heading": "Talk about your brand"
           }
-        },
-        "text": {
-          "type": "text"
         },
         "button": {
           "type": "buttons",
           "disabled": true,
           "settings": {
             "button_label_1": "Shop all",
-<<<<<<< HEAD
-            "button_link_1": "shopify://collections/all",
-            "button_style_secondary_1": true,
-            "button_label_2": ""
-=======
             "button_link_1": "shopify:\/\/collections\/all",
             "button_style_secondary_1": false,
             "button_label_2": "",
             "button_link_2": "",
             "button_style_secondary_2": false
->>>>>>> b9b10dd0
           }
         }
       },
       "block_order": [
         "heading",
-        "text",
         "button"
       ],
-<<<<<<< HEAD
-      "settings": {
-        "image_overlay_opacity": 40,
-        "image_height": "large",
-        "desktop_content_position": "bottom-center",
-        "show_text_box": false,
-        "stack_images_on_mobile": false,
-        "show_text_below": false
-=======
       "settings": {
         "image": "shopify:\/\/shop_images\/22-hero-imgweb-banner-desktop-22.jpg",
         "desktop_text_box_position": "center",
@@ -66,11 +47,10 @@
         "show_secondary_image": false,
         "add_image_padding": false,
         "show_vendor": false
->>>>>>> b9b10dd0
       }
     },
-    "rich_text": {
-      "type": "rich-text",
+    "image_text": {
+      "type": "image-with-text",
       "blocks": {
         "heading": {
           "type": "heading",
@@ -79,9 +59,6 @@
           }
         },
         "text": {
-<<<<<<< HEAD
-          "type": "text"
-=======
           "type": "text",
           "settings": {
             "text": "<p>Pair text with an image to focus on your chosen product, collection, or blog post. Add details on availability, style, or even provide a review.<\/p>"
@@ -93,80 +70,10 @@
             "button_label": "Button label",
             "button_link": ""
           }
->>>>>>> b9b10dd0
         }
       },
       "block_order": [
         "heading",
-<<<<<<< HEAD
-        "text"
-      ],
-      "settings": {
-        "padding_top": 40,
-        "padding_bottom": 0
-      }
-    },
-    "featured_collection": {
-      "type": "featured-collection",
-      "settings": {
-        "title": "Featured products",
-        "collection": "all",
-        "products_to_show": 8,
-        "show_view_all": false,
-        "show_secondary_image": true,
-        "padding_top": 28
-      }
-    },
-    "collage": {
-      "type": "collage",
-      "blocks": {
-        "collection-0": {
-          "type": "collection"
-        },
-        "product": {
-          "type": "product"
-        },
-        "collection-1": {
-          "type": "collection"
-        }
-      },
-      "block_order": [
-        "collection-0",
-        "product",
-        "collection-1"
-      ]
-    },
-    "video": {
-      "type": "video",
-      "settings": {
-        "heading": ""
-      }
-    },
-    "multicolumn": {
-      "type": "multicolumn",
-      "blocks": {
-        "column1": {
-          "type": "column"
-        },
-        "column2": {
-          "type": "column"
-        },
-        "column3": {
-          "type": "column"
-        }
-      },
-      "block_order": [
-        "column1",
-        "column2",
-        "column3"
-      ],
-      "settings": {
-        "title": "",
-        "image_width": "third",
-        "column_alignment": "center",
-        "background_style": "none",
-        "button_label": ""
-=======
         "text",
         "button"
       ],
@@ -205,22 +112,13 @@
       "settings": {
         "color_scheme": "background-2",
         "full_width": true
->>>>>>> b9b10dd0
       }
     }
   },
   "order": [
     "image_banner",
-<<<<<<< HEAD
-    "rich_text",
-    "featured_collection",
-    "collage",
-    "video",
-    "multicolumn"
-=======
     "featured_products",
     "image_text",
     "16424302515d313617"
->>>>>>> b9b10dd0
   ]
 }