--- conflicted
+++ resolved
@@ -3,24 +3,31 @@
     "image_banner": {
       "type": "image-banner",
       "settings": {
-<<<<<<< HEAD
-        "image": "shopify:\/\/shop_images\/hero_banner.jpg",
-        "image_height": "medium",
-        "adapt_height_first_image": false,
-        "desktop_text_box_position": "flex-end",
-        "show_text_box": true,
-        "image_overlay_opacity": 0,
-        "color_scheme": "background-1",
-        "stack_images_on_mobile": true,
-        "show_text_below": true
-      }
+        "desktop_content_position": "middle-center"
+      },
+      "blocks": {
+        "heading": {
+          "type": "heading",
+          "settings": {
+            "heading": "Talk about your brand"
+          }
+        },
+        "button": {
+          "type": "buttons",
+          "settings": {
+            "button_label_1": "Shop all",
+            "button_link_1": "shopify://collections/all",
+            "button_label_2": ""
+          }
+        }
+      },
+      "block_order": [
+        "heading",
+        "button"
+      ]
     },
     "rich_text": {
       "type": "rich-text",
-=======
-        "desktop_content_position": "middle-center"
-      },
->>>>>>> 74615a0b
       "blocks": {
         "heading": {
           "type": "heading",
