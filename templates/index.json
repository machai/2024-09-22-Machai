--- conflicted
+++ resolved
@@ -15,18 +15,10 @@
           "type": "buttons",
           "disabled": true,
           "settings": {
-<<<<<<< HEAD
-            "button_label_1": "Quotes",
-            "button_link_1": "shopify:\/\/collections\/all",
-            "button_style_secondary_1": false,
-            "button_label_2": "Shop Online",
-            "button_link_2": "",
-            "button_style_secondary_2": false
-=======
             "button_label_1": "Shop all",
             "button_link_1": "shopify://collections/all",
             "button_label_2": ""
->>>>>>> 8b26f2ae
+
           }
         }
       },
@@ -115,7 +107,7 @@
           }
         },
         "product": {
-<<<<<<< HEAD
+
           "type": "product",
           "settings": {
             "product": "",
@@ -123,9 +115,6 @@
             "image_padding": false,
             "secondary_background": false
           }
-=======
-          "type": "product"
->>>>>>> 8b26f2ae
         },
         "collection": {
           "type": "collection",
