--- conflicted
+++ resolved
@@ -1,63 +1,25 @@
 {
-  "layout": "side",
   "sections": {
-    "a437fd14-44d9-4856-b414-15ca2e6385ce": {
-      "type": "slideshow",
-      "blocks": {
-        "template--16866271297814__a437fd14-44d9-4856-b414-15ca2e6385ce-16680501922bca0526-0": {
-          "type": "slide",
-          "settings": {
-            "image": "shopify:\/\/shop_images\/TOP_PC_CLEAN_RESERVE_ACQUA_NEROLI.jpg",
-            "heading": "",
-            "heading_size": "h1",
-            "subheading": "",
-            "button_label": "",
-            "link": "",
-            "button_style_secondary": false,
-            "box_align": "middle-center",
-            "show_text_box": false,
-            "text_alignment": "center",
-            "image_overlay_opacity": 0,
-            "color_scheme": "accent-1",
-            "text_alignment_mobile": "center"
-          }
-        },
-        "template--16866271297814__a437fd14-44d9-4856-b414-15ca2e6385ce-16680501922bca0526-1": {
-          "type": "slide",
-          "settings": {
-            "image": "shopify:\/\/shop_images\/TOP_PC_JIMMY_CHOO_FLORAL_STILL_LIFE.jpg",
-            "heading": "",
-            "heading_size": "h1",
-            "subheading": "",
-            "button_label": "",
-            "link": "",
-            "button_style_secondary": false,
-            "box_align": "middle-center",
-            "show_text_box": false,
-            "text_alignment": "center",
-            "image_overlay_opacity": 0,
-            "color_scheme": "background-1",
-            "text_alignment_mobile": "center"
-          }
-        },
-        "0cc1131a-3676-4541-822c-67732f90a59a": {
-          "type": "slide",
-          "settings": {
-<<<<<<< HEAD
-            "image": "shopify:\/\/shop_images\/TOP_PC_LANVIN_MODERN_PRINCESS_BLOOMING.jpg",
-            "heading": "",
-            "heading_size": "h1",
-            "subheading": "",
-            "button_label": "",
-            "link": "",
-            "button_style_secondary": false,
-            "box_align": "middle-center",
-            "show_text_box": false,
-            "text_alignment": "center",
-            "image_overlay_opacity": 0,
-            "color_scheme": "background-1",
-            "text_alignment_mobile": "center"
-=======
+    "image_banner": {
+      "type": "image-banner",
+      "blocks": {
+        "heading": {
+          "type": "heading",
+          "settings": {
+            "heading": "Image banner",
+            "heading_size": "h0"
+          }
+        },
+        "text": {
+          "type": "text",
+          "settings": {
+            "text": "Give customers details about the banner image(s) or content on the template.",
+            "text_style": "body"
+          }
+        },
+        "button": {
+          "type": "buttons",
+          "settings": {
             "button_label_1": "Shop all",
             "button_link_1": "shopify://collections/all",
             "button_style_secondary_1": true,
@@ -92,220 +54,157 @@
           "settings": {
             "heading": "Talk about your brand",
             "heading_size": "h1"
->>>>>>> 19373964
-          }
-        },
-        "4e97b58b-22e0-48da-8811-38ec36df64fa": {
-          "type": "slide",
-          "settings": {
-            "image": "shopify:\/\/shop_images\/TOP_PC_ROCHAS_MADEMOISELLE.jpg",
-            "heading": "",
-            "heading_size": "h1",
-            "subheading": "",
-            "button_label": "",
-            "link": "",
-            "button_style_secondary": false,
-            "box_align": "middle-center",
-            "show_text_box": false,
-            "text_alignment": "center",
-            "image_overlay_opacity": 0,
-            "color_scheme": "background-1",
-            "text_alignment_mobile": "center"
-          }
-        }
-      },
-      "block_order": [
-        "template--16866271297814__a437fd14-44d9-4856-b414-15ca2e6385ce-16680501922bca0526-0",
-        "template--16866271297814__a437fd14-44d9-4856-b414-15ca2e6385ce-16680501922bca0526-1",
-        "0cc1131a-3676-4541-822c-67732f90a59a",
-        "4e97b58b-22e0-48da-8811-38ec36df64fa"
-      ],
-      "settings": {
-        "layout": "grid",
-        "slide_height": "adapt_image",
-        "slider_visual": "dots",
-        "auto_rotate": true,
-        "change_slides_speed": 5,
-        "show_text_below": true,
-        "accessibility_info": "Slideshow about our brand"
+          }
+        },
+        "text": {
+          "type": "text",
+          "settings": {
+            "text": "<p>Share information about your brand with your customers. Describe a product, make announcements, or welcome customers to your store.<\/p>"
+          }
+        }
+      },
+      "block_order": [
+        "heading",
+        "text"
+      ],
+      "settings": {
+        "color_scheme": "background-1",
+        "full_width": true,
+        "padding_top": 40,
+        "padding_bottom": 0
       }
     },
     "featured_collection": {
       "type": "featured-collection",
       "settings": {
-        "title": "PRE ORDER",
-        "heading_size": "h1",
-        "description": "",
-        "show_description": false,
-        "description_style": "body",
-        "collection": "",
-        "products_to_show": 5,
-        "columns_desktop": 5,
-        "full_width": false,
-        "show_view_all": true,
-        "view_all_style": "link",
-        "enable_desktop_slider": false,
-        "color_scheme": "background-1",
+        "title": "Featured products",
+        "heading_size": "h2",
+        "collection": "all",
+        "products_to_show": 8,
+        "columns_desktop": 4,
+        "color_scheme": "background-1",
+        "show_view_all": false,
+        "swipe_on_mobile": false,
         "image_ratio": "adapt",
         "show_secondary_image": true,
         "show_vendor": false,
         "show_rating": false,
-        "enable_quick_add": false,
-        "columns_mobile": "1",
-        "swipe_on_mobile": false,
+        "columns_mobile": "2",
         "padding_top": 28,
         "padding_bottom": 36
       }
     },
-    "a097c602-f154-4f37-82b8-523931bfcdac": {
-      "type": "featured-collection",
-      "settings": {
-        "title": "NEW ARRIVAL",
+    "collage": {
+      "type": "collage",
+      "blocks": {
+        "collection-0": {
+          "type": "collection",
+          "settings": {
+            "collection": ""
+          }
+        },
+        "product": {
+          "type": "product",
+          "settings": {
+            "product": "",
+            "second_image": false
+          }
+        },
+        "collection-1": {
+          "type": "collection",
+          "settings": {
+            "collection": ""
+          }
+        }
+      },
+      "block_order": [
+        "collection-0",
+        "product",
+        "collection-1"
+      ],
+      "settings": {
+        "heading": "Multimedia collage",
+        "heading_size": "h2",
+        "desktop_layout": "left",
+        "mobile_layout": "collage",
+        "color_scheme": "background-1",
+        "padding_top": 36,
+        "padding_bottom": 36
+      }
+    },
+    "video": {
+      "type": "video",
+      "settings": {
+        "heading": "",
+        "video_url": "https://www.youtube.com/watch?v=_9VUPq3SxOc",
         "heading_size": "h1",
         "description": "",
-        "show_description": false,
-        "description_style": "body",
-        "collection": "new-arrival",
-        "products_to_show": 10,
-        "columns_desktop": 2,
         "full_width": false,
-        "show_view_all": true,
-        "view_all_style": "link",
-        "enable_desktop_slider": false,
-        "color_scheme": "background-1",
+        "color_scheme": "background-1",
+        "padding_top": 36,
+        "padding_bottom": 36
+      }
+    },
+    "multicolumn": {
+      "type": "multicolumn",
+      "blocks": {
+        "column1": {
+          "type": "column",
+          "settings": {
+            "title": "Column",
+            "text": "<p>Pair text with an image to focus on your chosen product, collection, or blog post. Add details on availability, style, or even provide a review.<\/p>",
+            "link_label": "",
+            "link": ""
+          }
+        },
+        "column2": {
+          "type": "column",
+          "settings": {
+            "title": "Column",
+            "text": "<p>Pair text with an image to focus on your chosen product, collection, or blog post. Add details on availability, style, or even provide a review.<\/p>",
+            "link_label": "",
+            "link": ""
+          }
+        },
+        "column3": {
+          "type": "column",
+          "settings": {
+            "title": "Column",
+            "text": "<p>Pair text with an image to focus on your chosen product, collection, or blog post. Add details on availability, style, or even provide a review.<\/p>",
+            "link_label": "",
+            "link": ""
+          }
+        }
+      },
+      "block_order": [
+        "column1",
+        "column2",
+        "column3"
+      ],
+      "settings": {
+        "title": "",
+        "heading_size": "h1",
+        "image_width": "third",
         "image_ratio": "adapt",
-        "show_secondary_image": false,
-        "show_vendor": false,
-        "show_rating": false,
-        "enable_quick_add": false,
-        "columns_mobile": "2",
+        "columns_desktop": 3,
+        "column_alignment": "center",
+        "background_style": "none",
+        "button_label": "",
+        "button_link": "",
         "swipe_on_mobile": false,
-        "padding_top": 36,
-        "padding_bottom": 36
-      }
-    },
-    "a9e1afbf-5c6f-4f16-a97c-02e9dd737ac5": {
-      "type": "featured-collection",
-      "settings": {
-        "title": "RANKING",
-        "heading_size": "h1",
-        "description": "",
-        "show_description": false,
-        "description_style": "body",
-        "collection": "ranking",
-        "products_to_show": 10,
-        "columns_desktop": 2,
-        "full_width": false,
-        "show_view_all": true,
-        "view_all_style": "link",
-        "enable_desktop_slider": false,
-        "color_scheme": "background-1",
-        "image_ratio": "adapt",
-        "show_secondary_image": false,
-        "show_vendor": false,
-        "show_rating": false,
-        "enable_quick_add": false,
-        "columns_mobile": "2",
-        "swipe_on_mobile": false,
-        "padding_top": 36,
-        "padding_bottom": 36
-      }
-    },
-    "7fddc2da-4649-4ebc-b0be-5e3a83c2f638": {
-      "type": "featured-collection",
-      "settings": {
-        "title": "GIFT",
-        "heading_size": "h1",
-        "description": "",
-        "show_description": false,
-        "description_style": "body",
-        "collection": "",
-        "products_to_show": 4,
-        "columns_desktop": 4,
-        "full_width": false,
-        "show_view_all": true,
-        "view_all_style": "solid",
-        "enable_desktop_slider": false,
-        "color_scheme": "background-1",
-        "image_ratio": "adapt",
-        "show_secondary_image": false,
-        "show_vendor": false,
-        "show_rating": false,
-        "enable_quick_add": false,
-        "columns_mobile": "2",
-        "swipe_on_mobile": false,
-        "padding_top": 36,
-        "padding_bottom": 36
-      }
-    },
-    "4cb1cd2c-16a3-4b98-9456-2bf2d868008c": {
-      "type": "featured-collection",
-      "settings": {
-        "title": "ITEM CATEGORY",
-        "heading_size": "h1",
-        "description": "",
-        "show_description": false,
-        "description_style": "body",
-        "collection": "",
-        "products_to_show": 4,
-        "columns_desktop": 4,
-        "full_width": false,
-        "show_view_all": true,
-        "view_all_style": "solid",
-        "enable_desktop_slider": false,
-        "color_scheme": "background-1",
-        "image_ratio": "adapt",
-        "show_secondary_image": false,
-        "show_vendor": false,
-        "show_rating": false,
-        "enable_quick_add": false,
-        "columns_mobile": "2",
-        "swipe_on_mobile": false,
-        "padding_top": 36,
-        "padding_bottom": 36
-      }
-    },
-    "f35d088e-d3a9-4397-9611-9a4223b051c7": {
-      "type": "top-brand",
-      "settings": {
-      }
-    },
-    "222fd8f9-2499-4483-94b8-ba20df69ec06": {
-      "type": "featured-collection",
-      "settings": {
-        "title": "MY FAVORITE",
-        "heading_size": "h1",
-        "description": "",
-        "show_description": false,
-        "description_style": "body",
-        "collection": "",
-        "products_to_show": 5,
-        "columns_desktop": 5,
-        "full_width": false,
-        "show_view_all": true,
-        "view_all_style": "link",
-        "enable_desktop_slider": false,
-        "color_scheme": "background-1",
-        "image_ratio": "adapt",
-        "show_secondary_image": false,
-        "show_vendor": false,
-        "show_rating": false,
-        "enable_quick_add": false,
-        "columns_mobile": "2",
-        "swipe_on_mobile": false,
+        "color_scheme": "background-1",
+        "columns_mobile": "1",
         "padding_top": 36,
         "padding_bottom": 36
       }
     }
   },
   "order": [
-    "a437fd14-44d9-4856-b414-15ca2e6385ce",
+    "image_banner",
+    "rich_text",
     "featured_collection",
-    "a097c602-f154-4f37-82b8-523931bfcdac",
-    "a9e1afbf-5c6f-4f16-a97c-02e9dd737ac5",
-    "7fddc2da-4649-4ebc-b0be-5e3a83c2f638",
-    "4cb1cd2c-16a3-4b98-9456-2bf2d868008c",
-    "f35d088e-d3a9-4397-9611-9a4223b051c7",
-    "222fd8f9-2499-4483-94b8-ba20df69ec06"
+    "collage",
+    "video",
+    "multicolumn"
   ]
 }