{
  "sections": {
    "b0cbc748-c583-4600-8ad9-50eac2e81dce": {
      "type": "slideshow",
      "blocks": {
        "template--14642511577185__b0cbc748-c583-4600-8ad9-50eac2e81dce-16802385345e482cbd-0": {
          "type": "slide",
          "settings": {
            "image": "shopify:\/\/shop_images\/the-tenth-co-flow-state.jpg",
            "heading": "Image slide",
            "heading_size": "h1",
            "subheading": "Tell your brand's story through images",
            "button_label": "Button label",
            "link": "shopify:\/\/products\/the-tenth-co-flow-state-energy-mood-skin-vitamin",
            "button_style_secondary": false,
            "box_align": "middle-center",
            "show_text_box": true,
            "text_alignment": "center",
            "image_overlay_opacity": 0,
            "color_scheme": "background-1",
            "text_alignment_mobile": "center"
          }
        }
      },
      "block_order": [
        "template--14642511577185__b0cbc748-c583-4600-8ad9-50eac2e81dce-16802385345e482cbd-0"
      ],
      "settings": {
        "layout": "grid",
        "slide_height": "adapt_image",
        "slider_visual": "counter",
        "auto_rotate": false,
        "no_container": true,
        "change_slides_speed": 5,
        "image_behavior": "none",
        "show_text_below": true,
        "accessibility_info": "Slideshow about our brand"
      }
    },
    "c897e643-7b4c-4a4e-922f-0bc6460164df": {
      "type": "multirow",
      "blocks": {
        "template--14642511577185__c897e643-7b4c-4a4e-922f-0bc6460164df-168023856604a9df86-0": {
          "type": "row",
          "settings": {
            "image": "shopify:\/\/shop_images\/yeppoonie.jpg",
            "caption": "Yeppoonie Smothie",
            "heading": "Australia's Healthy Smoothie Powder",
            "text": "<p>Yeppoonie Smothie's nutritionally-balanced smoothie powder makes healthy eating easy.<\/p><p>No sugar, no dairy, no soy, no junk, vegan.<\/p>",
            "button_label": "Shop now",
            "button_link": "shopify:\/\/collections\/yeppoonie-smoothie"
          }
        },
        "template--14642511577185__c897e643-7b4c-4a4e-922f-0bc6460164df-168023856604a9df86-1": {
          "type": "row",
          "settings": {
            "image": "shopify:\/\/shop_images\/vital.jpg",
            "caption": "Vital",
            "heading": "78 Ingredient Formula",
            "text": "<p>Two teaspoons and I am set for the day.<\/p>",
            "button_label": "Shop now",
            "button_link": "shopify:\/\/products\/vital-all-in-one"
          }
        },
        "template--14642511577185__c897e643-7b4c-4a4e-922f-0bc6460164df-168023856604a9df86-2": {
          "type": "row",
          "settings": {
            "image": "shopify:\/\/shop_images\/goldstandard.jpg",
            "caption": "Optimum Nutrition",
            "heading": "For Those Who Won't Compromise",
            "text": "<p>Pair text with an image to focus on your chosen product, collection, or blog post. Add details on availability, style, or even provide a review.<\/p>",
            "button_label": "Shop now",
            "button_link": "shopify:\/\/products\/optimum-nutrition-gold-standard-100-whey"
          }
        },
        "4a6f4681-b958-4041-8374-03cfdb80f0e7": {
          "type": "row",
          "settings": {
            "image": "shopify:\/\/shop_images\/stress-ease.jpg",
            "caption": "Herbs of Gold",
            "heading": "The Golden Formula to Relieve Symptoms of Stress",
            "text": "<p>Herbs of Gold Stress Ease contains a blend of herbs to support a healthy stress response in the body. With Rhodiola & Withania.<\/p>",
            "button_label": "Shop now",
            "button_link": "shopify:\/\/products\/herbs-of-gold-stress-ease"
          }
        },
        "59be765e-678a-446b-afd1-20f581ce78a1": {
          "type": "row",
          "settings": {
            "image": "shopify:\/\/shop_images\/ultrabiotic.jpg",
            "caption": "BioCeuticals",
            "heading": "Ultra Gut Health",
            "text": "<p>UltraBiotic 45 provides high strength daily digestive support with 45 billion CFU per capsule with 10 evidence based probiotic strains. 45 Billion Reasons to Choose UltraBiotic 45.<\/p>",
            "button_label": "Shop now",
            "button_link": "shopify:\/\/products\/bioceuticals-ultrabiotic-45"
          }
        }
      },
      "block_order": [
        "template--14642511577185__c897e643-7b4c-4a4e-922f-0bc6460164df-168023856604a9df86-0",
        "template--14642511577185__c897e643-7b4c-4a4e-922f-0bc6460164df-168023856604a9df86-1",
        "template--14642511577185__c897e643-7b4c-4a4e-922f-0bc6460164df-168023856604a9df86-2",
        "4a6f4681-b958-4041-8374-03cfdb80f0e7",
        "59be765e-678a-446b-afd1-20f581ce78a1"
      ],
      "settings": {
<<<<<<< HEAD
        "image_overlay_opacity": 40,
        "image_height": "large",
        "desktop_content_position": "bottom-center",
        "show_text_box": false,
=======
        "image_height": "small",
        "desktop_image_width": "medium",
        "heading_size": "h1",
        "text_style": "body",
        "button_style": "primary",
        "desktop_content_position": "middle",
>>>>>>> 9bd56735
        "desktop_content_alignment": "center",
        "image_layout": "alternate-left",
        "section_color_scheme": "background-1",
        "row_color_scheme": "background-1",
        "mobile_content_alignment": "center",
        "padding_top": 36,
        "padding_bottom": 36
      }
    },
    "featured_collection": {
      "type": "featured-collection",
      "settings": {
        "title": "New products",
        "heading_size": "h1",
        "description": "",
        "show_description": false,
        "description_style": "body",
        "collection": "new-products",
        "products_to_show": 4,
        "columns_desktop": 4,
        "full_width": false,
        "show_view_all": true,
        "view_all_style": "solid",
        "enable_desktop_slider": false,
        "color_scheme": "background-1",
        "image_ratio": "adapt",
        "image_shape": "default",
        "show_secondary_image": true,
        "show_vendor": true,
        "show_rating": true,
        "enable_quick_add": false,
        "columns_mobile": "2",
        "swipe_on_mobile": false,
        "padding_top": 36,
        "padding_bottom": 36
      }
    },
    "c0e3c8c2-9d7f-4bb6-a721-ae234247738a": {
      "type": "multicolumn",
      "blocks": {
        "template--14642511577185__c0e3c8c2-9d7f-4bb6-a721-ae234247738a-1680238509fd6654c8-0": {
          "type": "column",
          "settings": {
            "image": "shopify:\/\/shop_images\/optimum-nutrition-bonus-towel.jpg",
            "title": "BONUS Gym Towel",
            "text": "<p><em>Free with the purchase of any 4.54 kg (10 lb) Optimum Gold Standard 100% Whey.<\/em><\/p>",
            "link_label": "Shop now",
            "link": "shopify:\/\/products\/optimum-nutrition-gold-standard-100-whey"
          }
        },
        "template--14642511577185__c0e3c8c2-9d7f-4bb6-a721-ae234247738a-1680238509fd6654c8-1": {
          "type": "column",
          "settings": {
            "image": "shopify:\/\/shop_images\/veego-bonus.jpg",
            "title": "BONUS Shaker & Sample packs",
            "text": "<p><em>Free with the purchase of Veego Plant Based Protein Powder 1.12 kg.<\/em><\/p>",
            "link_label": "Shop now",
            "link": "shopify:\/\/products\/veego-plant-based-protein-powder"
          }
        },
        "template--14642511577185__c0e3c8c2-9d7f-4bb6-a721-ae234247738a-1680238509fd6654c8-2": {
          "type": "column",
          "settings": {
            "image": "shopify:\/\/shop_images\/naturebee-bonus.jpg",
            "title": "BONUS 60 Capsules Bottle & Soap",
            "text": "<p><em>Free with the purchase of 400 capsules NatureBee Power Pollen.<\/em><\/p>",
            "link_label": "Shop now",
            "link": "shopify:\/\/products\/naturebee-power-pollen-natural-superfood"
          }
        }
      },
      "block_order": [
        "template--14642511577185__c0e3c8c2-9d7f-4bb6-a721-ae234247738a-1680238509fd6654c8-0",
        "template--14642511577185__c0e3c8c2-9d7f-4bb6-a721-ae234247738a-1680238509fd6654c8-1",
        "template--14642511577185__c0e3c8c2-9d7f-4bb6-a721-ae234247738a-1680238509fd6654c8-2"
      ],
      "settings": {
        "title": "Bonus offers",
        "heading_size": "h1",
        "image_width": "full",
        "image_ratio": "adapt",
        "columns_desktop": 3,
        "column_alignment": "left",
        "background_style": "none",
        "button_label": "View all offers",
        "button_link": "shopify:\/\/pages\/bonus-offers",
        "color_scheme": "background-1",
        "columns_mobile": "2",
        "swipe_on_mobile": true,
        "padding_top": 36,
        "padding_bottom": 36
      }
    },
    "09e237a6-37bd-4b31-9bb9-9a0178e86a22": {
      "type": "collection-list",
      "blocks": {
        "template--14642511577185__09e237a6-37bd-4b31-9bb9-9a0178e86a22-1680238336d2577452-0": {
          "type": "featured_collection",
          "settings": {
            "collection": "supplements"
          }
        },
        "template--14642511577185__09e237a6-37bd-4b31-9bb9-9a0178e86a22-1680238336d2577452-1": {
          "type": "featured_collection",
          "settings": {
            "collection": "sports-nutrition"
          }
        },
        "template--14642511577185__09e237a6-37bd-4b31-9bb9-9a0178e86a22-1680238336d2577452-2": {
          "type": "featured_collection",
          "settings": {
            "collection": "personal-care-products"
          }
        },
        "02765864-6207-45fb-8986-19ef8e31a5bb": {
          "type": "featured_collection",
          "settings": {
            "collection": "grocery-products"
          }
        },
        "12cfa0ed-2be6-4399-8235-ff5826ef00c9": {
          "type": "featured_collection",
          "settings": {
            "collection": "healthy-snacks"
          }
        },
        "f6cd980b-af1d-440b-813a-8f4c4552788b": {
          "type": "featured_collection",
          "settings": {
            "collection": "home-living-products"
          }
        }
      },
      "block_order": [
        "template--14642511577185__09e237a6-37bd-4b31-9bb9-9a0178e86a22-1680238336d2577452-0",
        "template--14642511577185__09e237a6-37bd-4b31-9bb9-9a0178e86a22-1680238336d2577452-1",
        "template--14642511577185__09e237a6-37bd-4b31-9bb9-9a0178e86a22-1680238336d2577452-2",
        "02765864-6207-45fb-8986-19ef8e31a5bb",
        "12cfa0ed-2be6-4399-8235-ff5826ef00c9",
        "f6cd980b-af1d-440b-813a-8f4c4552788b"
      ],
      "settings": {
        "title": "Collections",
        "heading_size": "h1",
        "image_ratio": "square",
        "columns_desktop": 3,
        "color_scheme": "background-1",
        "show_view_all": false,
        "columns_mobile": "2",
        "swipe_on_mobile": false,
        "padding_top": 36,
        "padding_bottom": 36
      }
    },
    "5e929b7b-87bf-465c-822e-2ea130c8fbfc": {
      "type": "rich-text",
      "blocks": {
        "template--14642511577185__5e929b7b-87bf-465c-822e-2ea130c8fbfc-1680237900636298f8-0": {
          "type": "heading",
          "settings": {
            "heading": "Vitamins, Sports Nutrition, Beauty, Health Foods & More | Serving Melbourne & Australia Since 1974",
            "heading_size": "h2"
          }
        },
        "template--14642511577185__5e929b7b-87bf-465c-822e-2ea130c8fbfc-1680237900636298f8-1": {
          "type": "text",
          "settings": {
            "text": "<p>Since 1974, Evelyn Faye Nutrition's mission has been to provide the best range of vitamins, supplements, health foods and sports nutrition with the best quality advice and information for a happier healthier life! Thousands of products online from hundreds of brands. Expert advice from our staff of qualified naturopaths, herbalists and sports nutritionists.<\/p>"
          }
        }
      },
      "block_order": [
        "template--14642511577185__5e929b7b-87bf-465c-822e-2ea130c8fbfc-1680237900636298f8-0",
        "template--14642511577185__5e929b7b-87bf-465c-822e-2ea130c8fbfc-1680237900636298f8-1"
      ],
      "settings": {
        "desktop_content_position": "center",
        "content_alignment": "center",
        "color_scheme": "background-1",
        "full_width": true,
        "padding_top": 36,
        "padding_bottom": 36
      }
    },
    "video": {
      "type": "video",
      "settings": {
        "heading": "",
        "heading_size": "h1",
        "enable_video_looping": false,
        "video_url": "https:\/\/youtu.be\/woH0oRA5cx4",
        "cover_image": "shopify:\/\/shop_images\/Screen_Shot_2022-04-08_at_10.46.18_am.png",
        "description": "",
        "full_width": false,
        "color_scheme": "inverse",
        "padding_top": 0,
        "padding_bottom": 0
      }
    },
    "e7ffd503-9449-4fa1-b9e4-b152252cbc59": {
      "type": "featured-blog",
      "settings": {
        "heading": "Blog posts",
        "heading_size": "h1",
        "blog": "news",
        "post_limit": 3,
        "columns_desktop": 3,
        "color_scheme": "background-1",
        "show_image": true,
        "show_date": true,
        "show_author": false,
        "show_view_all": true,
        "padding_top": 36,
        "padding_bottom": 36
      }
    },
    "a787b141-8082-4051-8292-698b2d35738e": {
      "type": "rich-text",
      "blocks": {
        "template--14642511577185__a787b141-8082-4051-8292-698b2d35738e-1680237900636298f8-0": {
          "type": "heading",
          "settings": {
            "heading": "Follow us @evelynfayenutrition",
            "heading_size": "h1"
          }
        }
      },
      "block_order": [
        "template--14642511577185__a787b141-8082-4051-8292-698b2d35738e-1680237900636298f8-0"
      ],
      "settings": {
        "desktop_content_position": "left",
        "content_alignment": "left",
        "color_scheme": "background-1",
        "full_width": true,
        "padding_top": 36,
        "padding_bottom": 0
      }
    },
    "1680237913b9d016a0": {
      "type": "apps",
      "blocks": {
        "e5d41f14-e27b-4551-ac6a-e9c21119903a": {
          "type": "shopify:\/\/apps\/instafeed-instagram-feed\/blocks\/app-block\/c447db20-095d-4a10-9725-b5977662c9d5",
          "settings": {
            "heading_size": 20,
            "feed_width": 100,
            "html_area": ""
          }
        }
      },
      "block_order": [
        "e5d41f14-e27b-4551-ac6a-e9c21119903a"
      ],
      "settings": {
        "include_margins": true
      }
    },
    "multicolumn": {
      "type": "multicolumn",
      "blocks": {
        "column1": {
          "type": "column",
          "settings": {
            "image": "shopify:\/\/shop_images\/external-quality-manufacturing-company.png",
            "title": "TRUSTED SINCE 1974",
            "text": "<p>Over 40 years of serving customers throughout Australia<\/p>",
            "link_label": "",
            "link": ""
          }
        },
        "column2": {
          "type": "column",
          "settings": {
            "image": "shopify:\/\/shop_images\/external-advice-professional-mentorship.png",
            "title": "EXPERT ADVICE",
            "text": "<p>Talk to our expert team of naturopaths & sports nutritionists<\/p>",
            "link_label": "",
            "link": ""
          }
        },
        "column3": {
          "type": "column",
          "settings": {
            "image": "shopify:\/\/shop_images\/external-delivery-truck-delivery-service.png",
            "title": "FREE SHIPPING",
            "text": "<p>Australian orders receive free shipping when you spend $95 or more<\/p>",
            "link_label": "",
            "link": ""
          }
        },
        "2e05b101-2860-4638-b86e-5809930a3673": {
          "type": "column",
          "settings": {
            "image": "shopify:\/\/shop_images\/external-delivery-truck-delivery-service.png",
            "title": "AUSTRALIA WIDE",
            "text": "<p>Standard and express delivery with Australia Post<\/p>",
            "link_label": "",
            "link": ""
          }
        }
      },
      "block_order": [
        "column1",
        "column2",
        "column3",
        "2e05b101-2860-4638-b86e-5809930a3673"
      ],
      "settings": {
        "title": "",
        "heading_size": "h2",
        "image_width": "third",
        "image_ratio": "adapt",
        "columns_desktop": 4,
        "column_alignment": "center",
        "background_style": "none",
        "button_label": "",
        "button_link": "",
        "color_scheme": "background-2",
        "columns_mobile": "2",
        "swipe_on_mobile": true,
        "padding_top": 36,
        "padding_bottom": 36
      }
    }
  },
  "order": [
    "b0cbc748-c583-4600-8ad9-50eac2e81dce",
    "c897e643-7b4c-4a4e-922f-0bc6460164df",
    "featured_collection",
    "c0e3c8c2-9d7f-4bb6-a721-ae234247738a",
    "09e237a6-37bd-4b31-9bb9-9a0178e86a22",
    "5e929b7b-87bf-465c-822e-2ea130c8fbfc",
    "video",
    "e7ffd503-9449-4fa1-b9e4-b152252cbc59",
    "a787b141-8082-4051-8292-698b2d35738e",
    "1680237913b9d016a0",
    "multicolumn"
  ]
}<|MERGE_RESOLUTION|>--- conflicted
+++ resolved
@@ -26,15 +26,16 @@
         "template--14642511577185__b0cbc748-c583-4600-8ad9-50eac2e81dce-16802385345e482cbd-0"
       ],
       "settings": {
-        "layout": "grid",
-        "slide_height": "adapt_image",
-        "slider_visual": "counter",
-        "auto_rotate": false,
-        "no_container": true,
-        "change_slides_speed": 5,
-        "image_behavior": "none",
-        "show_text_below": true,
-        "accessibility_info": "Slideshow about our brand"
+        "image_overlay_opacity": 40,
+        "image_height": "large",
+        "desktop_content_position": "bottom-center",
+        "show_text_box": false,
+        "desktop_content_alignment": "center",
+        "color_scheme": "background-1",
+        "mobile_content_alignment": "center",
+        "stack_images_on_mobile": false,
+        "show_text_below": false,
+        "no_container": true
       }
     },
     "c897e643-7b4c-4a4e-922f-0bc6460164df": {
@@ -104,19 +105,12 @@
         "59be765e-678a-446b-afd1-20f581ce78a1"
       ],
       "settings": {
-<<<<<<< HEAD
-        "image_overlay_opacity": 40,
-        "image_height": "large",
-        "desktop_content_position": "bottom-center",
-        "show_text_box": false,
-=======
         "image_height": "small",
         "desktop_image_width": "medium",
         "heading_size": "h1",
         "text_style": "body",
         "button_style": "primary",
         "desktop_content_position": "middle",
->>>>>>> 9bd56735
         "desktop_content_alignment": "center",
         "image_layout": "alternate-left",
         "section_color_scheme": "background-1",
