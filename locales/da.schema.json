--- conflicted
+++ resolved
@@ -905,17 +905,13 @@
           "info": "Brug et billede med et højde-bredde-forhold på 2:3 for at opnå det bedste resultat. [Få mere at vide](https://help.shopify.com/en/manual/shopify-admin/productivity-tools/image-editor#understanding-image-aspect-ratio)"
         },
         "paragraph": {
-<<<<<<< HEAD
           "content": "Skift uddrag ved at redigere dine blogopslag. [Få mere at vide](https://help.shopify.com/en/manual/online-store/blogs/writing-blogs#display-an-excerpt-from-a-blog-post)"
-=======
-          "content": "Hvis du vil ændre uddrag, skal du redigere dine [blogopslag.](https://help.shopify.com/en/manual/online-store/blogs/writing-blogs#display-an-excerpt-from-a-blog-post)"
         },
         "show_date": {
           "label": "Vis dato"
         },
         "show_author": {
           "label": "Vis forfatter"
->>>>>>> 7a2f34fb
         }
       },
       "blocks": {
@@ -1022,17 +1018,13 @@
           "content": "Produktkort"
         },
         "show_image_outline": {
-<<<<<<< HEAD
           "label": "Vis billedramme"
-=======
-          "label": "Vis billedkontur"
         },
         "enable_sort": {
           "label": "Aktivér sortering"
         },
         "collapse_on_larger_devices": {
           "label": "Skjul på større skærme"
->>>>>>> 7a2f34fb
         }
       }
     },
