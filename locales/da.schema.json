{
  "settings_schema": {
    "colors": {
      "name": "Farver",
      "settings": {
        "colors_solid_button_labels": {
          "label": "Udfyldt knaptekst",
          "info": "Bruges som forgrundsfarve på markeringsfarver."
        },
        "colors_accent_1": {
          "label": "Markering 1",
          "info": "Bruges til udfyldt knapbaggrund."
        },
        "colors_accent_2": {
          "label": "Markering 2"
        },
        "header__1": {
          "content": "Primære farver"
        },
        "header__2": {
          "content": "Sekundære farver"
        },
        "colors_text": {
          "label": "Tekstfarve",
          "info": "Bruges som forgrundsfarve på baggrundsfarver."
        },
        "colors_outline_button_labels": {
          "label": "Rammeknap",
          "info": "Bruges også til tekstlinks."
        },
        "colors_background_1": {
          "label": "Baggrund 1"
        },
        "colors_background_2": {
          "label": "Baggrund 2"
        },
        "gradient_accent_1": {
          "label": "Markering 1 – graduering"
        },
        "gradient_accent_2": {
          "label": "Markering 2 – graduering"
        },
        "gradient_background_1": {
          "label": "Baggrund 1 – graduering"
        },
        "gradient_background_2": {
          "label": "Baggrund 2 – graduering"
        }
      }
    },
    "typography": {
      "name": "Typografi",
      "settings": {
        "type_header_font": {
          "label": "Skrifttype",
          "info": "Valget af en anden skrifttype kan påvirke hastigheden i din butik. [Få mere at vide om systemskrifttyper.](https:\/\/help.shopify.com\/en\/manual\/online-store\/os\/store-speed\/improving-speed#fonts)"
        },
        "header__1": {
          "content": "Overskrifter"
        },
        "header__2": {
          "content": "Brødtekst"
        },
        "type_body_font": {
          "label": "Skrifttype",
          "info": "Valget af en anden skrifttype kan påvirke hastigheden i din butik. [Få mere at vide om systemskrifttyper.](https:\/\/help.shopify.com\/en\/manual\/online-store\/os\/store-speed\/improving-speed#fonts)"
        },
        "heading_scale": {
          "label": "Størrelsesskala for skrifttype"
        },
        "body_scale": {
          "label": "Størrelsesskala for skrifttype"
        }
      }
    },
    "styles": {
      "name": "Ikoner",
      "settings": {
        "accent_icons": {
          "options__1": {
            "label": "Markering 1"
          },
          "options__2": {
            "label": "Markering 2"
          },
          "options__3": {
            "label": "Rammeknap"
          },
          "options__4": {
            "label": "Tekst"
          },
          "label": "Farve"
        }
      }
    },
    "social-media": {
      "name": "Sociale medier",
      "settings": {
        "social_twitter_link": {
          "label": "Twitter",
          "info": "https:\/\/twitter.com\/shopify"
        },
        "social_facebook_link": {
          "label": "Facebook",
          "info": "https:\/\/facebook.com\/shopify"
        },
        "social_pinterest_link": {
          "label": "Pinterest",
          "info": "https:\/\/pinterest.com\/shopify"
        },
        "social_instagram_link": {
          "label": "Instagram",
          "info": "http:\/\/instagram.com\/shopify"
        },
        "social_tiktok_link": {
          "label": "TikTok",
          "info": "https:\/\/tiktok.com\/@shopify"
        },
        "social_tumblr_link": {
          "label": "Tumblr",
          "info": "https:\/\/shopify.tumblr.com"
        },
        "social_snapchat_link": {
          "label": "Snapchat",
          "info": "https:\/\/www.snapchat.com\/add\/shopify"
        },
        "social_youtube_link": {
          "label": "YouTube",
          "info": "https:\/\/www.youtube.com\/shopify"
        },
        "social_vimeo_link": {
          "label": "Vimeo",
          "info": "https:\/\/vimeo.com\/shopify"
        },
        "header": {
          "content": "SoMe-konti"
        }
      }
    },
    "currency_format": {
      "name": "Valutaformat",
      "settings": {
        "content": "Valutakoder",
        "currency_code_enabled": {
          "label": "Vis valutakoder"
        },
        "paragraph": "Priser i indkøbskurv og betalingsproces viser altid valutakoder. Eksempel: 1,00 USD."
      }
    },
    "favicon": {
      "name": "Favoritikon",
      "settings": {
        "favicon": {
          "label": "Billede for favoritikon",
          "info": "Skaleres ned til 32 x 32 px"
        }
      }
    },
    "layout": {
      "name": "Layout",
      "settings": {
        "page_width": {
          "label": "Sidebredde",
          "options__1": {
            "label": "1200 px"
          },
          "options__2": {
            "label": "1600 px"
          }
        },
        "spacing_sections": {
          "label": "Lodret afstand mellem afsnit"
        },
        "header__grid": {
          "content": "Gitter"
        },
        "paragraph__grid": {
          "content": "Påvirker områder med et layout med flere kolonner."
        },
        "spacing_grid_horizontal": {
          "label": "Lodret afstand"
        },
        "spacing_grid_vertical": {
          "label": "Vandret afstand"
        }
      }
    },
    "search_input": {
      "name": "Søgeadfærd",
      "settings": {
        "header": {
          "content": "Produktforslag"
        },
        "predictive_search_enabled": {
          "label": "Aktivér produktforslag"
        },
        "predictive_search_show_vendor": {
          "label": "Vis forhandler",
          "info": "Synlig når produktforslag aktiveret."
        },
        "predictive_search_show_price": {
          "label": "Vis pris",
          "info": "Synlig når produktforslag aktiveret."
        }
      }
    },
    "global": {
      "settings": {
        "header__border": {
          "content": "Kant"
        },
        "header__shadow": {
          "content": "Skygge"
        },
        "blur": {
          "label": "Slør"
        },
        "corner_radius": {
          "label": "Hjørneradius"
        },
        "horizontal_offset": {
          "label": "Vandret forskydning"
        },
        "vertical_offset": {
          "label": "Lodret forskydning"
        },
        "thickness": {
          "label": "Tykkelse"
        },
        "opacity": {
          "label": "Uigennemsigtighed"
        },
        "image_padding": {
          "label": "Billedmargen"
        },
        "text_alignment": {
          "options__1": {
            "label": "Venstre"
          },
          "options__2": {
            "label": "Centreret"
          },
          "options__3": {
            "label": "Højre"
          },
          "label": "Tekstjustering"
        },
        "color_scheme": {
          "options__1": {
            "label": "Markering 1"
          },
          "options__2": {
            "label": "Markering 2"
          },
          "options__3": {
            "label": "Baggrund 1"
          },
          "options__4": {
            "label": "Baggrund 2"
          },
          "options__5": {
            "label": "Omvendt"
          },
          "label": "Farveskema"
        }
      }
    },
    "cards": {
      "name": "Kort",
      "settings": {
        "header__badge": {
          "content": "Badge"
        },
        "style": {
          "options__1": {
            "label": "Standard"
          },
          "options__2": {
            "label": "Kort"
          },
          "label": "Stil"
        }
      }
    },
    "badges": {
      "name": "Badges",
      "settings": {
        "position": {
          "options__1": {
            "label": "Nederst til venstre"
          },
          "options__2": {
            "label": "Nederst til højre"
          },
          "options__3": {
            "label": "Øverst til venstre"
          },
          "options__4": {
            "label": "Øverst til højre"
          },
          "label": "Position for produktkort"
        },
        "badge_sale_color_scheme": {
          "label": "Farveskema for salgsbadges"
        },
        "badge_sold_out_color_scheme": {
          "label": "Farveskema for udsolgt-badges"
        }
      }
    },
    "buttons": {
      "name": "Knapper"
    },
    "variant_pills": {
      "name": "Variant-piller"
    },
    "inputs": {
      "name": "Inputs"
    },
    "content_containers": {
      "name": "Objektbeholder til indhold"
    },
    "popups": {
      "name": "Rullemenuer og pop-ops",
      "paragraph": "Påvirker områder som navigationsrullemenuer, pop op-modusser og indkøbskurve som pop-ops."
    },
    "media": {
      "name": "Medie"
    },
    "drawers": {
      "name": "Skuffer"
    }
  },
  "sections": {
    "all": {
      "padding": {
        "section_padding_heading": "Indre margen, afsnit",
        "padding_top": "Indre margen, top",
        "padding_bottom": "Indre margen, bund"
      },
      "spacing": "Mellemrum",
      "colors": {
        "accent_1": {
          "label": "Markering 1"
        },
        "accent_2": {
          "label": "Markering 2"
        },
        "background_1": {
          "label": "Baggrund 1"
        },
        "background_2": {
          "label": "Baggrund 2"
        },
        "inverse": {
          "label": "Omvendt"
        },
        "label": "Farveskema",
        "has_cards_info": "Hvis du vil ændre farveskemaet for kort, skal du opdatere dine temaindstillinger."
      }
    },
    "announcement-bar": {
      "name": "Meddelelseslinje",
      "blocks": {
        "announcement": {
          "name": "Meddelelse",
          "settings": {
            "text": {
              "label": "Tekstfarve"
            },
            "color_scheme": {
              "label": "Farveskema",
              "options__1": {
                "label": "Baggrund 1"
              },
              "options__2": {
                "label": "Baggrund 2"
              },
              "options__3": {
                "label": "Omvendt"
              },
              "options__4": {
                "label": "Markering 1"
              },
              "options__5": {
                "label": "Markering 2"
              }
            },
            "link": {
              "label": "Link"
            }
          }
        }
      }
    },
    "collage": {
      "name": "Collage",
      "settings": {
        "heading": {
          "label": "Overskrift"
        },
        "desktop_layout": {
          "label": "Skrivebordslayout",
          "options__1": {
            "label": "Stor blok til venstre"
          },
          "options__2": {
            "label": "Stor blok til højre"
          }
        },
        "mobile_layout": {
          "label": "Mobillayout",
          "options__1": {
            "label": "Collage"
          },
          "options__2": {
            "label": "Kolonne"
          }
        }
      },
      "blocks": {
        "image": {
          "name": "Billede",
          "settings": {
            "image": {
              "label": "Billede"
            },
            "image_padding": {
              "label": "Brug oprindeligt billedforhold",
              "info": "Vælg, hvis du ikke ønsker, at dit billede bliver beskåret."
            }
          }
        },
        "product": {
          "name": "Produkt",
          "settings": {
            "product": {
              "label": "Produkt"
            },
            "secondary_background": {
              "label": "Vis sekundær baggrund"
            },
            "second_image": {
              "label": "Vis sekundær baggrund, når der peges"
            }
          }
        },
        "collection": {
          "name": "Kollektion",
          "settings": {
            "collection": {
              "label": "Kollektion"
            }
          }
        },
        "video": {
          "name": "Video",
          "settings": {
            "cover_image": {
              "label": "Coverbillede"
            },
            "video_url": {
              "label": "Webadresse",
              "info": "Videoer afspilles i et pop op-vindue, hvis afsnittet indeholder andre blokke.",
              "placeholder": "Brug en YouTube- eller Vimeo-webadresse"
            },
            "image_padding": {
              "label": "Brug oprindeligt billedforhold",
              "info": "Vælg, hvis du ikke ønsker, at dit billede bliver beskåret."
            },
            "description": {
              "label": "Alternativ tekst til video",
              "info": "Beskriv videoen, så den bliver tilgængelig for kunder med en skærmlæser."
            }
          }
        }
      },
      "presets": {
        "name": "Collage"
      }
    },
    "collection-list": {
      "name": "Kollektionsliste",
      "settings": {
        "title": {
          "label": "Overskrift"
        },
        "image_ratio": {
          "label": "Billedforhold",
          "options__1": {
            "label": "Tilpas til billede"
          },
          "options__2": {
            "label": "Stående"
          },
          "options__3": {
            "label": "Firkantet"
          },
          "info": "Tilføj billeder ved at redigere dine kollektioner. [Få mere at vide](https:\/\/help.shopify.com\/en\/manual\/products\/collections)"
        },
        "swipe_on_mobile": {
          "label": "Aktivér swipe på mobilen"
        },
        "show_view_all": {
          "label": "Aktivér knappen \"Se alle\", hvis en liste indeholder flere kollektioner, end der vises"
        }
      },
      "blocks": {
        "featured_collection": {
          "name": "Kollektion",
          "settings": {
            "collection": {
              "label": "Kollektion"
            }
          }
        }
      },
      "presets": {
        "name": "Kollektionsliste"
      }
    },
    "contact-form": {
      "name": "Kontaktformular",
      "presets": {
        "name": "Kontaktformular"
      }
    },
    "custom-liquid": {
      "name": "Tilpasset Liquid",
      "settings": {
        "custom_liquid": {
          "label": "Tilpasset Liquid",
          "info": "Tilføj appkodestykker eller anden Liquid-kode for at oprette avancerede tilpasninger."
        }
      },
      "presets": {
        "name": "Tilpasset Liquid"
      }
    },
    "featured-blog": {
      "name": "Blogopslag",
      "settings": {
        "heading": {
          "label": "Overskrift"
        },
        "blog": {
          "label": "Blog"
        },
        "post_limit": {
          "label": "Blogopslag"
        },
        "show_view_all": {
          "label": "Aktivér knappen \"Se alle\", hvis bloggen indeholder flere blogopslag, end der vises"
        },
        "show_image": {
          "label": "Vis udvalgt billede",
          "info": "Brug et billede med et højde-bredde-forhold på 3:2 for at opnå det bedste resultat. [Få mere at vide](https://help.shopify.com/en/manual/shopify-admin/productivity-tools/image-editor#understanding-image-aspect-ratio)"
        },
        "show_date": {
          "label": "Vis dato"
        },
        "show_author": {
          "label": "Vis forfatter"
        }
      },
      "presets": {
        "name": "Blogopslag"
      }
    },
    "featured-collection": {
      "name": "Udvalgt kollektion",
      "settings": {
        "title": {
          "label": "Overskrift"
        },
        "collection": {
          "label": "Kollektion"
        },
        "products_to_show": {
          "label": "Maksimalt antal produkter, der skal vises"
        },
        "show_view_all": {
          "label": "Aktivér knappen \"Se alle\", hvis kollektionen indeholder flere produkter, end der vises"
        },
        "swipe_on_mobile": {
          "label": "Aktivér swipe på mobilen"
        },
        "header": {
          "content": "Produktkort"
        },
        "image_ratio": {
          "label": "Billedforhold",
          "options__1": {
            "label": "Tilpas til billede"
          },
          "options__2": {
            "label": "Stående"
          },
          "options__3": {
            "label": "Firkantet"
          }
        },
        "show_secondary_image": {
          "label": "Vis sekundær baggrund, når der peges"
        },
        "show_vendor": {
          "label": "Vis forhandler"
        },
        "show_rating": {
          "label": "Vis produktbedømmelser",
          "info": "Hvis du vil vise bedømmelser, skal du tilføje en app til produktbedømmelse. [Få mere at vide](https:\/\/help.shopify.com\/manual\/online-store\/themes\/os20\/themes-by-shopify\/dawn\/sections#featured-collection-show-product-rating)"
        }
      },
      "presets": {
        "name": "Udvalgt kollektion"
      }
    },
    "footer": {
      "name": "Sidefod",
      "blocks": {
        "link_list": {
          "name": "Menu",
          "settings": {
            "heading": {
              "label": "Overskrift",
              "info": "Der skal angives en overskrift, for at menuen kan vises."
            },
            "menu": {
              "label": "Menu",
              "info": "Viser kun menupunkter på øverste niveau."
            }
          }
        },
        "text": {
          "name": "Tekst",
          "settings": {
            "heading": {
              "label": "Overskrift"
            },
            "subtext": {
              "label": "Undertekst"
            }
          }
        }
      },
      "settings": {
        "color_scheme": {
          "options__1": {
            "label": "Markering 1"
          },
          "options__2": {
            "label": "Markering 2"
          },
          "options__3": {
            "label": "Baggrund 1"
          },
          "options__4": {
            "label": "Baggrund 2"
          },
          "options__5": {
            "label": "Omvendt"
          },
          "label": "Farveskema"
        },
        "newsletter_enable": {
          "label": "Vis tilmelding med mail"
        },
        "newsletter_heading": {
          "label": "Overskrift"
        },
        "header__1": {
          "content": "Tilmelding med mail",
          "info": "Abonnenter, der automatisk er føjet til kundelisten “Accepterer markedsføring”. [Få mere at vide](https:\/\/help.shopify.com\/en\/manual\/customers\/manage-customers)"
        },
        "header__2": {
          "content": "Ikoner for sociale medier",
          "info": "Hvis du vil vise dine konti på sociale medier, skal du linke dem i dine temaindstillinger."
        },
        "show_social": {
          "label": "Vis ikoner for sociale medier"
        },
        "header__3": {
          "content": "Land\/område-vælger"
        },
        "header__4": {
          "info": "Hvis du vil tilføje et land\/område, skal du gå til dine [betalingsindstillinger](\/admin\/settings\/payments)"
        },
        "enable_country_selector": {
          "label": "Aktivér land\/område-vælger"
        },
        "header__5": {
          "content": "Sprogvælger"
        },
        "header__6": {
          "info": "Hvis du vil tilføje et sprog, skal du gå til dine [sprogindstillinger](\/admin\/settings\/languages)"
        },
        "enable_language_selector": {
          "label": "Aktivér sprogvælger"
        },
        "header__7": {
          "content": "Betalingsmetoder"
        },
        "payment_enable": {
          "label": "Vis betalingsikoner"
        },
        "margin_top": {
          "label": "Øverste margen"
        }
      }
    },
    "header": {
      "name": "Sidehoved",
      "settings": {
        "logo": {
          "label": "Logobillede"
        },
        "logo_width": {
          "unit": "px",
          "label": "Tilpasset logobredde"
        },
        "logo_position": {
          "label": "Placering af logo på computer",
          "options__1": {
            "label": "Midt på til venstre"
          },
          "options__2": {
            "label": "Øverst til venstre"
          },
          "options__3": {
            "label": "Øverst i midten"
          },
          "info": "Placeringen optimeres automatisk til mobil."
        },
        "menu": {
          "label": "Menu"
        },
        "show_line_separator": {
          "label": "Vis adskillelseslinje"
        },
        "enable_sticky_header": {
          "label": "Aktivér fastgjort sidehoved",
          "info": "Sidehovedet vises på skærmen, når kunderne ruller op."
        },
        "color_scheme": {
          "options__1": {
            "label": "Markering 1"
          },
          "options__2": {
            "label": "Markering 2"
          },
          "options__3": {
            "label": "Baggrund 1"
          },
          "options__4": {
            "label": "Baggrund 2"
          },
          "options__5": {
            "label": "Omvendt"
          },
          "label": "Farveskema"
        },
        "margin_bottom": {
          "label": "Nederste margen"
        }
      }
    },
    "image-banner": {
      "name": "Billedbanner",
      "settings": {
        "image": {
          "label": "Første billede"
        },
        "image_2": {
          "label": "Andet billede"
        },
        "color_scheme": {
          "options__1": {
            "label": "Markering 1"
          },
          "options__2": {
            "label": "Markering 2"
          },
          "options__3": {
            "label": "Baggrund 1"
          },
          "options__4": {
            "label": "Baggrund 2"
          },
          "options__5": {
            "label": "Omvendt"
          },
          "label": "Farveskema",
          "info": "Synlig, når containeren vises."
        },
        "stack_images_on_mobile": {
          "label": "Stabl billeder på mobilenheder"
        },
        "adapt_height_first_image": {
          "label": "Tilpas afsnitshøjden til størrelsen af det første billede",
          "info": "Overskriver indstillingerne for højden på billedbanneret, når det markeres."
        },
        "show_text_box": {
          "label": "Vis container på skrivebord"
        },
        "image_overlay_opacity": {
          "label": "Billedoverlejringens uigennemsigtighed"
        },
        "header": {
          "content": "Mobillayout"
        },
        "show_text_below": {
          "label": "Vis container på mobiltelefon"
        },
        "image_height": {
          "label": "Bannerhøjde",
          "options__1": {
            "label": "Lille"
          },
          "options__2": {
            "label": "Medium"
          },
          "options__3": {
            "label": "Stor"
          },
          "info": "Brug et billede med et højde-bredde-forhold på 3:2 for at opnå det bedste resultat. [Få mere at vide](https://help.shopify.com/en/manual/shopify-admin/productivity-tools/image-editor#understanding-image-aspect-ratio)"
        },
        "desktop_content_position": {
          "options__1": {
            "label": "Øverst til venstre"
          },
          "options__2": {
            "label": "Øverst i midten"
          },
          "options__3": {
            "label": "Øverst til højre"
          },
          "options__4": {
            "label": "Midt på til venstre"
          },
          "options__5": {
            "label": "Midt på centreret"
          },
          "options__6": {
            "label": "Midt på til højre"
          },
          "options__7": {
            "label": "Nederst til venstre"
          },
          "options__8": {
            "label": "Nederst i midten"
          },
          "options__9": {
            "label": "Nederst til højre"
          },
          "label": "Placering af indhold på computer"
        },
        "desktop_content_alignment": {
          "options__1": {
            "label": "Venstre"
          },
          "options__2": {
            "label": "Centreret"
          },
          "options__3": {
            "label": "Højre"
          },
          "label": "Justering af indhold på computer"
        },
        "mobile_content_alignment": {
          "options__1": {
            "label": "Venstre"
          },
          "options__2": {
            "label": "Centreret"
          },
          "options__3": {
            "label": "Højre"
          },
          "label": "Justering af indhold på mobil"
        }
      },
      "blocks": {
        "heading": {
          "name": "Overskrift",
          "settings": {
            "heading": {
              "label": "Overskrift"
            },
            "heading_size": {
              "options__1": {
                "label": "Medium"
              },
              "options__2": {
                "label": "Stor"
              },
              "label": "Størrelse for overskrift"
            }
          }
        },
        "text": {
          "name": "Tekst",
          "settings": {
            "text": {
              "label": "Beskrivelse"
            },
            "text_style": {
              "options__1": {
                "label": "Brødtekst"
              },
              "options__2": {
                "label": "Undertekst"
              },
              "options__3": {
                "label": "Store bogstaver"
              },
              "label": "Teksttypografi"
            }
          }
        },
        "buttons": {
          "name": "Knapper",
          "settings": {
            "button_label_1": {
              "label": "Første knaptekst",
              "info": "Lad feltet være tomt for at skjule knappen."
            },
            "button_link_1": {
              "label": "Første knaplink"
            },
            "button_style_secondary_1": {
              "label": "Brug rammeknaptypografi"
            },
            "button_label_2": {
              "label": "Anden knaptekst",
              "info": "Lad feltet være tomt for at skjule knappen."
            },
            "button_link_2": {
              "label": "Andet knaplink"
            },
            "button_style_secondary_2": {
              "label": "Brug rammeknaptypografi"
            }
          }
        }
      },
      "presets": {
        "name": "Billedbanner"
      }
    },
    "image-with-text": {
      "name": "Billede med tekst",
      "settings": {
        "image": {
          "label": "Billede"
        },
        "height": {
          "options__1": {
            "label": "Tilpas til billede"
          },
          "options__2": {
            "label": "Lille"
          },
          "options__3": {
            "label": "Stor"
          },
          "label": "Billedhøjde",
          "info": "Angiver højden på afsnittet."
        },
        "color_scheme": {
          "options__1": {
            "label": "Baggrund 1"
          },
          "options__2": {
            "label": "Baggrund 2"
          },
          "options__3": {
            "label": "Omvendt"
          },
          "options__4": {
            "label": "Markering 1"
          },
          "options__5": {
            "label": "Markering 2"
          },
          "label": "Farveskema"
        },
        "layout": {
          "options__1": {
            "label": "Billede først"
          },
          "options__2": {
            "label": "Andet billede"
          },
          "label": "Billedplacering på computer",
          "info": "Billede først er standardmobillayoutet."
        },
        "desktop_image_width": {
          "options__1": {
            "label": "Lille"
          },
          "options__2": {
            "label": "Medium"
          },
          "options__3": {
            "label": "Stor"
          },
          "label": "Billedbredde på computer",
          "info": "Billedet er automatisk optimeret til mobiltelefoner."
        },
        "desktop_content_alignment": {
          "options__1": {
            "label": "Venstre"
          },
          "options__3": {
            "label": "Højre"
          },
          "label": "Justering af indhold på computer",
          "options__2": {
            "label": "Centreret"
          }
        },
        "desktop_content_position": {
          "options__1": {
            "label": "Top"
          },
          "options__2": {
            "label": "I midten"
          },
          "options__3": {
            "label": "Bund"
          },
          "label": "Placering af indhold på computer"
        },
        "content_layout": {
          "options__1": {
            "label": "Ingen overlapning"
          },
          "options__2": {
            "label": "Overlapning"
          },
          "label": "Indholdslayout"
        },
        "mobile_content_alignment": {
          "options__1": {
            "label": "Venstre"
          },
          "options__3": {
            "label": "Højre"
          },
          "label": "Justering af indhold på mobil",
          "options__2": {
            "label": "Centreret"
          }
        }
      },
      "blocks": {
        "heading": {
          "name": "Overskrift",
          "settings": {
            "heading": {
              "label": "Overskrift"
            },
            "heading_size": {
              "options__1": {
                "label": "Lille"
              },
              "options__2": {
                "label": "Medium"
              },
              "options__3": {
                "label": "Stor"
              },
              "label": "Størrelse for overskrift"
            }
          }
        },
        "text": {
          "name": "Tekst",
          "settings": {
            "text": {
              "label": "Indhold"
            },
            "text_style": {
              "label": "Teksttypografi",
              "options__1": {
                "label": "Brødtekst"
              },
              "options__2": {
                "label": "Undertekst"
              },
              "options__3": {
                "label": "Store bogstaver"
              }
            }
          }
        },
        "button": {
          "name": "Knap",
          "settings": {
            "button_label": {
              "label": "Knaptekst",
              "info": "Lad feltet være tomt for at skjule knappen."
            },
            "button_link": {
              "label": "Knaplink"
            }
          }
        },
        "caption": {
          "name": "Billedtekst",
          "settings": {
            "text": {
              "label": "Tekst"
            },
            "text_style": {
              "label": "Teksttypografi",
              "options__1": {
                "label": "Underoverskrift"
              },
              "options__2": {
                "label": "Store bogstaver"
              }
            },
            "caption_size": {
              "label": "Tekststørrelse",
              "options__1": {
                "label": "Lille"
              },
              "options__2": {
                "label": "Medium"
              },
              "options__3": {
                "label": "Stor"
              }
            }
          }
        }
      },
      "presets": {
        "name": "Billede med tekst"
      }
    },
    "main-article": {
      "name": "Blogopslag",
      "blocks": {
        "featured_image": {
          "name": "Udvalgt billede",
          "settings": {
            "image_height": {
              "label": "Højde på udvalgt billede",
              "options__1": {
                "label": "Tilpas til billede"
              },
              "options__2": {
                "label": "Lille"
              },
              "options__3": {
                "label": "Medium"
              },
              "info": "Brug et billede med et højde-bredde-forhold på 16:9 for at opnå det bedste resultat. [Få mere at vide](https:\/\/help.shopify.com\/en\/manual\/shopify-admin\/productivity-tools\/image-editor#understanding-image-aspect-ratio)",
              "options__4": {
                "label": "Stor"
              }
            }
          }
        },
        "title": {
          "name": "Titel",
          "settings": {
            "blog_show_date": {
              "label": "Vis dato"
            },
            "blog_show_author": {
              "label": "Vis forfatter"
            }
          }
        },
        "content": {
          "name": "Indhold"
        },
        "share": {
          "name": "Del",
          "settings": {
            "featured_image_info": {
              "content": "Hvis du inkluderer et link i opslag på sociale medier, vil sidens udvalgte billede blive vist som billedeksempel. [Få mere at vide](https:\/\/help.shopify.com\/en\/manual\/online-store\/images\/showing-social-media-thumbnail-images)."
            },
            "title_info": {
              "content": "Der er inkluderet en butikstitel og -beskrivelse med billedeksemplet. [Få mere at vide](https:\/\/help.shopify.com\/en\/manual\/promoting-marketing\/seo\/adding-keywords#set-a-title-and-description-for-your-online-store)."
            },
            "text": {
              "label": "Tekst"
            }
          }
        }
      }
    },
    "main-blog": {
      "name": "Blogopslag",
      "settings": {
        "header": {
          "content": "Kort med blogopslag"
        },
        "show_image": {
          "label": "Vis udvalgt billede"
        },
        "paragraph": {
          "content": "Skift uddrag ved at redigere dine blogopslag. [Få mere at vide](https:\/\/help.shopify.com\/en\/manual\/online-store\/blogs\/writing-blogs#display-an-excerpt-from-a-blog-post)"
        },
        "show_date": {
          "label": "Vis dato"
        },
        "show_author": {
          "label": "Vis forfatter"
        },
        "layout": {
          "label": "Layout til computer",
          "options__1": {
            "label": "Gitter"
          },
          "options__2": {
            "label": "Kollage"
          },
          "info": "Opslag stables på mobilen."
        },
        "image_height": {
          "label": "Højde på udvalgt billede",
          "options__1": {
            "label": "Tilpas til billede"
          },
          "options__2": {
            "label": "Lille"
          },
          "options__3": {
            "label": "Medium"
          },
          "options__4": {
            "label": "Stor"
          },
          "info": "Brug et billede med et højde-bredde-forhold på 3:2 for at opnå det bedste resultat. [Få mere at vide](https://help.shopify.com/en/manual/shopify-admin/productivity-tools/image-editor#understanding-image-aspect-ratio)"
        }
      }
    },
    "main-cart-footer": {
      "name": "Subtotal",
      "settings": {
        "show_cart_note": {
          "label": "Aktivér bemærkning til indkøbskurv"
        }
      },
      "blocks": {
        "subtotal": {
          "name": "Subtotal"
        },
        "buttons": {
          "name": "Betalingsknap"
        }
      }
    },
    "main-cart-items": {
      "name": "Varer",
      "settings": {
        "show_vendor": {
          "label": "Vis forhandler"
        }
      }
    },
    "main-collection-banner": {
      "name": "Kollektionsbanner",
      "settings": {
        "paragraph": {
          "content": "Tilføj en beskrivelse eller et billede ved at redigere din kollektion. [Få mere at vide](https:\/\/help.shopify.com\/en\/manual\/products\/collections\/collection-layout)"
        },
        "show_collection_description": {
          "label": "Vis kollektionsbeskrivelse"
        },
        "show_collection_image": {
          "label": "Vis kollektionsbillede",
          "info": "Brug et billede med et højde-bredde-forhold på 16:9 for at opnå det bedste resultat. [Få mere at vide](https:\/\/help.shopify.com\/en\/manual\/shopify-admin\/productivity-tools\/image-editor#understanding-image-aspect-ratio)"
        }
      }
    },
    "main-collection-product-grid": {
      "name": "Produktgitter",
      "settings": {
        "products_per_page": {
          "label": "Produkter pr. side"
        },
        "image_ratio": {
          "label": "Billedforhold",
          "options__1": {
            "label": "Tilpas til billede"
          },
          "options__2": {
            "label": "Stående"
          },
          "options__3": {
            "label": "Firkantet"
          }
        },
        "show_secondary_image": {
          "label": "Vis sekundær baggrund, når der peges"
        },
        "show_vendor": {
          "label": "Vis forhandler"
        },
        "enable_tags": {
          "label": "Aktivér filtrering",
          "info": "[Tilpas filtre](\/admin\/menus)"
        },
        "enable_filtering": {
          "label": "Aktivér filtrering",
          "info": "Tilpas [filtre](\/admin\/menus)"
        },
        "enable_sorting": {
          "label": "Aktivér sortering"
        },
        "header__1": {
          "content": "Filtrering og sortering"
        },
        "header__3": {
          "content": "Produktkort"
        },
        "collapse_on_larger_devices": {
          "label": "Skjul på computer"
        },
        "show_rating": {
          "label": "Vis produktbedømmelser",
          "info": "Hvis du vil vise bedømmelser, skal du tilføje en app til produktbedømmelse. [Få mere at vide](https:\/\/help.shopify.com\/manual\/online-store\/themes\/os20\/themes-by-shopify\/dawn\/page-types#product-grid-show-product-rating)"
        }
      }
    },
    "main-list-collections": {
      "name": "Siden Kollektionsliste",
      "settings": {
        "title": {
          "label": "Overskrift"
        },
        "sort": {
          "label": "Sortér kollektioner efter:",
          "options__1": {
            "label": "Alfabetisk, A-Å"
          },
          "options__2": {
            "label": "Alfabetisk, Å-A"
          },
          "options__3": {
            "label": "Dato, nyere til ældre"
          },
          "options__4": {
            "label": "Dato, ældre til nyere"
          },
          "options__5": {
            "label": "Produktantal, høj til lav"
          },
          "options__6": {
            "label": "Produktantal, lav til høj"
          }
        },
        "image_ratio": {
          "label": "Billedforhold",
          "options__1": {
            "label": "Tilpas til billede"
          },
          "options__2": {
            "label": "Stående"
          },
          "options__3": {
            "label": "Firkantet"
          },
<<<<<<< HEAD
          "info": "Tilføj billeder ved at redigere dine kollektioner. [Få mere at vide](https:\/\/help.shopify.com\/en\/manual\/products\/collections)"
        },
        "color_scheme": {
          "options__1": {
            "label": "Markering 1"
          },
          "options__2": {
            "label": "Markering 2"
          },
          "options__3": {
            "label": "Baggrund 1"
          },
          "options__4": {
            "label": "Baggrund 2"
          },
          "options__5": {
            "label": "Omvendt"
          },
          "label": "Farveskema"
        },
        "image_padding": {
          "label": "Tilføj billedmargen"
=======
          "info": "Tilføj billeder ved at redigere dine kollektioner. [Få mere at vide](https://help.shopify.com/en/manual/products/collections)"
>>>>>>> 74615a0b
        }
      }
    },
    "main-page": {
      "name": "Side"
    },
    "main-password-footer": {
      "name": "Sidefod på adgangskodeside",
      "settings": {
        "color_scheme": {
          "options__1": {
            "label": "Markering 1"
          },
          "options__2": {
            "label": "Markering 2"
          },
          "options__3": {
            "label": "Baggrund 1"
          },
          "options__4": {
            "label": "Baggrund 2"
          },
          "options__5": {
            "label": "Omvendt"
          },
          "label": "Farveskema"
        }
      }
    },
    "main-password-header": {
      "name": "Sidehoved på adgangskodesiden",
      "settings": {
        "logo": {
          "label": "Logobillede"
        },
        "logo_max_width": {
          "label": "Tilpasset logobredde",
          "unit": "px"
        },
        "color_scheme": {
          "options__1": {
            "label": "Markering 1"
          },
          "options__2": {
            "label": "Markering 2"
          },
          "options__3": {
            "label": "Baggrund 1"
          },
          "options__4": {
            "label": "Baggrund 2"
          },
          "options__5": {
            "label": "Omvendt"
          },
          "label": "Farveskema"
        }
      }
    },
    "main-product": {
      "name": "Produktoplysninger",
      "blocks": {
        "text": {
          "name": "Tekst",
          "settings": {
            "text": {
              "label": "Tekstfarve"
            },
            "text_style": {
              "label": "Teksttypografi",
              "options__1": {
                "label": "Brødtekst"
              },
              "options__2": {
                "label": "Undertekst"
              },
              "options__3": {
                "label": "Store bogstaver"
              }
            }
          }
        },
        "title": {
          "name": "Titel"
        },
        "price": {
          "name": "Pris"
        },
        "quantity_selector": {
          "name": "Antalsvælger"
        },
        "variant_picker": {
          "name": "Variantvælger",
          "settings": {
            "picker_type": {
              "label": "Type",
              "options__1": {
                "label": "Rullemenu"
              },
              "options__2": {
                "label": "Piller"
              }
            }
          }
        },
        "buy_buttons": {
          "name": "Køb-knapper",
          "settings": {
            "show_dynamic_checkout": {
              "label": "Vis dynamiske betalingsknapper",
              "info": "Via de tilgængelige betalingsmetoder i din butik ser kunderne deres foretrukne mulighed, som f.eks. PayPal eller Apple Pay. [Få mere at vide](https:\/\/help.shopify.com\/manual\/using-themes\/change-the-layout\/dynamic-checkout)"
            }
          }
        },
        "pickup_availability": {
          "name": "Mulighed for afhentning"
        },
        "description": {
          "name": "Beskrivelse"
        },
        "share": {
          "name": "Del",
          "settings": {
            "featured_image_info": {
              "content": "Hvis du inkluderer et link i opslag på sociale medier, vil sidens udvalgte billede blive vist som billedeksempel. [Få mere at vide](https:\/\/help.shopify.com\/en\/manual\/online-store\/images\/showing-social-media-thumbnail-images)."
            },
            "title_info": {
              "content": "Der er inkluderet en butikstitel og -beskrivelse med billedeksemplet. [Få mere at vide](https:\/\/help.shopify.com\/en\/manual\/promoting-marketing\/seo\/adding-keywords#set-a-title-and-description-for-your-online-store)."
            },
            "text": {
              "label": "Tekst"
            }
          }
        },
        "collapsible_tab": {
          "name": "Række, der kan skjules",
          "settings": {
            "heading": {
              "info": "Inkluder en overskrift, der forklarer indholdet.",
              "label": "Overskrift"
            },
            "content": {
              "label": "Rækkeindhold"
            },
            "page": {
              "label": "Rækkeindhold fra side"
            },
            "icon": {
              "label": "Ikon",
              "options__1": {
                "label": "Ingen"
              },
              "options__2": {
                "label": "Æske"
              },
              "options__3": {
                "label": "Chatboble"
              },
              "options__4": {
                "label": "Flueben"
              },
              "options__5": {
                "label": "Tørrer"
              },
              "options__6": {
                "label": "Øje"
              },
              "options__7": {
                "label": "Hjerte"
              },
              "options__8": {
                "label": "Jern"
              },
              "options__9": {
                "label": "Blad"
              },
              "options__10": {
                "label": "Læder"
              },
              "options__11": {
                "label": "Lås"
              },
              "options__12": {
                "label": "Kortnål"
              },
              "options__13": {
                "label": "Bukser"
              },
              "options__14": {
                "label": "Fly"
              },
              "options__15": {
                "label": "Prismærke"
              },
              "options__16": {
                "label": "Spørgsmålstegn"
              },
              "options__17": {
                "label": "Returnering"
              },
              "options__18": {
                "label": "Lineal"
              },
              "options__19": {
                "label": "Skjorte"
              },
              "options__20": {
                "label": "Sko"
              },
              "options__21": {
                "label": "Silhuet"
              },
              "options__22": {
                "label": "Stjerne"
              },
              "options__23": {
                "label": "Lastbil"
              },
              "options__24": {
                "label": "Vask"
              }
            }
          }
        },
        "popup": {
          "name": "Pop-op",
          "settings": {
            "link_label": {
              "label": "Navn på link"
            },
            "page": {
              "label": "Side"
            }
          }
        },
        "custom_liquid": {
          "name": "Tilpasset Liquid",
          "settings": {
            "custom_liquid": {
              "label": "Tilpasset Liquid",
              "info": "Tilføj appkodestykker eller anden Liquid-kode for at oprette avancerede tilpasninger."
            }
          }
        },
        "rating": {
          "name": "Produktvurdering",
          "settings": {
            "paragraph": {
              "content": "Hvis du vil vise bedømmelser, skal du tilføje en app til produktbedømmelse. [Få mere at vide](https:\/\/help.shopify.com\/manual\/online-store\/themes\/os20\/themes-by-shopify\/dawn\/page-types#product-rating-block)"
            }
          }
        }
      },
      "settings": {
        "header": {
          "content": "Medie",
          "info": "Få mere at vide om [medietyper.](https:\/\/help.shopify.com\/manual\/products\/product-media)"
        },
        "enable_video_looping": {
          "label": "Aktivér looping af videoer"
        },
        "enable_sticky_info": {
          "label": "Aktivér klæbende indhold på computer"
        },
        "hide_variants": {
          "label": "Skjul andre varianters medier, når du har valgt en variant"
        },
        "gallery_layout": {
          "label": "Layout til computer",
          "options__1": {
            "label": "Stablet"
          },
          "options__2": {
            "label": "Miniaturer"
          },
          "options__3": {
            "label": "Miniaturekarussel"
          }
        },
        "media_size": {
          "label": "Mediestørrelse til computer",
          "options__1": {
            "label": "Lille"
          },
          "options__2": {
            "label": "Medium"
          },
          "options__3": {
            "label": "Stor"
          },
          "info": "Medieindhold optimeres automatisk til mobil."
        },
        "mobile_thumbnails": {
          "label": "Mobillayout",
          "options__1": {
            "label": "Vis miniaturer"
          },
          "options__2": {
            "label": "Skjul miniaturer"
          }
        }
      }
    },
    "main-search": {
      "name": "Søgeresultater",
      "settings": {
        "image_ratio": {
          "label": "Billedforhold",
          "options__1": {
            "label": "Tilpas til billede"
          },
          "options__2": {
            "label": "Stående"
          },
          "options__3": {
            "label": "Firkantet"
          }
        },
        "show_secondary_image": {
          "label": "Vis sekundær baggrund, når der peges"
        },
        "show_vendor": {
          "label": "Vis forhandler"
        },
        "header__1": {
          "content": "Produktkort"
        },
        "header__2": {
          "content": "Blogkort"
        },
        "article_show_date": {
          "label": "Vis dato"
        },
        "article_show_author": {
          "label": "Vis forfatter"
        },
        "show_rating": {
          "label": "Vis produktbedømmelser",
          "info": "Hvis du vil vise bedømmelser, skal du tilføje en app til produktbedømmelse. [Få mere at vide](https:\/\/help.shopify.com\/manual\/online-store\/themes\/os20\/themes-by-shopify\/dawn\/page-types#search-results-show-product-rating)"
        }
      }
    },
    "multicolumn": {
      "name": "Flere kolonner",
      "settings": {
        "title": {
          "label": "Overskrift"
        },
        "image_width": {
          "label": "Billedbredde",
          "options__1": {
            "label": "En tredjedel af kolonnens bredde"
          },
          "options__2": {
            "label": "Halvdelen af kolonnens bredde"
          },
          "options__3": {
            "label": "Hele kolonnens bredde"
          }
        },
        "image_ratio": {
          "label": "Billedforhold",
          "options__1": {
            "label": "Tilpas til billede"
          },
          "options__2": {
            "label": "Stående"
          },
          "options__3": {
            "label": "Firkantet"
          },
          "options__4": {
            "label": "Cirkel"
          }
        },
        "column_alignment": {
          "label": "Kolonnejustering",
          "options__1": {
            "label": "Venstre"
          },
          "options__2": {
            "label": "Centreret"
          }
        },
        "background_style": {
          "label": "Sekundær baggrund",
          "options__1": {
            "label": "Ingen"
          },
          "options__2": {
            "label": "Vis som kolonnebaggrund"
          }
        },
        "button_label": {
          "label": "Knaptekst"
        },
        "button_link": {
          "label": "Knaplink"
        },
        "swipe_on_mobile": {
          "label": "Aktivér swipe på mobilen"
        }
      },
      "blocks": {
        "column": {
          "name": "Kolonne",
          "settings": {
            "image": {
              "label": "Billede"
            },
            "title": {
              "label": "Overskrift"
            },
            "text": {
              "label": "Beskrivelse"
            },
            "link_label": {
              "label": "Navn på link"
            },
            "link": {
              "label": "Link"
            }
          }
        }
      },
      "presets": {
        "name": "Flere kolonner"
      }
    },
    "newsletter": {
      "name": "Tilmelding med mail",
      "settings": {
        "color_scheme": {
          "label": "Farveskema",
          "options__1": {
            "label": "Markering 1"
          },
          "options__2": {
            "label": "Markering 2"
          },
          "options__3": {
            "label": "Baggrund 1"
          },
          "options__4": {
            "label": "Baggrund 2"
          },
          "options__5": {
            "label": "Omvendt"
          }
        },
        "full_width": {
          "label": "Gør afsnittet til fuld bredde"
        },
        "paragraph": {
          "content": "Alle mailabonnementer opretter en kundekonto. [Få mere at vide](https:\/\/help.shopify.com\/en\/manual\/customers)"
        }
      },
      "blocks": {
        "heading": {
          "name": "Overskrift",
          "settings": {
            "heading": {
              "label": "Overskrift"
            }
          }
        },
        "paragraph": {
          "name": "Underoverskrift",
          "settings": {
            "paragraph": {
              "label": "Beskrivelse"
            }
          }
        },
        "email_form": {
          "name": "Mailformular"
        }
      },
      "presets": {
        "name": "Tilmelding med mail"
      }
    },
    "page": {
      "name": "Side",
      "settings": {
        "page": {
          "label": "Side"
        }
      },
      "presets": {
        "name": "Side"
      }
    },
    "product-recommendations": {
      "name": "Produktanbefalinger",
      "settings": {
        "heading": {
          "label": "Overskrift"
        },
        "header__2": {
          "content": "Produktkort"
        },
        "image_ratio": {
          "label": "Billedforhold",
          "options__1": {
            "label": "Tilpas til billede"
          },
          "options__2": {
            "label": "Stående"
          },
          "options__3": {
            "label": "Firkantet"
          }
        },
        "show_secondary_image": {
          "label": "Vis sekundær baggrund, når der peges"
        },
        "show_vendor": {
          "label": "Vis forhandler"
        },
        "paragraph__1": {
          "content": "Dynamiske anbefalinger bruger ordre- og produktoplysninger til at foretage ændringer og forbedringer med tiden. [Få mere at vide](https:\/\/help.shopify.com\/en\/themes\/development\/recommended-products)"
        },
        "show_rating": {
          "label": "Vis produktbedømmelser",
          "info": "Hvis du vil vise bedømmelser, skal du tilføje en app til produktbedømmelse. [Få mere at vide](https:\/\/help.shopify.com\/manual\/online-store\/themes\/os20\/themes-by-shopify\/dawn\/page-types#product-recommendations-show-product-rating)"
        }
      }
    },
    "rich-text": {
      "name": "RTF",
      "settings": {
        "color_scheme": {
          "options__1": {
            "label": "Markering 1"
          },
          "options__2": {
            "label": "Markering 2"
          },
          "options__3": {
            "label": "Baggrund 1"
          },
          "options__4": {
            "label": "Baggrund 2"
          },
          "options__5": {
            "label": "Omvendt"
          },
          "label": "Farveskema"
        },
        "full_width": {
          "label": "Gør afsnittet til fuld bredde"
        }
      },
      "blocks": {
        "heading": {
          "name": "Overskrift",
          "settings": {
            "heading": {
              "label": "Overskrift"
            },
            "heading_size": {
              "options__1": {
                "label": "Lille"
              },
              "options__2": {
                "label": "Medium"
              },
              "label": "Størrelse for overskrift",
              "options__3": {
                "label": "Stor"
              }
            }
          }
        },
        "text": {
          "name": "Tekst",
          "settings": {
            "text": {
              "label": "Beskrivelse"
            }
          }
        },
        "button": {
          "name": "Knap",
          "settings": {
            "button_label": {
              "label": "Knaptekst"
            },
            "button_link": {
              "label": "Knaplink"
            },
            "button_style_secondary": {
              "label": "Brug rammeknaptypografi"
            }
          }
        }
      },
      "presets": {
        "name": "RTF"
      }
    },
    "apps": {
      "name": "Apps",
      "settings": {
        "include_margins": {
          "label": "Gør afsnitsmargener til det samme som tema"
        }
      },
      "presets": {
        "name": "Apps"
      }
    },
    "video": {
      "name": "Video",
      "settings": {
        "heading": {
          "label": "Overskrift"
        },
        "cover_image": {
          "label": "Coverbillede"
        },
        "video_url": {
          "label": "Webadresse",
          "placeholder": "Brug en YouTube- eller Vimeo-webadresse",
          "info": "Video afspiller på siden."
        },
        "description": {
          "label": "Alternativ tekst til video",
          "info": "Beskriv videoen, så den bliver tilgængelig for kunder med en skærmlæser."
        },
        "image_padding": {
          "label": "Tilføj billedmargen",
          "info": "Vælg billedmargen, hvis du ikke vil have, at dit coverbillede bliver beskåret."
        },
        "full_width": {
          "label": "Gør afsnittet til fuld bredde"
        }
      },
      "presets": {
        "name": "Video"
      }
    },
    "featured-product": {
      "name": "Fremhævet produkt",
      "blocks": {
        "text": {
          "name": "Tekst",
          "settings": {
            "text": {
              "label": "Tekst"
            },
            "text_style": {
              "label": "Teksttypografi",
              "options__1": {
                "label": "Brødtekst"
              },
              "options__2": {
                "label": "Undertekst"
              },
              "options__3": {
                "label": "Store bogstaver"
              }
            }
          }
        },
        "title": {
          "name": "Titel"
        },
        "price": {
          "name": "Pris"
        },
        "quantity_selector": {
          "name": "Antalsvælger"
        },
        "variant_picker": {
          "name": "Variantvælger",
          "settings": {
            "picker_type": {
              "label": "Type",
              "options__1": {
                "label": "Rullemenu"
              },
              "options__2": {
                "label": "Piller"
              }
            }
          }
        },
        "buy_buttons": {
          "name": "Køb-knapper",
          "settings": {
            "show_dynamic_checkout": {
              "label": "Vis dynamiske betalingsknapper",
              "info": "Via de tilgængelige betalingsmetoder i din butik ser kunderne deres foretrukne mulighed, som f.eks. PayPal eller Apple Pay. [Få mere at vide](https:\/\/help.shopify.com\/manual\/using-themes\/change-the-layout\/dynamic-checkout)"
            }
          }
        },
        "description": {
          "name": "Beskrivelse"
        },
        "share": {
          "name": "Del",
          "settings": {
            "featured_image_info": {
              "content": "Hvis du inkluderer et link i opslag på sociale medier, vil sidens udvalgte billede blive vist som billedeksempel. [Få mere at vide](https:\/\/help.shopify.com\/en\/manual\/online-store\/images\/showing-social-media-thumbnail-images)"
            },
            "title_info": {
              "content": "Der er inkluderet en butikstitel og -beskrivelse med billedeksemplet. [Få mere at vide](https:\/\/help.shopify.com\/en\/manual\/promoting-marketing\/seo\/adding-keywords#set-a-title-and-description-for-your-online-store)"
            },
            "text": {
              "label": "Tekst"
            }
          }
        },
        "custom_liquid": {
          "name": "Tilpasset Liquid",
          "settings": {
            "custom_liquid": {
              "label": "Tilpasset Liquid"
            }
          }
        },
        "rating": {
          "name": "Produktbedømmelser",
          "settings": {
            "paragraph": {
              "content": "Hvis du vil vise bedømmelser, skal du tilføje en app til produktbedømmelse. [Få mere at vide](https:\/\/help.shopify.com\/manual\/online-store\/themes\/os20\/themes-by-shopify\/dawn\/sections#featured-product-rating)"
            }
          }
        }
      },
      "settings": {
        "product": {
          "label": "Produkt"
        },
        "secondary_background": {
          "label": "Vis sekundær baggrund"
        },
        "header": {
          "content": "Medie",
          "info": "Få mere at vide om [medietyper](https:\/\/help.shopify.com\/manual\/products\/product-media)"
        },
        "enable_video_looping": {
          "label": "Aktivér looping af videoer"
        },
        "hide_variants": {
          "label": "Skjul medier for ikke-valgte varianter på computer"
        }
      },
      "presets": {
        "name": "Fremhævet produkt"
      }
    },
    "email-signup-banner": {
      "name": "Banner for tilmelding med mail",
      "settings": {
        "paragraph": {
          "content": "Alle mailabonnementer opretter en kundekonto. [Få mere at vide](https://help.shopify.com/en/manual/customers)"
        },
        "image": {
          "label": "Baggrundsbillede"
        },
        "show_background_image": {
          "label": "Vis baggrundsbillede"
        },
        "show_text_box": {
          "label": "Vis container på skrivebord"
        },
        "image_overlay_opacity": {
          "label": "Billedoverlejringens uigennemsigtighed"
        },
        "color_scheme": {
          "options__1": {
            "label": "Markering 1"
          },
          "options__2": {
            "label": "Markering 2"
          },
          "options__3": {
            "label": "Baggrund 1"
          },
          "options__4": {
            "label": "Baggrund 2"
          },
          "options__5": {
            "label": "Omvendt"
          },
          "label": "Farveskema",
          "info": "Synlig, når containeren vises"
        },
        "show_text_below": {
          "label": "Vis indhold under billede på mobiltelefon",
          "info": "Brug et billede med et højde-bredde-forhold på 16:9 for at opnå det bedste resultat. [Få mere at vide](https://help.shopify.com/en/manual/shopify-admin/productivity-tools/image-editor#understanding-image-aspect-ratio)"
        },
        "image_height": {
          "label": "Bannerhøjde",
          "options__1": {
            "label": "Tilpas til billede"
          },
          "options__2": {
            "label": "Lille"
          },
          "options__3": {
            "label": "Medium"
          },
          "options__4": {
            "label": "Stor"
          },
          "info": "Brug et billede med et højde-bredde-forhold på 16:9 for at opnå det bedste resultat. [Få mere at vide](https://help.shopify.com/en/manual/shopify-admin/productivity-tools/image-editor#understanding-image-aspect-ratio)"
        },
        "desktop_content_position": {
          "options__4": {
            "label": "Midt på til venstre"
          },
          "options__5": {
            "label": "Midt på centreret"
          },
          "options__6": {
            "label": "Midt på til højre"
          },
          "options__7": {
            "label": "Nederst til venstre"
          },
          "options__8": {
            "label": "Nederst i midten"
          },
          "options__9": {
            "label": "Nederst til højre"
          },
          "options__1": {
            "label": "Øverst til venstre"
          },
          "options__2": {
            "label": "Øverst i midten"
          },
          "options__3": {
            "label": "Øverst til højre"
          },
          "label": "Placering af indhold på computer"
        },
        "desktop_content_alignment": {
          "options__1": {
            "label": "Venstre"
          },
          "options__2": {
            "label": "Centreret"
          },
          "options__3": {
            "label": "Højre"
          },
          "label": "Justering af indhold på computer"
        },
        "header": {
          "content": "Mobillayout"
        },
        "mobile_content_alignment": {
          "options__1": {
            "label": "Venstre"
          },
          "options__2": {
            "label": "Centreret"
          },
          "options__3": {
            "label": "Højre"
          },
          "label": "Justering af indhold på mobil"
        }
      },
      "blocks": {
        "heading": {
          "name": "Overskrift",
          "settings": {
            "heading": {
              "label": "Overskrift"
            }
          }
        },
        "paragraph": {
          "name": "Afsnit",
          "settings": {
            "paragraph": {
              "label": "Beskrivelse"
            },
            "text_style": {
              "options__1": {
                "label": "Brødtekst"
              },
              "options__2": {
                "label": "Undertekst"
              },
              "label": "Teksttypografi"
            }
          }
        },
        "email_form": {
          "name": "Mailformular"
        }
      },
      "presets": {
        "name": "Banner for tilmelding med mail"
      }
    },
    "slideshow": {
      "name": "Diasshow",
      "settings": {
        "layout": {
          "label": "Layout",
          "options__1": {
            "label": "Fuld bredde"
          },
          "options__2": {
            "label": "Gitter"
          }
        },
        "slide_height": {
          "label": "Diashøjde",
          "options__1": {
            "label": "Tilpas til første side"
          },
          "options__2": {
            "label": "Lille"
          },
          "options__3": {
            "label": "Medium"
          },
          "options__4": {
            "label": "Stor"
          }
        },
        "slider_visual": {
          "label": "Sideinddeling – stil",
          "options__1": {
            "label": "Tæller"
          },
          "options__2": {
            "label": "Prikker"
          },
          "options__3": {
            "label": "Tal"
          }
        },
        "heading_size": {
          "label": "Skriftstørrelse til overskrifter",
          "options__1": {
            "label": "Medium"
          },
          "options__2": {
            "label": "Stor"
          }
        },
        "box_align": {
          "label": "Placering af indhold på computer",
          "options__1": {
            "label": "Øverst til venstre"
          },
          "options__2": {
            "label": "Øverst i midten"
          },
          "options__3": {
            "label": "Øverst til højre"
          },
          "options__4": {
            "label": "Midt på til venstre"
          },
          "options__5": {
            "label": "Midt på centreret"
          },
          "options__6": {
            "label": "Midt på til højre"
          },
          "options__7": {
            "label": "Nederst til venstre"
          },
          "options__8": {
            "label": "Nederst i midten"
          },
          "options__9": {
            "label": "Nederst til højre"
          }
        },
        "show_text_box": {
          "label": "Vis container på skrivebord"
        },
        "text_alignment": {
          "label": "Justering af indhold på computer",
          "option_1": {
            "label": "Venstre"
          },
          "option_2": {
            "label": "Centreret"
          },
          "option_3": {
            "label": "Højre"
          }
        },
        "image_overlay_opacity": {
          "label": "Billedoverlejringens uigennemsigtighed"
        },
        "auto_rotate": {
          "label": "Roter automatisk slides"
        },
        "change_slides_speed": {
          "label": "Skift slide hver"
        },
        "color_scheme": {
          "label": "Farveskema (felt)",
          "info": "Synlig, når containeren vises.",
          "options__1": {
            "label": "Markering 1"
          },
          "options__2": {
            "label": "Markering 2"
          },
          "options__3": {
            "label": "Baggrund 1"
          },
          "options__4": {
            "label": "Baggrund 2"
          },
          "options__5": {
            "label": "Omvendt"
          }
        },
        "mobile": {
          "content": "Mobillayout"
        },
        "text_alignment_mobile": {
          "label": "Justering af indhold på mobil",
          "options__1": {
            "label": "Venstre"
          },
          "options__2": {
            "label": "Centreret"
          },
          "options__3": {
            "label": "Højre"
          }
        },
        "show_text_below": {
          "label": "Vis indhold under billeder på mobiltelefoner"
        },
        "accessibility": {
          "content": "Tilgængelighed",
          "label": "Beskrivelse af diasshow",
          "info": "Beskriv diasshowet for kunder med en skærmlæser."
        }
      },
      "blocks": {
        "slide": {
          "name": "Slide",
          "settings": {
            "image": {
              "label": "Billede"
            },
            "heading": {
              "label": "Overskrift"
            },
            "subheading": {
              "label": "Underoverskrift"
            },
            "button_label": {
              "label": "Knaptekst",
              "info": "Lad feltet være tomt for at skjule knappen."
            },
            "link": {
              "label": "Knaplink",
              "info": "Lad feltet være tomt for at skjule knappen."
            },
            "secondary_style": {
              "label": "Brug rammeknaptypografi"
            },
            "heading_size": {
              "label": "Størrelse for overskrift",
              "options__1": {
                "label": "Lille"
              },
              "options__2": {
                "label": "Medium"
              },
              "options__3": {
                "label": "Stor"
              }
            },
            "box_align": {
              "label": "Placering af indhold på computer",
              "options__1": {
                "label": "Øverst til venstre"
              },
              "options__2": {
                "label": "Øverst i midten"
              },
              "options__3": {
                "label": "Øverst til højre"
              },
              "options__4": {
                "label": "Midt på til venstre"
              },
              "options__5": {
                "label": "Midt på centreret"
              },
              "options__6": {
                "label": "Midt på til højre"
              },
              "options__7": {
                "label": "Nederst til venstre"
              },
              "options__8": {
                "label": "Nederst i midten"
              },
              "options__9": {
                "label": "Nederst til højre"
              },
              "info": "Placeringen optimeres automatisk til mobil."
            },
            "show_text_box": {
              "label": "Vis container på skrivebord"
            },
            "text_alignment": {
              "label": "Justering af indhold på computer",
              "option_1": {
                "label": "Venstre"
              },
              "option_2": {
                "label": "Centreret"
              },
              "option_3": {
                "label": "Højre"
              }
            },
            "image_overlay_opacity": {
              "label": "Billedoverlejringens uigennemsigtighed"
            },
            "color_scheme": {
              "label": "Farveskema",
              "info": "Synlig, når containeren vises.",
              "options__1": {
                "label": "Markering 1"
              },
              "options__2": {
                "label": "Markering 2"
              },
              "options__3": {
                "label": "Baggrund 1"
              },
              "options__4": {
                "label": "Baggrund 2"
              },
              "options__5": {
                "label": "Omvendt"
              }
            },
            "text_alignment_mobile": {
              "label": "Justering af indhold på mobil",
              "options__1": {
                "label": "Venstre"
              },
              "options__2": {
                "label": "Centreret"
              },
              "options__3": {
                "label": "Højre"
              }
            }
          }
        },
        "presets": {
          "name": "Diasshow"
        }
      }
    },
    "collapsible_content": {
      "name": "Indhold, der kan skjules",
      "settings": {
        "caption": {
          "label": "Billedtekst"
        },
        "heading": {
          "label": "Overskrift"
        },
        "heading_alignment": {
          "label": "Justering af overskrift",
          "options__1": {
            "label": "Venstre"
          },
          "options__2": {
            "label": "Centreret"
          },
          "options__3": {
            "label": "Højre"
          }
        },
        "layout": {
          "label": "Layout",
          "options__1": {
            "label": "Ingen beholder"
          },
          "options__2": {
            "label": "Objektbeholder til række"
          },
          "options__3": {
            "label": "Objektbeholder til afsnit"
          }
        },
        "color_scheme": {
          "label": "Farveskema",
          "options__1": {
            "label": "Baggrund 1"
          },
          "options__2": {
            "label": "Baggrund 2"
          },
          "options__3": {
            "label": "Omvendt"
          },
          "options__4": {
            "label": "Markering 1"
          },
          "options__5": {
            "label": "Markering 2"
          }
        },
        "open_first_collapsible_row": {
          "label": "Åbn første række, der kan skjules"
        },
        "header": {
          "content": "Billedlayout"
        },
        "image": {
          "label": "Billede"
        },
        "image_ratio": {
          "label": "Billedforhold",
          "options__1": {
            "label": "Tilpas til billede"
          },
          "options__2": {
            "label": "Lille"
          },
          "options__3": {
            "label": "Stor"
          }
        },
        "desktop_layout": {
          "label": "Skrivebordslayout",
          "options__1": {
            "label": "Billede først"
          },
          "options__2": {
            "label": "Billede efterfølgende"
          },
          "info": "Billedet er altid først på mobiler."
        },
        "container_color_scheme": {
          "label": "Objektbeholder til farveskema",
          "options__1": {
            "label": "Baggrund 1"
          },
          "options__2": {
            "label": "Baggrund 2"
          },
          "options__3": {
            "label": "Omvendt"
          },
          "options__4": {
            "label": "Markering 1"
          },
          "options__5": {
            "label": "Markering 2"
          },
          "info": "Synlig, når Layout er angivet til objektbeholder til Række eller Afsnit."
        }
      },
      "blocks": {
        "collapsible_row": {
          "name": "Række, der kan skjules",
          "settings": {
            "heading": {
              "info": "Inkluder en overskrift, der forklarer indholdet.",
              "label": "Overskrift"
            },
            "row_content": {
              "label": "Rækkeindhold"
            },
            "page": {
              "label": "Rækkeindhold fra side"
            },
            "icon": {
              "label": "Ikon",
              "options__1": {
                "label": "Ingen"
              },
              "options__2": {
                "label": "Felt"
              },
              "options__3": {
                "label": "Chatboble"
              },
              "options__4": {
                "label": "Flueben"
              },
              "options__5": {
                "label": "Tørrer"
              },
              "options__6": {
                "label": "Øje"
              },
              "options__7": {
                "label": "Hjerte"
              },
              "options__8": {
                "label": "Jern"
              },
              "options__9": {
                "label": "Blad"
              },
              "options__10": {
                "label": "Læder"
              },
              "options__11": {
                "label": "Lås"
              },
              "options__12": {
                "label": "Kortnål"
              },
              "options__13": {
                "label": "Bukser"
              },
              "options__14": {
                "label": "Fly"
              },
              "options__15": {
                "label": "Prismærke"
              },
              "options__16": {
                "label": "Spørgsmålstegn"
              },
              "options__17": {
                "label": "Returnering"
              },
              "options__18": {
                "label": "Lineal"
              },
              "options__19": {
                "label": "Skjorte"
              },
              "options__20": {
                "label": "Sko"
              },
              "options__21": {
                "label": "Silhuet"
              },
              "options__22": {
                "label": "Stjerne"
              },
              "options__23": {
                "label": "Lastbil"
              },
              "options__24": {
                "label": "Vask"
              }
            }
          }
        }
      },
      "presets": {
        "name": "Indhold, der kan skjules"
      }
    }
  }
}<|MERGE_RESOLUTION|>--- conflicted
+++ resolved
@@ -1367,32 +1367,7 @@
           "options__3": {
             "label": "Firkantet"
           },
-<<<<<<< HEAD
-          "info": "Tilføj billeder ved at redigere dine kollektioner. [Få mere at vide](https:\/\/help.shopify.com\/en\/manual\/products\/collections)"
-        },
-        "color_scheme": {
-          "options__1": {
-            "label": "Markering 1"
-          },
-          "options__2": {
-            "label": "Markering 2"
-          },
-          "options__3": {
-            "label": "Baggrund 1"
-          },
-          "options__4": {
-            "label": "Baggrund 2"
-          },
-          "options__5": {
-            "label": "Omvendt"
-          },
-          "label": "Farveskema"
-        },
-        "image_padding": {
-          "label": "Tilføj billedmargen"
-=======
           "info": "Tilføj billeder ved at redigere dine kollektioner. [Få mere at vide](https://help.shopify.com/en/manual/products/collections)"
->>>>>>> 74615a0b
         }
       }
     },
