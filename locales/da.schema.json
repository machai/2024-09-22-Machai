{
  "settings_schema": {
    "colors": {
      "name": "Farver",
      "settings": {
        "colors_solid_button_labels": {
          "label": "Udfyldt knaptekst",
          "info": "Bruges som forgrundsfarve på markeringsfarver."
        },
        "colors_accent_1": {
          "label": "Markering 1",
          "info": "Bruges til udfyldt knapbaggrund."
        },
        "colors_accent_2": {
          "label": "Markering 2"
        },
        "header__1": {
          "content": "Primære farver"
        },
        "header__2": {
          "content": "Sekundære farver"
        },
        "colors_text": {
          "label": "Tekstfarve",
          "info": "Bruges som forgrundsfarve på baggrundsfarver."
        },
        "colors_outline_button_labels": {
          "label": "Rammeknap",
          "info": "Bruges også til tekstlinks."
        },
        "colors_background_1": {
          "label": "Baggrund 1"
        },
        "colors_background_2": {
          "label": "Baggrund 2"
        },
        "gradient_accent_1": {
          "label": "Markering 1 – graduering"
        },
        "gradient_accent_2": {
          "label": "Markering 2 – graduering"
        },
        "gradient_background_1": {
          "label": "Baggrund 1 – graduering"
        },
        "gradient_background_2": {
          "label": "Baggrund 2 – graduering"
        }
      }
    },
    "typography": {
      "name": "Typografi",
      "settings": {
        "type_header_font": {
          "label": "Skrifttype",
          "info": "Valget af en anden skrifttype kan påvirke hastigheden i din butik. [Få mere at vide om systemskrifttyper.](https://help.shopify.com/en/manual/online-store/os/store-speed/improving-speed#fonts)"
        },
        "header__1": {
          "content": "Overskrifter"
        },
        "header__2": {
          "content": "Brødtekst"
        },
        "type_body_font": {
          "label": "Skrifttype",
          "info": "Valget af en anden skrifttype kan påvirke hastigheden i din butik. [Få mere at vide om systemskrifttyper.](https://help.shopify.com/en/manual/online-store/os/store-speed/improving-speed#fonts)"
        },
        "heading_scale": {
          "label": "Størrelsesskala for skrifttype"
        },
        "body_scale": {
          "label": "Størrelsesskala for skrifttype"
        }
      }
    },
    "styles": {
      "name": "Stilarter",
      "settings": {
        "sale_badge_color_scheme": {
          "options__1": {
            "label": "Baggrund 2"
          },
          "options__2": {
            "label": "Markering 1"
          },
          "options__3": {
            "label": "Markering 2"
          },
          "label": "Farveskema for salgsbadges"
        },
        "sold_out_badge_color_scheme": {
          "options__1": {
            "label": "Baggrund 1"
          },
          "options__2": {
            "label": "Omvendt"
          },
          "label": "Farveskema for udsolgt-badges"
        },
        "header__1": {
          "content": "Badges"
        },
        "header__2": {
          "content": "Dekorative elementer"
        },
        "accent_icons": {
          "options__1": {
            "label": "Markering 1"
          },
          "options__2": {
            "label": "Markering 2"
          },
          "options__3": {
            "label": "Rammeknap"
          },
          "options__4": {
            "label": "Tekst"
          },
          "label": "Markeringsikoner"
        }
      }
    },
    "social-media": {
      "name": "Sociale medier",
      "settings": {
        "social_twitter_link": {
          "label": "Twitter",
          "info": "https://twitter.com/shopify"
        },
        "social_facebook_link": {
          "label": "Facebook",
          "info": "https://facebook.com/shopify"
        },
        "social_pinterest_link": {
          "label": "Pinterest",
          "info": "https://pinterest.com/shopify"
        },
        "social_instagram_link": {
          "label": "Instagram",
          "info": "http://instagram.com/shopify"
        },
        "social_tiktok_link": {
          "label": "TikTok",
          "info": "https://tiktok.com/@shopify"
        },
        "social_tumblr_link": {
          "label": "Tumblr",
          "info": "https://shopify.tumblr.com"
        },
        "social_snapchat_link": {
          "label": "Snapchat",
          "info": "https://www.snapchat.com/add/shopify"
        },
        "social_youtube_link": {
          "label": "YouTube",
          "info": "https://www.youtube.com/shopify"
        },
        "social_vimeo_link": {
          "label": "Vimeo",
          "info": "https://vimeo.com/shopify"
        },
        "header": {
          "content": "SoMe-konti"
        }
      }
    },
    "currency_format": {
      "name": "Valutaformat",
      "settings": {
        "content": "Valutakoder",
        "currency_code_enabled": {
          "label": "Vis valutakoder"
        },
        "paragraph": "Priser i indkøbskurv og betalingsproces viser altid valutakoder. Eksempel: 1,00 USD."
      }
    },
    "favicon": {
      "name": "Favoritikon",
      "settings": {
        "favicon": {
          "label": "Billede for favoritikon",
          "info": "Skaleres ned til 32 x 32 px"
        }
      }
    },
    "layout": {
      "name": "Layout",
      "settings": {
        "page_width": {
          "label": "Maksimumbredde",
          "options__1": {
            "label": "1200 px"
          },
          "options__2": {
            "label": "1600 px"
          }
        }
      }
    },
    "search_input": {
      "name": "Søgeinput",
      "settings": {
        "header": {
          "content": "Produktforslag"
        },
        "predictive_search_enabled": {
          "label": "Aktivér produktforslag"
        },
        "predictive_search_show_vendor": {
          "label": "Vis forhandler",
          "info": "Synlig når produktforslag aktiveret."
        },
        "predictive_search_show_price": {
          "label": "Vis pris",
          "info": "Synlig når produktforslag aktiveret."
        }
      }
    }
  },
  "sections": {
    "announcement-bar": {
      "name": "Meddelelseslinje",
      "blocks": {
        "announcement": {
          "name": "Meddelelse",
          "settings": {
            "text": {
              "label": "Tekstfarve"
            },
            "color_scheme": {
              "label": "Farveskema",
              "options__1": {
                "label": "Baggrund 1"
              },
              "options__2": {
                "label": "Baggrund 2"
              },
              "options__3": {
                "label": "Omvendt"
              },
              "options__4": {
                "label": "Markering 1"
              },
              "options__5": {
                "label": "Markering 2"
              }
            },
            "link": {
              "label": "Link"
            }
          }
        }
      }
    },
    "collage": {
      "name": "Collage",
      "settings": {
        "heading": {
          "label": "Overskrift"
        },
        "desktop_layout": {
          "label": "Skrivebordslayout",
          "options__1": {
            "label": "Stor blok til venstre"
          },
          "options__2": {
            "label": "Stor blok til højre"
          }
        },
        "mobile_layout": {
          "label": "Mobillayout",
          "options__1": {
            "label": "Collage"
          },
          "options__2": {
            "label": "Kolonne"
          }
        }
      },
      "blocks": {
        "image": {
          "name": "Billede",
          "settings": {
            "image": {
              "label": "Billede"
            },
            "image_padding": {
              "label": "Tilføj billedmargen",
              "info": "Vælg billedmargen, hvis du ikke vil have, at dit billede bliver beskåret."
            },
            "color_scheme": {
              "options__1": {
                "label": "Markering 1"
              },
              "options__2": {
                "label": "Markering 2"
              },
              "options__3": {
                "label": "Baggrund 1"
              },
              "options__4": {
                "label": "Baggrund 2"
              },
              "options__5": {
                "label": "Omvendt"
              },
              "label": "Farveskema",
              "info": "Vælg billedmargen for at gøre farven synlig."
            }
          }
        },
        "product": {
          "name": "Produkt",
          "settings": {
            "product": {
              "label": "Produkt"
            },
            "secondary_background": {
              "label": "Vis sekundær baggrund"
            },
            "second_image": {
              "label": "Vis sekundær baggrund, når der peges"
            },
            "image_padding": {
              "label": "Tilføj billedmargen",
              "info": "Vælg billedmargen, hvis du ikke vil have, at dine billeder beskæres."
            }
          }
        },
        "collection": {
          "name": "Kollektion",
          "settings": {
            "collection": {
              "label": "Kollektion"
            },
            "image_padding": {
              "label": "Tilføj billedmargen",
              "info": "Vælg billedmargen, hvis du ikke vil have, at dit billede bliver beskåret."
            },
            "color_scheme": {
              "options__1": {
                "label": "Markering 1"
              },
              "options__2": {
                "label": "Markering 2"
              },
              "options__3": {
                "label": "Baggrund 1"
              },
              "options__4": {
                "label": "Baggrund 2"
              },
              "options__5": {
                "label": "Omvendt"
              },
              "label": "Farveskema"
            }
          }
        },
        "video": {
          "name": "Video",
          "settings": {
            "cover_image": {
              "label": "Coverbillede"
            },
            "video_url": {
              "label": "Webadresse",
              "info": "Videoer afspilles i et pop op-vindue, hvis afsnittet indeholder andre blokke.",
              "placeholder": "Brug en YouTube- eller Vimeo-webadresse"
            },
            "image_padding": {
              "label": "Tilføj billedmargen",
              "info": "Vælg billedmargen, hvis du ikke vil have, at dit coverbillede bliver beskåret."
            },
            "description": {
              "label": "Alternativ tekst til video",
              "info": "Beskriv videoen, så den bliver tilgængelig for kunder med en skærmlæser."
            }
          }
        }
      },
      "presets": {
        "name": "Collage"
      }
    },
    "collection-list": {
      "name": "Kollektionsliste",
      "settings": {
        "title": {
          "label": "Overskrift"
        },
        "image_ratio": {
          "label": "Billedforhold",
          "options__1": {
            "label": "Tilpas til billede"
          },
          "options__2": {
            "label": "Stående"
          },
          "options__3": {
            "label": "Firkantet"
          },
          "info": "Tilføj billeder ved at redigere dine kollektioner. [Få mere at vide](https://help.shopify.com/en/manual/products/collections)"
        },
        "color_scheme": {
          "options__1": {
            "label": "Markering 1"
          },
          "options__2": {
            "label": "Markering 2"
          },
          "options__3": {
            "label": "Baggrund 1"
          },
          "options__4": {
            "label": "Baggrund 2"
          },
          "options__5": {
            "label": "Omvendt"
          },
          "label": "Farveskema"
        },
        "swipe_on_mobile": {
          "label": "Aktivér swipe på mobilen"
        },
        "image_padding": {
          "label": "Tilføj billedmargen"
        },
        "show_view_all": {
          "label": "Aktivér knappen \"Se alle\", hvis en liste indeholder flere kollektioner, end der vises"
        }
      },
      "blocks": {
        "featured_collection": {
          "name": "Kollektion",
          "settings": {
            "collection": {
              "label": "Kollektion"
            }
          }
        }
      },
      "presets": {
        "name": "Kollektionsliste"
      }
    },
    "contact-form": {
      "name": "Kontaktformular",
      "presets": {
        "name": "Kontaktformular"
      }
    },
    "custom-liquid": {
      "name": "Tilpasset Liquid",
      "settings": {
        "custom_liquid": {
          "label": "Tilpasset Liquid",
          "info": "Tilføj appkodestykker eller anden Liquid-kode for at oprette avancerede tilpasninger."
        }
      },
      "presets": {
        "name": "Tilpasset Liquid"
      }
    },
    "featured-blog": {
      "name": "Blogopslag",
      "settings": {
        "heading": {
          "label": "Overskrift"
        },
        "blog": {
          "label": "Blog"
        },
        "post_limit": {
          "label": "Blogopslag"
        },
        "show_view_all": {
          "label": "Aktivér knappen \"Se alle\", hvis bloggen indeholder flere blogopslag, end der vises"
        },
        "show_image": {
          "label": "Vis udvalgt billede",
          "info": "Brug et billede med et højde-bredde-forhold på 3:2 for at opnå det bedste resultat. [Få mere at vide](https://help.shopify.com/en/manual/shopify-admin/productivity-tools/image-editor#understanding-image-aspect-ratio)"
        },
        "soft_background": {
          "label": "Vis sekundær baggrund"
        },
        "show_date": {
          "label": "Vis dato"
        },
        "show_author": {
          "label": "Vis forfatter"
        }
      },
      "presets": {
        "name": "Blogopslag"
      }
    },
    "featured-collection": {
      "name": "Udvalgt kollektion",
      "settings": {
        "title": {
          "label": "Overskrift"
        },
        "collection": {
          "label": "Kollektion"
        },
        "products_to_show": {
          "label": "Maksimalt antal produkter, der skal vises"
        },
        "show_view_all": {
          "label": "Aktivér knappen \"Se alle\", hvis kollektionen indeholder flere produkter, end der vises"
        },
        "swipe_on_mobile": {
          "label": "Aktivér swipe på mobilen"
        },
        "header": {
          "content": "Produktkort"
        },
        "image_ratio": {
          "label": "Billedforhold",
          "options__1": {
            "label": "Tilpas til billede"
          },
          "options__2": {
            "label": "Stående"
          },
          "options__3": {
            "label": "Firkantet"
          }
        },
        "show_secondary_image": {
          "label": "Vis sekundær baggrund, når der peges"
        },
        "add_image_padding": {
          "label": "Tilføj billedmargen"
        },
        "show_vendor": {
          "label": "Vis forhandler"
        },
        "show_image_outline": {
          "label": "Vis billedramme"
        },
        "show_rating": {
          "label": "Vis produktbedømmelser",
          "info": "Hvis du vil vise bedømmelser, skal du tilføje en app til produktbedømmelse. [Få mere at vide](https://help.shopify.com/manual/online-store/themes/os20/themes-by-shopify/dawn/sections#featured-collection-show-product-rating)"
        }
      },
      "presets": {
        "name": "Udvalgt kollektion"
      }
    },
    "footer": {
      "name": "Sidefod",
      "blocks": {
        "link_list": {
          "name": "Menu",
          "settings": {
            "heading": {
              "label": "Overskrift",
              "info": "Der skal angives en overskrift, for at menuen kan vises."
            },
            "menu": {
              "label": "Menu",
              "info": "Viser kun menupunkter på øverste niveau."
            }
          }
        },
        "text": {
          "name": "Tekst",
          "settings": {
            "heading": {
              "label": "Overskrift"
            },
            "subtext": {
              "label": "Undertekst"
            }
          }
        }
      },
      "settings": {
        "color_scheme": {
          "options__1": {
            "label": "Markering 1"
          },
          "options__2": {
            "label": "Markering 2"
          },
          "options__3": {
            "label": "Baggrund 1"
          },
          "options__4": {
            "label": "Baggrund 2"
          },
          "options__5": {
            "label": "Omvendt"
          },
          "label": "Farveskema"
        },
        "newsletter_enable": {
          "label": "Vis tilmelding med mail"
        },
        "newsletter_heading": {
          "label": "Overskrift"
        },
        "header__1": {
          "content": "Tilmelding med mail",
          "info": "Abonnenter, der automatisk er føjet til kundelisten “Accepterer markedsføring”. [Få mere at vide](https://help.shopify.com/en/manual/customers/manage-customers)"
        },
        "header__2": {
          "content": "Ikoner for sociale medier",
          "info": "Hvis du vil vise dine konti på sociale medier, skal du linke dem i dine temaindstillinger."
        },
        "show_social": {
          "label": "Vis ikoner for sociale medier"
        },
        "header__3": {
          "content": "Land/område-vælger"
        },
        "header__4": {
          "info": "Hvis du vil tilføje et land/område, skal du gå til dine [betalingsindstillinger](/admin/settings/payments)"
        },
        "enable_country_selector": {
          "label": "Aktivér land/område-vælger"
        },
        "header__5": {
          "content": "Sprogvælger"
        },
        "header__6": {
          "info": "Hvis du vil tilføje et sprog, skal du gå til dine [sprogindstillinger](/admin/settings/languages)"
        },
        "enable_language_selector": {
          "label": "Aktivér sprogvælger"
        },
        "header__7": {
          "content": "Betalingsmetoder"
        },
        "payment_enable": {
          "label": "Vis betalingsikoner"
        }
      }
    },
    "header": {
      "name": "Sidehoved",
      "settings": {
        "logo": {
          "label": "Logobillede"
        },
        "logo_width": {
          "unit": "px",
          "label": "Tilpasset logobredde"
        },
        "logo_position": {
          "label": "Placering af logo på store skærme",
          "options__1": {
            "label": "Midt på til venstre"
          },
          "options__2": {
            "label": "Øverst til venstre"
          },
          "options__3": {
            "label": "Øverst i midten"
          }
        },
        "menu": {
          "label": "Menu"
        },
        "show_line_separator": {
          "label": "Vis adskillelseslinje"
        },
        "enable_sticky_header": {
          "label": "Aktivér fastgjort sidehoved",
          "info": "Sidehovedet vises på skærmen, når kunderne ruller op."
        },
        "color_scheme": {
          "options__1": {
            "label": "Markering 1"
          },
          "options__2": {
            "label": "Markering 2"
          },
          "options__3": {
            "label": "Baggrund 1"
          },
          "options__4": {
            "label": "Baggrund 2"
          },
          "options__5": {
            "label": "Omvendt"
          },
          "label": "Farveskema"
        }
      }
    },
    "image-banner": {
      "name": "Billedbanner",
      "settings": {
        "image": {
          "label": "Første billede"
        },
        "image_2": {
          "label": "Andet billede"
        },
        "desktop_text_box_position": {
          "options__4": {
            "label": "Midt på til venstre"
          },
          "options__5": {
            "label": "Midt på centreret"
          },
          "options__6": {
            "label": "Midt på til højre"
          },
          "options__7": {
            "label": "Nederst til venstre"
          },
          "options__8": {
            "label": "Nederst i midten"
          },
          "options__9": {
            "label": "Nederst til højre"
          }
        },
        "color_scheme": {
          "options__1": {
            "label": "Markering 1"
          },
          "options__2": {
            "label": "Markering 2"
          },
          "options__3": {
            "label": "Baggrund 1"
          },
          "options__4": {
            "label": "Baggrund 2"
          },
          "options__5": {
            "label": "Omvendt"
          },
          "label": "Farveskema",
          "info": "Bruges til tekstfelt."
        },
        "stack_images_on_mobile": {
          "label": "Stabl billeder på mobilenheder"
        },
        "adapt_height_first_image": {
          "label": "Tilpas afsnitshøjden til størrelsen af det første billede",
          "info": "Overskriver indstillingerne for højden på billedbanneret, når det markeres."
        },
        "show_text_box": {
          "label": "Vis tekstfelt på skrivebord"
        },
        "image_overlay_opacity": {
          "label": "Billedoverlejringens uigennemsigtighed"
        },
        "header": {
          "content": "Mobillayout"
        },
        "show_text_below": {
          "label": "Vis tekster under billeder"
        },
        "image_height": {
          "label": "Bannerhøjde",
          "options__1": {
            "label": "Lille"
          },
          "options__2": {
            "label": "Medium"
          },
          "options__3": {
            "label": "Stor"
          },
          "info": "Brug et billede med et højde-bredde-forhold på 3:2 for at opnå det bedste resultat. [Få mere at vide](https://help.shopify.com/en/manual/shopify-admin/productivity-tools/image-editor#understanding-image-aspect-ratio)"
        },
        "text_alignment": {
          "options__1": {
            "label": "Venstre"
          },
          "options__2": {
            "label": "Centreret"
          },
          "options__3": {
            "label": "Højre"
          },
          "label": "Tekstjustering"
        },
        "mobile_text_alignment": {
          "options__1": {
            "label": "Venstre"
          },
          "options__2": {
            "label": "Centreret"
          },
          "options__3": {
            "label": "Højre"
          },
          "label": "Justering af mobiltekst"
        },
        "desktop_content_position": {
          "options__1": {
            "label": "Øverst til venstre"
          },
          "options__2": {
            "label": "Øverst i midten"
          },
          "options__3": {
            "label": "Øverst til højre"
          },
          "options__4": {
            "label": "Midt på til venstre"
          },
          "options__5": {
            "label": "Midt på centreret"
          },
          "options__6": {
            "label": "Midt på til højre"
          },
          "options__7": {
            "label": "Nederst til venstre"
          },
          "options__8": {
            "label": "Nederst i midten"
          },
          "options__9": {
            "label": "Nederst til højre"
          },
          "label": "Placering af indhold på computer"
        },
        "desktop_content_alignment": {
          "options__1": {
            "label": "Venstre"
          },
          "options__2": {
            "label": "Centreret"
          },
          "options__3": {
            "label": "Højre"
          },
          "label": "Justering af indhold på computer"
        },
        "mobile_content_alignment": {
          "options__1": {
            "label": "Venstre"
          },
          "options__2": {
            "label": "Centreret"
          },
          "options__3": {
            "label": "Højre"
          },
          "label": "Justering af indhold på mobil"
        }
      },
      "blocks": {
        "heading": {
          "name": "Overskrift",
          "settings": {
            "heading": {
              "label": "Overskrift"
            },
            "heading_size": {
              "options__1": {
                "label": "Medium"
              },
              "options__2": {
                "label": "Stor"
              },
              "label": "Skriftstørrelse til overskrifter"
            }
          }
        },
        "text": {
          "name": "Tekst",
          "settings": {
            "text": {
              "label": "Beskrivelse"
            }
          }
        },
        "buttons": {
          "name": "Knapper",
          "settings": {
            "button_label_1": {
              "label": "Første knaptekst",
              "info": "Lad feltet være tomt for at skjule knappen."
            },
            "button_link_1": {
              "label": "Første knaplink"
            },
            "button_style_secondary_1": {
              "label": "Brug rammeknaptypografi"
            },
            "button_label_2": {
              "label": "Anden knaptekst",
              "info": "Lad feltet være tomt for at skjule knappen."
            },
            "button_link_2": {
              "label": "Andet knaplink"
            },
            "button_style_secondary_2": {
              "label": "Brug rammeknaptypografi"
            }
          }
        }
      },
      "presets": {
        "name": "Billedbanner"
      }
    },
    "image-with-text": {
      "name": "Billede med tekst",
      "settings": {
        "image": {
          "label": "Billede"
        },
        "height": {
          "options__1": {
            "label": "Tilpas til billede"
          },
          "options__2": {
            "label": "Lille"
          },
          "options__3": {
            "label": "Stor"
          },
          "label": "Billedforhold"
        },
        "color_scheme": {
          "options__1": {
            "label": "Baggrund 1"
          },
          "options__2": {
            "label": "Baggrund 2"
          },
          "options__3": {
            "label": "Omvendt"
          },
          "options__4": {
            "label": "Markering 1"
          },
          "options__5": {
            "label": "Markering 2"
          },
          "label": "Farveskema"
        },
        "layout": {
          "options__1": {
            "label": "Billede først"
          },
          "options__2": {
            "label": "Tekst først"
          },
          "label": "Skrivebordslayout",
          "info": "Billede først er standardmobillayoutet."
        }
      },
      "blocks": {
        "heading": {
          "name": "Overskrift",
          "settings": {
            "heading": {
              "label": "Overskrift"
            }
          }
        },
        "text": {
          "name": "Tekst",
          "settings": {
            "text": {
              "label": "Beskrivelse"
            }
          }
        },
        "button": {
          "name": "Knap",
          "settings": {
            "button_label": {
              "label": "Knaptekst",
              "info": "Lad feltet være tomt for at skjule knappen."
            },
            "button_link": {
              "label": "Knaplink"
            }
          }
        }
      },
      "presets": {
        "name": "Billede med tekst"
      }
    },
    "main-article": {
      "name": "Blogopslag",
      "blocks": {
        "featured_image": {
          "name": "Udvalgt billede",
          "settings": {
            "image_height": {
              "label": "Højde på udvalgt billede",
              "options__1": {
                "label": "Tilpas til billede"
              },
              "options__2": {
                "label": "Lille"
              },
              "options__3": {
                "label": "Medium"
              },
              "info": "Brug et billede med et højde-bredde-forhold på 16:9 for at opnå det bedste resultat. [Få mere at vide](https://help.shopify.com/en/manual/shopify-admin/productivity-tools/image-editor#understanding-image-aspect-ratio)",
              "options__4": {
                "label": "Stor"
              }
            }
          }
        },
        "title": {
          "name": "Titel",
          "settings": {
            "blog_show_date": {
              "label": "Vis dato"
            },
            "blog_show_author": {
              "label": "Vis forfatter"
            }
          }
        },
        "content": {
          "name": "Indhold"
        },
        "share": {
          "name": "Del",
          "settings": {
            "featured_image_info": {
              "content": "Hvis du inkluderer et link i opslag på sociale medier, vil sidens udvalgte billede blive vist som billedeksempel. [Få mere at vide](https://help.shopify.com/en/manual/online-store/images/showing-social-media-thumbnail-images)."
            },
            "title_info": {
              "content": "Der er inkluderet en butikstitel og -beskrivelse med billedeksemplet. [Få mere at vide](https://help.shopify.com/en/manual/promoting-marketing/seo/adding-keywords#set-a-title-and-description-for-your-online-store)."
            },
            "text": {
              "label": "Tekst"
            }
          }
        }
      }
    },
    "main-blog": {
      "name": "Blogopslag",
      "settings": {
        "header": {
          "content": "Kort med blogopslag"
        },
        "show_image": {
          "label": "Vis udvalgt billede"
        },
        "paragraph": {
          "content": "Skift uddrag ved at redigere dine blogopslag. [Få mere at vide](https://help.shopify.com/en/manual/online-store/blogs/writing-blogs#display-an-excerpt-from-a-blog-post)"
        },
        "show_date": {
          "label": "Vis dato"
        },
        "show_author": {
          "label": "Vis forfatter"
        },
        "layout": {
          "label": "Layout på store skærme",
          "options__1": {
            "label": "Gitter"
          },
          "options__2": {
            "label": "Kollage"
          }
        },
        "image_height": {
          "label": "Højde på udvalgt billede",
          "options__1": {
            "label": "Tilpas til billede"
          },
          "options__2": {
            "label": "Lille"
          },
          "options__3": {
            "label": "Medium"
          },
          "options__4": {
            "label": "Stor"
          },
          "info": "Brug et billede med et højde-bredde-forhold på 3:2 for at opnå det bedste resultat. [Få mere at vide](https://help.shopify.com/en/manual/shopify-admin/productivity-tools/image-editor#understanding-image-aspect-ratio)"
        }
      }
    },
    "main-cart-footer": {
      "name": "Subtotal",
      "settings": {
        "show_cart_note": {
          "label": "Aktivér bemærkning til indkøbskurv"
        }
      },
      "blocks": {
        "subtotal": {
          "name": "Subtotal"
        },
        "buttons": {
          "name": "Betalingsknap"
        }
      }
    },
    "main-cart-items": {
      "name": "Varer",
      "settings": {
        "show_vendor": {
          "label": "Vis forhandler"
        }
      }
    },
    "main-collection-banner": {
      "name": "Kollektionsbanner",
      "settings": {
        "paragraph": {
          "content": "Tilføj en beskrivelse eller et billede ved at redigere din kollektion. [Få mere at vide](https://help.shopify.com/en/manual/products/collections/collection-layout)"
        },
        "show_collection_description": {
          "label": "Vis kollektionsbeskrivelse"
        },
        "show_collection_image": {
          "label": "Vis kollektionsbillede",
          "info": "Brug et billede med et højde-bredde-forhold på 16:9 for at opnå det bedste resultat. [Få mere at vide](https://help.shopify.com/en/manual/shopify-admin/productivity-tools/image-editor#understanding-image-aspect-ratio)"
        }
      }
    },
    "main-collection-product-grid": {
      "name": "Produktgitter",
      "settings": {
        "products_per_page": {
          "label": "Produkter pr. side"
        },
        "image_ratio": {
          "label": "Billedforhold",
          "options__1": {
            "label": "Tilpas til billede"
          },
          "options__2": {
            "label": "Stående"
          },
          "options__3": {
            "label": "Firkantet"
          }
        },
        "show_secondary_image": {
          "label": "Vis sekundær baggrund, når der peges"
        },
        "add_image_padding": {
          "label": "Tilføj billedmargen"
        },
        "show_vendor": {
          "label": "Vis forhandler"
        },
        "enable_tags": {
          "label": "Aktivér filtrering",
          "info": "[Tilpas filtre](/admin/menus)"
        },
        "enable_filtering": {
          "label": "Aktivér filtrering",
          "info": "Tilpas [filtre](/admin/menus)"
        },
        "enable_sorting": {
          "label": "Aktivér sortering"
        },
        "header__1": {
          "content": "Filtrering og sortering"
        },
        "header__3": {
          "content": "Produktkort"
        },
        "show_image_outline": {
          "label": "Vis billedramme"
        },
        "collapse_on_larger_devices": {
          "label": "Skjul på større skærme"
        },
        "show_rating": {
          "label": "Vis produktbedømmelser",
          "info": "Hvis du vil vise bedømmelser, skal du tilføje en app til produktbedømmelse. [Få mere at vide](https://help.shopify.com/manual/online-store/themes/os20/themes-by-shopify/dawn/page-types#product-grid-show-product-rating)"
        }
      }
    },
    "main-list-collections": {
      "name": "Siden Kollektionsliste",
      "settings": {
        "title": {
          "label": "Overskrift"
        },
        "sort": {
          "label": "Sortér kollektioner efter:",
          "options__1": {
            "label": "Alfabetisk, A-Å"
          },
          "options__2": {
            "label": "Alfabetisk, Å-A"
          },
          "options__3": {
            "label": "Dato, nyere til ældre"
          },
          "options__4": {
            "label": "Dato, ældre til nyere"
          },
          "options__5": {
            "label": "Produktantal, høj til lav"
          },
          "options__6": {
            "label": "Produktantal, lav til høj"
          }
        },
        "image_ratio": {
          "label": "Billedforhold",
          "options__1": {
            "label": "Tilpas til billede"
          },
          "options__2": {
            "label": "Stående"
          },
          "options__3": {
            "label": "Firkantet"
          },
          "info": "Tilføj billeder ved at redigere dine kollektioner. [Få mere at vide](https://help.shopify.com/en/manual/products/collections)"
        },
        "color_scheme": {
          "options__1": {
            "label": "Markering 1"
          },
          "options__2": {
            "label": "Markering 2"
          },
          "options__3": {
            "label": "Baggrund 1"
          },
          "options__4": {
            "label": "Baggrund 2"
          },
          "options__5": {
            "label": "Omvendt"
          },
          "label": "Farveskema"
        },
        "image_padding": {
          "label": "Tilføj billedmargen"
        }
      }
    },
    "main-page": {
      "name": "Side"
    },
    "main-password-footer": {
      "name": "Sidefod på adgangskodeside",
      "settings": {
        "color_scheme": {
          "options__1": {
            "label": "Markering 1"
          },
          "options__2": {
            "label": "Markering 2"
          },
          "options__3": {
            "label": "Baggrund 1"
          },
          "options__4": {
            "label": "Baggrund 2"
          },
          "options__5": {
            "label": "Omvendt"
          },
          "label": "Farveskema"
        }
      }
    },
    "main-password-header": {
      "name": "Sidehoved på adgangskodesiden",
      "settings": {
        "logo": {
          "label": "Logobillede"
        },
        "logo_max_width": {
          "label": "Tilpasset logobredde",
          "unit": "px"
        },
        "color_scheme": {
          "options__1": {
            "label": "Markering 1"
          },
          "options__2": {
            "label": "Markering 2"
          },
          "options__3": {
            "label": "Baggrund 1"
          },
          "options__4": {
            "label": "Baggrund 2"
          },
          "options__5": {
            "label": "Omvendt"
          },
          "label": "Farveskema"
        }
      }
    },
    "main-product": {
      "name": "Produktoplysninger",
      "blocks": {
        "text": {
          "name": "Tekst",
          "settings": {
            "text": {
              "label": "Tekstfarve"
            },
            "text_style": {
              "label": "Teksttypografi",
              "options__1": {
                "label": "Brødtekst"
              },
              "options__2": {
                "label": "Undertekst"
              },
              "options__3": {
                "label": "Store bogstaver"
              }
            }
          }
        },
        "title": {
          "name": "Titel"
        },
        "price": {
          "name": "Pris"
        },
        "quantity_selector": {
          "name": "Antalsvælger"
        },
        "variant_picker": {
          "name": "Variantvælger",
          "settings": {
            "picker_type": {
              "label": "Type",
              "options__1": {
                "label": "Rullemenu"
              },
              "options__2": {
                "label": "Knap"
              }
            }
          }
        },
        "buy_buttons": {
          "name": "Køb-knapper",
          "settings": {
            "show_dynamic_checkout": {
              "label": "Vis dynamiske betalingsknapper",
              "info": "Via de tilgængelige betalingsmetoder i din butik ser kunderne deres foretrukne mulighed, som f.eks. PayPal eller Apple Pay. [Få mere at vide](https://help.shopify.com/manual/using-themes/change-the-layout/dynamic-checkout)"
            }
          }
        },
        "pickup_availability": {
          "name": "Mulighed for afhentning"
        },
        "description": {
          "name": "Beskrivelse"
        },
        "share": {
          "name": "Del",
          "settings": {
            "featured_image_info": {
              "content": "Hvis du inkluderer et link i opslag på sociale medier, vil sidens udvalgte billede blive vist som billedeksempel. [Få mere at vide](https://help.shopify.com/en/manual/online-store/images/showing-social-media-thumbnail-images)."
            },
            "title_info": {
              "content": "Der er inkluderet en butikstitel og -beskrivelse med billedeksemplet. [Få mere at vide](https://help.shopify.com/en/manual/promoting-marketing/seo/adding-keywords#set-a-title-and-description-for-your-online-store)."
            },
            "text": {
              "label": "Tekst"
            }
          }
        },
        "collapsible_tab": {
          "name": "Fane, der kan skjules",
          "settings": {
            "heading": {
              "info": "Inkluder en overskrift, der forklarer indholdet.",
              "label": "Overskrift"
            },
            "content": {
              "label": "Fanens indhold"
            },
            "page": {
              "label": "Faneindhold fra side"
            },
            "icon": {
              "label": "Ikon",
              "options__1": {
                "label": "Ingen"
              },
              "options__2": {
                "label": "Æske"
              },
              "options__3": {
                "label": "Chatboble"
              },
              "options__4": {
                "label": "Flueben"
              },
              "options__5": {
                "label": "Tørrer"
              },
              "options__6": {
                "label": "Øje"
              },
              "options__7": {
                "label": "Hjerte"
              },
              "options__8": {
                "label": "Jern"
              },
              "options__9": {
                "label": "Blad"
              },
              "options__10": {
                "label": "Læder"
              },
              "options__11": {
                "label": "Lås"
              },
              "options__12": {
                "label": "Kortnål"
              },
              "options__13": {
                "label": "Bukser"
              },
              "options__14": {
                "label": "Fly"
              },
              "options__15": {
                "label": "Prismærke"
              },
              "options__16": {
                "label": "Spørgsmålstegn"
              },
              "options__17": {
                "label": "Returnering"
              },
              "options__18": {
                "label": "Lineal"
              },
              "options__19": {
                "label": "Skjorte"
              },
              "options__20": {
                "label": "Sko"
              },
              "options__21": {
                "label": "Silhuet"
              },
              "options__22": {
                "label": "Stjerne"
              },
              "options__23": {
                "label": "Lastbil"
              },
              "options__24": {
                "label": "Vask"
              }
            }
          }
        },
        "popup": {
          "name": "Pop-op",
          "settings": {
            "link_label": {
              "label": "Navn på link"
            },
            "page": {
              "label": "Side"
            }
          }
        },
        "custom_liquid": {
          "name": "Tilpasset Liquid",
          "settings": {
            "custom_liquid": {
              "label": "Tilpasset Liquid",
              "info": "Tilføj appkodestykker eller anden Liquid-kode for at oprette avancerede tilpasninger."
            }
          }
        },
        "rating": {
          "name": "Produktvurdering",
          "settings": {
            "paragraph": {
              "content": "Hvis du vil vise bedømmelser, skal du tilføje en app til produktbedømmelse. [Få mere at vide](https://help.shopify.com/manual/online-store/themes/os20/themes-by-shopify/dawn/page-types#product-rating-block)"
            }
          }
        }
      },
      "settings": {
        "header": {
          "content": "Medie",
          "info": "Få mere at vide om [medietyper.](https://help.shopify.com/manual/products/product-media)"
        },
        "enable_video_looping": {
          "label": "Aktivér looping af videoer"
        },
        "enable_sticky_info": {
          "label": "Aktivér fastgjorte produktoplysninger på store skærme"
        },
        "hide_variants": {
          "label": "Skjul andre varianters medier, når du har valgt en variant"
        }
      }
    },
    "main-search": {
      "name": "Søgeresultater",
      "settings": {
        "image_ratio": {
          "label": "Billedforhold",
          "options__1": {
            "label": "Tilpas til billede"
          },
          "options__2": {
            "label": "Stående"
          },
          "options__3": {
            "label": "Firkantet"
          }
        },
        "show_secondary_image": {
          "label": "Vis sekundær baggrund, når der peges"
        },
        "add_image_padding": {
          "label": "Tilføj billedmargen"
        },
        "show_vendor": {
          "label": "Vis forhandler"
        },
        "header__1": {
          "content": "Produktkort"
        },
        "header__2": {
          "content": "Blogkort"
        },
        "article_show_date": {
          "label": "Vis dato"
        },
        "article_show_author": {
          "label": "Vis forfatter"
        },
        "show_image_outline": {
          "label": "Vis billedramme"
        },
        "show_rating": {
          "label": "Vis produktbedømmelser",
          "info": "Hvis du vil vise bedømmelser, skal du tilføje en app til produktbedømmelse. [Få mere at vide](https://help.shopify.com/manual/online-store/themes/os20/themes-by-shopify/dawn/page-types#search-results-show-product-rating)"
        }
      }
    },
    "multicolumn": {
      "name": "Flere kolonner",
      "settings": {
        "title": {
          "label": "Overskrift"
        },
        "image_width": {
          "label": "Billedbredde",
          "options__1": {
            "label": "En tredjedel af kolonnens bredde"
          },
          "options__2": {
            "label": "Halvdelen af kolonnens bredde"
          },
          "options__3": {
            "label": "Hele kolonnens bredde"
          }
        },
        "image_ratio": {
          "label": "Billedforhold",
          "options__1": {
            "label": "Tilpas til billede"
          },
          "options__2": {
            "label": "Stående"
          },
          "options__3": {
            "label": "Firkantet"
          },
          "options__4": {
            "label": "Cirkel"
          }
        },
        "column_alignment": {
          "label": "Kolonnejustering",
          "options__1": {
            "label": "Venstre"
          },
          "options__2": {
            "label": "Centreret"
          }
        },
        "background_style": {
          "label": "Sekundær baggrund",
          "options__1": {
            "label": "Ingen"
          },
          "options__2": {
            "label": "Vis som kolonnebaggrund"
          },
          "options__3": {
            "label": "Vis som afsnitsbaggrund"
          }
        },
        "button_label": {
          "label": "Knaptekst"
        },
        "button_link": {
          "label": "Knaplink"
        },
        "swipe_on_mobile": {
          "label": "Aktivér swipe på mobilen"
        }
      },
      "blocks": {
        "column": {
          "name": "Kolonne",
          "settings": {
            "image": {
              "label": "Billede"
            },
            "title": {
              "label": "Overskrift"
            },
            "text": {
              "label": "Beskrivelse"
            },
            "link_label": {
              "label": "Navn på link"
            },
            "link": {
              "label": "Link"
            }
          }
        }
      },
      "presets": {
        "name": "Flere kolonner"
      }
    },
    "newsletter": {
      "name": "Tilmelding med mail",
      "settings": {
        "color_scheme": {
          "label": "Farveskema",
          "options__1": {
            "label": "Markering 1"
          },
          "options__2": {
            "label": "Markering 2"
          },
          "options__3": {
            "label": "Baggrund 1"
          },
          "options__4": {
            "label": "Baggrund 2"
          },
          "options__5": {
            "label": "Omvendt"
          }
        },
        "full_width": {
          "label": "Gør afsnittet til fuld bredde"
        },
        "paragraph": {
          "content": "Alle mailabonnementer opretter en kundekonto. [Få mere at vide](https://help.shopify.com/en/manual/customers)"
        }
      },
      "blocks": {
        "heading": {
          "name": "Overskrift",
          "settings": {
            "heading": {
              "label": "Overskrift"
            }
          }
        },
        "paragraph": {
          "name": "Underoverskrift",
          "settings": {
            "paragraph": {
              "label": "Beskrivelse"
            }
          }
        },
        "email_form": {
          "name": "Mailformular"
        }
      },
      "presets": {
        "name": "Tilmelding med mail"
      }
    },
    "page": {
      "name": "Side",
      "settings": {
        "page": {
          "label": "Side"
        }
      },
      "presets": {
        "name": "Side"
      }
    },
    "product-recommendations": {
      "name": "Produktanbefalinger",
      "settings": {
        "heading": {
          "label": "Overskrift"
        },
        "header__2": {
          "content": "Produktkort"
        },
        "image_ratio": {
          "label": "Billedforhold",
          "options__1": {
            "label": "Tilpas til billede"
          },
          "options__2": {
            "label": "Stående"
          },
          "options__3": {
            "label": "Firkantet"
          }
        },
        "show_secondary_image": {
          "label": "Vis sekundær baggrund, når der peges"
        },
        "add_image_padding": {
          "label": "Tilføj billedmargen"
        },
        "show_vendor": {
          "label": "Vis forhandler"
        },
        "paragraph__1": {
          "content": "Dynamiske anbefalinger bruger ordre- og produktoplysninger til at foretage ændringer og forbedringer med tiden. [Få mere at vide](https://help.shopify.com/en/themes/development/recommended-products)"
        },
        "show_image_outline": {
          "label": "Vis billedramme"
        },
        "show_rating": {
          "label": "Vis produktbedømmelser",
          "info": "Hvis du vil vise bedømmelser, skal du tilføje en app til produktbedømmelse. [Få mere at vide](https://help.shopify.com/manual/online-store/themes/os20/themes-by-shopify/dawn/page-types#product-recommendations-show-product-rating)"
        }
      }
    },
    "rich-text": {
      "name": "RTF",
      "settings": {
        "color_scheme": {
          "options__1": {
            "label": "Markering 1"
          },
          "options__2": {
            "label": "Markering 2"
          },
          "options__3": {
            "label": "Baggrund 1"
          },
          "options__4": {
            "label": "Baggrund 2"
          },
          "options__5": {
            "label": "Omvendt"
          },
          "label": "Farveskema"
        },
        "full_width": {
          "label": "Gør afsnittet til fuld bredde"
        }
      },
      "blocks": {
        "heading": {
          "name": "Overskrift",
          "settings": {
            "heading": {
              "label": "Overskrift"
            },
            "heading_size": {
              "options__1": {
                "label": "Lille"
              },
              "options__2": {
                "label": "Medium"
              },
              "label": "Skriftstørrelse til overskrifter",
              "options__3": {
                "label": "Stor"
              }
            }
          }
        },
        "text": {
          "name": "Tekst",
          "settings": {
            "text": {
              "label": "Beskrivelse"
            }
          }
        },
        "button": {
          "name": "Knap",
          "settings": {
            "button_label": {
              "label": "Knaptekst"
            },
            "button_link": {
              "label": "Knaplink"
            },
            "button_style_secondary": {
              "label": "Brug rammeknaptypografi"
            }
          }
        }
      },
      "presets": {
        "name": "RTF"
      }
    },
    "apps": {
      "name": "Apps",
      "settings": {
        "include_margins": {
          "label": "Gør afsnitsmargener til det samme som tema"
        }
      },
      "presets": {
        "name": "Apps"
      }
    },
    "video": {
      "name": "Video",
      "settings": {
        "heading": {
          "label": "Overskrift"
        },
        "cover_image": {
          "label": "Coverbillede"
        },
        "video_url": {
          "label": "Webadresse",
          "placeholder": "Brug en YouTube- eller Vimeo-webadresse",
          "info": "Video afspiller på siden."
        },
        "description": {
          "label": "Alternativ tekst til video",
          "info": "Beskriv videoen, så den bliver tilgængelig for kunder med en skærmlæser."
        },
        "image_padding": {
          "label": "Tilføj billedmargen",
          "info": "Vælg billedmargen, hvis du ikke vil have, at dit coverbillede bliver beskåret."
        },
        "full_width": {
          "label": "Gør afsnittet til fuld bredde"
        }
      },
      "presets": {
        "name": "Video"
      }
    },
    "featured-product": {
      "name": "Fremhævet produkt",
      "blocks": {
        "text": {
          "name": "Tekst",
          "settings": {
            "text": {
              "label": "Tekst"
            },
            "text_style": {
              "label": "Teksttypografi",
              "options__1": {
                "label": "Brødtekst"
              },
              "options__2": {
                "label": "Undertekst"
              },
              "options__3": {
                "label": "Store bogstaver"
              }
            }
          }
        },
        "title": {
          "name": "Titel"
        },
        "price": {
          "name": "Pris"
        },
        "quantity_selector": {
          "name": "Antalsvælger"
        },
        "variant_picker": {
          "name": "Variantvælger",
          "settings": {
            "picker_type": {
              "label": "Type",
              "options__1": {
                "label": "Rullemenu"
              },
              "options__2": {
                "label": "Knap"
              }
            }
          }
        },
        "buy_buttons": {
          "name": "Køb-knapper",
          "settings": {
            "show_dynamic_checkout": {
              "label": "Vis dynamiske betalingsknapper",
              "info": "Via de tilgængelige betalingsmetoder i din butik ser kunderne deres foretrukne mulighed, som f.eks. PayPal eller Apple Pay. [Få mere at vide](https://help.shopify.com/manual/using-themes/change-the-layout/dynamic-checkout)"
            }
          }
        },
        "description": {
          "name": "Beskrivelse"
        },
        "share": {
          "name": "Del",
          "settings": {
            "featured_image_info": {
              "content": "Hvis du inkluderer et link i opslag på sociale medier, vil sidens udvalgte billede blive vist som billedeksempel. [Få mere at vide](https://help.shopify.com/en/manual/online-store/images/showing-social-media-thumbnail-images)"
            },
            "title_info": {
              "content": "Der er inkluderet en butikstitel og -beskrivelse med billedeksemplet. [Få mere at vide](https://help.shopify.com/en/manual/promoting-marketing/seo/adding-keywords#set-a-title-and-description-for-your-online-store)"
            },
            "text": {
              "label": "Tekst"
            }
          }
        },
        "custom_liquid": {
          "name": "Tilpasset Liquid",
          "settings": {
            "custom_liquid": {
              "label": "Tilpasset Liquid"
            }
          }
        },
        "rating": {
          "name": "Produktbedømmelser",
          "settings": {
            "paragraph": {
              "content": "Hvis du vil vise bedømmelser, skal du tilføje en app til produktbedømmelse. [Få mere at vide](https://help.shopify.com/manual/online-store/themes/os20/themes-by-shopify/dawn/sections#featured-product-rating)"
            }
          }
        }
      },
      "settings": {
        "product": {
          "label": "Produkt"
        },
        "secondary_background": {
          "label": "Vis sekundær baggrund"
        },
        "header": {
          "content": "Medie",
          "info": "Få mere at vide om [medietyper](https://help.shopify.com/manual/products/product-media)"
        },
        "enable_video_looping": {
          "label": "Aktivér looping af videoer"
        },
        "hide_variants": {
          "label": "Skjul medier for ikke-valgte varianter på computer"
        }
      },
      "presets": {
        "name": "Fremhævet produkt"
      }
    },
    "email-signup-banner": {
      "name": "Banner for tilmelding med mail",
      "settings": {
        "paragraph": {
          "content": "Alle mailabonnementer opretter en kundekonto. [Få mere at vide](https://help.shopify.com/en/manual/customers)"
        },
        "image": {
          "label": "Baggrundsbillede"
        },
        "show_background_image": {
          "label": "Vis baggrundsbillede"
        },
<<<<<<< HEAD
        "desktop_text_box_position": {
          "options__1": {
            "label": "Øverst til venstre"
          },
          "options__2": {
            "label": "Øverst i midten"
          },
          "options__3": {
            "label": "Øverst til højre"
          },
          "label": "Placering af tekst på skrivebordet",
          "options__4": {
            "label": "Midt på til venstre"
          },
          "options__5": {
            "label": "Midt på centreret"
          },
          "options__6": {
            "label": "Midt på til højre"
          },
          "options__7": {
            "label": "Nederst til venstre"
          },
          "options__8": {
            "label": "Nederst i midten"
          },
          "options__9": {
            "label": "Nederst til højre"
          }
        },
=======
>>>>>>> 91034738
        "show_text_box": {
          "label": "Vis tekstfelt på skrivebord"
        },
        "image_overlay_opacity": {
          "label": "Billedoverlejringens uigennemsigtighed"
        },
        "color_scheme": {
          "options__1": {
            "label": "Markering 1"
          },
          "options__2": {
            "label": "Markering 2"
          },
          "options__3": {
            "label": "Baggrund 1"
          },
          "options__4": {
            "label": "Baggrund 2"
          },
          "options__5": {
            "label": "Omvendt"
          },
          "label": "Farveskema",
          "info": "Synlig, når tekstfeltet vises"
        },
        "show_text_below": {
          "label": "Viser teksten under billedet på mobiltelefoner"
        },
        "image_height": {
          "label": "Bannerhøjde",
          "options__1": {
            "label": "Tilpas til billede"
          },
          "options__2": {
            "label": "Lille"
          },
          "options__3": {
            "label": "Medium"
          },
          "options__4": {
            "label": "Stor"
          },
          "info": "Brug et billede med et højde-bredde-forhold på 16:9 for at opnå det bedste resultat. [Få mere at vide](https://help.shopify.com/en/manual/shopify-admin/productivity-tools/image-editor#understanding-image-aspect-ratio)"
        },
<<<<<<< HEAD
        "text_alignment": {
          "options__1": {
            "label": "Venstre"
          },
          "options__2": {
            "label": "Centreret"
          },
          "options__3": {
            "label": "Højre"
          },
          "label": "Tekstjustering"
        },
        "mobile_text_alignment": {
          "options__1": {
            "label": "Venstre"
          },
          "options__2": {
            "label": "Centreret"
          },
          "options__3": {
            "label": "Højre"
          },
          "label": "Justering af mobiltekst"
        },
        "desktop_content_position": {
          "options__4": {
            "label": "Midt på til venstre"
          },
          "options__5": {
            "label": "Midt på centreret"
          },
          "options__6": {
            "label": "Midt på til højre"
          },
          "options__7": {
            "label": "Nederst til venstre"
          },
          "options__8": {
            "label": "Nederst i midten"
          },
          "options__9": {
            "label": "Nederst til højre"
          },
          "options__1": {
            "label": "Øverst til venstre"
          },
          "options__2": {
            "label": "Øverst i midten"
          },
          "options__3": {
            "label": "Øverst til højre"
          }
        },
        "desktop_content_alignment": {
          "options__1": {
            "label": "Venstre"
          },
          "options__2": {
            "label": "Centreret"
          },
          "options__3": {
            "label": "Højre"
          },
          "label": "Tekstjustering"
        },
        "mobile_content_alignment": {
          "options__1": {
            "label": "Venstre"
=======
        "desktop_content_position": {
          "options__1": {
            "label": "Top"
>>>>>>> 91034738
          },
          "options__2": {
            "label": "Centreret"
          },
          "options__3": {
<<<<<<< HEAD
            "label": "Højre"
          },
          "label": "Justering af indhold på mobil"
=======
            "label": "Bund"
          },
          "label": "Placering af indhold på computer"
>>>>>>> 91034738
        }
      },
      "blocks": {
        "heading": {
          "name": "Overskrift",
          "settings": {
            "heading": {
              "label": "Overskrift"
            }
          }
        },
        "paragraph": {
          "name": "Afsnit",
          "settings": {
            "paragraph": {
              "label": "Beskrivelse"
            }
          }
        },
        "email_form": {
          "name": "Mailformular"
        }
      },
      "presets": {
        "name": "Banner for tilmelding med mail"
      }
    }
  }
}<|MERGE_RESOLUTION|>--- conflicted
+++ resolved
@@ -1988,39 +1988,6 @@
         "show_background_image": {
           "label": "Vis baggrundsbillede"
         },
-<<<<<<< HEAD
-        "desktop_text_box_position": {
-          "options__1": {
-            "label": "Øverst til venstre"
-          },
-          "options__2": {
-            "label": "Øverst i midten"
-          },
-          "options__3": {
-            "label": "Øverst til højre"
-          },
-          "label": "Placering af tekst på skrivebordet",
-          "options__4": {
-            "label": "Midt på til venstre"
-          },
-          "options__5": {
-            "label": "Midt på centreret"
-          },
-          "options__6": {
-            "label": "Midt på til højre"
-          },
-          "options__7": {
-            "label": "Nederst til venstre"
-          },
-          "options__8": {
-            "label": "Nederst i midten"
-          },
-          "options__9": {
-            "label": "Nederst til højre"
-          }
-        },
-=======
->>>>>>> 91034738
         "show_text_box": {
           "label": "Vis tekstfelt på skrivebord"
         },
@@ -2064,31 +2031,6 @@
             "label": "Stor"
           },
           "info": "Brug et billede med et højde-bredde-forhold på 16:9 for at opnå det bedste resultat. [Få mere at vide](https://help.shopify.com/en/manual/shopify-admin/productivity-tools/image-editor#understanding-image-aspect-ratio)"
-        },
-<<<<<<< HEAD
-        "text_alignment": {
-          "options__1": {
-            "label": "Venstre"
-          },
-          "options__2": {
-            "label": "Centreret"
-          },
-          "options__3": {
-            "label": "Højre"
-          },
-          "label": "Tekstjustering"
-        },
-        "mobile_text_alignment": {
-          "options__1": {
-            "label": "Venstre"
-          },
-          "options__2": {
-            "label": "Centreret"
-          },
-          "options__3": {
-            "label": "Højre"
-          },
-          "label": "Justering af mobiltekst"
         },
         "desktop_content_position": {
           "options__4": {
@@ -2131,29 +2073,6 @@
           },
           "label": "Tekstjustering"
         },
-        "mobile_content_alignment": {
-          "options__1": {
-            "label": "Venstre"
-=======
-        "desktop_content_position": {
-          "options__1": {
-            "label": "Top"
->>>>>>> 91034738
-          },
-          "options__2": {
-            "label": "Centreret"
-          },
-          "options__3": {
-<<<<<<< HEAD
-            "label": "Højre"
-          },
-          "label": "Justering af indhold på mobil"
-=======
-            "label": "Bund"
-          },
-          "label": "Placering af indhold på computer"
->>>>>>> 91034738
-        }
       },
       "blocks": {
         "heading": {
