{
  "settings_schema": {
    "colors": {
      "name": "Farver",
      "settings": {
        "colors_solid_button_labels": {
          "label": "Udfyldt knaptekst",
          "info": "Bruges som forgrundsfarve på markeringsfarver."
        },
        "colors_accent_1": {
          "label": "Markering 1",
          "info": "Bruges til udfyldt knapbaggrund."
        },
        "colors_accent_2": {
          "label": "Markering 2"
        },
        "header__1": {
          "content": "Primære farver"
        },
        "header__2": {
          "content": "Sekundære farver"
        },
        "colors_text": {
          "label": "Tekstfarve",
          "info": "Bruges som forgrundsfarve på baggrundsfarver."
        },
        "colors_outline_button_labels": {
          "label": "Rammeknap",
          "info": "Bruges også til tekstlinks."
        },
        "colors_background_1": {
          "label": "Baggrund 1"
        },
        "colors_background_2": {
          "label": "Baggrund 2"
        }
      }
    },
    "typography": {
      "name": "Typografi",
      "settings": {
        "type_header_font": {
          "label": "Skrifttype",
          "info": "Valget af en anden skrifttype kan påvirke hastigheden i din butik. [Få mere at vide om systemskrifttyper.](https:\/\/help.shopify.com\/en\/manual\/online-store\/os\/store-speed\/improving-speed#fonts)"
        },
        "header__1": {
          "content": "Overskrifter"
        },
        "header__2": {
          "content": "Brødtekst"
        },
        "type_body_font": {
          "label": "Skrifttype",
          "info": "Valget af en anden skrifttype kan påvirke hastigheden i din butik. [Få mere at vide om systemskrifttyper.](https:\/\/help.shopify.com\/en\/manual\/online-store\/os\/store-speed\/improving-speed#fonts)"
        }
      }
    },
    "styles": {
      "name": "Stilarter",
      "settings": {
        "sale_badge_color_scheme": {
          "options__1": {
            "label": "Baggrund 2"
          },
          "options__2": {
            "label": "Markering 1"
          },
          "options__3": {
            "label": "Markering 2"
          },
          "label": "Farveskema for salgsbadges"
        },
        "sold_out_badge_color_scheme": {
          "options__1": {
            "label": "Baggrund 1"
          },
          "options__2": {
            "label": "Omvendt"
          },
          "label": "Farveskema for udsolgt-badges"
        },
        "header__1": {
          "content": "Badges"
        },
        "header__2": {
          "content": "Dekorative elementer"
        },
        "accent_icons": {
          "options__1": {
            "label": "Markering 1"
          },
          "options__2": {
            "label": "Markering 2"
          },
          "options__3": {
            "label": "Rammeknap"
          },
          "options__4": {
            "label": "Tekst"
          },
          "label": "Markeringsikoner"
        }
      }
    },
    "social-media": {
      "name": "Sociale medier",
      "settings": {
        "share_facebook": {
          "label": "Del på Facebook"
        },
        "share_twitter": {
          "label": "Tweet på Twitter"
        },
        "share_pinterest": {
          "label": "Pin på Pinterest"
        },
        "header__1": {
          "content": "Muligheder for deling på sociale medier"
        },
        "header__2": {
          "content": "SoMe-konti"
        },
        "social_twitter_link": {
          "label": "Twitter",
          "info": "https:\/\/twitter.com\/shopify"
        },
        "social_facebook_link": {
          "label": "Facebook",
          "info": "https:\/\/facebook.com\/shopify"
        },
        "social_pinterest_link": {
          "label": "Pinterest",
          "info": "https:\/\/pinterest.com\/shopify"
        },
        "social_instagram_link": {
          "label": "Instagram",
          "info": "http:\/\/instagram.com\/shopify"
        },
        "social_tiktok_link": {
          "label": "TikTok",
          "info": "https:\/\/tiktok.com\/@shopify"
        },
        "social_tumblr_link": {
          "label": "Tumblr",
          "info": "https:\/\/shopify.tumblr.com"
        },
        "social_snapchat_link": {
          "label": "Snapchat",
          "info": "https:\/\/www.snapchat.com\/add\/shopify"
        },
        "social_youtube_link": {
          "label": "YouTube",
          "info": "https:\/\/www.youtube.com\/shopify"
        },
        "social_vimeo_link": {
          "label": "Vimeo",
          "info": "https:\/\/vimeo.com\/shopify"
        }
      }
    },
    "currency_format": {
      "name": "Valutaformat",
      "settings": {
        "content": "Valutakoder",
        "currency_code_enabled": {
          "label": "Vis valutakoder"
        },
        "paragraph": "Priser i indkøbskurv og betalingsproces viser altid valutakoder. Eksempel: 1,00 USD."
      }
    }
  },
  "sections": {
    "announcement-bar": {
      "name": "Meddelelseslinje",
      "blocks": {
        "announcement": {
          "name": "Meddelelse",
          "settings": {
            "text": {
              "label": "Tekstfarve"
            },
            "color_scheme": {
              "label": "Farveskema",
              "options__1": {
                "label": "Baggrund 1"
              },
              "options__2": {
                "label": "Baggrund 2"
              },
              "options__3": {
                "label": "Omvendt"
              },
              "options__4": {
                "label": "Markering 1"
              },
              "options__5": {
                "label": "Markering 2"
              }
            },
            "link": {
              "label": "Link"
            }
          }
        }
      }
    },
    "collage": {
      "name": "Collage",
      "settings": {
        "heading": {
          "label": "Overskrift"
        },
        "desktop_layout": {
          "label": "Skrivebordslayout",
          "options__1": {
            "label": "Stor blok til venstre"
          },
          "options__2": {
            "label": "Stor blok til højre"
          }
        },
        "mobile_layout": {
          "label": "Mobillayout",
          "options__1": {
            "label": "Collage"
          },
          "options__2": {
            "label": "Kolonne"
          }
        }
      },
      "blocks": {
        "image": {
          "name": "Billede",
          "settings": {
            "image": {
              "label": "Billede"
            },
            "image_padding": {
              "label": "Tilføj billedmargen",
              "info": "Vælg billedmargen, hvis du ikke vil have, at dine billeder beskæres."
            },
            "color_scheme": {
              "options__1": {
                "label": "Markering 1"
              },
              "options__2": {
                "label": "Markering 2"
              },
              "options__3": {
                "label": "Baggrund 1"
              },
              "options__4": {
                "label": "Baggrund 2"
              },
              "options__5": {
                "label": "Omvendt"
              },
              "label": "Farveskema",
              "info": "Vælg billedmargen for at gøre farven synlig."
            }
          }
        },
        "product": {
          "name": "Produkt",
          "settings": {
            "product": {
              "label": "Produkt"
            },
            "secondary_background": {
              "label": "Vis sekundær baggrund"
            },
            "second_image": {
              "label": "Vis sekundær baggrund, når der peges"
            },
            "image_padding": {
              "label": "Tilføj billedmargen",
              "info": "Vælg billedmargen, hvis du ikke vil have, at dine billeder beskæres."
            }
          }
        },
        "collection": {
          "name": "Kollektion",
          "settings": {
            "collection": {
              "label": "Kollektion"
            },
            "image_padding": {
              "label": "Tilføj billedmargen",
              "info": "Vælg billedmargen, hvis du ikke vil have, at dine billeder beskæres."
            },
            "color_scheme": {
              "options__1": {
                "label": "Markering 1"
              },
              "options__2": {
                "label": "Markering 2"
              },
              "options__3": {
                "label": "Baggrund 1"
              },
              "options__4": {
                "label": "Baggrund 2"
              },
              "options__5": {
                "label": "Omvendt"
              },
              "label": "Farveskema"
            }
          }
        },
        "video": {
          "name": "Video",
          "settings": {
            "cover_image": {
              "label": "Coverbillede"
            },
            "video_url": {
              "label": "Link",
              "info": "Videoer afspilles i et pop op-vindue, hvis afsnittet indeholder andre blokke.",
              "placeholder": "Brug et YouTube- eller Vimeo-link"
            },
            "image_padding": {
              "label": "Tilføj billedmargen",
              "info": "Vælg billedmargen, hvis du ikke vil have, at dine billeder beskæres."
            }
          }
        }
      },
      "presets": {
        "name": "Collage"
      }
    },
    "collection-list": {
      "name": "Kollektionsliste",
      "settings": {
        "title": {
          "label": "Overskrift"
        },
        "image_ratio": {
          "label": "Billedforhold",
          "options__1": {
            "label": "Tilpas til billede"
          },
          "options__2": {
            "label": "Stående"
          },
          "options__3": {
            "label": "Firkantet"
          },
          "info": "Hvis du vil tilføje billeder, skal du [redigere dine kollektioner](https:\/\/help.shopify.com\/en\/manual\/products\/collections)"
        },
        "color_scheme": {
          "options__1": {
            "label": "Markering 1"
          },
          "options__2": {
            "label": "Markering 2"
          },
          "options__3": {
            "label": "Baggrund 1"
          },
          "options__4": {
            "label": "Baggrund 2"
          },
          "options__5": {
            "label": "Omvendt"
          },
          "label": "Farveskema"
        },
        "swipe_on_mobile": {
          "label": "Aktivér swipe på mobilen"
        },
        "image_padding": {
          "label": "Tilføj billedmargen"
        },
        "show_view_all": {
          "label": "Aktivér knappen \"Se alle\", hvis en liste indeholder flere kollektioner, end der vises"
        }
      },
      "blocks": {
        "featured_collection": {
          "name": "Kollektion",
          "settings": {
            "collection": {
              "label": "Kollektion"
            }
          }
        }
      },
      "presets": {
        "name": "Kollektionsliste"
      }
    },
    "contact-form": {
      "name": "Kontaktformular",
      "presets": {
        "name": "Kontaktformular"
      }
    },
    "custom-liquid": {
      "name": "Tilpasset Liquid",
      "settings": {
        "custom_liquid": {
          "label": "Tilpasset Liquid"
        }
      },
      "presets": {
        "name": "Tilpasset Liquid"
      }
    },
    "featured-blog": {
      "name": "Blogopslag",
      "settings": {
        "heading": {
          "label": "Overskrift"
        },
        "blog": {
          "label": "Blog"
        },
        "post_limit": {
          "label": "Blogopslag"
        },
        "show_view_all": {
          "label": "Aktivér knappen \"Se alle\", hvis bloggen indeholder flere blogopslag, end der vises"
        },
        "show_image": {
          "label": "Vis udvalgt billede",
          "info": "Brug et billede med et højde-bredde-forhold på 2:3 for at opnå det bedste resultat."
        },
        "soft_background": {
          "label": "Vis sekundær baggrund"
        }
      },
      "blocks": {
        "title": {
          "name": "Titel",
          "settings": {
            "show_date": {
              "label": "Vis dato"
            },
            "show_author": {
              "label": "Vis forfatter"
            }
          }
        },
        "summary": {
          "name": "Uddrag"
        },
        "link": {
          "name": "Link"
        }
      },
      "presets": {
        "name": "Blogopslag"
      }
    },
    "featured-collection": {
      "name": "Udvalgt kollektion",
      "settings": {
        "title": {
          "label": "Overskrift"
        },
        "collection": {
          "label": "Kollektion"
        },
        "products_to_show": {
          "label": "Maksimalt antal produkter, der skal vises"
        },
        "show_view_all": {
          "label": "Aktivér knappen \"Se alle\", hvis kollektionen indeholder flere produkter, end der vises"
        },
        "swipe_on_mobile": {
          "label": "Aktivér swipe på mobilen"
        },
        "header": {
          "content": "Produktkort"
        },
        "image_ratio": {
          "label": "Billedforhold",
          "options__1": {
            "label": "Tilpas til billede"
          },
          "options__2": {
            "label": "Stående"
          },
          "options__3": {
            "label": "Firkantet"
          }
        },
        "show_secondary_image": {
          "label": "Vis sekundær baggrund, når der peges"
        },
        "add_image_padding": {
          "label": "Tilføj margen"
        },
        "show_vendor": {
          "label": "Vis forhandler"
        },
        "show_image_outline": {
          "label": "Vis billedkontur"
        }
      },
      "presets": {
        "name": "Udvalgt kollektion"
      }
    },
    "footer": {
      "name": "Sidefod",
      "blocks": {
        "link_list": {
          "name": "Menu",
          "settings": {
            "heading": {
              "label": "Overskrift",
              "info": "Der skal angives en overskrift, for at menuen kan vises."
            },
            "menu": {
              "label": "Menu",
              "info": "Viser kun menupunkter på øverste niveau."
            }
          }
        },
        "text": {
          "name": "Tekst",
          "settings": {
            "heading": {
              "label": "Overskrift"
            },
            "subtext": {
              "label": "Undertekst"
            }
          }
        }
      },
      "settings": {
        "color_scheme": {
          "options__1": {
            "label": "Markering 1"
          },
          "options__2": {
            "label": "Markering 2"
          },
          "options__3": {
            "label": "Baggrund 1"
          },
          "options__4": {
            "label": "Baggrund 2"
          },
          "options__5": {
            "label": "Omvendt"
          },
          "label": "Farveskema"
        },
        "newsletter_enable": {
          "label": "Vis tilmelding med mail"
        },
        "newsletter_heading": {
          "label": "Overskrift"
        },
        "header__1": {
          "content": "Tilmelding med mail",
          "info": "Abonnenter, der er føjet til din \"accepter markedsføring\" [kundeliste.](https:\/\/help.shopify.com\/en\/manual\/customers\/manage-customers)"
        },
        "header__2": {
          "content": "Ikoner for sociale medier",
          "info": "Hvis du vil vise dine konti på sociale medier, skal du linke dem i dine temaindstillinger."
        },
        "show_social": {
          "label": "Vis ikoner for sociale medier"
        },
        "header__3": {
          "content": "Land\/område-vælger"
        },
        "header__4": {
          "info": "Hvis du vil tilføje et land\/område, skal du gå til dine [betalingsindstillinger](\/admin\/settings\/payments)"
        },
        "enable_country_selector": {
          "label": "Aktivér land\/område-vælger"
        },
        "header__5": {
          "content": "Sprogvælger"
        },
        "header__6": {
          "info": "Hvis du vil tilføje et sprog, skal du gå til dine [sprogindstillinger](\/admin\/settings\/languages)"
        },
        "enable_language_selector": {
          "label": "Aktivér sprogvælger"
        },
        "header__7": {
          "content": "Betalingsmetoder"
        },
        "payment_enable": {
          "label": "Vis betalingsikoner"
        }
      }
    },
    "header": {
      "name": "Sidehoved",
      "settings": {
        "logo": {
          "label": "Logobillede"
        },
        "logo_width": {
          "unit": "px",
          "label": "Tilpasset logobredde"
        },
        "logo_position": {
          "label": "Placering af logo på store skærme",
          "options__1": {
            "label": "Midt på til venstre"
          },
          "options__2": {
            "label": "Øverst til venstre"
          },
          "options__3": {
            "label": "Øverst i midten"
          }
        },
        "menu": {
          "label": "Menu"
        },
        "show_line_separator": {
          "label": "Vis adskillelseslinje"
        },
        "enable_sticky_header": {
          "label": "Aktivér fastgjort sidehoved",
          "info": "Sidehovedet vises på skærmen, når kunderne ruller op."
        }
      }
    },
    "image-banner": {
      "name": "Billedbanner",
      "settings": {
        "image": {
          "label": "Første billede"
        },
        "image_2": {
          "label": "Andet billede"
        },
        "desktop_text_box_position": {
          "options__1": {
            "label": "Top"
          },
          "options__2": {
            "label": "Centreret"
          },
          "options__3": {
            "label": "Bund"
          },
          "label": "Placering af tekst på skrivebordet"
        },
        "color_scheme": {
          "options__1": {
            "label": "Markering 1"
          },
          "options__2": {
            "label": "Markering 2"
          },
          "options__3": {
            "label": "Baggrund 1"
          },
          "options__4": {
            "label": "Baggrund 2"
          },
          "options__5": {
            "label": "Omvendt"
          },
          "label": "Farveskema"
        },
        "stack_images_on_mobile": {
          "label": "Stabl billeder på mobilenheder"
        },
        "adapt_height_first_image": {
          "label": "Tilpas afsnitshøjden til størrelsen af det første billede"
        }
      },
      "blocks": {
        "heading": {
          "name": "Overskrift",
          "settings": {
            "heading": {
              "label": "Overskrift"
            }
          }
        },
        "text": {
          "name": "Tekst",
          "settings": {
            "text": {
              "label": "Beskrivelse"
            }
          }
        },
        "buttons": {
          "name": "Knapper",
          "settings": {
            "button_label_1": {
              "label": "Første knaptekst",
              "info": "Lad feltet være tomt for at skjule knappen."
            },
            "button_link_1": {
              "label": "Første knaplink"
            },
            "button_style_secondary_1": {
              "label": "Brug rammeknaptypografi"
            },
            "button_label_2": {
              "label": "Anden knaptekst",
              "info": "Lad feltet være tomt for at skjule knappen."
            },
            "button_link_2": {
              "label": "Andet knaplink"
            },
            "button_style_secondary_2": {
              "label": "Brug rammeknaptypografi"
            }
          }
        }
      },
      "presets": {
        "name": "Billedbanner"
      }
    },
    "image-with-text": {
      "name": "Billede med tekst",
      "settings": {
        "image": {
          "label": "Billede"
        },
        "height": {
          "options__1": {
            "label": "Tilpas til billede"
          },
          "options__2": {
            "label": "Lille"
          },
          "options__3": {
            "label": "Stor"
          },
          "label": "Billedforhold"
        },
        "color_scheme": {
          "options__1": {
            "label": "Baggrund 1"
          },
          "options__2": {
            "label": "Baggrund 2"
          },
          "options__3": {
            "label": "Omvendt"
          },
          "options__4": {
            "label": "Markering 1"
          },
          "options__5": {
            "label": "Markering 2"
          },
          "label": "Farveskema"
        },
        "layout": {
          "options__1": {
            "label": "Billede først"
          },
          "options__2": {
            "label": "Tekst først"
          },
          "label": "Skrivebordslayout",
          "info": "Billede først er standardmobillayoutet."
        }
      },
      "blocks": {
        "heading": {
          "name": "Overskrift",
          "settings": {
            "heading": {
              "label": "Overskrift"
            }
          }
        },
        "text": {
          "name": "Tekst",
          "settings": {
            "text": {
              "label": "Beskrivelse"
            }
          }
        },
        "button": {
          "name": "Knap",
          "settings": {
            "button_label": {
              "label": "Knaptekst",
              "info": "Lad feltet være tomt for at skjule knappen."
            },
            "button_link": {
              "label": "Knaplink"
            }
          }
        }
      },
      "presets": {
        "name": "Billede med tekst"
      }
    },
    "main-article": {
      "name": "Blogopslag",
      "blocks": {
        "featured_image": {
          "name": "Udvalgt billede",
          "settings": {
            "image_height": {
              "label": "Højde på udvalgt billede",
              "options__1": {
                "label": "Tilpas til billede"
              },
              "options__2": {
                "label": "Medium"
              },
              "options__3": {
                "label": "Stor"
              },
              "info": "Brug et billede med et højde-bredde-forhold på 16:9 for at opnå det bedste resultat."
            }
          }
        },
        "title": {
          "name": "Titel",
          "settings": {
            "blog_show_date": {
              "label": "Vis dato"
            },
            "blog_show_author": {
              "label": "Vis forfatter"
            }
          }
        },
        "content": {
          "name": "Indhold"
        },
        "social_sharing": {
          "name": "Knapper til deling på sociale medier"
        }
      }
    },
    "main-blog": {
      "name": "Blogopslag",
      "settings": {
        "header": {
          "content": "Kort med blogopslag"
        },
        "show_image": {
          "label": "Vis udvalgt billede",
          "info": "Brug et billede med et højde-bredde-forhold på 2:3 for at opnå det bedste resultat."
        },
        "paragraph": {
          "content": "Hvis du vil ændre uddrag, skal du redigere dine [blogopslag.](https:\/\/help.shopify.com\/en\/manual\/online-store\/blogs\/writing-blogs#display-an-excerpt-from-a-blog-post)"
        }
      },
      "blocks": {
        "title": {
          "name": "Titel",
          "settings": {
            "show_date": {
              "label": "Vis dato"
            },
            "show_author": {
              "label": "Vis forfatter"
            }
          }
        },
        "summary": {
          "name": "Uddrag"
        },
        "link": {
          "name": "Link"
        }
      }
    },
    "main-cart-footer": {
      "name": "Subtotal",
      "settings": {
        "show_cart_note": {
          "label": "Aktivér bemærkning til indkøbskurv"
        }
      },
      "blocks": {
        "subtotal": {
          "name": "Subtotal"
        },
        "buttons": {
          "name": "Betalingsknap"
        }
      }
    },
    "main-cart-items": {
      "name": "Varer",
      "settings": {
        "show_vendor": {
          "label": "Vis forhandler"
        }
      }
    },
    "main-collection-banner": {
      "name": "Kollektionsbanner",
      "settings": {
        "paragraph": {
          "content": "Hvis du vil ændre kollektionsbeskrivelser eller kollektionsbilleder, skal du [redigere dine kollektioner.](\/admin\/collections)"
        },
        "show_collection_description": {
          "label": "Vis kollektionsbeskrivelse"
        },
        "show_collection_image": {
          "label": "Vis kollektionsbillede",
          "info": "Brug et billede med et højde-bredde-forhold på 16:9 for at opnå det bedste resultat."
        }
      }
    },
    "main-collection-product-grid": {
      "name": "Produktgitter",
      "settings": {
        "products_per_page": {
          "label": "Produkter pr. side"
        },
        "image_ratio": {
          "label": "Billedforhold",
          "options__1": {
            "label": "Tilpas til billede"
          },
          "options__2": {
            "label": "Stående"
          },
          "options__3": {
            "label": "Firkantet"
          }
        },
        "show_secondary_image": {
          "label": "Vis sekundær baggrund, når der peges"
        },
        "add_image_padding": {
          "label": "Tilføj billedmargen"
        },
        "show_vendor": {
          "label": "Vis forhandler"
        },
        "enable_tags": {
          "label": "Aktivér filtrering",
          "info": "[Tilpas filtre](\/admin\/menus)"
        },
        "enable_filtering": {
          "label": "Aktivér filtrering",
          "info": "[Tilpas filtre](\/admin\/menus)"
        },
        "enable_sorting": {
          "label": "Aktivér sortering"
        },
        "header__1": {
          "content": "Filtrering og sortering"
        },
        "header__3": {
          "content": "Produktkort"
        },
        "show_image_outline": {
          "label": "Vis billedkontur"
        }
      }
    },
    "main-list-collections": {
      "name": "Siden Kollektionsliste",
      "settings": {
        "title": {
          "label": "Overskrift"
        },
        "sort": {
          "label": "Sortér kollektioner efter:",
          "options__1": {
            "label": "Alfabetisk, A-Å"
          },
          "options__2": {
            "label": "Alfabetisk, Å-A"
          },
          "options__3": {
            "label": "Dato, nyere til ældre"
          },
          "options__4": {
            "label": "Dato, ældre til nyere"
          },
          "options__5": {
            "label": "Produktantal, høj til lav"
          },
          "options__6": {
            "label": "Produktantal, lav til høj"
          }
        },
        "image_ratio": {
          "label": "Billedforhold",
          "options__1": {
            "label": "Tilpas til billede"
          },
          "options__2": {
            "label": "Stående"
          },
          "options__3": {
            "label": "Firkantet"
          },
          "info": "Hvis du vil tilføje billeder, skal du [redigere dine kollektioner](https:\/\/help.shopify.com\/en\/manual\/products\/collections)"
        },
        "color_scheme": {
          "options__1": {
            "label": "Markering 1"
          },
          "options__2": {
            "label": "Markering 2"
          },
          "options__3": {
            "label": "Baggrund 1"
          },
          "options__4": {
            "label": "Baggrund 2"
          },
          "options__5": {
            "label": "Omvendt"
          },
          "label": "Farveskema"
        },
        "image_padding": {
          "label": "Tilføj billedmargen"
        }
      }
    },
    "main-page": {
      "name": "Side"
    },
    "main-password-footer": {
      "name": "Sidefod på adgangskodeside",
      "settings": {
        "color_scheme": {
          "options__1": {
            "label": "Markering 1"
          },
          "options__2": {
            "label": "Markering 2"
          },
          "options__3": {
            "label": "Baggrund 1"
          },
          "options__4": {
            "label": "Baggrund 2"
          },
          "options__5": {
            "label": "Omvendt"
          },
          "label": "Farveskema"
        }
      }
    },
    "main-password-header": {
      "name": "Sidehoved på adgangskodesiden",
      "settings": {
        "logo": {
          "label": "Logobillede"
        },
        "logo_max_width": {
          "label": "Tilpasset logobredde",
          "unit": "px"
        },
        "color_scheme": {
          "options__1": {
            "label": "Markering 1"
          },
          "options__2": {
            "label": "Markering 2"
          },
          "options__3": {
            "label": "Baggrund 1"
          },
          "options__4": {
            "label": "Baggrund 2"
          },
          "options__5": {
            "label": "Omvendt"
          },
          "label": "Farveskema"
        }
      }
    },
    "main-product": {
      "name": "Produktoplysninger",
      "blocks": {
        "text": {
          "name": "Tekst",
          "settings": {
            "text": {
              "label": "Tekstfarve"
            },
            "text_style": {
              "label": "Teksttypografi",
              "options__1": {
                "label": "Brødtekst"
              },
              "options__2": {
                "label": "Undertekst"
              },
              "options__3": {
                "label": "Store bogstaver"
              }
            }
          }
        },
        "title": {
          "name": "Titel"
        },
        "price": {
          "name": "Pris"
        },
        "quantity_selector": {
          "name": "Antalsvælger"
        },
        "variant_picker": {
          "name": "Variantvælger",
          "settings": {
            "picker_type": {
              "label": "Type",
              "options__1": {
                "label": "Rullemenu"
              },
              "options__2": {
                "label": "Knap"
              }
            }
          }
        },
        "buy_buttons": {
          "name": "Køb-knapper",
          "settings": {
            "show_dynamic_checkout": {
              "label": "Vis dynamiske betalingsknapper",
              "info": "Via de tilgængelige betalingsmetoder i din butik ser kunderne deres foretrukne mulighed, som f.eks. PayPal eller Apple Pay. [Få mere at vide](https:\/\/help.shopify.com\/manual\/using-themes\/change-the-layout\/dynamic-checkout)"
            }
          }
        },
        "pickup_availability": {
          "name": "Mulighed for afhentning"
        },
        "description": {
          "name": "Beskrivelse"
        },
        "share": {
          "name": "Del",
          "settings": {
            "header": {
              "content": "Del",
              "info": "Når du slår et link fra din webshop op på sociale medier, vises det udvalgte billede for denne side. [Få mere at vide](https:\/\/help.shopify.com\/en\/manual\/online-store\/images\/showing-social-media-thumbnail-images). Angiv en titel og en beskrivelse for din webshop. [Få mere at vide](https:\/\/help.shopify.com\/en\/manual\/promoting-marketing\/seo\/adding-keywords#set-a-title-and-description-for-your-online-store)"
            },
            "featured_image_info": {
              "content": "Hvis du in\bkluderer et link i opslag på sociale medier, vil sidens udvalgte billede blive vist som billedeksempel. [Få mere at vide](https:\/\/help.shopify.com\/en\/manual\/online-store\/images\/showing-social-media-thumbnail-images)."
            },
            "title_info": {
              "content": "Der er inkluderet en butikstitel og -beskrivelse med billedeksemplet. [Få mere at vide](https:\/\/help.shopify.com\/en\/manual\/promoting-marketing\/seo\/adding-keywords#set-a-title-and-description-for-your-online-store)."
            }
          }
        },
        "collapsible_tab": {
          "name": "Fane, der kan skjules",
          "settings": {
            "heading": {
              "info": "Inkluder en overskrift, der forklarer indholdet.",
              "label": "Overskrift"
            },
            "content": {
              "label": "Fanens indhold"
            },
            "page": {
              "label": "Faneindhold fra side"
            },
            "icon": {
              "label": "Ikon",
              "options__1": {
                "label": "Ingen"
              },
              "options__2": {
                "label": "Æske"
              },
              "options__3": {
                "label": "Chatboble"
              },
              "options__4": {
                "label": "Flueben"
              },
              "options__5": {
                "label": "Tørrer"
              },
              "options__6": {
                "label": "Øje"
              },
              "options__7": {
                "label": "Hjerte"
              },
              "options__8": {
                "label": "Jern"
              },
              "options__9": {
                "label": "Blad"
              },
              "options__10": {
                "label": "Læder"
              },
              "options__11": {
                "label": "Lås"
              },
              "options__12": {
                "label": "Kortnål"
              },
              "options__13": {
                "label": "Bukser"
              },
              "options__14": {
                "label": "Fly"
              },
              "options__15": {
                "label": "Prismærke"
              },
              "options__16": {
                "label": "Spørgsmålstegn"
              },
              "options__17": {
                "label": "Returnering"
              },
              "options__18": {
                "label": "Lineal"
              },
              "options__19": {
                "label": "Skjorte"
              },
              "options__20": {
                "label": "Sko"
              },
              "options__21": {
                "label": "Silhuet"
              },
              "options__22": {
                "label": "Stjerne"
              },
              "options__23": {
                "label": "Lastbil"
              },
              "options__24": {
                "label": "Vask"
              }
            }
          }
        },
        "popup": {
          "name": "Pop-op",
          "settings": {
            "link_label": {
              "label": "Navn på link"
            },
            "page": {
              "label": "Side"
            }
          }
        }
      },
      "settings": {
        "header": {
          "content": "Medie",
          "info": "Få mere at vide om [medietyper](https:\/\/help.shopify.com\/manual\/products\/product-media)"
        },
        "enable_video_looping": {
          "label": "Aktivér looping af videoer"
        },
        "enable_sticky_info": {
          "label": "Aktivér fastgjorte produktoplysninger på store skærme"
        }
      }
    },
    "main-search": {
      "name": "Søgeresultater",
      "settings": {
        "image_ratio": {
          "label": "Billedforhold",
          "options__1": {
            "label": "Tilpas til billede"
          },
          "options__2": {
            "label": "Stående"
          },
          "options__3": {
            "label": "Firkantet"
          }
        },
        "show_secondary_image": {
          "label": "Vis sekundær baggrund, når der peges"
        },
        "add_image_padding": {
          "label": "Tilføj billedmargen"
        },
        "show_vendor": {
          "label": "Vis forhandler"
        },
        "header__1": {
          "content": "Produktkort"
        },
        "header__2": {
          "content": "Blogkort"
        },
        "article_show_date": {
          "label": "Vis dato"
        },
        "article_show_author": {
          "label": "Vis forfatter"
        },
        "show_image_outline": {
          "label": "Vis billedkontur"
        }
      }
    },
    "multicolumn": {
      "name": "Flere kolonner",
      "settings": {
        "title": {
          "label": "Overskrift"
        },
        "image_width": {
          "label": "Billedbredde",
          "options__1": {
            "label": "En tredjedel af kolonnens bredde"
          },
          "options__2": {
            "label": "Halvdelen af kolonnens bredde"
          },
          "options__3": {
            "label": "Hele kolonnens bredde"
          }
        },
        "image_ratio": {
          "label": "Billedforhold",
          "options__1": {
            "label": "Tilpas til billede"
          },
          "options__2": {
            "label": "Stående"
          },
          "options__3": {
            "label": "Firkantet"
          },
          "options__4": {
            "label": "Cirkel"
          }
        },
        "column_alignment": {
          "label": "Kolonnejustering",
          "options__1": {
            "label": "Venstre"
          },
          "options__2": {
            "label": "Centreret"
          }
        },
        "background_style": {
          "label": "Sekundær baggrund",
          "options__1": {
            "label": "Ingen"
          },
          "options__2": {
            "label": "Vis som kolonnebaggrund"
          },
          "options__3": {
            "label": "Vis som afsnitsbaggrund"
          }
        },
        "button_label": {
          "label": "Knaptekst"
        },
        "button_link": {
          "label": "Knaplink"
        },
        "swipe_on_mobile": {
          "label": "Aktivér swipe på mobilen"
        }
      },
      "blocks": {
        "column": {
          "name": "Kolonne",
          "settings": {
            "image": {
              "label": "Billede"
            },
            "title": {
              "label": "Overskrift"
            },
            "text": {
              "label": "Beskrivelse"
            }
          }
        }
      },
      "presets": {
        "name": "Flere kolonner"
      }
    },
    "newsletter": {
      "name": "Tilmelding med mail",
      "settings": {
        "color_scheme": {
          "label": "Farveskema",
          "options__1": {
            "label": "Markering 1"
          },
          "options__2": {
            "label": "Markering 2"
          },
          "options__3": {
            "label": "Baggrund 1"
          },
          "options__4": {
            "label": "Baggrund 2"
          },
          "options__5": {
            "label": "Omvendt"
          }
        },
        "full_width": {
          "label": "Gør afsnittet til fuld bredde"
        },
        "paragraph": {
          "content": "Når kunder abonnerer på mails, oprettes der kundekonti. [Få mere at vide](https:\/\/help.shopify.com\/en\/manual\/customers)"
        }
      },
      "blocks": {
        "heading": {
          "name": "Overskrift",
          "settings": {
            "heading": {
              "label": "Overskrift"
            }
          }
        },
        "paragraph": {
          "name": "Underoverskrift",
          "settings": {
            "paragraph": {
              "label": "Beskrivelse"
            }
          }
        },
        "email_form": {
          "name": "Mailformular"
        }
      },
      "presets": {
        "name": "Tilmelding med mail"
      }
    },
    "page": {
      "name": "Side",
      "settings": {
        "page": {
          "label": "Side"
        }
      },
      "presets": {
        "name": "Side"
      }
    },
    "product-recommendations": {
      "name": "Produktanbefalinger",
      "settings": {
        "header": {
          "info": "Dynamiske anbefalinger bruger ordre- og produktoplysninger til at foretage ændringer og forbedringer med tiden. [Få mere at vide](https:\/\/help.shopify.com\/en\/themes\/development\/recommended-products)"
        },
        "heading": {
          "label": "Overskrift"
        },
        "header__1": {
          "content": "Produktanbefalinger",
          "info": "Dynamiske anbefalinger bruger ordre- og produktoplysninger til at foretage ændringer og forbedringer med tiden. [Få mere at vide](https:\/\/help.shopify.com\/en\/themes\/development\/recommended-products)"
        },
        "header__2": {
          "content": "Produktkort"
        },
        "image_ratio": {
          "label": "Billedforhold",
          "options__1": {
            "label": "Tilpas til billede"
          },
          "options__2": {
            "label": "Stående"
          },
          "options__3": {
            "label": "Firkantet"
          }
        },
        "show_secondary_image": {
          "label": "Vis sekundær baggrund, når der peges"
        },
        "add_image_padding": {
          "label": "Tilføj billedmargen"
        },
        "show_vendor": {
          "label": "Vis forhandler"
        },
        "paragraph__1": {
<<<<<<< HEAD
          "content": "Dynamiske anbefalinger bruger ordre- og produktoplysninger til at foretage ændringer og forbedringer med tiden. [Få mere at vide](https:\/\/help.shopify.com\/en\/themes\/development\/recommended-products)"
=======
          "content": "Dynamiske anbefalinger bruger ordre- og produktoplysninger til at foretage ændringer og forbedringer med tiden. [Få mere at vide](https://help.shopify.com/en/themes/development/recommended-products)"
        },
        "show_image_outline": {
          "label": "Vis billedkontur"
>>>>>>> 9ee99dac
        }
      }
    },
    "rich-text": {
      "name": "RTF",
      "settings": {
        "color_scheme": {
          "options__1": {
            "label": "Markering 1"
          },
          "options__2": {
            "label": "Markering 2"
          },
          "options__3": {
            "label": "Baggrund 1"
          },
          "options__4": {
            "label": "Baggrund 2"
          },
          "options__5": {
            "label": "Omvendt"
          },
          "label": "Farveskema"
        },
        "full_width": {
          "label": "Gør afsnittet til fuld bredde"
        }
      },
      "blocks": {
        "heading": {
          "name": "Overskrift",
          "settings": {
            "heading": {
              "label": "Overskrift"
            },
            "heading_size": {
              "options__1": {
                "label": "Lille"
              },
              "options__2": {
                "label": "Medium"
              },
              "label": "Skriftstørrelse til overskrifter"
            }
          }
        },
        "text": {
          "name": "Tekst",
          "settings": {
            "text": {
              "label": "Beskrivelse"
            }
          }
        },
        "button": {
          "name": "Knap",
          "settings": {
            "button_label": {
              "label": "Knaptekst"
            },
            "button_link": {
              "label": "Knaplink"
            },
            "button_style_secondary": {
              "label": "Brug rammeknaptypografi"
            }
          }
        }
      },
      "presets": {
        "name": "RTF"
      }
    },
    "apps": {
      "name": "Apps",
      "settings": {
        "include_margins": {
          "label": "Gør afsnitsmargener til det samme som tema"
        }
      },
      "presets": {
        "name": "Apps"
      }
    }
  }
}<|MERGE_RESOLUTION|>--- conflicted
+++ resolved
@@ -1502,14 +1502,10 @@
           "label": "Vis forhandler"
         },
         "paragraph__1": {
-<<<<<<< HEAD
           "content": "Dynamiske anbefalinger bruger ordre- og produktoplysninger til at foretage ændringer og forbedringer med tiden. [Få mere at vide](https:\/\/help.shopify.com\/en\/themes\/development\/recommended-products)"
-=======
-          "content": "Dynamiske anbefalinger bruger ordre- og produktoplysninger til at foretage ændringer og forbedringer med tiden. [Få mere at vide](https://help.shopify.com/en/themes/development/recommended-products)"
         },
         "show_image_outline": {
           "label": "Vis billedkontur"
->>>>>>> 9ee99dac
         }
       }
     },
