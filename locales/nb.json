{
  "general": {
    "password_page": {
      "login_form_heading": "Gå inn i butikken ved hjelp av passord:",
      "login_password_button": "Gå inn ved hjelp av passord",
      "login_form_password_label": "Passord",
      "login_form_password_placeholder": "Passordet ditt",
      "login_form_error": "Feil passord!",
      "login_form_submit": "Gå inn",
      "admin_link_html": "Er du butikkeieren? <a href=\"/admin\" class=\"link underlined-link\">Logg inn her</a>",
      "powered_by_shopify_html": "Denne butikken vil bli drevet av {{ shopify }}"
    },
    "social": {
      "alt_text": {
        "share_on_facebook": "Del på Facebook",
        "share_on_twitter": "Tweet på Twitter",
        "share_on_pinterest": "Pin på Pinterest"
      },
      "links": {
        "twitter": "Twitter",
        "facebook": "Facebook",
        "pinterest": "Pinterest",
        "instagram": "Instagram",
        "tumblr": "Tumblr",
        "snapchat": "Snapchat",
        "youtube": "YouTube",
        "vimeo": "Vimeo",
        "tiktok": "TikTok"
      }
    },
    "continue_shopping": "Fortsett å handle",
    "pagination": {
      "label": "Sideinndeling",
      "page": "Side {{ number }}",
      "next": "Neste side",
      "previous": "Forrige side"
    },
    "search": {
      "search": "Søk"
    },
    "cart": {
      "view": "Vis handlekurven ({{ count }})",
      "item_added": "Vare lagt i handlekurven"
    },
    "share": {
      "copy_to_clipboard": "Kopier kobling",
      "share_url": "Kobling",
      "success_message": "Koblingen er kopiert til utklippstavlen",
      "close": "Lukk deling"
    },
    "slider": {
      "of": "av",
      "next_slide": "Bla til høyre",
      "previous_slide": "Bla til venstre",
      "name": "Glidefelt"
    }
  },
  "newsletter": {
    "label": "E-post",
    "success": "Takk for at du abonnerer",
    "button_label": "Abonner"
  },
  "accessibility": {
    "skip_to_text": "Gå videre til innholdet",
    "close": "Lukk",
    "unit_price_separator": "per",
    "vendor": "Selger:",
    "error": "Feil",
    "refresh_page": "Ved å gjøre et valg vil hele siden lastes inn på nytt.",
    "link_messages": {
      "new_window": "Åpner i et nytt vindu.",
      "external": "Åpner eksternt nettsted."
    },
    "loading": "Laster inn …",
    "skip_to_product_info": "Hopp til produktinformasjon",
    "total_reviews": "totale omtaler",
    "star_reviews_info": "{{ rating_value }} av {{ rating_max }} stjerner",
    "collapsible_content_title": "Sammenleggbart innhold",
    "complementary_products": "Komplimentære produkter"
  },
  "blogs": {
    "article": {
      "blog": "Blogg",
      "read_more_title": "Les mer: {{ title }}",
      "comments": {
        "one": "{{ count }} kommentar",
        "other": "{{ count }} kommentarer"
      },
      "moderated": "Merk at kommentarer må godkjennes før de publiseres.",
      "comment_form_title": "Legg igjen en kommentar",
      "name": "Navn",
      "email": "E-post",
      "message": "Kommentar",
      "post": "Del en kommentar",
      "back_to_blog": "Tilbake til bloggen",
      "share": "Del denne artikkelen",
      "success": "Kommentaren din ble delt! Takk!",
      "success_moderated": "Kommentaren din ble delt. Vi publiserer den om en liten stund, siden bloggen din er moderert."
    }
  },
  "onboarding": {
    "product_title": "Eksempel på produkttittel",
    "collection_title": "Navnet på samlingen"
  },
  "products": {
    "product": {
      "add_to_cart": "Legg i handlekurv",
      "description": "Beskrivelse",
      "on_sale": "Salg",
      "product_variants": "Produktvarianter",
      "quantity": {
        "label": "Antall",
        "input_label": "Antall for {{ product }}",
        "increase": "Øk antallet for {{ product }}",
        "decrease": "Senk antallet for {{ product }}"
      },
      "price": {
        "from_price_html": "Fra {{ price }}",
        "regular_price": "Vanlig pris",
        "sale_price": "Salgspris",
        "unit_price": "Enhetspris"
      },
      "share": "Del dette produktet",
      "sold_out": "Utsolgt",
      "unavailable": "Utilgjengelig",
      "vendor": "Selger",
      "video_exit_message": "{{ title }} åpner en fullskjermvideo i det samme vinduet.",
      "xr_button": "Se på din plass",
      "xr_button_label": "Vis i ditt område, laster element i vindu for utvidet virkelighet",
      "pickup_availability": {
        "view_store_info": "Vis butikkinformasjon",
        "check_other_stores": "Sjekk tilgjengelighet i andre butikker",
        "pick_up_available": "Henting tilgjengelig",
        "pick_up_available_at_html": "Henting tilgjengelig hos <span class=\"color-foreground\">{{ location_name }}</span>",
        "pick_up_unavailable_at_html": "Henting er for øyeblikket ikke tilgjengelig hos <span class=\"color-foreground\">{{ location_name }}</span>",
        "unavailable": "Kunne ikke laste inn hentetilgjengelighet",
        "refresh": "Oppdater"
      },
      "media": {
        "open_media": "Åpne medie {{ index }} i modal",
        "play_model": "Spill 3D-visning",
        "play_video": "Spill av video",
        "gallery_viewer": "Gallerivisning",
        "load_image": "Last inn bilde {{ index }} i gallerivisning",
        "load_model": "Last inn 3D-modell {{ index }} i gallerivisning",
        "load_video": "Spill av video {{ index }} i gallerivisning",
        "image_available": "Bilde {{ index }} er nå tilgjengelig i gallerivisning"
      },
      "view_full_details": "Vis alle detaljer",
      "include_taxes": "Avgift inkludert.",
      "shipping_policy_html": "<a href=\"{{ link }}\">Frakt</a> beregnes ved kassen.",
      "choose_options": "Velg alternativer",
      "choose_product_options": "Velg alternativer for {{ product_name }}",
      "value_unavailable": "{{ option_value }} [Utilgjengelig]",
      "variant_sold_out_or_unavailable": "Varianten er utsolgt eller utilgjengelig",
<<<<<<< HEAD
      "inventory_in_stock": "På lager",
      "inventory_in_stock_show_count": "{{ quantity }} på lager",
      "inventory_low_stock": "Lav lagerbeholdning",
      "inventory_low_stock_show_count": "Lav lagerbeholdning: {{ quantity }} igjen",
      "inventory_out_of_stock": "Ikke på lager",
      "inventory_out_of_stock_continue_selling": "På lager"
=======
      "sku": "SKU"
>>>>>>> 81f194a5
    },
    "modal": {
      "label": "Mediegalleri"
    },
    "facets": {
      "apply": "Bruk",
      "clear": "Fjern",
      "clear_all": "Fjern alle",
      "from": "Fra",
      "filter_and_sort": "Filtrer og sorter",
      "filter_by_label": "Filter:",
      "filter_button": "Filter",
      "filters_selected": {
        "one": "{{ count }} valgt",
        "other": "{{ count }} valgte"
      },
      "max_price": "Den høyeste prisen er {{ price }}",
      "product_count": {
        "one": "{{ product_count }} av {{ count }} produkt",
        "other": "{{ product_count }} av {{ count }} produkter"
      },
      "product_count_simple": {
        "one": "{{ count }} produkt",
        "other": "{{ count }} produkter"
      },
      "reset": "Tilbakestill",
      "sort_button": "Sorter",
      "sort_by_label": "Sorter etter:",
      "to": "Til",
      "clear_filter": "Fjern filter",
      "filter_selected_accessibility": "{{ type }} ({{ count }} filtre valgt)",
      "show_more": "Vis mer",
      "show_less": "Vis færre"
    }
  },
  "templates": {
    "search": {
      "no_results": "Fant ingen resultater for «{{ terms }}». Kontroller stavemåten, eller bruk et annet ord.",
      "page": "Side",
      "results_with_count": {
        "one": "{{ count }} resultat",
        "other": "{{ count }} resultater"
      },
      "title": "Søkeresultater",
      "products": "Produkter",
      "search_for": "Søk etter «{{ terms }}»",
      "results_with_count_and_term": {
        "one": "Fant {{ count }} resultat for {{ terms }}",
        "other": "Fant {{ count }} resultater for {{ terms }}"
      }
    },
    "cart": {
      "cart": "Handlekurv"
    },
    "contact": {
      "form": {
        "name": "Navn",
        "email": "E-post",
        "phone": "Telefonnummer",
        "comment": "Kommentar",
        "send": "Send",
        "post_success": "Takk for at du kontaktet oss. Vi vil svare deg så snart som mulig.",
        "error_heading": "Juster følgende:",
        "title": "Kontaktskjema"
      }
    },
    "404": {
      "title": "Siden finnes ikke",
      "subtext": "404"
    }
  },
  "sections": {
    "header": {
      "announcement": "Kunngjøring",
      "menu": "Meny",
      "cart_count": {
        "one": "{{ count }} vare",
        "other": "{{ count }} varer"
      }
    },
    "cart": {
      "title": "Handlekurven din",
      "caption": "Varer i handlekurven",
      "remove_title": "Fjern {{ title }}",
      "subtotal": "Delsum",
      "new_subtotal": "Ny delsum",
      "note": "Spesielle instruksjoner for bestillingen",
      "checkout": "Kasse",
      "empty": "Handlekurven din er tom",
      "cart_error": "Det oppstod en feil under oppdateringen av handlekurven din. Prøv på nytt.",
      "cart_quantity_error_html": "Du kan bare legge {{ quantity }} av denne varen i handlekurven.",
      "taxes_and_shipping_policy_at_checkout_html": "Avgifter og <a href=\"{{ link }}\">frakt</a> beregnes i kassen",
      "taxes_included_but_shipping_at_checkout": "Inkludert avgift og frakt beregnes i kassen",
      "taxes_included_and_shipping_policy_html": "Inkludert avgifter. <a href=\"{{ link }}\">Frakt</a> beregnes ved kassen.",
      "taxes_and_shipping_at_checkout": "Avgifter og frakt beregnes i kassen",
      "headings": {
        "product": "Produkt",
        "price": "Pris",
        "total": "Totalt",
        "quantity": "Antall",
        "image": "Produktbilde"
      },
      "update": "Oppdater",
      "login": {
        "title": "Har du en konto?",
        "paragraph_html": "<a href=\"{{ link }}\" class=\"link underlined-link\">Logg på</a> for å betale raskere."
      }
    },
    "footer": {
      "payment": "Betalingsmåter"
    },
    "featured_blog": {
      "view_all": "Vis alle",
      "onboarding_title": "Blogginnlegg",
      "onboarding_content": "Gi kundene et sammendrag av blogginnlegget"
    },
    "featured_collection": {
      "view_all": "Vis alle",
      "view_all_label": "Vis alle produktene i {{ collection_name }}-samlingen"
    },
    "collection_list": {
      "view_all": "Vis alle"
    },
    "collection_template": {
      "title": "Samling",
      "empty": "Ingen produkter funnet",
      "use_fewer_filters_html": "Bruk færre filtre eller <a class=\"{{ class }}\" href=\"{{ link }}\">fjern alle</a>"
    },
    "video": {
      "load_video": "Last inn video: {{ description }}"
    },
    "slideshow": {
      "load_slide": "Last inn lysbilde",
      "previous_slideshow": "Forrige lysbilde",
      "next_slideshow": "Neste lysbilde",
      "pause_slideshow": "Sett lysbildefremvisningen på pause",
      "play_slideshow": "Spill av lysbildefremvisningen",
      "carousel": "Karusell",
      "slide": "Lysbilde"
    },
    "page": {
      "title": "Sidetittel"
    }
  },
  "localization": {
    "country_label": "Land/region",
    "language_label": "Språk",
    "update_language": "Oppdater språk",
    "update_country": "Oppdater land/region"
  },
  "customer": {
    "account": {
      "title": "Konto",
      "details": "Kontodetaljer",
      "view_addresses": "Vis adresser",
      "return": "Gå tilbake til kontodetaljer"
    },
    "account_fallback": "Konto",
    "activate_account": {
      "title": "Aktiver konto",
      "subtext": "Opprett passordet ditt for å aktivere kontoen.",
      "password": "Passord",
      "password_confirm": "Bekreft passord",
      "submit": "Aktiver konto",
      "cancel": "Avslå invitasjon"
    },
    "addresses": {
      "title": "Adresser",
      "default": "Standard",
      "add_new": "Legg til en ny adresse",
      "edit_address": "Rediger adresse",
      "first_name": "Fornavn",
      "last_name": "Etternavn",
      "company": "Bedrift",
      "address1": "Adresse 1",
      "address2": "Adresse 2",
      "city": "Sted",
      "country": "Land/region",
      "province": "Provins",
      "zip": "Postnummer",
      "phone": "Telefon",
      "set_default": "Angi som standardadresse",
      "add": "Legg til adresse",
      "update": "Oppdater adresse",
      "cancel": "Avbryt",
      "edit": "Rediger",
      "delete": "Slett",
      "delete_confirm": "Er du sikker på at du vil slette denne adressen?"
    },
    "log_in": "Logg inn",
    "log_out": "Logg ut",
    "login_page": {
      "cancel": "Avbryt",
      "create_account": "Opprett konto",
      "email": "E-post",
      "forgot_password": "Har du glemt passordet ditt?",
      "guest_continue": "Fortsett",
      "guest_title": "Fortsett som gjest",
      "password": "Passord",
      "title": "Logg på",
      "sign_in": "Logg inn",
      "submit": "Send inn"
    },
    "order": {
      "title": "Bestilling {{ name }}",
      "date_html": "Lagt inn den {{ date }}",
      "cancelled_html": "Bestilling kansellert den {{ date }}",
      "cancelled_reason": "Grunn: {{ reason }}",
      "billing_address": "Fakturaadresse",
      "payment_status": "Betalingsstatus",
      "shipping_address": "Leveringsadresse",
      "fulfillment_status": "Distribusjonsstatus",
      "discount": "Rabatt",
      "shipping": "Frakt",
      "tax": "Avgift",
      "product": "Produkt",
      "sku": "SKU",
      "price": "Pris",
      "quantity": "Antall",
      "total": "Totalt",
      "fulfilled_at_html": "Sluttført {{ date }}",
      "track_shipment": "Spor forsendelse",
      "tracking_url": "Sporingskobling",
      "tracking_company": "Transportør",
      "tracking_number": "Sporingsnummer",
      "subtotal": "Delsum",
      "total_duties": "Tollplikter"
    },
    "orders": {
      "title": "Bestillingshistorikk",
      "order_number": "Bestilling",
      "order_number_link": "Bestillingsnummer {{ number }}",
      "date": "Dato",
      "payment_status": "Betalingsstatus",
      "fulfillment_status": "Distribusjonsstatus",
      "total": "Totalt",
      "none": "Du har ikke lagt inn noen bestillinger enda."
    },
    "recover_password": {
      "title": "Tilbakestill passordet ditt",
      "subtext": "Vi vil sende deg en e-post for tilbakestilling av passordet",
      "success": "Vi har sendt deg en e-post med en kobling for å oppdatere passordet ditt."
    },
    "register": {
      "title": "Opprett konto",
      "first_name": "Fornavn",
      "last_name": "Etternavn",
      "email": "E-post",
      "password": "Passord",
      "submit": "Opprett"
    },
    "reset_password": {
      "title": "Tilbakestill kontopassord",
      "subtext": "Angi et nytt passord",
      "password": "Passord",
      "password_confirm": "Bekreft passord",
      "submit": "Tilbakestill passord"
    }
  },
  "gift_cards": {
    "issued": {
      "title": "Her er {{ value }} gavekortet ditt for {{ shop }}!",
      "subtext": "Ditt gavekort",
      "gift_card_code": "Gavekortkode",
      "shop_link": "Fortsett å handle",
      "remaining_html": "Gjenstår {{ balance }}",
      "add_to_apple_wallet": "Legg til i Apple Wallet",
      "qr_image_alt": "QR-kode – skann for å løse inn gavekortet",
      "copy_code": "Kopier kode",
      "expired": "Utløpt",
      "copy_code_success": "Koden er kopiert",
      "print_gift_card": "Skriv ut"
    }
  }
}<|MERGE_RESOLUTION|>--- conflicted
+++ resolved
@@ -153,16 +153,13 @@
       "choose_product_options": "Velg alternativer for {{ product_name }}",
       "value_unavailable": "{{ option_value }} [Utilgjengelig]",
       "variant_sold_out_or_unavailable": "Varianten er utsolgt eller utilgjengelig",
-<<<<<<< HEAD
       "inventory_in_stock": "På lager",
       "inventory_in_stock_show_count": "{{ quantity }} på lager",
       "inventory_low_stock": "Lav lagerbeholdning",
       "inventory_low_stock_show_count": "Lav lagerbeholdning: {{ quantity }} igjen",
       "inventory_out_of_stock": "Ikke på lager",
-      "inventory_out_of_stock_continue_selling": "På lager"
-=======
+      "inventory_out_of_stock_continue_selling": "På lager",
       "sku": "SKU"
->>>>>>> 81f194a5
     },
     "modal": {
       "label": "Mediegalleri"
