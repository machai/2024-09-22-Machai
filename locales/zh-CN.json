{
<<<<<<< HEAD
	"general": {
		"password_page": {
			"login_form_heading": "使用密码进入商店：",
			"login_password_button": "使用密码进入",
			"login_form_password_label": "密码",
			"login_form_password_placeholder": "您的密码",
			"login_form_error": "密码错误！",
			"login_form_submit": "输入",
			"modal": "密码模态窗口",
			"admin_link_html": "您是否是店主？<a href=\"/admin\" class=\"link underlined-link\">在此处登录</a>",
			"powered_by_shopify_html": "此商店由 {{ shopify }} 提供支持"
		},
		"social": {
			"alt_text": {
				"share_on_facebook": "在 Facebook 上共享",
				"share_on_twitter": "在 Twitter 上发推文",
				"share_on_pinterest": "固定在 Pinterest 上"
			},
			"links": {
				"twitter": "Twitter",
				"facebook": "Facebook",
				"pinterest": "Pinterest",
				"instagram": "Instagram",
				"tumblr": "Tumblr",
				"snapchat": "Snapchat",
				"youtube": "YouTube",
				"vimeo": "Vimeo",
				"tiktok": "TikTok"
			}
		},
		"continue_shopping": "继续购物",
		"pagination": {
			"label": "分页",
			"page": "第 {{ number }} 页",
			"next": "下一页",
			"previous": "上一页"
		},
		"search": {
			"search": "搜索"
		},
		"cart": {
			"view": "查看我的购物车 ({{ count }})",
			"item_added": "商品已加入购物车"
		},
		"share": {
			"copy_to_clipboard": "复制链接",
			"share": "共享",
			"share_url": "链接",
			"success_message": "链接已复制到剪贴板",
			"close": "关闭分享"
		}
	},
	"newsletter": {
		"label": "电子邮件",
		"success": "感谢您订阅",
		"button_label": "订阅"
	},
	"accessibility": {
		"skip_to_text": "跳到内容",
		"close": "关闭",
		"unit_price_separator": "单价",
		"vendor": "厂商：",
		"error": "错误",
		"refresh_page": "选择某一选项会使整个页面刷新。",
		"link_messages": {
			"new_window": "在新窗口中打开。",
			"external": "打开外部网站。"
		},
		"next_slide": "向右滑动",
		"previous_slide": "向左滑动",
		"loading": "正在加载…",
		"of": "/",
		"skip_to_product_info": "跳至产品信息",
		"total_reviews": "总评论数",
		"star_reviews_info": "{{ rating_value }}/{{ rating_max }} 星"
	},
	"blogs": {
		"article": {
			"blog": "博客",
			"read_more_title": "阅读详细内容：{{ title }}",
			"read_more": "阅读详细内容",
			"comments": {
				"one": "{{ count }} 条评论",
				"other": "{{ count }} 条评论"
			},
			"moderated": "请注意，评论必须在发布之前获得批准。",
			"comment_form_title": "发表评论",
			"name": "名称",
			"email": "电子邮件",
			"message": "评论",
			"post": "发布评论",
			"back_to_blog": "返回博客",
			"share": "分享此文章",
			"success": "您的评论已成功发布！谢谢！",
			"success_moderated": "您的评论已成功发布。由于我们的博客要经过审核，我们会在稍后将其发布。"
		}
	},
	"onboarding": {
		"product_title": "产品标题示例",
		"collection_title": "您的产品系列的名称"
	},
	"products": {
		"product": {
			"add_to_cart": "添加到购物车",
			"description": "描述",
			"on_sale": "销售额",
			"product_variants": "产品多属性",
			"quantity": {
				"label": "数量",
				"input_label": "{{ product }} 的数量",
				"increase": "增加 {{ product }} 的数量",
				"decrease": "减少 {{ product }} 的数量"
			},
			"price": {
				"from_price_html": "来自 {{ price }}",
				"regular_price": "常规价格",
				"sale_price": "促销价",
				"unit_price": "单价"
			},
			"share": "分享此产品",
			"sold_out": "售罄",
			"unavailable": "不可用",
			"vendor": "厂商",
			"video_exit_message": "{{ title }} 在同一窗口中打开全屏视频。",
			"xr_button": "在您的空间中查看",
			"xr_button_label": "在您的空间中查看，在增强现实窗口中加载商品",
			"pickup_availability": {
				"view_store_info": "查看商店信息",
				"check_other_stores": "查看在其他商店的可用情况",
				"pick_up_available": "提供取货服务",
				"pick_up_available_at_html": "<span class=\"color-foreground\">{{ location_name }}</span> 提供取货服务",
				"pick_up_unavailable_at_html": "<span class=\"color-foreground\">{{ location_name }}</span> 目前不提供取货服务",
				"unavailable": "无法加载取货服务可用情况",
				"refresh": "刷新"
			},
			"media": {
				"open_featured_media": "以图库视图的方式打开精选媒体文件",
				"open_media": "以图库视图的方式打开媒体文件 {{ index }}",
				"play_model": "播放 3D 查看器",
				"play_video": "播放视频"
			},
			"view_full_details": "查看完整详细信息"
		},
		"modal": {
			"label": "媒体图库"
		},
		"facets": {
			"apply": "应用",
			"clear": "清除",
			"clear_all": "清除所有内容",
			"from": "从",
			"filter_and_sort": "筛选和排序",
			"filter_by_label": "筛选条件：",
			"filter_button": "筛选",
			"filters_selected": {
				"one": "已选择 {{ count }} 个",
				"other": "已选择 {{ count }} 个"
			},
			"max_price": "最高价格为 {{ price }}",
			"product_count": {
				"one": "{{ product_count }}/{{ count }} 件产品",
				"other": "{{ product_count }}/{{ count }} 件产品"
			},
			"product_count_simple": {
				"one": "{{ count }} 件产品",
				"other": "{{ count }} 件产品"
			},
			"reset": "重置",
			"sort_button": "排序",
			"sort_by_label": "排序依据：",
			"to": "到",
			"clear_filter": "清除筛选条件"
		}
	},
	"templates": {
		"404": {
			"title": "找不到页面",
			"subtext": "404"
		},
		"search": {
			"no_results": "未找到“{{ terms }}”的结果。请检查拼写或使用其他词或短语。",
			"results_with_count": {
				"one": "{{ count }} 条结果",
				"other": "{{ count }} 条结果"
			},
			"title": "搜索结果",
			"page": "页面",
			"products": "产品",
			"search_for": "搜索“{{ terms }}”",
			"results_with_count_and_term": {
				"one": "找到“{{ terms }}”的 {{ count }} 条结果",
				"other": "找到“{{ terms }}”的 {{ count }} 条结果"
			}
		},
		"cart": {
			"cart": "购物车"
		},
		"contact": {
			"form": {
				"name": "名称",
				"email": "电子邮件",
				"phone": "电话号码",
				"comment": "评论",
				"send": "发送",
				"post_success": "感谢您联系我们。我们会尽快回复您。",
				"error_heading": "请调整以下内容："
			}
		}
	},
	"sections": {
		"header": {
			"announcement": "公告",
			"menu": "菜单",
			"cart_count": {
				"one": "{{ count }} 件产品",
				"other": "{{ count }} 件产品"
			}
		},
		"cart": {
			"title": "您的购物车",
			"caption": "购物车商品",
			"remove_title": "删除 {{ title }}",
			"subtotal": "小计",
			"new_subtotal": "新的小计",
			"note": "订单特殊说明",
			"checkout": "结账",
			"empty": "您的购物车为空",
			"cart_error": "更新购物车时出错。请重试。",
			"cart_quantity_error_html": "您只能向您的购物车添加 [数量] 件此商品。",
			"taxes_and_shipping_policy_at_checkout_html": "结账时计算的税费和<a href=\"{{ link }}\">运费</a>",
			"taxes_included_but_shipping_at_checkout": "结账时包含的税费和计算的运费",
			"taxes_included_and_shipping_policy_html": "含税费。结账时计算的<a href=\"{{ link }}\">运费</a>。",
			"taxes_and_shipping_at_checkout": "结账时计算的税费和运费",
			"headings": {
				"product": "产品",
				"price": "价格",
				"total": "总计",
				"quantity": "数量"
			},
			"update": "更新",
			"login": {
				"title": "已有账户？",
				"paragraph_html": "<a href=\"{{ link }}\" class=\"link underlined-link\">登录</a>以快速结账。"
			}
		},
		"footer": {
			"payment": "付款方式",
			"social_placeholder": "关注我们的社交媒体！"
		},
		"featured_blog": {
			"view_all": "查看全部",
			"onboarding_title": "博客文章",
			"onboarding_content": "向您的客户提供一份博客文章的摘要"
		},
		"featured_collection": {
			"view_all": "查看全部",
			"view_all_label": "查看 {{ collection_name }} 产品系列中的所有产品"
		},
		"collection_list": {
			"view_all": "查看全部"
		},
		"collection_template": {
			"title": "收藏",
			"empty": "未找到产品",
			"use_fewer_filters_html": "减少使用的筛选条件数量或<a class=\"{{ class }}\" href=\"{{ link }}\">清除所有内容</a>"
		},
		"video": {
			"load_video": "加载视频：{{ description }}"
		}
	},
	"localization": {
		"country_label": "国家/地区",
		"language_label": "语言",
		"update_language": "更新语言",
		"update_country": "更新国家/地区"
	},
	"customer": {
		"account": {
			"title": "账户",
			"details": "账户详细信息",
			"view_addresses": "查看地址",
			"return": "返回账户详细信息"
		},
		"account_fallback": "账户",
		"activate_account": {
			"title": "激活账户",
			"subtext": "创建密码以激活您的账户。",
			"password": "密码",
			"password_confirm": "确认密码",
			"submit": "激活账户",
			"cancel": "拒绝邀请"
		},
		"addresses": {
			"title": "地址",
			"default": "默认",
			"add_new": "添加新地址",
			"edit_address": "编辑地址",
			"first_name": "名字",
			"last_name": "姓氏",
			"company": "公司",
			"address1": "地址 1",
			"address2": "地址 2",
			"city": "城市",
			"country": "国家/地区",
			"province": "省",
			"zip": "邮政编码",
			"phone": "电话",
			"set_default": "设为默认地址",
			"add": "添加地址",
			"update": "更新地址",
			"cancel": "取消",
			"edit": "“编辑”。",
			"delete": "删除",
			"delete_confirm": "确定要删除此地址吗？"
		},
		"log_in": "登录",
		"log_out": "登出",
		"login_page": {
			"cancel": "取消",
			"create_account": "创建账户",
			"email": "电子邮件",
			"forgot_password": "忘记了密码？",
			"guest_continue": "继续",
			"guest_title": "以游客身份继续",
			"password": "密码",
			"title": "登录",
			"sign_in": "登录",
			"submit": "提交"
		},
		"orders": {
			"title": "订单历史记录",
			"order_number": "订单",
			"order_number_link": "订单号 {{ number }}",
			"date": "日期",
			"payment_status": "付款状态",
			"fulfillment_status": "发货状态",
			"total": "总计",
			"none": "您尚未创建任何订单。"
		},
		"recover_password": {
			"title": "重置密码",
			"subtext": "我们将向您发送用于重置密码的电子邮件",
			"success": "我们已向您发送电子邮件，其中包含更新密码的链接。"
		},
		"register": {
			"title": "创建账户",
			"first_name": "名字",
			"last_name": "姓氏",
			"email": "电子邮件",
			"password": "密码",
			"submit": "创建"
		},
		"reset_password": {
			"title": "重置账户密码",
			"subtext": "输入 {{ email }} 的新密码",
			"password": "密码",
			"password_confirm": "确认密码",
			"submit": "重置密码"
		},
		"order": {
			"title": "订单 {{ name }}",
			"date_html": "下单日期：{{ date }}",
			"cancelled_html": "订单取消日期：{{ date }}",
			"cancelled_reason": "原因：{{ reason }}",
			"billing_address": "账单地址",
			"payment_status": "付款状态",
			"shipping_address": "收货地址",
			"fulfillment_status": "发货状态",
			"discount": "折扣",
			"shipping": "运输",
			"tax": "税费",
			"product": "产品",
			"sku": "SKU",
			"price": "价格",
			"quantity": "数量",
			"total": "总计",
			"fulfilled_at_html": "发货日期：{{ date }}",
			"track_shipment": "跟踪货件",
			"tracking_url": "跟踪链接",
			"tracking_company": "承运商",
			"tracking_number": "跟踪编号",
			"subtotal": "小计"
		}
	},
	"gift_cards": {
		"issued": {
			"title": "这是您获得的 {{ shop }} 的 {{ value }} 礼品卡！",
			"subtext": "您的礼品卡",
			"gift_card_code": "礼品卡代码",
			"shop_link": "继续购物",
			"remaining_html": "余额为 {{ balance }}",
			"add_to_apple_wallet": "添加到 Apple Wallet",
			"qr_image_alt": "二维码 — 扫描兑换礼品卡",
			"copy_code": "复制代码",
			"expired": "已过期",
			"copy_code_success": "已成功复制代码",
			"print_gift_card": "打印"
		}
	},
	"pagefly": {
		"products": {
			"product": {
				"regular_price": "Regular price",
				"sold_out": "Sold out",
				"unavailable": "Unavailable",
				"on_sale": "Sale",
				"quantity": "Quantity",
				"add_to_cart": "Add to cart",
				"back_to_collection": "Back to {{ title }}",
				"view_details": "View details"
			}
		},
		"article": {
			"tags": "Tags:",
			"all_topics": "All topics",
			"by_author": "by {{ author }}",
			"posted_in": "Posted in",
			"read_more": "Read more",
			"back_to_blog": "Back to {{ title }}"
		},
		"comments": {
			"title": "Leave a comment",
			"name": "Name",
			"email": "Email",
			"message": "Message",
			"post": "Post comment",
			"moderated": "Please note, comments must be approved before they are published",
			"success_moderated": "Your comment was posted successfully. We will publish it in a little while, as our blog is moderated.",
			"success": "Your comment was posted successfully! Thank you!",
			"comments_with_count": {
				"one": "{{ count }} comment",
				"other": "{{ count }} comments"
			}
		},
		"password_page": {
			"login_form_message": "Enter store using password:",
			"login_form_password_label": "Password",
			"login_form_password_placeholder": "Your password",
			"login_form_submit": "Enter",
			"signup_form_email_label": "Email",
			"signup_form_success": "We will send you an email right before we open!",
			"password_link": "Enter using password"
		}
	}
=======
  "general": {
    "password_page": {
      "login_form_heading": "使用密码进入商店：",
      "login_password_button": "使用密码进入",
      "login_form_password_label": "密码",
      "login_form_password_placeholder": "您的密码",
      "login_form_error": "密码错误！",
      "login_form_submit": "输入",
      "modal": "密码模态窗口",
      "admin_link_html": "您是否是店主？<a href=\"/admin\" class=\"link underlined-link\">在此处登录</a>",
      "powered_by_shopify_html": "此商店由 {{ shopify }} 提供支持"
    },
    "social": {
      "alt_text": {
        "share_on_facebook": "在 Facebook 上共享",
        "share_on_twitter": "在 Twitter 上发推文",
        "share_on_pinterest": "固定在 Pinterest 上"
      },
      "links": {
        "twitter": "Twitter",
        "facebook": "Facebook",
        "pinterest": "Pinterest",
        "instagram": "Instagram",
        "tumblr": "Tumblr",
        "snapchat": "Snapchat",
        "youtube": "YouTube",
        "vimeo": "Vimeo",
        "tiktok": "TikTok"
      }
    },
    "continue_shopping": "继续购物",
    "pagination": {
      "label": "分页",
      "page": "第 {{ number }} 页",
      "next": "下一页",
      "previous": "上一页"
    },
    "search": {
      "search": "搜索"
    },
    "cart": {
      "view": "查看我的购物车 ({{ count }})",
      "item_added": "商品已加入购物车"
    },
    "share": {
      "copy_to_clipboard": "复制链接",
      "share": "共享",
      "share_url": "链接",
      "success_message": "链接已复制到剪贴板",
      "close": "关闭分享"
    }
  },
  "newsletter": {
    "label": "电子邮件",
    "success": "感谢您订阅",
    "button_label": "订阅"
  },
  "accessibility": {
    "skip_to_text": "跳到内容",
    "close": "关闭",
    "unit_price_separator": "单价",
    "vendor": "厂商：",
    "error": "错误",
    "refresh_page": "选择某一选项会使整个页面刷新。",
    "link_messages": {
      "new_window": "在新窗口中打开。",
      "external": "打开外部网站。"
    },
    "next_slide": "向右滑动",
    "previous_slide": "向左滑动",
    "loading": "正在加载…",
    "of": "/",
    "skip_to_product_info": "跳至产品信息",
    "total_reviews": "总评论数",
    "star_reviews_info": "{{ rating_value }}/{{ rating_max }} 星"
  },
  "blogs": {
    "article": {
      "blog": "博客",
      "read_more_title": "阅读详细内容：{{ title }}",
      "read_more": "阅读详细内容",
      "comments": {
        "one": "{{ count }} 条评论",
        "other": "{{ count }} 条评论"
      },
      "moderated": "请注意，评论必须在发布之前获得批准。",
      "comment_form_title": "发表评论",
      "name": "名称",
      "email": "电子邮件",
      "message": "评论",
      "post": "发布评论",
      "back_to_blog": "返回博客",
      "share": "分享此文章",
      "success": "您的评论已成功发布！谢谢！",
      "success_moderated": "您的评论已成功发布。由于我们的博客要经过审核，我们会在稍后将其发布。"
    }
  },
  "onboarding": {
    "product_title": "产品标题示例",
    "collection_title": "您的产品系列的名称"
  },
  "products": {
    "product": {
      "add_to_cart": "添加到购物车",
      "description": "描述",
      "on_sale": "销售额",
      "product_variants": "产品多属性",
      "quantity": {
        "label": "数量",
        "input_label": "{{ product }} 的数量",
        "increase": "增加 {{ product }} 的数量",
        "decrease": "减少 {{ product }} 的数量"
      },
      "price": {
        "from_price_html": "来自 {{ price }}",
        "regular_price": "常规价格",
        "sale_price": "促销价",
        "unit_price": "单价"
      },
      "share": "分享此产品",
      "sold_out": "售罄",
      "unavailable": "不可用",
      "vendor": "厂商",
      "video_exit_message": "{{ title }} 在同一窗口中打开全屏视频。",
      "xr_button": "在您的空间中查看",
      "xr_button_label": "在您的空间中查看，在增强现实窗口中加载商品",
      "pickup_availability": {
        "view_store_info": "查看商店信息",
        "check_other_stores": "查看在其他商店的可用情况",
        "pick_up_available": "提供取货服务",
        "pick_up_available_at_html": "<span class=\"color-foreground\">{{ location_name }}</span> 提供取货服务",
        "pick_up_unavailable_at_html": "<span class=\"color-foreground\">{{ location_name }}</span> 目前不提供取货服务",
        "unavailable": "无法加载取货服务可用情况",
        "refresh": "刷新"
      },
      "media": {
        "open_featured_media": "以图库视图的方式打开精选媒体文件",
        "open_media": "以图库视图的方式打开媒体文件 {{ index }}",
        "play_model": "播放 3D 查看器",
        "play_video": "播放视频"
      },
      "view_full_details": "查看完整详细信息",
      "include_taxes": "含税费。",
      "shipping_policy_html": "结账时计算的<a href=\"{{ link }}\">运费</a>。"
    },
    "modal": {
      "label": "媒体图库"
    },
    "facets": {
      "apply": "应用",
      "clear": "清除",
      "clear_all": "清除所有内容",
      "from": "从",
      "filter_and_sort": "筛选和排序",
      "filter_by_label": "筛选条件：",
      "filter_button": "筛选",
      "filters_selected": {
        "one": "已选择 {{ count }} 个",
        "other": "已选择 {{ count }} 个"
      },
      "max_price": "最高价格为 {{ price }}",
      "product_count": {
        "one": "{{ product_count }}/{{ count }} 件产品",
        "other": "{{ product_count }}/{{ count }} 件产品"
      },
      "product_count_simple": {
        "one": "{{ count }} 件产品",
        "other": "{{ count }} 件产品"
      },
      "reset": "重置",
      "sort_button": "排序",
      "sort_by_label": "排序依据：",
      "to": "到",
      "clear_filter": "清除筛选条件"
    }
  },
  "templates": {
    "search": {
      "no_results": "未找到“{{ terms }}”的结果。请检查拼写或使用其他词或短语。",
      "results_with_count": {
        "one": "{{ count }} 条结果",
        "other": "{{ count }} 条结果"
      },
      "title": "搜索结果",
      "page": "页面",
      "products": "产品",
      "search_for": "搜索“{{ terms }}”",
      "results_with_count_and_term": {
        "one": "找到“{{ terms }}”的 {{ count }} 条结果",
        "other": "找到“{{ terms }}”的 {{ count }} 条结果"
      }
    },
    "cart": {
      "cart": "购物车"
    },
    "contact": {
      "form": {
        "name": "名称",
        "email": "电子邮件",
        "phone": "电话号码",
        "comment": "评论",
        "send": "发送",
        "post_success": "感谢您联系我们。我们会尽快回复您。",
        "error_heading": "请调整以下内容："
      }
    },
    "404": {
      "title": "找不到页面",
      "subtext": "404"
    }
  },
  "sections": {
    "header": {
      "announcement": "公告",
      "menu": "菜单",
      "cart_count": {
        "one": "{{ count }} 件产品",
        "other": "{{ count }} 件产品"
      }
    },
    "cart": {
      "title": "您的购物车",
      "caption": "购物车商品",
      "remove_title": "删除 {{ title }}",
      "subtotal": "小计",
      "new_subtotal": "新的小计",
      "note": "订单特殊说明",
      "checkout": "结账",
      "empty": "您的购物车为空",
      "cart_error": "更新购物车时出错。请重试。",
      "cart_quantity_error_html": "您只能向您的购物车添加 [数量] 件此商品。",
      "taxes_and_shipping_policy_at_checkout_html": "结账时计算的税费和<a href=\"{{ link }}\">运费</a>",
      "taxes_included_but_shipping_at_checkout": "结账时包含的税费和计算的运费",
      "taxes_included_and_shipping_policy_html": "含税费。结账时计算的<a href=\"{{ link }}\">运费</a>。",
      "taxes_and_shipping_at_checkout": "结账时计算的税费和运费",
      "headings": {
        "product": "产品",
        "price": "价格",
        "total": "总计",
        "quantity": "数量"
      },
      "update": "更新",
      "login": {
        "title": "已有账户？",
        "paragraph_html": "<a href=\"{{ link }}\" class=\"link underlined-link\">登录</a>以快速结账。"
      }
    },
    "footer": {
      "payment": "付款方式",
      "social_placeholder": "关注我们的社交媒体！"
    },
    "featured_blog": {
      "view_all": "查看全部",
      "onboarding_title": "博客文章",
      "onboarding_content": "向您的客户提供一份博客文章的摘要"
    },
    "featured_collection": {
      "view_all": "查看全部",
      "view_all_label": "查看 {{ collection_name }} 产品系列中的所有产品"
    },
    "collection_list": {
      "view_all": "查看全部"
    },
    "collection_template": {
      "title": "收藏",
      "empty": "未找到产品",
      "use_fewer_filters_html": "减少使用的筛选条件数量或<a class=\"{{ class }}\" href=\"{{ link }}\">清除所有内容</a>"
    },
    "video": {
      "load_video": "加载视频：{{ description }}"
    }
  },
  "localization": {
    "country_label": "国家/地区",
    "language_label": "语言",
    "update_language": "更新语言",
    "update_country": "更新国家/地区"
  },
  "customer": {
    "account": {
      "title": "账户",
      "details": "账户详细信息",
      "view_addresses": "查看地址",
      "return": "返回账户详细信息"
    },
    "account_fallback": "账户",
    "activate_account": {
      "title": "激活账户",
      "subtext": "创建密码以激活您的账户。",
      "password": "密码",
      "password_confirm": "确认密码",
      "submit": "激活账户",
      "cancel": "拒绝邀请"
    },
    "addresses": {
      "title": "地址",
      "default": "默认",
      "add_new": "添加新地址",
      "edit_address": "编辑地址",
      "first_name": "名字",
      "last_name": "姓氏",
      "company": "公司",
      "address1": "地址 1",
      "address2": "地址 2",
      "city": "城市",
      "country": "国家/地区",
      "province": "省",
      "zip": "邮政编码",
      "phone": "电话",
      "set_default": "设为默认地址",
      "add": "添加地址",
      "update": "更新地址",
      "cancel": "取消",
      "edit": "“编辑”。",
      "delete": "删除",
      "delete_confirm": "确定要删除此地址吗？"
    },
    "log_in": "登录",
    "log_out": "登出",
    "login_page": {
      "cancel": "取消",
      "create_account": "创建账户",
      "email": "电子邮件",
      "forgot_password": "忘记了密码？",
      "guest_continue": "继续",
      "guest_title": "以游客身份继续",
      "password": "密码",
      "title": "登录",
      "sign_in": "登录",
      "submit": "提交"
    },
    "orders": {
      "title": "订单历史记录",
      "order_number": "订单",
      "order_number_link": "订单号 {{ number }}",
      "date": "日期",
      "payment_status": "付款状态",
      "fulfillment_status": "发货状态",
      "total": "总计",
      "none": "您尚未创建任何订单。"
    },
    "recover_password": {
      "title": "重置密码",
      "subtext": "我们将向您发送用于重置密码的电子邮件",
      "success": "我们已向您发送电子邮件，其中包含更新密码的链接。"
    },
    "register": {
      "title": "创建账户",
      "first_name": "名字",
      "last_name": "姓氏",
      "email": "电子邮件",
      "password": "密码",
      "submit": "创建"
    },
    "reset_password": {
      "title": "重置账户密码",
      "subtext": "输入 {{ email }} 的新密码",
      "password": "密码",
      "password_confirm": "确认密码",
      "submit": "重置密码"
    },
    "order": {
      "title": "订单 {{ name }}",
      "date_html": "下单日期：{{ date }}",
      "cancelled_html": "订单取消日期：{{ date }}",
      "cancelled_reason": "原因：{{ reason }}",
      "billing_address": "账单地址",
      "payment_status": "付款状态",
      "shipping_address": "收货地址",
      "fulfillment_status": "发货状态",
      "discount": "折扣",
      "shipping": "运输",
      "tax": "税费",
      "product": "产品",
      "sku": "SKU",
      "price": "价格",
      "quantity": "数量",
      "total": "总计",
      "fulfilled_at_html": "发货日期：{{ date }}",
      "track_shipment": "跟踪货件",
      "tracking_url": "跟踪链接",
      "tracking_company": "承运商",
      "tracking_number": "跟踪编号",
      "subtotal": "小计"
    }
  },
  "gift_cards": {
    "issued": {
      "title": "这是您获得的 {{ shop }} 的 {{ value }} 礼品卡！",
      "subtext": "您的礼品卡",
      "gift_card_code": "礼品卡代码",
      "shop_link": "继续购物",
      "remaining_html": "余额为 {{ balance }}",
      "add_to_apple_wallet": "添加到 Apple Wallet",
      "qr_image_alt": "二维码 — 扫描兑换礼品卡",
      "copy_code": "复制代码",
      "expired": "已过期",
      "copy_code_success": "已成功复制代码",
      "print_gift_card": "打印"
    }
  }
>>>>>>> dbd0249e
}<|MERGE_RESOLUTION|>--- conflicted
+++ resolved
@@ -1,450 +1,4 @@
 {
-<<<<<<< HEAD
-	"general": {
-		"password_page": {
-			"login_form_heading": "使用密码进入商店：",
-			"login_password_button": "使用密码进入",
-			"login_form_password_label": "密码",
-			"login_form_password_placeholder": "您的密码",
-			"login_form_error": "密码错误！",
-			"login_form_submit": "输入",
-			"modal": "密码模态窗口",
-			"admin_link_html": "您是否是店主？<a href=\"/admin\" class=\"link underlined-link\">在此处登录</a>",
-			"powered_by_shopify_html": "此商店由 {{ shopify }} 提供支持"
-		},
-		"social": {
-			"alt_text": {
-				"share_on_facebook": "在 Facebook 上共享",
-				"share_on_twitter": "在 Twitter 上发推文",
-				"share_on_pinterest": "固定在 Pinterest 上"
-			},
-			"links": {
-				"twitter": "Twitter",
-				"facebook": "Facebook",
-				"pinterest": "Pinterest",
-				"instagram": "Instagram",
-				"tumblr": "Tumblr",
-				"snapchat": "Snapchat",
-				"youtube": "YouTube",
-				"vimeo": "Vimeo",
-				"tiktok": "TikTok"
-			}
-		},
-		"continue_shopping": "继续购物",
-		"pagination": {
-			"label": "分页",
-			"page": "第 {{ number }} 页",
-			"next": "下一页",
-			"previous": "上一页"
-		},
-		"search": {
-			"search": "搜索"
-		},
-		"cart": {
-			"view": "查看我的购物车 ({{ count }})",
-			"item_added": "商品已加入购物车"
-		},
-		"share": {
-			"copy_to_clipboard": "复制链接",
-			"share": "共享",
-			"share_url": "链接",
-			"success_message": "链接已复制到剪贴板",
-			"close": "关闭分享"
-		}
-	},
-	"newsletter": {
-		"label": "电子邮件",
-		"success": "感谢您订阅",
-		"button_label": "订阅"
-	},
-	"accessibility": {
-		"skip_to_text": "跳到内容",
-		"close": "关闭",
-		"unit_price_separator": "单价",
-		"vendor": "厂商：",
-		"error": "错误",
-		"refresh_page": "选择某一选项会使整个页面刷新。",
-		"link_messages": {
-			"new_window": "在新窗口中打开。",
-			"external": "打开外部网站。"
-		},
-		"next_slide": "向右滑动",
-		"previous_slide": "向左滑动",
-		"loading": "正在加载…",
-		"of": "/",
-		"skip_to_product_info": "跳至产品信息",
-		"total_reviews": "总评论数",
-		"star_reviews_info": "{{ rating_value }}/{{ rating_max }} 星"
-	},
-	"blogs": {
-		"article": {
-			"blog": "博客",
-			"read_more_title": "阅读详细内容：{{ title }}",
-			"read_more": "阅读详细内容",
-			"comments": {
-				"one": "{{ count }} 条评论",
-				"other": "{{ count }} 条评论"
-			},
-			"moderated": "请注意，评论必须在发布之前获得批准。",
-			"comment_form_title": "发表评论",
-			"name": "名称",
-			"email": "电子邮件",
-			"message": "评论",
-			"post": "发布评论",
-			"back_to_blog": "返回博客",
-			"share": "分享此文章",
-			"success": "您的评论已成功发布！谢谢！",
-			"success_moderated": "您的评论已成功发布。由于我们的博客要经过审核，我们会在稍后将其发布。"
-		}
-	},
-	"onboarding": {
-		"product_title": "产品标题示例",
-		"collection_title": "您的产品系列的名称"
-	},
-	"products": {
-		"product": {
-			"add_to_cart": "添加到购物车",
-			"description": "描述",
-			"on_sale": "销售额",
-			"product_variants": "产品多属性",
-			"quantity": {
-				"label": "数量",
-				"input_label": "{{ product }} 的数量",
-				"increase": "增加 {{ product }} 的数量",
-				"decrease": "减少 {{ product }} 的数量"
-			},
-			"price": {
-				"from_price_html": "来自 {{ price }}",
-				"regular_price": "常规价格",
-				"sale_price": "促销价",
-				"unit_price": "单价"
-			},
-			"share": "分享此产品",
-			"sold_out": "售罄",
-			"unavailable": "不可用",
-			"vendor": "厂商",
-			"video_exit_message": "{{ title }} 在同一窗口中打开全屏视频。",
-			"xr_button": "在您的空间中查看",
-			"xr_button_label": "在您的空间中查看，在增强现实窗口中加载商品",
-			"pickup_availability": {
-				"view_store_info": "查看商店信息",
-				"check_other_stores": "查看在其他商店的可用情况",
-				"pick_up_available": "提供取货服务",
-				"pick_up_available_at_html": "<span class=\"color-foreground\">{{ location_name }}</span> 提供取货服务",
-				"pick_up_unavailable_at_html": "<span class=\"color-foreground\">{{ location_name }}</span> 目前不提供取货服务",
-				"unavailable": "无法加载取货服务可用情况",
-				"refresh": "刷新"
-			},
-			"media": {
-				"open_featured_media": "以图库视图的方式打开精选媒体文件",
-				"open_media": "以图库视图的方式打开媒体文件 {{ index }}",
-				"play_model": "播放 3D 查看器",
-				"play_video": "播放视频"
-			},
-			"view_full_details": "查看完整详细信息"
-		},
-		"modal": {
-			"label": "媒体图库"
-		},
-		"facets": {
-			"apply": "应用",
-			"clear": "清除",
-			"clear_all": "清除所有内容",
-			"from": "从",
-			"filter_and_sort": "筛选和排序",
-			"filter_by_label": "筛选条件：",
-			"filter_button": "筛选",
-			"filters_selected": {
-				"one": "已选择 {{ count }} 个",
-				"other": "已选择 {{ count }} 个"
-			},
-			"max_price": "最高价格为 {{ price }}",
-			"product_count": {
-				"one": "{{ product_count }}/{{ count }} 件产品",
-				"other": "{{ product_count }}/{{ count }} 件产品"
-			},
-			"product_count_simple": {
-				"one": "{{ count }} 件产品",
-				"other": "{{ count }} 件产品"
-			},
-			"reset": "重置",
-			"sort_button": "排序",
-			"sort_by_label": "排序依据：",
-			"to": "到",
-			"clear_filter": "清除筛选条件"
-		}
-	},
-	"templates": {
-		"404": {
-			"title": "找不到页面",
-			"subtext": "404"
-		},
-		"search": {
-			"no_results": "未找到“{{ terms }}”的结果。请检查拼写或使用其他词或短语。",
-			"results_with_count": {
-				"one": "{{ count }} 条结果",
-				"other": "{{ count }} 条结果"
-			},
-			"title": "搜索结果",
-			"page": "页面",
-			"products": "产品",
-			"search_for": "搜索“{{ terms }}”",
-			"results_with_count_and_term": {
-				"one": "找到“{{ terms }}”的 {{ count }} 条结果",
-				"other": "找到“{{ terms }}”的 {{ count }} 条结果"
-			}
-		},
-		"cart": {
-			"cart": "购物车"
-		},
-		"contact": {
-			"form": {
-				"name": "名称",
-				"email": "电子邮件",
-				"phone": "电话号码",
-				"comment": "评论",
-				"send": "发送",
-				"post_success": "感谢您联系我们。我们会尽快回复您。",
-				"error_heading": "请调整以下内容："
-			}
-		}
-	},
-	"sections": {
-		"header": {
-			"announcement": "公告",
-			"menu": "菜单",
-			"cart_count": {
-				"one": "{{ count }} 件产品",
-				"other": "{{ count }} 件产品"
-			}
-		},
-		"cart": {
-			"title": "您的购物车",
-			"caption": "购物车商品",
-			"remove_title": "删除 {{ title }}",
-			"subtotal": "小计",
-			"new_subtotal": "新的小计",
-			"note": "订单特殊说明",
-			"checkout": "结账",
-			"empty": "您的购物车为空",
-			"cart_error": "更新购物车时出错。请重试。",
-			"cart_quantity_error_html": "您只能向您的购物车添加 [数量] 件此商品。",
-			"taxes_and_shipping_policy_at_checkout_html": "结账时计算的税费和<a href=\"{{ link }}\">运费</a>",
-			"taxes_included_but_shipping_at_checkout": "结账时包含的税费和计算的运费",
-			"taxes_included_and_shipping_policy_html": "含税费。结账时计算的<a href=\"{{ link }}\">运费</a>。",
-			"taxes_and_shipping_at_checkout": "结账时计算的税费和运费",
-			"headings": {
-				"product": "产品",
-				"price": "价格",
-				"total": "总计",
-				"quantity": "数量"
-			},
-			"update": "更新",
-			"login": {
-				"title": "已有账户？",
-				"paragraph_html": "<a href=\"{{ link }}\" class=\"link underlined-link\">登录</a>以快速结账。"
-			}
-		},
-		"footer": {
-			"payment": "付款方式",
-			"social_placeholder": "关注我们的社交媒体！"
-		},
-		"featured_blog": {
-			"view_all": "查看全部",
-			"onboarding_title": "博客文章",
-			"onboarding_content": "向您的客户提供一份博客文章的摘要"
-		},
-		"featured_collection": {
-			"view_all": "查看全部",
-			"view_all_label": "查看 {{ collection_name }} 产品系列中的所有产品"
-		},
-		"collection_list": {
-			"view_all": "查看全部"
-		},
-		"collection_template": {
-			"title": "收藏",
-			"empty": "未找到产品",
-			"use_fewer_filters_html": "减少使用的筛选条件数量或<a class=\"{{ class }}\" href=\"{{ link }}\">清除所有内容</a>"
-		},
-		"video": {
-			"load_video": "加载视频：{{ description }}"
-		}
-	},
-	"localization": {
-		"country_label": "国家/地区",
-		"language_label": "语言",
-		"update_language": "更新语言",
-		"update_country": "更新国家/地区"
-	},
-	"customer": {
-		"account": {
-			"title": "账户",
-			"details": "账户详细信息",
-			"view_addresses": "查看地址",
-			"return": "返回账户详细信息"
-		},
-		"account_fallback": "账户",
-		"activate_account": {
-			"title": "激活账户",
-			"subtext": "创建密码以激活您的账户。",
-			"password": "密码",
-			"password_confirm": "确认密码",
-			"submit": "激活账户",
-			"cancel": "拒绝邀请"
-		},
-		"addresses": {
-			"title": "地址",
-			"default": "默认",
-			"add_new": "添加新地址",
-			"edit_address": "编辑地址",
-			"first_name": "名字",
-			"last_name": "姓氏",
-			"company": "公司",
-			"address1": "地址 1",
-			"address2": "地址 2",
-			"city": "城市",
-			"country": "国家/地区",
-			"province": "省",
-			"zip": "邮政编码",
-			"phone": "电话",
-			"set_default": "设为默认地址",
-			"add": "添加地址",
-			"update": "更新地址",
-			"cancel": "取消",
-			"edit": "“编辑”。",
-			"delete": "删除",
-			"delete_confirm": "确定要删除此地址吗？"
-		},
-		"log_in": "登录",
-		"log_out": "登出",
-		"login_page": {
-			"cancel": "取消",
-			"create_account": "创建账户",
-			"email": "电子邮件",
-			"forgot_password": "忘记了密码？",
-			"guest_continue": "继续",
-			"guest_title": "以游客身份继续",
-			"password": "密码",
-			"title": "登录",
-			"sign_in": "登录",
-			"submit": "提交"
-		},
-		"orders": {
-			"title": "订单历史记录",
-			"order_number": "订单",
-			"order_number_link": "订单号 {{ number }}",
-			"date": "日期",
-			"payment_status": "付款状态",
-			"fulfillment_status": "发货状态",
-			"total": "总计",
-			"none": "您尚未创建任何订单。"
-		},
-		"recover_password": {
-			"title": "重置密码",
-			"subtext": "我们将向您发送用于重置密码的电子邮件",
-			"success": "我们已向您发送电子邮件，其中包含更新密码的链接。"
-		},
-		"register": {
-			"title": "创建账户",
-			"first_name": "名字",
-			"last_name": "姓氏",
-			"email": "电子邮件",
-			"password": "密码",
-			"submit": "创建"
-		},
-		"reset_password": {
-			"title": "重置账户密码",
-			"subtext": "输入 {{ email }} 的新密码",
-			"password": "密码",
-			"password_confirm": "确认密码",
-			"submit": "重置密码"
-		},
-		"order": {
-			"title": "订单 {{ name }}",
-			"date_html": "下单日期：{{ date }}",
-			"cancelled_html": "订单取消日期：{{ date }}",
-			"cancelled_reason": "原因：{{ reason }}",
-			"billing_address": "账单地址",
-			"payment_status": "付款状态",
-			"shipping_address": "收货地址",
-			"fulfillment_status": "发货状态",
-			"discount": "折扣",
-			"shipping": "运输",
-			"tax": "税费",
-			"product": "产品",
-			"sku": "SKU",
-			"price": "价格",
-			"quantity": "数量",
-			"total": "总计",
-			"fulfilled_at_html": "发货日期：{{ date }}",
-			"track_shipment": "跟踪货件",
-			"tracking_url": "跟踪链接",
-			"tracking_company": "承运商",
-			"tracking_number": "跟踪编号",
-			"subtotal": "小计"
-		}
-	},
-	"gift_cards": {
-		"issued": {
-			"title": "这是您获得的 {{ shop }} 的 {{ value }} 礼品卡！",
-			"subtext": "您的礼品卡",
-			"gift_card_code": "礼品卡代码",
-			"shop_link": "继续购物",
-			"remaining_html": "余额为 {{ balance }}",
-			"add_to_apple_wallet": "添加到 Apple Wallet",
-			"qr_image_alt": "二维码 — 扫描兑换礼品卡",
-			"copy_code": "复制代码",
-			"expired": "已过期",
-			"copy_code_success": "已成功复制代码",
-			"print_gift_card": "打印"
-		}
-	},
-	"pagefly": {
-		"products": {
-			"product": {
-				"regular_price": "Regular price",
-				"sold_out": "Sold out",
-				"unavailable": "Unavailable",
-				"on_sale": "Sale",
-				"quantity": "Quantity",
-				"add_to_cart": "Add to cart",
-				"back_to_collection": "Back to {{ title }}",
-				"view_details": "View details"
-			}
-		},
-		"article": {
-			"tags": "Tags:",
-			"all_topics": "All topics",
-			"by_author": "by {{ author }}",
-			"posted_in": "Posted in",
-			"read_more": "Read more",
-			"back_to_blog": "Back to {{ title }}"
-		},
-		"comments": {
-			"title": "Leave a comment",
-			"name": "Name",
-			"email": "Email",
-			"message": "Message",
-			"post": "Post comment",
-			"moderated": "Please note, comments must be approved before they are published",
-			"success_moderated": "Your comment was posted successfully. We will publish it in a little while, as our blog is moderated.",
-			"success": "Your comment was posted successfully! Thank you!",
-			"comments_with_count": {
-				"one": "{{ count }} comment",
-				"other": "{{ count }} comments"
-			}
-		},
-		"password_page": {
-			"login_form_message": "Enter store using password:",
-			"login_form_password_label": "Password",
-			"login_form_password_placeholder": "Your password",
-			"login_form_submit": "Enter",
-			"signup_form_email_label": "Email",
-			"signup_form_success": "We will send you an email right before we open!",
-			"password_link": "Enter using password"
-		}
-	}
-=======
   "general": {
     "password_page": {
       "login_form_heading": "使用密码进入商店：",
@@ -846,5 +400,4 @@
       "print_gift_card": "打印"
     }
   }
->>>>>>> dbd0249e
 }