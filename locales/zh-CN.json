--- conflicted
+++ resolved
@@ -153,16 +153,13 @@
       "choose_product_options": "选择用于 {{ product_name }} 的选项",
       "value_unavailable": "{{ option_value }} [不可用]",
       "variant_sold_out_or_unavailable": "多属性已售罄或不可用",
-<<<<<<< HEAD
       "inventory_in_stock": "现货",
       "inventory_in_stock_show_count": "{{ quantity }} 件存货",
       "inventory_low_stock": "低库存",
       "inventory_low_stock_show_count": "低库存：剩余 {{ quantity }}",
       "inventory_out_of_stock": "缺货",
-      "inventory_out_of_stock_continue_selling": "现货"
-=======
+      "inventory_out_of_stock_continue_selling": "现货",
       "sku": "SKU"
->>>>>>> 81f194a5
     },
     "modal": {
       "label": "媒体图库"
