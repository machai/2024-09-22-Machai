{
  "general": {
    "password_page": {
      "login_form_heading": "เข้าสู่ร้านค้าโดยใช้รหัสผ่าน:",
      "login_password_button": "เข้าโดยใช้รหัสผ่าน",
      "login_form_password_label": "รหัสผ่าน",
      "login_form_password_placeholder": "รหัสผ่านของคุณ",
      "login_form_error": "รหัสผ่านผิดพลาด!",
      "login_form_submit": "ป้อน",
      "admin_link_html": "คุณเป็นเจ้าของร้านใช่ไหม <a href=\"/admin\" class=\"link underlined-link\">เข้าสู่ระบบที่นี่</a>",
      "powered_by_shopify_html": "ร้านค้านี้จะได้รับการสนับสนุนจาก {{ shopify }}"
    },
    "social": {
      "alt_text": {
        "share_on_facebook": "แชร์ใน Facebook",
        "share_on_twitter": "ทวีตใน Twitter",
        "share_on_pinterest": "ปักหมุดบน Pinterest"
      },
      "links": {
        "twitter": "Twitter",
        "facebook": "Facebook",
        "pinterest": "Pinterest",
        "instagram": "Instagram",
        "tumblr": "Tumblr",
        "snapchat": "Snapchat",
        "youtube": "YouTube",
        "vimeo": "Vimeo",
        "tiktok": "TikTok"
      }
    },
    "continue_shopping": "เลือกซื้อต่อ",
    "pagination": {
      "label": "การแบ่งหน้า",
      "page": "หน้า {{ number }}",
      "next": "หน้าถัดไป",
      "previous": "หน้าก่อนหน้านี้"
    },
    "search": {
      "search": "ค้นหา"
    },
    "cart": {
      "view": "ดูรถตะกร้าสินค้าของฉัน ({{ count }})",
      "item_added": "รายการที่เพิ่มในตะกร้าสินค้าของคุณ"
    },
    "share": {
      "copy_to_clipboard": "คัดลอกลิงก์",
      "share_url": "ลิงก์",
      "success_message": "คัดลอกลิงก์ไปยังคลิปบอร์ดแล้ว",
      "close": "ปิดแชร์"
    },
    "slider": {
      "of": "จาก",
      "next_slide": "ไปสไลด์ขวา",
      "previous_slide": "ไปสไลด์ซ้าย",
      "name": "แถบเลื่อน"
    }
  },
  "newsletter": {
    "label": "อีเมล",
    "success": "ขอขอบคุณที่สมัครรับข้อมูล",
    "button_label": "สมัครรับข้อมูล"
  },
  "accessibility": {
    "skip_to_text": "ข้ามไปยังเนื้อหา",
    "close": "ปิด",
    "unit_price_separator": "ต่อ",
    "vendor": "ผู้ขาย:",
    "error": "ผิดพลาด",
    "refresh_page": "การเลือกตัวเลือกจะส่งผลให้มีการรีเฟรชทั้งหน้า",
    "link_messages": {
      "new_window": "เปิดในหน้าต่างใหม่",
      "external": "เปิดเว็บไซต์ภายนอก"
    },
    "loading": "กำลังโหลด...",
    "skip_to_product_info": "ข้ามไปยังข้อมูลสินค้า",
    "total_reviews": "รีวิวทั้งหมด",
    "star_reviews_info": "{{ rating_value }} จาก {{ rating_max }} ดาว",
    "collapsible_content_title": "เนื้อหาที่ย่อได้",
    "complementary_products": "สินค้าเสริม"
  },
  "blogs": {
    "article": {
      "blog": "บล็อก",
      "read_more_title": "อ่านเพิ่มเติม: {{ title }}",
      "comments": {
        "one": "{{ count }} ความคิดเห็น",
        "other": "{{ count }} ความคิดเห็น"
      },
      "moderated": "โปรดทราบว่าความคิดเห็นจะต้องได้รับการอนุมัติก่อนที่จะได้รับการเผยแพร่",
      "comment_form_title": "แสดงความคิดเห็น",
      "name": "ชื่อ",
      "email": "อีเมล",
      "message": "ความคิดเห็น",
      "post": "โพสต์ความคิดเห็น",
      "back_to_blog": "กลับไปยังบล็อก",
      "share": "แชร์บทความนี้",
      "success": "โพสต์ความคิดเห็นของคุณเรียบร้อยแล้ว! ขอบคุณ!",
      "success_moderated": "โพสต์ความคิดเห็นของคุณเรียบร้อยแล้ว เนื่องจากบล็อกของเราอยู่ในระหว่างการตรวจสอบ เราจะเผยแพร่ความคิดเห็นของคุณในอีกสักครู่"
    }
  },
  "onboarding": {
    "product_title": "ตัวอย่างชื่อสินค้า",
    "collection_title": "ชื่อคอลเลกชันของคุณ"
  },
  "products": {
    "product": {
      "add_to_cart": "เพิ่มลงในตะกร้าสินค้า",
      "description": "คำอธิบาย",
      "on_sale": "การลดราคา",
      "product_variants": "ตัวเลือกสินค้า",
      "quantity": {
        "label": "ปริมาณ",
        "input_label": "ปริมาณสำหรับ {{ product }}",
        "increase": "เพิ่มปริมาณสำหรับ {{ product }}",
        "decrease": "ลดปริมาณสำหรับ {{ product }}"
      },
      "price": {
        "from_price_html": "จาก {{ price }}",
        "regular_price": "ราคาปกติ",
        "sale_price": "ราคาช่วงลดราคา",
        "unit_price": "ราคาต่อหน่วย"
      },
      "share": "แชร์สินค้ารายการนี้",
      "sold_out": "ขายหมดแล้ว",
      "unavailable": "ไม่พร้อมใช้งาน",
      "vendor": "ผู้ขาย",
      "video_exit_message": "{{ title }} เปิดวิดีโอแบบเต็มหน้าจอในหน้าต่างเดียวกัน",
      "xr_button": "ดูในพื้นที่ของคุณ",
      "xr_button_label": "ดูในพื้นที่ของคุณ โหลดรายการในหน้าต่างการสร้างวัตถุเสมือน",
      "pickup_availability": {
        "view_store_info": "ดูข้อมูลร้านค้า",
        "check_other_stores": "ตรวจสอบความพร้อมที่ร้านค้าอื่นๆ",
        "pick_up_available": "การรับสินค้าด้วยตนเองพร้อมให้บริการ",
        "pick_up_available_at_html": "รับสินค้าด้วยตนเองได้ที่ <span class=\"color-foreground\">{{ location_name }}</span>",
        "pick_up_unavailable_at_html": "การรับสินค้าด้วยตนเองที่ <span class=\"color-foreground\">{{ location_name }}</span> ยังไม่พร้อมให้บริการในขณะนี้",
        "unavailable": "ไม่สามารถโหลดความพร้อมในการรับสินค้าด้วยตนเองได้",
        "refresh": "รีเฟรช"
      },
      "media": {
        "open_media": "เปิดสื่อ {{ index }} ในโมดอล",
        "play_model": "เล่นตัวแสดง 3 มิติ",
        "play_video": "เล่นวิดีโอ",
        "gallery_viewer": "เครื่องมือดูภาพของแกลเลอรี",
        "load_image": "โหลดรูปภาพ {{ index }} ในมุมมองแกลเลอรี",
        "load_model": "โหลดโมเดล 3 มิติ {{ index }} ในมุมมองแกลเลอรี",
        "load_video": "เล่นวิดีโอ {{ index }} ในมุมมองแกลเลอรี",
        "image_available": "รูปภาพ {{ index }} พร้อมใช้งานในมุมมองแกลเลอรี"
      },
      "view_full_details": "ดูรายละเอียดทั้งหมด",
      "include_taxes": "รวมภาษี",
      "shipping_policy_html": "<a href=\"{{ link }}\">ค่าจัดส่ง</a>ที่คำนวณในขั้นตอนการชำระเงิน",
      "choose_options": "เลือกตัวเลือก",
      "choose_product_options": "เลือกตัวเลือกสำหรับ {{ product_name }}",
      "value_unavailable": "{{ option_value }} [ไม่พร้อมใช้งาน]",
      "variant_sold_out_or_unavailable": "ตัวเลือกสินค้าขายหมดแล้วหรือไม่พร้อมจำหน่าย",
<<<<<<< HEAD
      "inventory_in_stock": "มีในสต็อก",
      "inventory_in_stock_show_count": "มี {{ quantity }} รายการในสต็อกสินค้า",
      "inventory_low_stock": "สต็อกสินค้าเหลือน้อย",
      "inventory_low_stock_show_count": "สต็อกสินค้าเหลือน้อย: เหลือ {{ quantity }} ชิ้น",
      "inventory_out_of_stock": "หมดสต็อก"
=======
      "sku": "SKU"
>>>>>>> 81f194a5
    },
    "modal": {
      "label": "แกลเลอรีสื่อ"
    },
    "facets": {
      "apply": "นำไปใช้",
      "clear": "ล้าง",
      "clear_all": "ลบออกทั้งหมด",
      "from": "จาก",
      "filter_and_sort": "กรองและจัดเรียง",
      "filter_by_label": "ตัวกรอง:",
      "filter_button": "ตัวกรอง",
      "filters_selected": {
        "one": "เลือกแล้ว {{ count }} รายการ",
        "other": "เลือกแล้ว {{ count }} รายการ"
      },
      "max_price": "ราคาสูงสุดคือ {{ price }}",
      "product_count": {
        "one": "{{ product_count }} จากสินค้า {{ count }} รายการ",
        "other": "{{ product_count }} จากสินค้า {{ count }} รายการ"
      },
      "product_count_simple": {
        "one": "สินค้า {{ count }} รายการ",
        "other": "สินค้า {{ count }} รายการ"
      },
      "reset": "รีเซ็ต",
      "sort_button": "จัดเรียง",
      "sort_by_label": "เรียงตาม:",
      "to": "ไปยัง",
      "clear_filter": "ลบตัวกรองออก",
      "filter_selected_accessibility": "{{ type }} (เลือกตัวกรองแล้ว {{ count }} รายการ)",
      "show_more": "แสดงมากขึ้น",
      "show_less": "แสดงน้อยลง"
    }
  },
  "templates": {
    "search": {
      "no_results": "ไม่พบผลลัพธ์สำหรับ “{{ terms }}” ตรวจสอบการสะกดคำหรือลองค้นหาคำอื่น",
      "results_with_count": {
        "one": "ผลลัพธ์ {{ count }} รายการ",
        "other": "ผลลัพธ์ {{ count }} รายการ"
      },
      "title": "ผลลัพธ์การค้นหา",
      "page": "หน้า",
      "products": "สินค้า",
      "search_for": "ค้นหา “{{ terms }}”",
      "results_with_count_and_term": {
        "one": "พบผลลัพธ์ {{ count }} รายการสำหรับ “{{ terms }}”",
        "other": "พบผลลัพธ์ {{ count }} รายการสำหรับ “{{ terms }}”"
      }
    },
    "cart": {
      "cart": "ตะกร้าสินค้า"
    },
    "contact": {
      "form": {
        "name": "ชื่อ",
        "email": "อีเมล",
        "phone": "หมายเลขโทรศัพท์",
        "comment": "ความคิดเห็น",
        "send": "ส่ง",
        "post_success": "ขอขอบคุณที่ติดต่อเรา เราจะติดต่อกลับไปหาคุณโดยเร็วที่สุด",
        "error_heading": "โปรดแก้ไขข้อมูลดังต่อไปนี้:",
        "title": "แบบฟอร์มการติดต่อ"
      }
    },
    "404": {
      "title": "ไม่พบหน้า",
      "subtext": "404"
    }
  },
  "sections": {
    "header": {
      "announcement": "การประกาศ",
      "menu": "เมนู",
      "cart_count": {
        "one": "{{ count }} รายการ",
        "other": "{{ count }} รายการ"
      }
    },
    "cart": {
      "title": "ตะกร้าสินค้าของคุณ",
      "caption": "รายการสินค้าในตะกร้า",
      "remove_title": "ลบ {{ title }}",
      "subtotal": "ยอดรวมย่อย",
      "new_subtotal": "ยอดรวมย่อยใหม่",
      "note": "คำแนะนำพิเศษสำหรับคำสั่งซื้อ",
      "checkout": "ชำระเงิน",
      "empty": "ตะกร้าสินค้าของคุณว่างอยู่",
      "cart_error": "เกิดข้อผิดพลาดระหว่างการอัปเดตตะกร้าสินค้าของคุณ โปรดลองอีกครั้ง",
      "cart_quantity_error_html": "คุณสามารถเพิ่มรายการนี้ {{ quantity }} รายการลงในตะกร้าสินค้าของคุณเท่านั้น",
      "taxes_and_shipping_policy_at_checkout_html": "ระบบจะคำนวณภาษีและ<a href=\"{{ link }}\">ค่าจัดส่ง</a>ในขั้นตอนการชำระเงิน",
      "taxes_included_but_shipping_at_checkout": "ระบบจะรวมภาษีและคำนวณค่าจัดส่งในขั้นตอนการชำระเงิน",
      "taxes_included_and_shipping_policy_html": "รวมภาษีแล้ว <a href=\"{{ link }}\">ค่าจัดส่ง</a>ที่คิดคำนวณในระหว่างขั้นตอนการชำระเงิน",
      "taxes_and_shipping_at_checkout": "ระบบจะคำนวณภาษีและค่าจัดส่งในขั้นตอนการชำระเงิน",
      "headings": {
        "product": "สินค้า",
        "price": "ราคา",
        "total": "ยอดรวม",
        "quantity": "ปริมาณ",
        "image": "รูปภาพสินค้า"
      },
      "update": "อัปเดต",
      "login": {
        "title": "มีบัญชีผู้ใช้อยู่แล้วใช่หรือไม่",
        "paragraph_html": "<a href=\"{{ link }}\" class=\"link underlined-link\">เข้าสู่ระบบ</a>เพื่อชำระเงินให้รวดเร็วยิ่งขึ้น"
      }
    },
    "footer": {
      "payment": "วิธีการชำระเงิน"
    },
    "featured_blog": {
      "view_all": "ดูทั้งหมด",
      "onboarding_title": "บล็อกโพสต์",
      "onboarding_content": "ให้ข้อมูลสรุปเกี่ยวกับโพสต์บล็อกของคุณแก่ลูกค้าของคุณ"
    },
    "featured_collection": {
      "view_all": "ดูทั้งหมด",
      "view_all_label": "ดูสินค้าทั้งหมดในคอลเลกชัน {{ collection_name }}"
    },
    "collection_list": {
      "view_all": "ดูทั้งหมด"
    },
    "collection_template": {
      "title": "คอลเลกชัน",
      "empty": "ไม่พบสินค้า",
      "use_fewer_filters_html": "ใช้ตัวกรองให้น้อยลง หรือ<a class=\"{{ class }}\" href=\"{{ link }}\">ลบทั้งหมด</a>"
    },
    "video": {
      "load_video": "โหลดวิดีโอ: {{ description }}"
    },
    "slideshow": {
      "load_slide": "โหลดสไลด์",
      "previous_slideshow": "สไลด์ก่อนหน้า",
      "next_slideshow": "สไลด์ถัดไป",
      "pause_slideshow": "หยุดสไลด์โชว์ชั่วคราว",
      "play_slideshow": "เล่นสไลด์โชว์",
      "carousel": "ภาพสไลด์",
      "slide": "สไลด์"
    },
    "page": {
      "title": "ชื่อหน้า"
    }
  },
  "localization": {
    "country_label": "ประเทศ/ภูมิภาค",
    "language_label": "ภาษา",
    "update_language": "อัปเดตภาษา",
    "update_country": "อัปเดตประเทศ/ภูมิภาค"
  },
  "customer": {
    "account": {
      "title": "บัญชีผู้ใช้",
      "details": "รายละเอียดบัญชีผู้ใช้",
      "view_addresses": "ดูที่อยู่",
      "return": "กลับไปที่รายละเอียดบัญชีผู้ใช้"
    },
    "account_fallback": "บัญชี",
    "activate_account": {
      "title": "เปิดใช้งานบัญชีผู้ใช้",
      "subtext": "สร้างรหัสผ่านเพื่อเปิดใช้งานบัญชีของคุณ",
      "password": "รหัสผ่าน",
      "password_confirm": "ยืนยันรหัสผ่าน",
      "submit": "เปิดใช้งานบัญชีผู้ใช้",
      "cancel": "ปฏิเสธคำเชิญ"
    },
    "addresses": {
      "title": "ที่อยู่",
      "default": "ค่าเริ่มต้น",
      "add_new": "เพิ่มที่อยู่ใหม่",
      "edit_address": "แก้ไขที่อยู่",
      "first_name": "ชื่อ",
      "last_name": "นามสกุล",
      "company": "บริษัท",
      "address1": "ที่อยู่ 1",
      "address2": "ที่อยู่ 2",
      "city": "เมือง",
      "country": "ประเทศ/ภูมิภาค",
      "province": "จังหวัด",
      "zip": "รหัสไปรษณีย์/ZIP",
      "phone": "โทรศัพท์",
      "set_default": "ตั้งเป็นที่อยู่เริ่มต้น",
      "add": "เพิ่มที่อยู่",
      "update": "อัปเดตที่อยู่",
      "cancel": "ยกเลิก",
      "edit": "แก้ไข",
      "delete": "ลบ",
      "delete_confirm": "คุณแน่ใจหรือไม่ว่าต้องการลบที่อยู่นี้"
    },
    "log_in": "เข้าสู่ระบบ",
    "log_out": "ออกจากระบบ",
    "login_page": {
      "cancel": "ยกเลิก",
      "create_account": "สร้างบัญชีผู้ใช้",
      "email": "อีเมล",
      "forgot_password": "ลืมรหัสผ่านหรือไม่",
      "guest_continue": "ทำต่อ",
      "guest_title": "ทำต่อในนามผู้มาเยือน",
      "password": "รหัสผ่าน",
      "title": "การเข้าสู่ระบบ",
      "sign_in": "ลงชื่อเข้าใช้",
      "submit": "ส่ง"
    },
    "orders": {
      "title": "ประวัติคำสั่งซื้อ",
      "order_number": "คำสั่งซื้อ",
      "order_number_link": "คำสั่งซื้อหมายเลข {{ number }}",
      "date": "วันที่",
      "payment_status": "สถานะการชำระเงิน",
      "fulfillment_status": "สถานะการจัดการ",
      "total": "ยอดรวม",
      "none": "คุณยังไม่ได้ดำเนินการสั่งซื้อใดๆ เลย"
    },
    "recover_password": {
      "title": "รีเซ็ตรหัสผ่านของคุณ",
      "subtext": "เราจะส่งอีเมลสำหรับใช้รีเซ็ตรหัสผ่านให้แก่คุณ",
      "success": "เราได้ส่งอีเมลพร้อมลิงก์สำหรับใช้อัปเดตรหัสผ่านให้คุณแล้ว"
    },
    "register": {
      "title": "สร้างบัญชีผู้ใช้",
      "first_name": "ชื่อ",
      "last_name": "นามสกุล",
      "email": "อีเมล",
      "password": "รหัสผ่าน",
      "submit": "สร้าง"
    },
    "reset_password": {
      "title": "รีเซ็ตรหัสผ่านของบัญชีผู้ใช้",
      "subtext": "ป้อนรหัสผ่านใหม่",
      "password": "รหัสผ่าน",
      "password_confirm": "ยืนยันรหัสผ่าน",
      "submit": "รีเซ็ตรหัสผ่าน"
    },
    "order": {
      "title": "คำสั่งซื้อ {{ name }}",
      "date_html": "สั่งซื้อเมื่อ {{ date }}",
      "cancelled_html": "ยกเลิกคำสั่งซื้อเมื่อ {{ date }}",
      "cancelled_reason": "เหตุผล: {{ reason }}",
      "billing_address": "ที่อยู่สำหรับเรียกเก็บเงิน",
      "payment_status": "สถานะการชำระเงิน",
      "shipping_address": "ที่อยู่ที่จัดส่ง",
      "fulfillment_status": "สถานะการจัดการ",
      "discount": "ส่วนลด",
      "shipping": "การจัดส่ง",
      "tax": "ภาษี",
      "product": "สินค้า",
      "sku": "SKU",
      "price": "ราคา",
      "quantity": "จำนวน",
      "total": "ยอดรวม",
      "fulfilled_at_html": "จัดการเมื่อ {{ date }}",
      "track_shipment": "ติดตามการจัดส่ง",
      "tracking_url": "ลิงก์ติดตาม",
      "tracking_company": "ผู้ให้บริการขนส่ง",
      "tracking_number": "หมายเลขติดตามพัสดุ",
      "subtotal": "ยอดรวม",
      "total_duties": "อากร"
    }
  },
  "gift_cards": {
    "issued": {
      "title": "นี่คือบัตรของขวัญมูลค่า {{ value }} สำหรับใช้ที่ {{ shop }}!",
      "subtext": "บัตรของขวัญของคุณ",
      "gift_card_code": "รหัสบัตรของขวัญ",
      "shop_link": "เลือกซื้อต่อ",
      "remaining_html": "คงเหลือ {{ balance }}",
      "add_to_apple_wallet": "เพิ่มลงใน Apple Wallet",
      "qr_image_alt": "คิวอาร์โค้ด — สแกนเพื่อแลกใช้บัตรของขวัญ",
      "copy_code": "คัดลอกโค้ด",
      "expired": "หมดอายุแล้ว",
      "copy_code_success": "คัดลอกรหัสสำเร็จ",
      "print_gift_card": "พิมพ์"
    }
  }
}<|MERGE_RESOLUTION|>--- conflicted
+++ resolved
@@ -153,15 +153,12 @@
       "choose_product_options": "เลือกตัวเลือกสำหรับ {{ product_name }}",
       "value_unavailable": "{{ option_value }} [ไม่พร้อมใช้งาน]",
       "variant_sold_out_or_unavailable": "ตัวเลือกสินค้าขายหมดแล้วหรือไม่พร้อมจำหน่าย",
-<<<<<<< HEAD
       "inventory_in_stock": "มีในสต็อก",
       "inventory_in_stock_show_count": "มี {{ quantity }} รายการในสต็อกสินค้า",
       "inventory_low_stock": "สต็อกสินค้าเหลือน้อย",
       "inventory_low_stock_show_count": "สต็อกสินค้าเหลือน้อย: เหลือ {{ quantity }} ชิ้น",
-      "inventory_out_of_stock": "หมดสต็อก"
-=======
+      "inventory_out_of_stock": "หมดสต็อก",
       "sku": "SKU"
->>>>>>> 81f194a5
     },
     "modal": {
       "label": "แกลเลอรีสื่อ"
