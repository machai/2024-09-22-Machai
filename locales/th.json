--- conflicted
+++ resolved
@@ -1,450 +1,4 @@
 {
-<<<<<<< HEAD
-	"general": {
-		"password_page": {
-			"login_form_heading": "เข้าสู่ร้านค้าโดยใช้รหัสผ่าน:",
-			"login_password_button": "เข้าโดยใช้รหัสผ่าน",
-			"login_form_password_label": "รหัสผ่าน",
-			"login_form_password_placeholder": "รหัสผ่านของคุณ",
-			"login_form_error": "รหัสผ่านผิดพลาด!",
-			"login_form_submit": "ป้อน",
-			"modal": "โมดอลรหัสผ่าน",
-			"admin_link_html": "คุณเป็นเจ้าของร้านใช่ไหม <a href=\"/admin\" class=\"link underlined-link\">เข้าสู่ระบบที่นี่</a>",
-			"powered_by_shopify_html": "ร้านค้านี้จะได้รับการสนับสนุนจาก {{ shopify }}"
-		},
-		"social": {
-			"alt_text": {
-				"share_on_facebook": "แชร์ใน Facebook",
-				"share_on_twitter": "ทวีตใน Twitter",
-				"share_on_pinterest": "ปักหมุดบน Pinterest"
-			},
-			"links": {
-				"twitter": "Twitter",
-				"facebook": "Facebook",
-				"pinterest": "Pinterest",
-				"instagram": "Instagram",
-				"tumblr": "Tumblr",
-				"snapchat": "Snapchat",
-				"youtube": "YouTube",
-				"vimeo": "Vimeo",
-				"tiktok": "TikTok"
-			}
-		},
-		"continue_shopping": "เลือกซื้อต่อ",
-		"pagination": {
-			"label": "การแบ่งหน้า",
-			"page": "หน้า {{ number }}",
-			"next": "หน้าถัดไป",
-			"previous": "หน้าก่อนหน้านี้"
-		},
-		"search": {
-			"search": "ค้นหา"
-		},
-		"cart": {
-			"view": "ดูรถตะกร้าสินค้าของฉัน ({{ count }})",
-			"item_added": "รายการที่เพิ่มในตะกร้าสินค้าของคุณ"
-		},
-		"share": {
-			"copy_to_clipboard": "คัดลอกลิงก์",
-			"share": "แชร์",
-			"share_url": "ลิงก์",
-			"success_message": "คัดลอกลิงก์ไปยังคลิปบอร์ดแล้ว",
-			"close": "ปิดแชร์"
-		}
-	},
-	"newsletter": {
-		"label": "อีเมล",
-		"success": "ขอขอบคุณที่สมัครรับข้อมูล",
-		"button_label": "สมัครรับข้อมูล"
-	},
-	"accessibility": {
-		"skip_to_text": "ข้ามไปยังเนื้อหา",
-		"close": "ปิด",
-		"unit_price_separator": "ต่อ",
-		"vendor": "ผู้ขาย:",
-		"error": "ผิดพลาด",
-		"refresh_page": "การเลือกตัวเลือกจะส่งผลให้มีการรีเฟรชทั้งหน้า",
-		"link_messages": {
-			"new_window": "เปิดในหน้าต่างใหม่",
-			"external": "เปิดเว็บไซต์ภายนอก"
-		},
-		"next_slide": "Slide right",
-		"previous_slide": "Slide left",
-		"loading": "กำลังโหลด...",
-		"of": "จาก",
-		"skip_to_product_info": "ข้ามไปยังข้อมูลสินค้า",
-		"total_reviews": "รีวิวทั้งหมด",
-		"star_reviews_info": "{{ rating_value }} จาก {{ rating_max }} ดาว"
-	},
-	"blogs": {
-		"article": {
-			"blog": "บล็อก",
-			"read_more_title": "อ่านเพิ่มเติม: {{ title }}",
-			"read_more": "อ่านเพิ่มเติม",
-			"comments": {
-				"one": "{{ count }} ความคิดเห็น",
-				"other": "{{ count }} ความคิดเห็น"
-			},
-			"moderated": "โปรดทราบว่าความคิดเห็นจะต้องได้รับการอนุมัติก่อนที่จะได้รับการเผยแพร่",
-			"comment_form_title": "แสดงความคิดเห็น",
-			"name": "ชื่อ",
-			"email": "อีเมล",
-			"message": "ความคิดเห็น",
-			"post": "โพสต์ความคิดเห็น",
-			"back_to_blog": "กลับไปยังบล็อก",
-			"share": "แชร์บทความนี้",
-			"success": "โพสต์ความคิดเห็นของคุณเรียบร้อยแล้ว! ขอบคุณ!",
-			"success_moderated": "โพสต์ความคิดเห็นของคุณเรียบร้อยแล้ว เนื่องจากบล็อกของเราอยู่ในระหว่างการตรวจสอบ เราจะเผยแพร่ความคิดเห็นของคุณในอีกสักครู่"
-		}
-	},
-	"onboarding": {
-		"product_title": "ตัวอย่างชื่อสินค้า",
-		"collection_title": "ชื่อคอลเลกชันของคุณ"
-	},
-	"products": {
-		"product": {
-			"add_to_cart": "เพิ่มลงในตะกร้าสินค้า",
-			"description": "คำอธิบาย",
-			"on_sale": "การลดราคา",
-			"product_variants": "ตัวเลือกสินค้า",
-			"quantity": {
-				"label": "ปริมาณ",
-				"input_label": "ปริมาณสำหรับ {{ product }}",
-				"increase": "เพิ่มปริมาณสำหรับ {{ product }}",
-				"decrease": "ลดปริมาณสำหรับ {{ product }}"
-			},
-			"price": {
-				"from_price_html": "จาก {{ price }}",
-				"regular_price": "ราคาปกติ",
-				"sale_price": "ราคาช่วงลดราคา",
-				"unit_price": "ราคาต่อหน่วย"
-			},
-			"share": "แชร์สินค้ารายการนี้",
-			"sold_out": "ขายหมดแล้ว",
-			"unavailable": "ไม่พร้อมใช้งาน",
-			"vendor": "ผู้ขาย",
-			"video_exit_message": "{{ title }} เปิดวิดีโอแบบเต็มหน้าจอในหน้าต่างเดียวกัน",
-			"xr_button": "ดูในพื้นที่ของคุณ",
-			"xr_button_label": "ดูในพื้นที่ของคุณ โหลดรายการในหน้าต่างการสร้างวัตถุเสมือน",
-			"pickup_availability": {
-				"view_store_info": "ดูข้อมูลร้านค้า",
-				"check_other_stores": "ตรวจสอบความพร้อมที่ร้านค้าอื่นๆ",
-				"pick_up_available": "การรับสินค้าด้วยตนเองพร้อมให้บริการ",
-				"pick_up_available_at_html": "รับสินค้าด้วยตนเองได้ที่ <span class=\"color-foreground\">{{ location_name }}</span>",
-				"pick_up_unavailable_at_html": "การรับสินค้าด้วยตนเองที่ <span class=\"color-foreground\">{{ location_name }}</span> ยังไม่พร้อมให้บริการในขณะนี้",
-				"unavailable": "ไม่สามารถโหลดความพร้อมในการรับสินค้าด้วยตนเองได้",
-				"refresh": "รีเฟรช"
-			},
-			"media": {
-				"open_featured_media": "เปิดสื่อที่แนะนำในมุมมองแกลเลอรี",
-				"open_media": "เปิดสื่อ {{ index }} ในมุมมองแกลเลอรี",
-				"play_model": "เล่นตัวแสดง 3 มิติ",
-				"play_video": "เล่นวิดีโอ"
-			},
-			"view_full_details": "ดูรายละเอียดทั้งหมด"
-		},
-		"modal": {
-			"label": "แกลเลอรีสื่อ"
-		},
-		"facets": {
-			"apply": "นำไปใช้",
-			"clear": "ล้าง",
-			"clear_all": "ล้างทั้งหมด",
-			"from": "จาก",
-			"filter_and_sort": "กรองและจัดเรียง",
-			"filter_by_label": "ตัวกรอง:",
-			"filter_button": "ตัวกรอง",
-			"filters_selected": {
-				"one": "เลือกแล้ว {{ count }} รายการ",
-				"other": "เลือกแล้ว {{ count }} รายการ"
-			},
-			"max_price": "ราคาสูงสุดคือ {{ price }}",
-			"product_count": {
-				"one": "{{ product_count }} จากสินค้า {{ count }} รายการ",
-				"other": "{{ product_count }} จากสินค้า {{ count }} รายการ"
-			},
-			"product_count_simple": {
-				"one": "สินค้า {{ count }} รายการ",
-				"other": "สินค้า {{ count }} รายการ"
-			},
-			"reset": "รีเซ็ต",
-			"sort_button": "จัดเรียง",
-			"sort_by_label": "เรียงตาม:",
-			"to": "ไปยัง",
-			"clear_filter": "ล้างตัวกรอง"
-		}
-	},
-	"templates": {
-		"404": {
-			"title": "ไม่พบหน้า",
-			"subtext": "404"
-		},
-		"search": {
-			"no_results": "ไม่พบผลลัพธ์สำหรับ “{{ terms }}” ตรวจสอบการสะกดคำหรือลองค้นหาคำอื่น",
-			"results_with_count": {
-				"one": "ผลลัพธ์ {{ count }} รายการ",
-				"other": "ผลลัพธ์ {{ count }} รายการ"
-			},
-			"title": "ผลลัพธ์การค้นหา",
-			"page": "หน้า",
-			"products": "สินค้า",
-			"search_for": "ค้นหา “{{ terms }}”",
-			"results_with_count_and_term": {
-				"one": "พบผลลัพธ์ {{ count }} รายการสำหรับ \"{{ terms }}\"",
-				"other": "พบผลลัพธ์ {{ count }} รายการสำหรับ \"{{ terms }}\""
-			}
-		},
-		"cart": {
-			"cart": "ตะกร้าสินค้า"
-		},
-		"contact": {
-			"form": {
-				"name": "ชื่อ",
-				"email": "อีเมล",
-				"phone": "หมายเลขโทรศัพท์",
-				"comment": "ความคิดเห็น",
-				"send": "ส่ง",
-				"post_success": "ขอขอบคุณที่ติดต่อเรา เราจะติดต่อกลับไปหาคุณโดยเร็วที่สุด",
-				"error_heading": "โปรดแก้ไขข้อมูลดังต่อไปนี้:"
-			}
-		}
-	},
-	"sections": {
-		"header": {
-			"announcement": "การประกาศ",
-			"menu": "เมนู",
-			"cart_count": {
-				"one": "{{ count }} รายการ",
-				"other": "{{ count }} รายการ"
-			}
-		},
-		"cart": {
-			"title": "ตะกร้าสินค้าของคุณ",
-			"caption": "รายการสินค้าในตะกร้า",
-			"remove_title": "ลบ {{ title }}",
-			"subtotal": "ยอดรวมย่อย",
-			"new_subtotal": "ยอดรวมย่อยใหม่",
-			"note": "คำแนะนำพิเศษสำหรับคำสั่งซื้อ",
-			"checkout": "ชำระเงิน",
-			"empty": "ตะกร้าสินค้าของคุณว่างอยู่",
-			"cart_error": "เกิดข้อผิดพลาดระหว่างการอัปเดตตะกร้าสินค้าของคุณ โปรดลองอีกครั้ง",
-			"cart_quantity_error_html": "คุณสามารถเพิ่ม [จำนวน] ของรายการนี้ลงในตะกร้าสินค้าของคุณเท่านั้น",
-			"taxes_and_shipping_policy_at_checkout_html": "ระบบจะคำนวณภาษีและ<a href=\"{{ link }}\">ค่าจัดส่ง</a>ในขั้นตอนการชำระเงิน",
-			"taxes_included_but_shipping_at_checkout": "ระบบจะรวมภาษีและคำนวณค่าจัดส่งในขั้นตอนการชำระเงิน",
-			"taxes_included_and_shipping_policy_html": "รวมภาษีแล้ว <a href=\"{{ link }}\">ค่าจัดส่ง</a>ที่คิดคำนวณในระหว่างขั้นตอนการชำระเงิน",
-			"taxes_and_shipping_at_checkout": "ระบบจะคำนวณภาษีและค่าจัดส่งในขั้นตอนการชำระเงิน",
-			"headings": {
-				"product": "สินค้า",
-				"price": "ราคา",
-				"total": "ยอดรวม",
-				"quantity": "ปริมาณ"
-			},
-			"update": "อัปเดต",
-			"login": {
-				"title": "มีบัญชีผู้ใช้อยู่แล้วใช่หรือไม่",
-				"paragraph_html": "<a href=\"{{ link }}\" class=\"link underlined-link\">เข้าสู่ระบบ</a>เพื่อชำระเงินให้รวดเร็วยิ่งขึ้น"
-			}
-		},
-		"footer": {
-			"payment": "วิธีการชำระเงิน",
-			"social_placeholder": "ติดตามเราบนโซเชียลมีเดีย!"
-		},
-		"featured_blog": {
-			"view_all": "ดูทั้งหมด",
-			"onboarding_title": "บล็อกโพสต์",
-			"onboarding_content": "ให้ข้อมูลสรุปเกี่ยวกับโพสต์บล็อกของคุณแก่ลูกค้าของคุณ"
-		},
-		"featured_collection": {
-			"view_all": "ดูทั้งหมด",
-			"view_all_label": "ดูสินค้าทั้งหมดในคอลเลกชัน {{ collection_name }}"
-		},
-		"collection_list": {
-			"view_all": "ดูทั้งหมด"
-		},
-		"collection_template": {
-			"title": "คอลเลกชัน",
-			"empty": "ไม่พบสินค้า",
-			"use_fewer_filters_html": "ใช้ตัวกรองให้น้อยลง หรือ<a class=\"{{ class }}\" href=\"{{ link }}\">ล้างทั้งหมด</a>"
-		},
-		"video": {
-			"load_video": "โหลดวิดีโอ: {{ description }}"
-		}
-	},
-	"localization": {
-		"country_label": "ประเทศ/ภูมิภาค",
-		"language_label": "ภาษา",
-		"update_language": "อัปเดตภาษา",
-		"update_country": "อัปเดตประเทศ/ภูมิภาค"
-	},
-	"customer": {
-		"account": {
-			"title": "บัญชีผู้ใช้",
-			"details": "รายละเอียดบัญชีผู้ใช้",
-			"view_addresses": "ดูที่อยู่",
-			"return": "กลับไปที่รายละเอียดบัญชีผู้ใช้"
-		},
-		"account_fallback": "บัญชี",
-		"activate_account": {
-			"title": "เปิดใช้งานบัญชีผู้ใช้",
-			"subtext": "สร้างรหัสผ่านเพื่อเปิดใช้งานบัญชีของคุณ",
-			"password": "รหัสผ่าน",
-			"password_confirm": "ยืนยันรหัสผ่าน",
-			"submit": "เปิดใช้งานบัญชีผู้ใช้",
-			"cancel": "ปฏิเสธคำเชิญ"
-		},
-		"addresses": {
-			"title": "ที่อยู่",
-			"default": "ค่าเริ่มต้น",
-			"add_new": "เพิ่มที่อยู่ใหม่",
-			"edit_address": "แก้ไขที่อยู่",
-			"first_name": "ชื่อ",
-			"last_name": "นามสกุล",
-			"company": "บริษัท",
-			"address1": "ที่อยู่ 1",
-			"address2": "ที่อยู่ 2",
-			"city": "เมือง",
-			"country": "ประเทศ/ภูมิภาค",
-			"province": "จังหวัด",
-			"zip": "รหัสไปรษณีย์/ZIP",
-			"phone": "โทรศัพท์",
-			"set_default": "ตั้งเป็นที่อยู่เริ่มต้น",
-			"add": "เพิ่มที่อยู่",
-			"update": "อัปเดตที่อยู่",
-			"cancel": "ยกเลิก",
-			"edit": "แก้ไข",
-			"delete": "ลบ",
-			"delete_confirm": "คุณแน่ใจหรือไม่ว่าต้องการลบที่อยู่นี้"
-		},
-		"log_in": "เข้าสู่ระบบ",
-		"log_out": "ออกจากระบบ",
-		"login_page": {
-			"cancel": "ยกเลิก",
-			"create_account": "สร้างบัญชีผู้ใช้",
-			"email": "อีเมล",
-			"forgot_password": "ลืมรหัสผ่านหรือไม่",
-			"guest_continue": "ทำต่อ",
-			"guest_title": "ทำต่อในนามผู้มาเยือน",
-			"password": "รหัสผ่าน",
-			"title": "การเข้าสู่ระบบ",
-			"sign_in": "ลงชื่อเข้าใช้",
-			"submit": "ส่ง"
-		},
-		"orders": {
-			"title": "ประวัติคำสั่งซื้อ",
-			"order_number": "คำสั่งซื้อ",
-			"order_number_link": "คำสั่งซื้อหมายเลข {{ number }}",
-			"date": "วันที่",
-			"payment_status": "สถานะการชำระเงิน",
-			"fulfillment_status": "สถานะการจัดการ",
-			"total": "ยอดรวม",
-			"none": "คุณยังไม่ได้ดำเนินการสั่งซื้อใดๆ เลย"
-		},
-		"recover_password": {
-			"title": "รีเซ็ตรหัสผ่านของคุณ",
-			"subtext": "เราจะส่งอีเมลสำหรับใช้รีเซ็ตรหัสผ่านให้แก่คุณ",
-			"success": "เราได้ส่งอีเมลพร้อมลิงก์สำหรับใช้อัปเดตรหัสผ่านให้คุณแล้ว"
-		},
-		"register": {
-			"title": "สร้างบัญชีผู้ใช้",
-			"first_name": "ชื่อ",
-			"last_name": "นามสกุล",
-			"email": "อีเมล",
-			"password": "รหัสผ่าน",
-			"submit": "สร้าง"
-		},
-		"reset_password": {
-			"title": "รีเซ็ตรหัสผ่านของบัญชีผู้ใช้",
-			"subtext": "ป้อนรหัสผ่านใหม่สำหรับ {{ email }}",
-			"password": "รหัสผ่าน",
-			"password_confirm": "ยืนยันรหัสผ่าน",
-			"submit": "รีเซ็ตรหัสผ่าน"
-		},
-		"order": {
-			"title": "คำสั่งซื้อ {{ name }}",
-			"date_html": "สั่งซื้อเมื่อ {{ date }}",
-			"cancelled_html": "ยกเลิกคำสั่งซื้อเมื่อ {{ date }}",
-			"cancelled_reason": "เหตุผล: {{ reason }}",
-			"billing_address": "ที่อยู่สำหรับเรียกเก็บเงิน",
-			"payment_status": "สถานะการชำระเงิน",
-			"shipping_address": "ที่อยู่ที่จัดส่ง",
-			"fulfillment_status": "สถานะการจัดการ",
-			"discount": "ส่วนลด",
-			"shipping": "การจัดส่ง",
-			"tax": "ภาษี",
-			"product": "สินค้า",
-			"sku": "SKU",
-			"price": "ราคา",
-			"quantity": "จำนวน",
-			"total": "ยอดรวม",
-			"fulfilled_at_html": "จัดการเมื่อ {{ date }}",
-			"track_shipment": "ติดตามการจัดส่ง",
-			"tracking_url": "ลิงก์ติดตาม",
-			"tracking_company": "ผู้ให้บริการขนส่ง",
-			"tracking_number": "หมายเลขติดตามพัสดุ",
-			"subtotal": "ยอดรวม"
-		}
-	},
-	"gift_cards": {
-		"issued": {
-			"title": "นี่คือบัตรของขวัญมูลค่า {{ value }} สำหรับใช้ที่ {{ shop }}!",
-			"subtext": "บัตรของขวัญของคุณ",
-			"gift_card_code": "รหัสบัตรของขวัญ",
-			"shop_link": "เลือกซื้อต่อ",
-			"remaining_html": "คงเหลือ {{ balance }}",
-			"add_to_apple_wallet": "เพิ่มลงใน Apple Wallet",
-			"qr_image_alt": "คิวอาร์โค้ด — สแกนเพื่อแลกใช้บัตรของขวัญ",
-			"copy_code": "คัดลอกโค้ด",
-			"expired": "หมดอายุแล้ว",
-			"copy_code_success": "คัดลอกรหัสสำเร็จ",
-			"print_gift_card": "พิมพ์"
-		}
-	},
-	"pagefly": {
-		"products": {
-			"product": {
-				"regular_price": "Regular price",
-				"sold_out": "Sold out",
-				"unavailable": "Unavailable",
-				"on_sale": "Sale",
-				"quantity": "Quantity",
-				"add_to_cart": "Add to cart",
-				"back_to_collection": "Back to {{ title }}",
-				"view_details": "View details"
-			}
-		},
-		"article": {
-			"tags": "Tags:",
-			"all_topics": "All topics",
-			"by_author": "by {{ author }}",
-			"posted_in": "Posted in",
-			"read_more": "Read more",
-			"back_to_blog": "Back to {{ title }}"
-		},
-		"comments": {
-			"title": "Leave a comment",
-			"name": "Name",
-			"email": "Email",
-			"message": "Message",
-			"post": "Post comment",
-			"moderated": "Please note, comments must be approved before they are published",
-			"success_moderated": "Your comment was posted successfully. We will publish it in a little while, as our blog is moderated.",
-			"success": "Your comment was posted successfully! Thank you!",
-			"comments_with_count": {
-				"one": "{{ count }} comment",
-				"other": "{{ count }} comments"
-			}
-		},
-		"password_page": {
-			"login_form_message": "Enter store using password:",
-			"login_form_password_label": "Password",
-			"login_form_password_placeholder": "Your password",
-			"login_form_submit": "Enter",
-			"signup_form_email_label": "Email",
-			"signup_form_success": "We will send you an email right before we open!",
-			"password_link": "Enter using password"
-		}
-	}
-=======
   "general": {
     "password_page": {
       "login_form_heading": "เข้าสู่ร้านค้าโดยใช้รหัสผ่าน:",
@@ -846,5 +400,4 @@
       "print_gift_card": "พิมพ์"
     }
   }
->>>>>>> dbd0249e
 }