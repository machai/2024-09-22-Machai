--- conflicted
+++ resolved
@@ -155,16 +155,13 @@
       "choose_product_options": "Izberite možnosti za izdelek {{ product_name }}",
       "value_unavailable": "{{ option_value }} [ni na voljo]",
       "variant_sold_out_or_unavailable": "Različica je razprodana ali ni na voljo",
-<<<<<<< HEAD
       "inventory_in_stock": "Na zalogi",
       "inventory_in_stock_show_count": "Na zalogi: {{ quantity }}",
       "inventory_low_stock": "Majhna zaloga",
       "inventory_low_stock_show_count": "Majhna zaloga, preostalo še: {{ quantity }}",
       "inventory_out_of_stock": "Ni na zalogi",
-      "inventory_out_of_stock_continue_selling": "Na zalogi"
-=======
+      "inventory_out_of_stock_continue_selling": "Na zalogi",
       "sku": "Inventarna številka"
->>>>>>> 81f194a5
     },
     "modal": {
       "label": "Galerija predstavnostnih vsebin"
