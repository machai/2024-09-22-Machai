--- conflicted
+++ resolved
@@ -1,450 +1,4 @@
 {
-<<<<<<< HEAD
-	"general": {
-		"password_page": {
-			"login_form_heading": "Vào cửa hàng bằng mật khẩu:",
-			"login_password_button": "Vào bằng mật khẩu",
-			"login_form_password_label": "Mật khẩu",
-			"login_form_password_placeholder": "Mật khẩu của bạn",
-			"login_form_error": "Sai mật khẩu!",
-			"login_form_submit": "Vào",
-			"modal": "Hộp tương tác mật khẩu",
-			"admin_link_html": "Bạn có phải chủ cửa hàng không? <a href=\"/admin\" class=\"link underlined-link\">Đăng nhập tại đây</a>",
-			"powered_by_shopify_html": "Cửa hàng này sẽ do {{ shopify }} cung cấp"
-		},
-		"social": {
-			"alt_text": {
-				"share_on_facebook": "Chia sẻ trên Facebook",
-				"share_on_twitter": "Tweet trên Twitter",
-				"share_on_pinterest": "Ghim trên Pinterest"
-			},
-			"links": {
-				"twitter": "Twitter",
-				"facebook": "Facebook",
-				"pinterest": "Pinterest",
-				"instagram": "Instagram",
-				"tumblr": "Tumblr",
-				"snapchat": "Snapchat",
-				"youtube": "YouTube",
-				"vimeo": "Vimeo",
-				"tiktok": "TikTok"
-			}
-		},
-		"continue_shopping": "Tiếp tục mua sắm",
-		"pagination": {
-			"label": "Phân trang",
-			"page": "Trang {{ number }}",
-			"next": "Trang sau",
-			"previous": "Trang trước"
-		},
-		"search": {
-			"search": "Tìm kiếm"
-		},
-		"cart": {
-			"view": "Xem giỏ hàng của tôi ({{ count }})",
-			"item_added": "Mặt hàng đã thêm vào giỏ hàng"
-		},
-		"share": {
-			"copy_to_clipboard": "Sao chép liên kết",
-			"share": "Chia sẻ",
-			"share_url": "Liên kết",
-			"success_message": "Đã sao chép liên kết vào bảng nhớ tạm",
-			"close": "Đóng cửa sổ chia sẻ"
-		}
-	},
-	"newsletter": {
-		"label": "Email",
-		"success": "Cảm ơn bạn đã đăng ký",
-		"button_label": "Đăng ký"
-	},
-	"accessibility": {
-		"skip_to_text": "Chuyển đến nội dung",
-		"close": "Đóng",
-		"unit_price_separator": "trên",
-		"vendor": "Nhà cung cấp:",
-		"error": "Lỗi",
-		"refresh_page": "Khi bạn chọn một mục, toàn bộ trang sẽ được làm mới.",
-		"link_messages": {
-			"new_window": "Mở trong cửa sổ mới.",
-			"external": "Mở trang web bên ngoài."
-		},
-		"next_slide": "Trượt sang phải",
-		"previous_slide": "Trượt sang trái",
-		"loading": "Đang tải...",
-		"of": "trên",
-		"skip_to_product_info": "Chuyển đến thông tin sản phẩm",
-		"total_reviews": "tổng số lượt đánh giá",
-		"star_reviews_info": "{{ rating_value }}/{{ rating_max }} sao"
-	},
-	"blogs": {
-		"article": {
-			"blog": "Blog",
-			"read_more_title": "Đọc thêm: {{ title }}",
-			"read_more": "Đọc thêm",
-			"comments": {
-				"one": "{{ count }} bình luận",
-				"other": "{{ count }} bình luận"
-			},
-			"moderated": "Xin lưu ý, bình luận cần được phê duyệt trước khi được đăng.",
-			"comment_form_title": "Để lại bình luận",
-			"name": "Tên",
-			"email": "Email",
-			"message": "Bình luận",
-			"post": "Gửi bình luận",
-			"back_to_blog": "Quay lại blog",
-			"share": "Chia sẻ bài viết này",
-			"success": "Bạn đã gửi bình luận thành công! Xin cảm ơn!",
-			"success_moderated": "Bạn đã gửi bình luận thành công. Chúng tôi sẽ đăng bình luận sau chốc lát, khi blog của chúng tôi được kiểm duyệt."
-		}
-	},
-	"onboarding": {
-		"product_title": "Tiêu đề sản phẩm mẫu",
-		"collection_title": "Tên bộ sưu tập của bạn"
-	},
-	"products": {
-		"product": {
-			"add_to_cart": "Thêm vào giỏ hàng",
-			"description": "Mô tả",
-			"on_sale": "Giảm giá",
-			"product_variants": "Mẫu mã sản phẩm",
-			"quantity": {
-				"label": "Số lượng",
-				"input_label": "Số lượng của {{ product }}",
-				"increase": "Tăng số lượng của {{ product }}",
-				"decrease": "Giảm số lượng của {{ product }}"
-			},
-			"price": {
-				"from_price_html": "Từ {{ price }}",
-				"regular_price": "Giá thông thường",
-				"sale_price": "Giá bán",
-				"unit_price": "Đơn giá"
-			},
-			"share": "Chia sẻ sản phẩm này",
-			"sold_out": "Đã bán hết",
-			"unavailable": "Không có sẵn",
-			"vendor": "Nhà cung cấp",
-			"video_exit_message": "{{ title }} mở video toàn màn hình ở cùng một cửa sổ.",
-			"xr_button": "Xem tại không gian của bạn",
-			"xr_button_label": "Xem tại không gian của bạn, tải mặt hàng trong cửa sổ thực tế tăng cường",
-			"pickup_availability": {
-				"view_store_info": "Xem thông tin cửa hàng",
-				"check_other_stores": "Kiểm tra tình trạng còn hàng tại các cửa hàng khác",
-				"pick_up_available": "Có thể nhận hàng tại cửa hàng",
-				"pick_up_available_at_html": "Có thể nhận hàng tại <span class=\"color-foreground\">{{ location_name }}</span>",
-				"pick_up_unavailable_at_html": "Hiện chưa thể nhận hàng tại <span class=\"color-foreground\">{{ location_name }}</span>",
-				"unavailable": "Không thể tải khả năng nhận hàng tại cửa hàng",
-				"refresh": "Làm mới"
-			},
-			"media": {
-				"open_featured_media": "Mở phương tiện nổi bật trong dạng xem bộ sưu tập",
-				"open_media": "Mở {{ index }} phương tiện trong dạng xem bộ sưu tập",
-				"play_model": "Mở Trình xem 3D",
-				"play_video": "Phát video"
-			},
-			"view_full_details": "Xem toàn bộ chi tiết"
-		},
-		"modal": {
-			"label": "Thư viện phương tiện"
-		},
-		"facets": {
-			"apply": "Áp dụng",
-			"clear": "Xóa",
-			"clear_all": "Xóa tất cả",
-			"from": "Từ",
-			"filter_and_sort": "Lọc và sắp xếp",
-			"filter_by_label": "Bộ lọc:",
-			"filter_button": "Bộ lọc",
-			"filters_selected": {
-				"one": "Đã chọn {{ count }}",
-				"other": "Đã chọn {{ count }}"
-			},
-			"max_price": "Giá cao nhất là {{ price }}",
-			"product_count": {
-				"one": "{{ product_count }}/{{ count }} sản phẩm",
-				"other": "{{ product_count }}/{{ count }} sản phẩm"
-			},
-			"product_count_simple": {
-				"one": "{{ count }} sản phẩm",
-				"other": "{{ count }} sản phẩm"
-			},
-			"reset": "Đặt lại",
-			"sort_button": "Sắp xếp",
-			"sort_by_label": "Sắp xếp theo:",
-			"to": "Đến",
-			"clear_filter": "Xóa bộ lọc"
-		}
-	},
-	"templates": {
-		"404": {
-			"title": "Không tìm thấy trang",
-			"subtext": "404"
-		},
-		"search": {
-			"no_results": "Không tìm thấy kết quả cho \"{{ terms }}\". Kiểm tra chính tả hoặc sử dụng một từ hoặc cụm từ khác.",
-			"results_with_count": {
-				"one": "{{ count }} kết quả",
-				"other": "{{ count }} kết quả"
-			},
-			"title": "Kết quả tìm kiếm",
-			"page": "Trang",
-			"products": "Sản phẩm",
-			"search_for": "Tìm kiếm “{{ terms }}”",
-			"results_with_count_and_term": {
-				"one": "Tìm thấy {{ count }} kết quả cho “{{ terms }}”",
-				"other": "Tìm thấy {{ count }} kết quả cho “{{ terms }}”"
-			}
-		},
-		"cart": {
-			"cart": "Giỏ hàng"
-		},
-		"contact": {
-			"form": {
-				"name": "Tên",
-				"email": "Email",
-				"phone": "Số điện thoại",
-				"comment": "Bình luận",
-				"send": "Gửi",
-				"post_success": "Cảm ơn đã liên hệ với chúng tôi. Chúng tôi sẽ liên hệ lại với bạn trong thời gian sớm nhất.",
-				"error_heading": "Vui lòng điều chỉnh các mục sau:"
-			}
-		}
-	},
-	"sections": {
-		"header": {
-			"announcement": "Thông báo",
-			"menu": "Menu",
-			"cart_count": {
-				"one": "{{ count }} mặt hàng",
-				"other": "{{ count }} mặt hàng"
-			}
-		},
-		"cart": {
-			"title": "Giỏ hàng của bạn",
-			"caption": "Các mặt hàng trong giỏ hàng",
-			"remove_title": "Xóa {{ title }}",
-			"subtotal": "Tổng phụ",
-			"new_subtotal": "Tổng phụ mới",
-			"note": "Hướng dẫn đặc biệt của đơn hàng",
-			"checkout": "Thanh toán",
-			"empty": "Giỏ hàng của bạn đang trống",
-			"cart_error": "Đã xảy ra lỗi khi cập nhật giỏ hàng. Vui lòng thử lại.",
-			"cart_quantity_error_html": "Bạn chỉ có thể thêm [số lượng] mặt hàng này vào giỏ hàng.",
-			"taxes_and_shipping_policy_at_checkout_html": "Thuế và <a href=\"{{ link }}\">phí vận chuyển</a> được tính khi thanh toán",
-			"taxes_included_but_shipping_at_checkout": "Đã bao gồm thuế và phí vận chuyển được tính khi thanh toán",
-			"taxes_included_and_shipping_policy_html": "Đã bao gồm thuế. <a href=\"{{ link }}\">Phí vận chuyển</a> được tính khi thanh toán.",
-			"taxes_and_shipping_at_checkout": "Thuế và phí vận chuyển được tính khi thanh toán",
-			"headings": {
-				"product": "Sản phẩm",
-				"price": "Giá",
-				"total": "Tổng",
-				"quantity": "Số lượng"
-			},
-			"update": "Cập nhật",
-			"login": {
-				"title": "Bạn đã có tài khoản?",
-				"paragraph_html": "<a href=\"{{ link }}\" class=\"link underlined-link\">Đăng nhập</a> để thanh toán nhanh hơn."
-			}
-		},
-		"footer": {
-			"payment": "Phương thức thanh toán",
-			"social_placeholder": "Hãy theo dõi chúng tôi trên truyền thông xã hội!"
-		},
-		"featured_blog": {
-			"view_all": "Xem tất cả",
-			"onboarding_title": "Bài viết blog",
-			"onboarding_content": "Cho khách hàng xem tóm tắt bài viết blog"
-		},
-		"featured_collection": {
-			"view_all": "Xem tất cả",
-			"view_all_label": "Xem toàn bộ sản phẩm trong bộ sưu tập {{ collection_name }}"
-		},
-		"collection_list": {
-			"view_all": "Xem tất cả"
-		},
-		"collection_template": {
-			"title": "Bộ sưu tập",
-			"empty": "Không tìm thấy sản phẩm",
-			"use_fewer_filters_html": "Sử dụng ít bộ lọc hơn hoặc <a class=\"{{ class }}\" href=\"{{ link }}\">xóa tất cả</a>"
-		},
-		"video": {
-			"load_video": "Tải video: {{ description }}"
-		}
-	},
-	"localization": {
-		"country_label": "Quốc gia/khu vực",
-		"language_label": "Ngôn ngữ",
-		"update_language": "Cập nhật ngôn ngữ",
-		"update_country": "Cập nhật quốc gia/khu vực"
-	},
-	"customer": {
-		"account": {
-			"title": "Tài khoản",
-			"details": "Chi tiết tài khoản",
-			"view_addresses": "Xem địa chỉ",
-			"return": "Quay lại Chi tiết tài khoản"
-		},
-		"account_fallback": "Tài khoản",
-		"activate_account": {
-			"title": "Kích hoạt tài khoản",
-			"subtext": "Tạo mật khẩu để kích hoạt tài khoản.",
-			"password": "Mật khẩu",
-			"password_confirm": "Xác nhận mật khẩu",
-			"submit": "Kích hoạt tài khoản",
-			"cancel": "Từ chối lời mời"
-		},
-		"addresses": {
-			"title": "Địa chỉ",
-			"default": "Mặc định",
-			"add_new": "Thêm địa chỉ mới",
-			"edit_address": "Sửa địa chỉ",
-			"first_name": "Tên",
-			"last_name": "Họ",
-			"company": "Công ty",
-			"address1": "Địa chỉ 1",
-			"address2": "Địa chỉ 2",
-			"city": "Thành phố",
-			"country": "Quốc gia/khu vực",
-			"province": "Tỉnh",
-			"zip": "Mã bưu chính/mã ZIP",
-			"phone": "Điện thoại",
-			"set_default": "Đặt làm địa chỉ mặc định",
-			"add": "Thêm địa chỉ",
-			"update": "Cập nhật địa chỉ",
-			"cancel": "Hủy",
-			"edit": "Chỉnh sửa",
-			"delete": "Xóa",
-			"delete_confirm": "Bạn có chắc chắn muốn xóa địa chỉ này không?"
-		},
-		"log_in": "Đăng nhập",
-		"log_out": "Đăng xuất",
-		"login_page": {
-			"cancel": "Hủy",
-			"create_account": "Tạo tài khoản",
-			"email": "Email",
-			"forgot_password": "Quên mật khẩu?",
-			"guest_continue": "Tiếp tục",
-			"guest_title": "Tiếp tục với tư cách khách",
-			"password": "Mật khẩu",
-			"title": "Đăng nhập",
-			"sign_in": "Đăng nhập",
-			"submit": "Gửi"
-		},
-		"orders": {
-			"title": "Lịch sử đặt hàng",
-			"order_number": "Đơn hàng",
-			"order_number_link": "Đơn hàng số {{ number }}",
-			"date": "Ngày",
-			"payment_status": "Trạng thái thanh toán",
-			"fulfillment_status": "Trạng thái thực hiện",
-			"total": "Tổng",
-			"none": "Bạn chưa đặt đơn hàng nào."
-		},
-		"recover_password": {
-			"title": "Đặt lại mật khẩu",
-			"subtext": "Chúng tôi sẽ gửi email cho bạn để đặt lại mật khẩu",
-			"success": "Chúng tôi đã gửi cho bạn email chứa liên kết cập nhật mật khẩu."
-		},
-		"register": {
-			"title": "Tạo tài khoản",
-			"first_name": "Tên",
-			"last_name": "Họ",
-			"email": "Email",
-			"password": "Mật khẩu",
-			"submit": "Tạo"
-		},
-		"reset_password": {
-			"title": "Đặt lại mật khẩu tài khoản",
-			"subtext": "Nhập mật khẩu mới cho {{ email }}",
-			"password": "Mật khẩu",
-			"password_confirm": "Xác nhận mật khẩu",
-			"submit": "Đặt lại mật khẩu"
-		},
-		"order": {
-			"title": "Đơn hàng {{ name }}",
-			"date_html": "Đặt vào {{ date }}",
-			"cancelled_html": "Đơn hàng đã bị hủy vào {{ date }}",
-			"cancelled_reason": "Lý do: {{ reason }}",
-			"billing_address": "Địa chỉ thanh toán",
-			"payment_status": "Trạng thái thanh toán",
-			"shipping_address": "Địa chỉ giao hàng",
-			"fulfillment_status": "Trạng thái thực hiện",
-			"discount": "Giảm giá",
-			"shipping": "Vận chuyển",
-			"tax": "Thuế",
-			"product": "Sản phẩm",
-			"sku": "SKU",
-			"price": "Giá",
-			"quantity": "Số lượng",
-			"total": "Tổng",
-			"fulfilled_at_html": "Đã thực hiện {{ date }}",
-			"track_shipment": "Theo dõi lô hàng",
-			"tracking_url": "Liên kết theo dõi",
-			"tracking_company": "Hãng vận chuyển",
-			"tracking_number": "Số theo dõi",
-			"subtotal": "Tổng phụ"
-		}
-	},
-	"gift_cards": {
-		"issued": {
-			"title": "Đây là thẻ quà tặng {{ value }} của bạn cho {{ shop }}!",
-			"subtext": "Thẻ quà tặng của bạn",
-			"gift_card_code": "Mã thẻ quà tặng",
-			"shop_link": "Tiếp tục mua sắm",
-			"remaining_html": "Còn lại {{ balance }}",
-			"add_to_apple_wallet": "Thêm vào Apple Wallet",
-			"qr_image_alt": "Mã QR — quét để đổi thẻ quà tặng",
-			"copy_code": "Sao chép mã",
-			"expired": "Đã hết hạn",
-			"copy_code_success": "Đã sao chép mã thành công",
-			"print_gift_card": "In"
-		}
-	},
-	"pagefly": {
-		"products": {
-			"product": {
-				"regular_price": "Regular price",
-				"sold_out": "Sold out",
-				"unavailable": "Unavailable",
-				"on_sale": "Sale",
-				"quantity": "Quantity",
-				"add_to_cart": "Add to cart",
-				"back_to_collection": "Back to {{ title }}",
-				"view_details": "View details"
-			}
-		},
-		"article": {
-			"tags": "Tags:",
-			"all_topics": "All topics",
-			"by_author": "by {{ author }}",
-			"posted_in": "Posted in",
-			"read_more": "Read more",
-			"back_to_blog": "Back to {{ title }}"
-		},
-		"comments": {
-			"title": "Leave a comment",
-			"name": "Name",
-			"email": "Email",
-			"message": "Message",
-			"post": "Post comment",
-			"moderated": "Please note, comments must be approved before they are published",
-			"success_moderated": "Your comment was posted successfully. We will publish it in a little while, as our blog is moderated.",
-			"success": "Your comment was posted successfully! Thank you!",
-			"comments_with_count": {
-				"one": "{{ count }} comment",
-				"other": "{{ count }} comments"
-			}
-		},
-		"password_page": {
-			"login_form_message": "Enter store using password:",
-			"login_form_password_label": "Password",
-			"login_form_password_placeholder": "Your password",
-			"login_form_submit": "Enter",
-			"signup_form_email_label": "Email",
-			"signup_form_success": "We will send you an email right before we open!",
-			"password_link": "Enter using password"
-		}
-	}
-=======
   "general": {
     "password_page": {
       "login_form_heading": "Vào cửa hàng bằng mật khẩu:",
@@ -846,5 +400,4 @@
       "print_gift_card": "In"
     }
   }
->>>>>>> dbd0249e
 }