{
  "settings_schema": {
    "colors": {
      "name": "Värit",
      "settings": {
        "colors_solid_button_labels": {
          "label": "Peittävä tekstipainike",
          "info": "Käytetään korostusvärien edustavärinä."
        },
        "colors_accent_1": {
          "label": "Korostus 1",
          "info": "Käytetään peittävän painikkeen taustana."
        },
        "colors_accent_2": {
          "label": "Korostus 2"
        },
        "header__1": {
          "content": "Ensisijaiset värit"
        },
        "header__2": {
          "content": "Toissijaiset värit"
        },
        "colors_text": {
          "label": "Teksti",
          "info": "Käytetään taustavärien edustavärinä."
        },
        "colors_outline_button_labels": {
          "label": "Kehyspainike",
          "info": "Käytetään myös tekstilinkeissä."
        },
        "colors_background_1": {
          "label": "Tausta 1"
        },
        "colors_background_2": {
          "label": "Tausta 2"
        }
      }
    },
    "typography": {
      "name": "Typografia",
      "settings": {
        "type_header_font": {
          "label": "Fontti",
          "info": "Muun fontin valitseminen voi vaikuttaa kauppasi nopeuteen. [Lue lisää järjestelmäfonteista.](https://help.shopify.com/en/manual/online-store/os/store-speed/improving-speed#fonts)"
        },
        "header__1": {
          "content": "Otsikot"
        },
        "header__2": {
          "content": "Leipäteksti"
        },
        "type_body_font": {
          "label": "Fontti",
          "info": "Muun fontin valitseminen voi vaikuttaa kauppasi nopeuteen. [Lue lisää järjestelmäfonteista.](https://help.shopify.com/en/manual/online-store/os/store-speed/improving-speed#fonts)"
        }
      }
    },
    "styles": {
      "name": "Tyylit",
      "settings": {
        "sold_out_badge_color_scheme": {
          "options__1": {
            "label": "Tausta 1"
          },
          "options__2": {
            "label": "Käänteinen"
          },
          "label": "Loppuunmyyty-tunnuksen värimalli"
        },
        "header__1": {
          "content": "Tunnukset"
        },
        "header__2": {
          "content": "Koriste-elementit"
        },
        "sale_badge_color_scheme": {
          "options__1": {
            "label": "Tausta 2"
          },
          "options__2": {
            "label": "Korostus 1"
          },
          "options__3": {
            "label": "Korostus 2"
          },
          "label": "Alennusmyynti-tunnuksen värimalli"
        },
        "accent_icons": {
          "options__1": {
            "label": "Korostus 1"
          },
          "options__2": {
            "label": "Korostus 2"
          },
          "options__3": {
            "label": "Kehyspainike"
          },
          "options__4": {
            "label": "Teksti"
          },
          "label": "Korostuskuvakkeet"
        }
      }
    },
    "social-media": {
      "name": "Sosiaalinen media",
      "settings": {
        "share_facebook": {
          "label": "Jaa Facebookissa"
        },
        "share_twitter": {
          "label": "Twiittaa Twitterissä"
        },
        "share_pinterest": {
          "label": "Pinnaa Pinterestissä"
        },
        "header__1": {
          "content": "Some-jakamisen vaihtoehdot"
        },
        "header__2": {
          "content": "Sosiaalisen median tilit"
        },
        "social_twitter_link": {
          "label": "Twitter",
          "info": "https://twitter.com/shopify"
        },
        "social_facebook_link": {
          "label": "Facebook",
          "info": "https://facebook.com/shopify"
        },
        "social_pinterest_link": {
          "label": "Pinterest",
          "info": "https://facebook.com/shopify"
        },
        "social_instagram_link": {
          "label": "Instagram",
          "info": "https://instagram.com/shopify"
        },
        "social_tiktok_link": {
          "label": "TikTok",
          "info": "https://twitter.com/shopify"
        },
        "social_tumblr_link": {
          "label": "Tumblr",
          "info": "http://shopify.tumblr.com"
        },
        "social_snapchat_link": {
          "label": "Snapchat",
          "info": "https://www.snapchat.com/add/shopify"
        },
        "social_youtube_link": {
          "label": "YouTube",
          "info": "https://facebook.com/shopify"
        },
        "social_vimeo_link": {
          "label": "Vimeo",
          "info": "https://vimeo.com/shopify"
        },
        "header": {
          "content": "Sosiaalisen median tilit"
        }
      }
    },
    "currency_format": {
      "name": "Valuutan muoto",
      "settings": {
        "content": "Valuuttakoodit",
        "currency_code_enabled": {
          "label": "Näytä valuuttakoodit"
        },
        "paragraph": "Ostoskorin ja kassan hinnat näyttävät aina valuuttakoodit. Esimerkki: $1.00 USD."
      }
    },
    "favicon": {
      "name": "Favicon",
      "settings": {
        "favicon": {
          "label": "Favicon-kuva",
          "info": "Skaalataan 32 x 32 pikseliin"
        }
      }
    },
    "layout": {
      "name": "Asettelu",
      "settings": {
        "page_width": {
          "label": "Enimmäisleveys",
          "options__1": {
            "label": "1200 px"
          },
          "options__2": {
            "label": "1600 px"
          }
        }
      }
    }
  },
  "sections": {
    "announcement-bar": {
      "name": "Ilmoituspalkki",
      "blocks": {
        "announcement": {
          "name": "Ilmoitus",
          "settings": {
            "text": {
              "label": "Teksti"
            },
            "color_scheme": {
              "label": "Värimalli",
              "options__1": {
                "label": "Tausta 1"
              },
              "options__2": {
                "label": "Tausta 2"
              },
              "options__3": {
                "label": "Käänteinen"
              },
              "options__4": {
                "label": "Korostus 1"
              },
              "options__5": {
                "label": "Korostus 2"
              }
            },
            "link": {
              "label": "Linkki"
            }
          }
        }
      }
    },
    "collage": {
      "name": "Kollaasi",
      "settings": {
        "heading": {
          "label": "Otsikko"
        },
        "desktop_layout": {
          "label": "Työpöytäasettelu",
          "options__1": {
            "label": "Vasemmanpuoleinen suuri lohko"
          },
          "options__2": {
            "label": "Oikeanpuoleinen suuri lohko"
          }
        },
        "mobile_layout": {
          "label": "Mobiiliasettelu",
          "options__1": {
            "label": "Kollaasi"
          },
          "options__2": {
            "label": "Sarake"
          }
        }
      },
      "blocks": {
        "image": {
          "name": "Kuva",
          "settings": {
            "image": {
              "label": "Kuva"
            },
            "image_padding": {
              "label": "Lisää kuvan täyttö",
              "info": "Valitse kuvan täyttäminen, jos et halua, että kuvaasi rajataan."
            },
            "color_scheme": {
              "options__1": {
                "label": "Korostus 1"
              },
              "options__2": {
                "label": "Korostus 2"
              },
              "options__3": {
                "label": "Tausta 1"
              },
              "options__4": {
                "label": "Tausta 2"
              },
              "options__5": {
                "label": "Käänteinen"
              },
              "label": "Värimalli",
              "info": "Tee väristä näkyvä valitsemalla kuvan täyttö."
            }
          }
        },
        "product": {
          "name": "Tuote",
          "settings": {
            "product": {
              "label": "Tuote"
            },
            "secondary_background": {
              "label": "Näytä toissijainen tausta"
            },
            "second_image": {
              "label": "Näytä toinen kuva osoittaessa"
            },
            "image_padding": {
              "label": "Lisää kuvan täyttö",
              "info": "Valitse kuvan täyttäminen, jos et halua, että kuviasi rajataan."
            }
          }
        },
        "collection": {
          "name": "Kokoelma",
          "settings": {
            "collection": {
              "label": "Kokoelma"
            },
            "image_padding": {
              "label": "Lisää kuvan täyttö",
              "info": "Valitse kuvan täyttäminen, jos et halua, että kuvaasi rajataan."
            },
            "color_scheme": {
              "options__1": {
                "label": "Korostus 1"
              },
              "options__2": {
                "label": "Korostus 2"
              },
              "options__3": {
                "label": "Tausta 1"
              },
              "options__4": {
                "label": "Tausta 2"
              },
              "options__5": {
                "label": "Käänteinen"
              },
              "label": "Värimalli"
            }
          }
        },
        "video": {
          "name": "Video",
          "settings": {
            "cover_image": {
              "label": "Kansikuva"
            },
            "video_url": {
              "label": "URL-osoite",
              "info": "Video toistetaan ponnahdusikkunassa, jos osio sisältää muita lohkoja.",
              "placeholder": "Käytä YouTube- tai Vimeo-linkkiä"
            },
            "image_padding": {
              "label": "Lisää kuvan täyttö",
              "info": "Valitse kuvan täyttäminen, jos et halua, että kansikuvaasi rajataan."
            },
            "description": {
              "label": "Videon vaihtoehtoinen teksti",
              "info": "Kuvaile videota, jotta se on myös näytönlukijoita käyttävien asiakkaiden saavutettavissa."
            }
          }
        }
      },
      "presets": {
        "name": "Kollaasi"
      }
    },
    "collection-list": {
      "name": "Kokoelmaluettelo",
      "settings": {
        "title": {
          "label": "Otsikko"
        },
        "image_ratio": {
          "label": "Kuvasuhde",
          "options__1": {
            "label": "Sovita kuvaan"
          },
          "options__2": {
            "label": "Muotokuva"
          },
          "options__3": {
            "label": "Neliö"
          },
<<<<<<< HEAD
          "info": "Lisää kuvia kokoelmiasi muokkaamalla. [Lisätietoja](https://help.shopify.com/en/manual/products/collections)"
=======
          "info": "Jos haluat lisätä kuvia, [muokkaa kokoelmiasi](https://help.shopify.com/en/manual/products/collections)"
>>>>>>> 7a2f34fb
        },
        "color_scheme": {
          "options__1": {
            "label": "Korostus 1"
          },
          "options__2": {
            "label": "Korostus 2"
          },
          "options__3": {
            "label": "Tausta 1"
          },
          "options__4": {
            "label": "Tausta 2"
          },
          "options__5": {
            "label": "Käänteinen"
          },
          "label": "Värimalli"
        },
        "swipe_on_mobile": {
          "label": "Ota pyyhkäisy käyttöön mobiililaitteessa"
        },
        "image_padding": {
          "label": "Lisää kuvan täyttö"
        },
        "show_view_all": {
          "label": "Ota Näytä kaikki ‑painike käyttöön, jos luettelo sisältää useampia kokoelmia kuin mitä on näkyvissä"
        }
      },
      "blocks": {
        "featured_collection": {
          "name": "Kokoelma",
          "settings": {
            "collection": {
              "label": "Kokoelma"
            }
          }
        }
      },
      "presets": {
        "name": "Kokoelmaluettelo"
      }
    },
    "contact-form": {
      "name": "Yhteydenottolomake",
      "presets": {
        "name": "Yhteydenottolomake"
      }
    },
    "custom-liquid": {
      "name": "Mukautettu Liquid",
      "settings": {
        "custom_liquid": {
          "label": "Mukautettu Liquid",
          "info": "Luo vaativampia mukautuksia lisäämällä sovelluksen koodinpätkiä tai muita Liquid-koodeja."
        }
      },
      "presets": {
        "name": "Mukautettu Liquid"
      }
    },
    "featured-blog": {
      "name": "Blogijulkaisut",
      "settings": {
        "heading": {
          "label": "Otsikko"
        },
        "blog": {
          "label": "Blogi"
        },
        "post_limit": {
          "label": "Blogijulkaisut"
        },
        "show_view_all": {
          "label": "Ota Näytä kaikki ‑painike käyttöön, jos blogi sisältää useampia blogijulkaisuja kuin mitä on näkyvissä"
        },
        "show_image": {
          "label": "Näytä esittelykuva",
          "info": "Saat parhaat tulokset käyttämällä kuvaa, jonka kuvasuhde on 2:3. [Lisätietoja](https://help.shopify.com/en/manual/shopify-admin/productivity-tools/image-editor#understanding-image-aspect-ratio)"
        },
        "soft_background": {
          "label": "Näytä toissijainen tausta"
        },
        "show_date": {
          "label": "Näytä päivämäärä"
        },
        "show_author": {
          "label": "Näytä tekijä"
        }
      },
      "blocks": {
        "title": {
          "name": "Otsikko",
          "settings": {
            "show_date": {
              "label": "Näytä päivämäärä"
            },
            "show_author": {
              "label": "Näytä tekijä"
            }
          }
        },
        "summary": {
          "name": "Ote"
        },
        "link": {
          "name": "Linkki"
        }
      },
      "presets": {
        "name": "Blogijulkaisut"
      }
    },
    "featured-collection": {
      "name": "Esittelyssä oleva kokoelma",
      "settings": {
        "title": {
          "label": "Otsikko"
        },
        "collection": {
          "label": "Kokoelma"
        },
        "products_to_show": {
          "label": "Näytettävien tuotteiden enimmäismäärä"
        },
        "show_view_all": {
          "label": "Ota Näytä kaikki ‑painike käyttöön, jos kokoelma sisältää useampia tuotteita kuin mitä on näkyvissä"
        },
        "swipe_on_mobile": {
          "label": "Ota pyyhkäisy käyttöön mobiililaitteessa"
        },
        "header": {
          "content": "Tuotekortti"
        },
        "image_ratio": {
          "label": "Kuvasuhde",
          "options__1": {
            "label": "Sovita kuvaan"
          },
          "options__2": {
            "label": "Muotokuva"
          },
          "options__3": {
            "label": "Neliö"
          }
        },
        "show_secondary_image": {
          "label": "Näytä toinen kuva osoittaessa"
        },
        "add_image_padding": {
          "label": "Lisää kuvan täyttö"
        },
        "show_vendor": {
          "label": "Näytä myyjä"
        },
        "show_image_outline": {
          "label": "Näytä kuvan reuna"
        }
      },
      "presets": {
        "name": "Esittelyssä oleva kokoelma"
      }
    },
    "footer": {
      "name": "Alatunniste",
      "blocks": {
        "link_list": {
          "name": "Valikko",
          "settings": {
            "heading": {
              "label": "Otsikko",
              "info": "Valikon näyttäminen edellyttää otsikkoa."
            },
            "menu": {
              "label": "Valikko",
              "info": "Näytetään vain ylimmän tason valikkokohdat."
            }
          }
        },
        "text": {
          "name": "Teksti",
          "settings": {
            "heading": {
              "label": "Otsikko"
            },
            "subtext": {
              "label": "Alateksti"
            }
          }
        }
      },
      "settings": {
        "color_scheme": {
          "options__1": {
            "label": "Korostus 1"
          },
          "options__2": {
            "label": "Korostus 2"
          },
          "options__3": {
            "label": "Tausta 1"
          },
          "options__4": {
            "label": "Tausta 2"
          },
          "options__5": {
            "label": "Käänteinen"
          },
          "label": "Värimalli"
        },
        "newsletter_enable": {
          "label": "Näytä sähköpostirekisteröityminen"
        },
        "newsletter_heading": {
          "label": "Otsikko"
        },
        "header__1": {
          "content": "Sähköpostitilaaja",
<<<<<<< HEAD
          "info": "Tilaajat lisättiin automaattisesti \"markkinoinnin hyväksyneiden\" asiakasluetteloon. [Lisätietoja](https://help.shopify.com/en/manual/customers/manage-customers)"
=======
          "info": "Tilaajat lisättiin \"markkinoinnin hyväksyneiden\" [asiakasluetteloon.](https://help.shopify.com/en/manual/customers/manage-customers)"
>>>>>>> 7a2f34fb
        },
        "header__2": {
          "content": "Some-kuvakkeet",
          "info": "Jos haluat näyttää sosiaalisen median tilisi, linkitä ne teema-asetuksistasi."
        },
        "show_social": {
          "label": "Näytä some-kuvakkeet"
        },
        "header__3": {
          "content": "Maa-/aluevalitsin"
        },
        "header__4": {
          "info": "Lisää maa/alue siirtymällä [maksuasetuksiisi.](/admin/settings/payments)"
        },
        "enable_country_selector": {
          "label": "Näytä maa-/aluevalitsin"
        },
        "header__5": {
          "content": "Kielivalitsin"
        },
        "header__6": {
          "info": "Lisää kieli siirtymällä [kieliasetuksiisi.](/admin/settings/languages)"
        },
        "enable_language_selector": {
          "label": "Ota kielivalitsin käyttöön"
        },
        "header__7": {
          "content": "Maksutavat"
        },
        "payment_enable": {
          "label": "Näytä maksukuvakkeet"
        }
      }
    },
    "header": {
      "name": "Ylätunniste",
      "settings": {
        "logo": {
          "label": "Logokuva"
        },
        "logo_width": {
          "unit": "px",
          "label": "Mukautetun logon leveys"
        },
        "logo_position": {
          "label": "Logon sijainti suurella näytöllä",
          "options__1": {
            "label": "Keskellä vasemmalla"
          },
          "options__2": {
            "label": "Ylhäällä vasemmalla"
          },
          "options__3": {
            "label": "Keskellä ylhäällä"
          }
        },
        "menu": {
          "label": "Valikko"
        },
        "show_line_separator": {
          "label": "Näytä erotinviiva"
        },
        "enable_sticky_header": {
          "label": "Ota paikallaan pysyvä ylätunniste käyttöön",
          "info": "Ylätunniste näkyy näytöllä, kun asiakkaat vierittävät ylöspäin."
        }
      }
    },
    "image-banner": {
      "name": "Kuvabanneri",
      "settings": {
        "image": {
          "label": "Ensimmäinen kuva"
        },
        "image_2": {
          "label": "Toinen kuva"
        },
        "desktop_text_box_position": {
          "options__1": {
            "label": "Ylös"
          },
          "options__2": {
            "label": "Keskitetty"
          },
          "options__3": {
            "label": "Alas"
          },
          "label": "Työpöytätekstin sijainti"
        },
        "color_scheme": {
          "options__1": {
            "label": "Korostus 1"
          },
          "options__2": {
            "label": "Korostus 2"
          },
          "options__3": {
            "label": "Tausta 1"
          },
          "options__4": {
            "label": "Tausta 2"
          },
          "options__5": {
            "label": "Käänteinen"
          },
          "label": "Värimalli"
        },
        "stack_images_on_mobile": {
          "label": "Pinoa kuvat mobiilissa"
        },
        "adapt_height_first_image": {
          "label": "Mukauta osion korkeus ensimmäisen kuvan kokoon"
        }
      },
      "blocks": {
        "heading": {
          "name": "Otsikko",
          "settings": {
            "heading": {
              "label": "Otsikko"
            }
          }
        },
        "text": {
          "name": "Teksti",
          "settings": {
            "text": {
              "label": "Kuvaus"
            }
          }
        },
        "buttons": {
          "name": "Painikkeet",
          "settings": {
            "button_label_1": {
              "label": "Ensimmäinen tekstipainike",
              "info": "Jos haluat piilottaa painikkeen, jätä painikkeen teksti tyhjäksi."
            },
            "button_link_1": {
              "label": "Ensimmäinen painikelinkki"
            },
            "button_style_secondary_1": {
              "label": "Käytä ääriviivallista painiketyyliä"
            },
            "button_label_2": {
              "label": "Toinen tekstipainike",
              "info": "Jos haluat piilottaa painikkeen, jätä painikkeen teksti tyhjäksi."
            },
            "button_link_2": {
              "label": "Toinen painikelinkki"
            },
            "button_style_secondary_2": {
              "label": "Käytä ääriviivallista painiketyyliä"
            }
          }
        }
      },
      "presets": {
        "name": "Kuvabanneri"
      }
    },
    "image-with-text": {
      "name": "Kuva tekstillä",
      "settings": {
        "image": {
          "label": "Kuva"
        },
        "height": {
          "options__1": {
            "label": "Sovita kuvaan"
          },
          "options__2": {
            "label": "Pieni"
          },
          "options__3": {
            "label": "Suuri"
          },
          "label": "Kuvasuhde"
        },
        "color_scheme": {
          "options__1": {
            "label": "Tausta 1"
          },
          "options__2": {
            "label": "Tausta 2"
          },
          "options__3": {
            "label": "Käänteinen"
          },
          "options__4": {
            "label": "Korostus 1"
          },
          "options__5": {
            "label": "Korostus 2"
          },
          "label": "Värimalli"
        },
        "layout": {
          "options__1": {
            "label": "Kuva ensin"
          },
          "options__2": {
            "label": "Teksti ensin"
          },
          "label": "Työpöytäasettelu",
          "info": "Kuva ensin on oletusarvoinen asettelu mobiilissa."
        }
      },
      "blocks": {
        "heading": {
          "name": "Otsikko",
          "settings": {
            "heading": {
              "label": "Otsikko"
            }
          }
        },
        "text": {
          "name": "Teksti",
          "settings": {
            "text": {
              "label": "Kuvaus"
            }
          }
        },
        "button": {
          "name": "Painike",
          "settings": {
            "button_label": {
              "label": "Tekstipainike",
              "info": "Jos haluat piilottaa painikkeen, jätä painikkeen teksti tyhjäksi."
            },
            "button_link": {
              "label": "Painikelinkki"
            }
          }
        }
      },
      "presets": {
        "name": "Kuva tekstillä"
      }
    },
    "main-article": {
      "name": "Blogijulkaisu",
      "blocks": {
        "featured_image": {
          "name": "Esittelykuva",
          "settings": {
            "image_height": {
              "label": "esittelykuvan korkeus",
              "options__1": {
                "label": "Sovita kuvaan"
              },
              "options__2": {
                "label": "Keskisuuri"
              },
              "options__3": {
                "label": "Suuri"
              },
              "info": "Saat parhaat tulokset käyttämällä kuvaa, jonka kuvasuhde on 16:9. [Lisätietoja](https://help.shopify.com/en/manual/shopify-admin/productivity-tools/image-editor#understanding-image-aspect-ratio)"
            }
          }
        },
        "title": {
          "name": "Otsikko",
          "settings": {
            "blog_show_date": {
              "label": "Näytä päivämäärä"
            },
            "blog_show_author": {
              "label": "Näytä tekijä"
            }
          }
        },
        "content": {
          "name": "Sisältö"
        },
        "social_sharing": {
          "name": "sosiaalisen median jakopainikkeet"
        },
        "share": {
          "name": "Jaa",
          "settings": {
            "featured_image_info": {
              "content": "Jos lisäät sosiaalisen median julkaisuihin linkkejä, esikatselukuvana näkyy sivun esittelykuva. [Lisätietoja](https://help.shopify.com/en/manual/online-store/images/showing-social-media-thumbnail-images)."
            },
            "title_info": {
              "content": "Esikatselukuvassa näkyy kaupan nimi ja kuvaus. [Lisätietoja](https://help.shopify.com/en/manual/promoting-marketing/seo/adding-keywords#set-a-title-and-description-for-your-online-store)."
            },
            "text": {
              "label": "Teksti"
            }
          }
        }
      }
    },
    "main-blog": {
      "name": "Blogijulkaisut",
      "settings": {
        "header": {
          "content": "Blogijulkaisukortti"
        },
        "show_image": {
          "label": "Näytä esittelykuva",
          "info": "Saat parhaat tulokset käyttämällä kuvaa, jonka kuvasuhde on 2:3. [Lisätietoja](https://help.shopify.com/en/manual/shopify-admin/productivity-tools/image-editor#understanding-image-aspect-ratio)"
        },
        "paragraph": {
<<<<<<< HEAD
          "content": "Muuta otteita blogijulkaisujasi muokkaamalla. [Lisätietoja](https://help.shopify.com/en/manual/online-store/blogs/writing-blogs#display-an-excerpt-from-a-blog-post)"
=======
          "content": "Jos haluat muuttaa otteita, muokkaa [blogijulkaisujasi.](https://help.shopify.com/en/manual/online-store/blogs/writing-blogs#display-an-excerpt-from-a-blog-post)"
        },
        "show_date": {
          "label": "Näytä päivämäärä"
        },
        "show_author": {
          "label": "Näytä tekijä"
>>>>>>> 7a2f34fb
        }
      },
      "blocks": {
        "title": {
          "name": "Otsikko",
          "settings": {
            "show_date": {
              "label": "Näytä päivämäärä"
            },
            "show_author": {
              "label": "Näytä tekijä"
            }
          }
        },
        "summary": {
          "name": "Ote"
        },
        "link": {
          "name": "Linkki"
        }
      }
    },
    "main-cart-footer": {
      "name": "Välisumma",
      "settings": {
        "show_cart_note": {
          "label": "Ota tilauskommentit käyttöön"
        }
      },
      "blocks": {
        "subtotal": {
          "name": "Välisumma yhteensä"
        },
        "buttons": {
          "name": "Kassapainike"
        }
      }
    },
    "main-cart-items": {
      "name": "Tuotteet",
      "settings": {
        "show_vendor": {
          "label": "Näytä myyjä"
        }
      }
    },
    "main-collection-banner": {
      "name": "Kokoelmabanneri",
      "settings": {
        "paragraph": {
<<<<<<< HEAD
          "content": "Lisää kuvaus tai kuva kokoelmiasi muokkaamalla. [Lisätietoja](https://help.shopify.com/en/manual/products/collections/collection-layout)"
=======
          "content": "Jos haluat muuttaa kokoelmien kuvauksia tai kuvia, [muokkaa kokoelmiasi.](/admin/collections)"
>>>>>>> 7a2f34fb
        },
        "show_collection_description": {
          "label": "Näytä kokoelman kuvaus"
        },
        "show_collection_image": {
          "label": "Näytä kokoelman kuva",
          "info": "Saat parhaat tulokset käyttämällä kuvaa, jonka kuvasuhde on 16:9. [Lisätietoja](https://help.shopify.com/en/manual/shopify-admin/productivity-tools/image-editor#understanding-image-aspect-ratio)"
        }
      }
    },
    "main-collection-product-grid": {
      "name": "Tuoteruudukko",
      "settings": {
        "products_per_page": {
          "label": "Tuotteita sivulla"
        },
        "image_ratio": {
          "label": "Kuvasuhde",
          "options__1": {
            "label": "Sovita kuvaan"
          },
          "options__2": {
            "label": "Muotokuva"
          },
          "options__3": {
            "label": "Neliö"
          }
        },
        "show_secondary_image": {
          "label": "Näytä toinen kuva osoittaessa"
        },
        "add_image_padding": {
          "label": "Lisää kuvan täyttö"
        },
        "show_vendor": {
          "label": "Näytä myyjä"
        },
        "enable_tags": {
          "label": "Ota suodatus käyttöön",
          "info": "[Mukauta suodattimia](/admin/menus)"
        },
        "enable_filtering": {
          "label": "Ota suodatus käyttöön",
<<<<<<< HEAD
          "info": "Mukauta [suodattimia](/admin/menus)"
=======
          "info": "[Mukauta suodattimia](/admin/menus)"
>>>>>>> 7a2f34fb
        },
        "enable_sorting": {
          "label": "Ota lajittelu käyttöön"
        },
        "header__1": {
          "content": "Suodatus ja lajittelu"
        },
        "header__3": {
          "content": "Tuotekortti"
        },
        "show_image_outline": {
          "label": "Näytä kuvan reuna"
        },
        "enable_sort": {
          "label": "Ota lajittelu käyttöön"
        },
        "collapse_on_larger_devices": {
          "label": "Pienennä suuremmilla näytöillä"
        }
      }
    },
    "main-list-collections": {
      "name": "Kokoelmaluettelosivu",
      "settings": {
        "title": {
          "label": "Otsikko"
        },
        "sort": {
          "label": "Lajittele kokoelmat seuraavasti:",
          "options__1": {
            "label": "Aakkosjärjestyksessä A–Z"
          },
          "options__2": {
            "label": "Aakkosjärjestyksessä Z–A"
          },
          "options__3": {
            "label": "Päivämäärä uusimmasta vanhimpaan"
          },
          "options__4": {
            "label": "Päivämäärä vanhimmasta uusimpaan"
          },
          "options__5": {
            "label": "Tuotteiden määrä suurimmasta pienimpään"
          },
          "options__6": {
            "label": "Tuotteiden määrä pienimmästä suurimpaan"
          }
        },
        "image_ratio": {
          "label": "Kuvasuhde",
          "options__1": {
            "label": "Sovita kuvaan"
          },
          "options__2": {
            "label": "Muotokuva"
          },
          "options__3": {
            "label": "Neliö"
          },
<<<<<<< HEAD
          "info": "Lisää kuvia kokoelmiasi muokkaamalla. [Lisätietoja](https://help.shopify.com/en/manual/products/collections)"
=======
          "info": "Jos haluat lisätä kuvia, [muokkaa kokoelmiasi](https://help.shopify.com/en/manual/products/collections)"
>>>>>>> 7a2f34fb
        },
        "color_scheme": {
          "options__1": {
            "label": "Korostus 1"
          },
          "options__2": {
            "label": "Korostus 2"
          },
          "options__3": {
            "label": "Tausta 1"
          },
          "options__4": {
            "label": "Tausta 2"
          },
          "options__5": {
            "label": "Käänteinen"
          },
          "label": "Värimalli"
        },
        "image_padding": {
          "label": "Lisää kuvan täyttö"
        }
      }
    },
    "main-page": {
      "name": "Sivu"
    },
    "main-password-footer": {
      "name": "Salasana-alatunniste",
      "settings": {
        "color_scheme": {
          "options__1": {
            "label": "Korostus 1"
          },
          "options__2": {
            "label": "Korostus 2"
          },
          "options__3": {
            "label": "Tausta 1"
          },
          "options__4": {
            "label": "Tausta 2"
          },
          "options__5": {
            "label": "Käänteinen"
          },
          "label": "Värimalli"
        }
      }
    },
    "main-password-header": {
      "name": "Salasanaylätunniste",
      "settings": {
        "logo": {
          "label": "Logokuva"
        },
        "logo_max_width": {
          "label": "Mukautetun logon leveys",
          "unit": "px"
        },
        "color_scheme": {
          "options__1": {
            "label": "Korostus 1"
          },
          "options__2": {
            "label": "Korostus 2"
          },
          "options__3": {
            "label": "Tausta 1"
          },
          "options__4": {
            "label": "Tausta 2"
          },
          "options__5": {
            "label": "Käänteinen"
          },
          "label": "Värimalli"
        }
      }
    },
    "main-product": {
      "blocks": {
        "text": {
          "name": "Teksti",
          "settings": {
            "text": {
              "label": "Teksti"
            },
            "text_style": {
              "label": "Tekstityyli",
              "options__1": {
                "label": "Leipäteksti"
              },
              "options__2": {
                "label": "Alaotsikko"
              },
              "options__3": {
                "label": "Isot kirjaimet"
              }
            }
          }
        },
        "title": {
          "name": "Otsikko"
        },
        "price": {
          "name": "Hinta"
        },
        "quantity_selector": {
          "name": "Määrän valitsin"
        },
        "variant_picker": {
          "name": "Versionvalitsin",
          "settings": {
            "picker_type": {
              "label": "Tyyppi",
              "options__1": {
                "label": "Pudotusvalikko"
              },
              "options__2": {
                "label": "Painike"
              }
            }
          }
        },
        "buy_buttons": {
          "name": "Osta-painikkeet",
          "settings": {
            "show_dynamic_checkout": {
              "label": "Näytä dynaamiset kassapainikkeet",
              "info": "Kun käytät kaupallesi saatavilla olevia maksutapoja, asiakkaat näkevät ensisijaisen vaihtoehtonsa, kuten PayPalin tai Apple Payn. [Lisätietoja](https://help.shopify.com/manual/using-themes/change-the-layout/dynamic-checkout)"
            }
          }
        },
        "pickup_availability": {
          "name": "Noudon saatavuus"
        },
        "description": {
          "name": "Kuvaus"
        },
        "share": {
          "name": "Jaa",
          "settings": {
            "featured_image_info": {
              "content": "Jos lisäät sosiaalisen median julkaisuihin linkkejä, esikatselukuvana näkyy sivun esittelykuva. [Lisätietoja](https://help.shopify.com/en/manual/online-store/images/showing-social-media-thumbnail-images)."
            },
            "title_info": {
              "content": "Esikatselukuvassa näkyy kaupan nimi ja kuvaus. [Lisätietoja](https://help.shopify.com/en/manual/promoting-marketing/seo/adding-keywords#set-a-title-and-description-for-your-online-store)."
            },
            "text": {
              "label": "Teksti"
            }
          }
        },
        "collapsible_tab": {
          "name": "Pienennettävä välilehti",
          "settings": {
            "heading": {
              "info": "Lisää sisältöä kuvaava otsikko.",
              "label": "Otsikko"
            },
            "content": {
              "label": "Välilehden sisältö"
            },
            "page": {
              "label": "Välilehden sisältö sivulta"
            },
            "icon": {
              "options__1": {
                "label": "Ei mitään"
              },
              "options__2": {
                "label": "Ruutu"
              },
              "options__3": {
                "label": "Keskustelukupla"
              },
              "options__4": {
                "label": "Valintamerkki"
              },
              "options__5": {
                "label": "Kuivain"
              },
              "options__6": {
                "label": "Silmä"
              },
              "options__7": {
                "label": "Sydän"
              },
              "options__8": {
                "label": "Silitysrauta"
              },
              "options__9": {
                "label": "Lehti"
              },
              "options__10": {
                "label": "Nahka"
              },
              "options__11": {
                "label": "Lukko"
              },
              "options__12": {
                "label": "Karttamerkki"
              },
              "options__13": {
                "label": "Housut"
              },
              "options__14": {
                "label": "Lentokone"
              },
              "options__15": {
                "label": "Hintalappu"
              },
              "options__16": {
                "label": "Kysymysmerkki"
              },
              "options__17": {
                "label": "Palaa"
              },
              "options__18": {
                "label": "Viivain"
              },
              "options__19": {
                "label": "Paita"
              },
              "options__20": {
                "label": "Kenkä"
              },
              "options__21": {
                "label": "Siluetti"
              },
              "options__22": {
                "label": "Tähti"
              },
              "options__23": {
                "label": "Kuljetusajoneuvo"
              },
              "options__24": {
                "label": "Pesu"
              },
              "label": "Kuvake"
            }
          }
        },
        "popup": {
          "name": "Ponnahdusikkuna",
          "settings": {
            "link_label": {
              "label": "Linkin teksti"
            },
            "page": {
              "label": "Sivu"
            }
          }
        },
        "custom_liquid": {
          "name": "Mukautettu liquid",
          "settings": {
            "custom_liquid": {
              "label": "Mukautettu liquid",
              "info": "Luo vaativampia mukautuksia lisäämällä sovelluksen koodinpätkiä tai muita Liquid-koodeja."
            }
          }
        }
      },
      "settings": {
        "header": {
          "content": "Media",
<<<<<<< HEAD
          "info": "Lisätietoja [mediatyypeistä.](https://help.shopify.com/manual/products/product-media)"
=======
          "info": "Lisätietoja [mediatyypeistä](https://help.shopify.com/manual/products/product-media)"
>>>>>>> 7a2f34fb
        },
        "enable_video_looping": {
          "label": "Ota videosilmukka käyttöön"
        },
        "enable_sticky_info": {
          "label": "Ota käyttöön kiinteät tuotetiedot suurilla näytöillä"
        },
        "hide_variants": {
          "label": "Piilota muiden versioiden aineisto, kun versio on valittu"
        }
      },
      "name": "Tuotetiedot"
    },
    "main-search": {
      "name": "Hakutulokset",
      "settings": {
        "image_ratio": {
          "label": "Kuvasuhde",
          "options__1": {
            "label": "Sovita kuvaan"
          },
          "options__2": {
            "label": "Muotokuva"
          },
          "options__3": {
            "label": "Neliö"
          }
        },
        "show_secondary_image": {
          "label": "Näytä toinen kuva osoittaessa"
        },
        "add_image_padding": {
          "label": "Lisää kuvan täyttö"
        },
        "show_vendor": {
          "label": "Näytä myyjä"
        },
        "header__1": {
          "content": "Tuotekortti"
        },
        "header__2": {
          "content": "Blogikortti"
        },
        "article_show_date": {
          "label": "Näytä päivämäärä"
        },
        "article_show_author": {
          "label": "Näytä tekijä"
        },
        "show_image_outline": {
          "label": "Näytä kuvan reuna"
        }
      }
    },
    "multicolumn": {
      "name": "Monisarakkeinen",
      "settings": {
        "title": {
          "label": "Otsikko"
        },
        "image_width": {
          "label": "Kuvan leveys",
          "options__1": {
            "label": "Kolmasosa sarakkeen leveydestä"
          },
          "options__2": {
            "label": "Puolet sarakkeen leveydestä"
          },
          "options__3": {
            "label": "Sarakkeen levyinen"
          }
        },
        "image_ratio": {
          "label": "Kuvasuhde",
          "options__1": {
            "label": "Sovita kuvaan"
          },
          "options__2": {
            "label": "Muotokuva"
          },
          "options__3": {
            "label": "Neliö"
          },
          "options__4": {
            "label": "Ympyrä"
          }
        },
        "column_alignment": {
          "label": "Sarakkeen tasaus",
          "options__1": {
            "label": "Vasen"
          },
          "options__2": {
            "label": "Keskitetty"
          }
        },
        "background_style": {
          "label": "Toissijainen tausta",
          "options__1": {
            "label": "Ei mitään"
          },
          "options__2": {
            "label": "Näytä sarakkeen taustana"
          },
          "options__3": {
            "label": "Näytä osion taustana"
          }
        },
        "button_label": {
          "label": "Tekstipainike"
        },
        "button_link": {
          "label": "Painikelinkki"
        },
        "swipe_on_mobile": {
          "label": "Ota pyyhkäisy käyttöön mobiililaitteessa"
        }
      },
      "blocks": {
        "column": {
          "name": "Sarake",
          "settings": {
            "image": {
              "label": "Kuva"
            },
            "title": {
              "label": "Otsikko"
            },
            "text": {
              "label": "Kuvaus"
            }
          }
        }
      },
      "presets": {
        "name": "Monisarakkeinen"
      }
    },
    "newsletter": {
      "name": "Sähköpostirekisteröityminen",
      "settings": {
        "color_scheme": {
          "label": "Värimalli",
          "options__1": {
            "label": "Korostus 1"
          },
          "options__2": {
            "label": "Korostus 2"
          },
          "options__3": {
            "label": "Tausta 1"
          },
          "options__4": {
            "label": "Tausta 2"
          },
          "options__5": {
            "label": "Käänteinen"
          }
        },
        "full_width": {
          "label": "Tee osiosta täysleveä"
        },
        "paragraph": {
<<<<<<< HEAD
          "content": "Sähköpostitilaus luo asiakastilin. [Lisätietoja](https://help.shopify.com/en/manual/customers)"
=======
          "content": "Kun asiakkaat rekisteröityvät sähköpostimarkkinoinnin tilaajiksi, asiakastilit luodaan. [Lisätietoja](https://help.shopify.com/en/manual/customers)"
>>>>>>> 7a2f34fb
        }
      },
      "blocks": {
        "heading": {
          "name": "Otsikko",
          "settings": {
            "heading": {
              "label": "Otsikko"
            }
          }
        },
        "paragraph": {
          "name": "Alaotsikko",
          "settings": {
            "paragraph": {
              "label": "Kuvaus"
            }
          }
        },
        "email_form": {
          "name": "Sähköpostilomake"
        }
      },
      "presets": {
        "name": "Sähköpostirekisteröityminen"
      }
    },
    "page": {
      "name": "Sivu",
      "settings": {
        "page": {
          "label": "Sivu"
        }
      },
      "presets": {
        "name": "Sivu"
      }
    },
    "product-recommendations": {
      "name": "Tuotesuositukset",
      "settings": {
        "heading": {
          "label": "Otsikko"
        },
        "header__1": {
          "content": "Tuotesuositukset"
        },
        "header__2": {
          "content": "Tuotekortti"
        },
        "image_ratio": {
          "label": "Kuvasuhde",
          "options__1": {
            "label": "Sovita kuvaan"
          },
          "options__2": {
            "label": "Muotokuva"
          },
          "options__3": {
            "label": "Neliö"
          }
        },
        "show_secondary_image": {
          "label": "Näytä toinen kuva osoittaessa"
        },
        "add_image_padding": {
          "label": "Lisää kuvan täyttö"
        },
        "show_vendor": {
          "label": "Näytä myyjä"
        },
        "paragraph__1": {
          "content": "Dynaamisissa suosituksissa käytetään tilaus- ja tuotetietoja, jotta suositukset muuttuvat ja paranevat ajan myötä. [Lisätietoja](https://help.shopify.com/en/themes/development/recommended-products)"
        },
        "show_image_outline": {
          "label": "Näytä kuvan reuna"
        }
      }
    },
    "rich-text": {
      "name": "Rich text",
      "settings": {
        "color_scheme": {
          "options__1": {
            "label": "Korostus 1"
          },
          "options__2": {
            "label": "Korostus 2"
          },
          "options__3": {
            "label": "Tausta 1"
          },
          "options__4": {
            "label": "Tausta 2"
          },
          "options__5": {
            "label": "Käänteinen"
          },
          "label": "Värimalli"
        },
        "full_width": {
          "label": "Tee osiosta täysleveä"
        }
      },
      "blocks": {
        "heading": {
          "name": "Otsikko",
          "settings": {
            "heading": {
              "label": "Otsikko"
            },
            "heading_size": {
              "options__1": {
                "label": "Pieni"
              },
              "options__2": {
                "label": "Keskisuuri"
              },
              "label": "Otsikon fonttikoko",
              "options__3": {
                "label": "Suuri"
              }
            }
          }
        },
        "text": {
          "name": "Teksti",
          "settings": {
            "text": {
              "label": "Kuvaus"
            }
          }
        },
        "button": {
          "name": "Painike",
          "settings": {
            "button_label": {
              "label": "Tekstipainike"
            },
            "button_link": {
              "label": "Painikelinkki"
            },
            "button_style_secondary": {
              "label": "Käytä ääriviivallista painiketyyliä"
            }
          }
        }
      },
      "presets": {
        "name": "Rich text"
      }
    },
    "apps": {
      "name": "Sovellukset",
      "settings": {
        "include_margins": {
          "label": "Tee osioiden reunuksista sama kuin teema"
        }
      },
      "presets": {
        "name": "Sovellukset"
      }
    },
    "video": {
      "name": "Video",
      "settings": {
        "heading": {
          "label": "Otsikko"
        },
        "cover_image": {
          "label": "Kansikuva"
        },
        "video_url": {
          "label": "URL-osoite",
          "placeholder": "Käytä YouTube- tai Vimeo-linkkiä",
          "info": "Video toistetaan sivulla."
        },
        "description": {
          "label": "Videon vaihtoehtoinen teksti",
          "info": "Kuvaile videota, jotta se on myös näytönlukijoita käyttävien asiakkaiden saavutettavissa."
        },
        "image_padding": {
          "label": "Lisää kuvan täyttö",
          "info": "Valitse kuvan täyttäminen, jos et halua, että kansikuvaasi rajataan."
        },
        "full_width": {
          "label": "Tee osiosta täysleveä"
        }
      },
      "presets": {
        "name": "Video"
      }
    },
    "featured-product": {
      "name": "Esittelyssä oleva tuote",
      "blocks": {
        "text": {
          "name": "Teksti",
          "settings": {
            "text": {
              "label": "Teksti"
            },
            "text_style": {
              "label": "Tekstityyli",
              "options__1": {
                "label": "Leipäteksti"
              },
              "options__2": {
                "label": "Alaotsikko"
              },
              "options__3": {
                "label": "Isot kirjaimet"
              }
            }
          }
        },
        "title": {
          "name": "Otsikko"
        },
        "price": {
          "name": "Hinta"
        },
        "quantity_selector": {
          "name": "Määrän valitsin"
        },
        "variant_picker": {
          "name": "Versionvalitsin",
          "settings": {
            "picker_type": {
              "label": "Tyyppi",
              "options__1": {
                "label": "Pudotusvalikko"
              },
              "options__2": {
                "label": "Painike"
              }
            }
          }
        },
        "buy_buttons": {
          "name": "Osta-painikkeet",
          "settings": {
            "show_dynamic_checkout": {
              "label": "Näytä dynaamiset kassapainikkeet",
              "info": "Kun käytät kaupallesi saatavilla olevia maksutapoja, asiakkaat näkevät ensisijaisen vaihtoehtonsa, kuten PayPalin tai Apple Payn. [Lisätietoja](https://help.shopify.com/manual/using-themes/change-the-layout/dynamic-checkout)"
            }
          }
        },
        "description": {
          "name": "Kuvaus"
        },
        "share": {
          "name": "Jaa",
          "settings": {
            "featured_image_info": {
              "content": "Jos lisäät sosiaalisen median julkaisuihin linkkejä, esikatselukuvana näkyy sivun esittelykuva. [Lisätietoja](https://help.shopify.com/manual/using-themes/troubleshooting/showing-social-media-thumbnail-images/)."
            },
            "title_info": {
              "content": "Esikatselukuvassa näkyy kaupan nimi ja kuvaus. [Lisätietoja](https://help.shopify.com/en/manual/promoting-marketing/seo/adding-keywords#set-a-title-and-description-for-your-online-store)."
            }
          }
        },
        "custom_liquid": {
          "name": "Mukautettu liquid",
          "settings": {
            "custom_liquid": {
              "label": "Mukautettu liquid"
            }
          }
        }
      },
      "settings": {
        "product": {
          "label": "Tuote"
        },
        "secondary_background": {
          "label": "Näytä toissijainen tausta"
        },
        "header": {
          "content": "Media",
          "info": "Tutustu tarkemmin [mediatyyppeihin](https://help.shopify.com/fi/manual/products/product-media)"
        },
        "enable_video_looping": {
          "label": "Ota videosilmukka käyttöön"
        }
      },
      "presets": {
        "name": "Esittelyssä oleva tuote"
      }
    }
  }
}<|MERGE_RESOLUTION|>--- conflicted
+++ resolved
@@ -378,11 +378,7 @@
           "options__3": {
             "label": "Neliö"
           },
-<<<<<<< HEAD
           "info": "Lisää kuvia kokoelmiasi muokkaamalla. [Lisätietoja](https://help.shopify.com/en/manual/products/collections)"
-=======
-          "info": "Jos haluat lisätä kuvia, [muokkaa kokoelmiasi](https://help.shopify.com/en/manual/products/collections)"
->>>>>>> 7a2f34fb
         },
         "color_scheme": {
           "options__1": {
@@ -601,11 +597,7 @@
         },
         "header__1": {
           "content": "Sähköpostitilaaja",
-<<<<<<< HEAD
           "info": "Tilaajat lisättiin automaattisesti \"markkinoinnin hyväksyneiden\" asiakasluetteloon. [Lisätietoja](https://help.shopify.com/en/manual/customers/manage-customers)"
-=======
-          "info": "Tilaajat lisättiin \"markkinoinnin hyväksyneiden\" [asiakasluetteloon.](https://help.shopify.com/en/manual/customers/manage-customers)"
->>>>>>> 7a2f34fb
         },
         "header__2": {
           "content": "Some-kuvakkeet",
@@ -913,17 +905,13 @@
           "info": "Saat parhaat tulokset käyttämällä kuvaa, jonka kuvasuhde on 2:3. [Lisätietoja](https://help.shopify.com/en/manual/shopify-admin/productivity-tools/image-editor#understanding-image-aspect-ratio)"
         },
         "paragraph": {
-<<<<<<< HEAD
           "content": "Muuta otteita blogijulkaisujasi muokkaamalla. [Lisätietoja](https://help.shopify.com/en/manual/online-store/blogs/writing-blogs#display-an-excerpt-from-a-blog-post)"
-=======
-          "content": "Jos haluat muuttaa otteita, muokkaa [blogijulkaisujasi.](https://help.shopify.com/en/manual/online-store/blogs/writing-blogs#display-an-excerpt-from-a-blog-post)"
         },
         "show_date": {
           "label": "Näytä päivämäärä"
         },
         "show_author": {
           "label": "Näytä tekijä"
->>>>>>> 7a2f34fb
         }
       },
       "blocks": {
@@ -974,11 +962,7 @@
       "name": "Kokoelmabanneri",
       "settings": {
         "paragraph": {
-<<<<<<< HEAD
           "content": "Lisää kuvaus tai kuva kokoelmiasi muokkaamalla. [Lisätietoja](https://help.shopify.com/en/manual/products/collections/collection-layout)"
-=======
-          "content": "Jos haluat muuttaa kokoelmien kuvauksia tai kuvia, [muokkaa kokoelmiasi.](/admin/collections)"
->>>>>>> 7a2f34fb
         },
         "show_collection_description": {
           "label": "Näytä kokoelman kuvaus"
@@ -1022,11 +1006,7 @@
         },
         "enable_filtering": {
           "label": "Ota suodatus käyttöön",
-<<<<<<< HEAD
           "info": "Mukauta [suodattimia](/admin/menus)"
-=======
-          "info": "[Mukauta suodattimia](/admin/menus)"
->>>>>>> 7a2f34fb
         },
         "enable_sorting": {
           "label": "Ota lajittelu käyttöön"
@@ -1086,11 +1066,7 @@
           "options__3": {
             "label": "Neliö"
           },
-<<<<<<< HEAD
           "info": "Lisää kuvia kokoelmiasi muokkaamalla. [Lisätietoja](https://help.shopify.com/en/manual/products/collections)"
-=======
-          "info": "Jos haluat lisätä kuvia, [muokkaa kokoelmiasi](https://help.shopify.com/en/manual/products/collections)"
->>>>>>> 7a2f34fb
         },
         "color_scheme": {
           "options__1": {
@@ -1359,11 +1335,7 @@
       "settings": {
         "header": {
           "content": "Media",
-<<<<<<< HEAD
           "info": "Lisätietoja [mediatyypeistä.](https://help.shopify.com/manual/products/product-media)"
-=======
-          "info": "Lisätietoja [mediatyypeistä](https://help.shopify.com/manual/products/product-media)"
->>>>>>> 7a2f34fb
         },
         "enable_video_looping": {
           "label": "Ota videosilmukka käyttöön"
@@ -1527,11 +1499,7 @@
           "label": "Tee osiosta täysleveä"
         },
         "paragraph": {
-<<<<<<< HEAD
           "content": "Sähköpostitilaus luo asiakastilin. [Lisätietoja](https://help.shopify.com/en/manual/customers)"
-=======
-          "content": "Kun asiakkaat rekisteröityvät sähköpostimarkkinoinnin tilaajiksi, asiakastilit luodaan. [Lisätietoja](https://help.shopify.com/en/manual/customers)"
->>>>>>> 7a2f34fb
         }
       },
       "blocks": {
