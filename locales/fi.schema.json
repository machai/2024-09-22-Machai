--- conflicted
+++ resolved
@@ -426,7 +426,6 @@
           "label": "Erittäin suuri"
         }
       },
-<<<<<<< HEAD
       "image_shape": {
         "options__1": {
           "label": "Oletus"
@@ -454,7 +453,7 @@
         },
         "label": "Kuvan muoto",
         "info": "Vakiomallisissa korteissa ei ole reunuksia, kun kuvan muoto on aktiivinen."
-=======
+      },
       "animation": {
         "content": "Animaatiot",
         "image_behavior": {
@@ -466,7 +465,6 @@
           },
           "label": "Kuvan käyttäytyminen"
         }
->>>>>>> e8083933
       }
     },
     "announcement-bar": {
