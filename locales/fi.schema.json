--- conflicted
+++ resolved
@@ -622,7 +622,6 @@
         "columns_desktop": {
           "label": "Sarakkeiden määrä työpöydällä"
         },
-<<<<<<< HEAD
         "description": {
           "label": "Kuvaus"
         },
@@ -659,24 +658,20 @@
         "full_width": {
           "label": "Tee tuotteista täysleveitä"
         },
-        "mobile_header": {
+        "header_mobile": {
           "content": "Mobiilipohja"
+        },
+        "columns_mobile": {
+          "label": "Sarakkeiden määrä mobiilissa",
+          "options__1": {
+            "label": "1 sarake"
+          },
+          "options__2": {
+            "label": "2 saraketta"
+          }
         },
         "enable_mobile_slider": {
           "label": "Ota pyyhkäisy käyttöön mobiililaitteessa"
-=======
-        "header_mobile": {
-          "content": "Mobiilipohja"
-        },
-        "columns_mobile": {
-          "label": "Sarakkeiden määrä mobiilissa",
-          "options__1": {
-            "label": "1 sarake"
-          },
-          "options__2": {
-            "label": "2 saraketta"
-          }
->>>>>>> 406cb6cd
         }
       },
       "presets": {
