{
  "settings_schema": {
    "colors": {
      "name": "Värit",
      "settings": {
        "colors_solid_button_labels": {
          "label": "Peittävä tekstipainike",
          "info": "Käytetään korostusvärien edustavärinä."
        },
        "colors_accent_1": {
          "label": "Korostus 1",
          "info": "Käytetään peittävän painikkeen taustana."
        },
        "colors_accent_2": {
          "label": "Korostus 2"
        },
        "header__1": {
          "content": "Ensisijaiset värit"
        },
        "header__2": {
          "content": "Toissijaiset värit"
        },
        "colors_text": {
          "label": "Teksti",
          "info": "Käytetään taustavärien edustavärinä."
        },
        "colors_outline_button_labels": {
          "label": "Kehyspainike",
          "info": "Käytetään myös tekstilinkeissä."
        },
        "colors_background_1": {
          "label": "Tausta 1"
        },
        "colors_background_2": {
          "label": "Tausta 2"
        },
        "gradient_accent_1": {
          "label": "Korostus 1 liukuväri"
        },
        "gradient_accent_2": {
          "label": "Korostus 2 liukuväri"
        },
        "gradient_background_1": {
          "label": "Tausta 1 liukuväri"
        },
        "gradient_background_2": {
          "label": "Tausta 2 liukuväri"
        }
      }
    },
    "typography": {
      "name": "Typografia",
      "settings": {
        "type_header_font": {
          "label": "Fontti",
          "info": "Muun fontin valitseminen voi vaikuttaa kauppasi nopeuteen. [Lue lisää järjestelmäfonteista.](https://help.shopify.com/manual/online-store/os/store-speed/improving-speed#fonts)"
        },
        "header__1": {
          "content": "Otsikot"
        },
        "header__2": {
          "content": "Leipäteksti"
        },
        "type_body_font": {
          "label": "Fontti",
          "info": "Muun fontin valitseminen voi vaikuttaa kauppasi nopeuteen. [Lue lisää järjestelmäfonteista.](https://help.shopify.com/manual/online-store/os/store-speed/improving-speed#fonts)"
        },
        "heading_scale": {
          "label": "Fonttikoon skaala"
        },
        "body_scale": {
          "label": "Fonttikoon skaala"
        }
      }
    },
    "styles": {
      "name": "Kuvakkeet",
      "settings": {
        "accent_icons": {
          "options__3": {
            "label": "Kehyspainike"
          },
          "options__4": {
            "label": "Teksti"
          },
          "label": "Väri"
        }
      }
    },
    "social-media": {
      "name": "Sosiaalinen media",
      "settings": {
        "social_twitter_link": {
          "label": "Twitter",
          "info": "https://twitter.com/shopify"
        },
        "social_facebook_link": {
          "label": "Facebook",
          "info": "https://facebook.com/shopify"
        },
        "social_pinterest_link": {
          "label": "Pinterest",
          "info": "https://facebook.com/shopify"
        },
        "social_instagram_link": {
          "label": "Instagram",
          "info": "https://instagram.com/shopify"
        },
        "social_tiktok_link": {
          "label": "TikTok",
          "info": "https://twitter.com/shopify"
        },
        "social_tumblr_link": {
          "label": "Tumblr",
          "info": "http://shopify.tumblr.com"
        },
        "social_snapchat_link": {
          "label": "Snapchat",
          "info": "https://www.snapchat.com/add/shopify"
        },
        "social_youtube_link": {
          "label": "YouTube",
          "info": "https://facebook.com/shopify"
        },
        "social_vimeo_link": {
          "label": "Vimeo",
          "info": "https://vimeo.com/shopify"
        },
        "header": {
          "content": "Sosiaalisen median tilit"
        }
      }
    },
    "currency_format": {
      "name": "Valuutan muoto",
      "settings": {
        "content": "Valuuttakoodit",
        "currency_code_enabled": {
          "label": "Näytä valuuttakoodit"
        },
        "paragraph": "Ostoskorin ja kassan hinnat näyttävät aina valuuttakoodit. Esimerkki: $1.00 USD."
      }
    },
    "favicon": {
      "name": "Favicon",
      "settings": {
        "favicon": {
          "label": "Favicon-kuva",
          "info": "Skaalataan 32 x 32 pikseliin"
        }
      }
    },
    "layout": {
      "name": "Asettelu",
      "settings": {
        "page_width": {
          "label": "Sivun leveys"
        },
        "spacing_sections": {
          "label": "Osioiden välinen pystysuuntainen tila"
        },
        "header__grid": {
          "content": "Ruudukko"
        },
        "paragraph__grid": {
          "content": "Vaikuttaa alueisiin, joissa on monisarakeasettelu."
        },
        "spacing_grid_horizontal": {
          "label": "Vaakasuuntainen tila"
        },
        "spacing_grid_vertical": {
          "label": "Pystysuuntainen tila"
        }
      }
    },
    "search_input": {
      "name": "Hakukäyttäytyminen",
      "settings": {
        "header": {
          "content": "Tuote-ehdotukset"
        },
        "predictive_search_enabled": {
          "label": "Ota tuote-ehdotukset käyttöön"
        },
        "predictive_search_show_vendor": {
          "label": "Näytä myyjä",
          "info": "Näkyy, kun tuote-ehdotukset ovat käytössä."
        },
        "predictive_search_show_price": {
          "label": "Näytä hinta",
          "info": "Näkyy, kun tuote-ehdotukset ovat käytössä."
        }
      }
    },
    "global": {
      "settings": {
        "header__border": {
          "content": "Reuna"
        },
        "header__shadow": {
          "content": "Varjo"
        },
        "blur": {
          "label": "Sumeus"
        },
        "corner_radius": {
          "label": "Kulman säde"
        },
        "horizontal_offset": {
          "label": "Vaakasuuntainen siirtymä"
        },
        "vertical_offset": {
          "label": "Pystysuuntainen siirtymä"
        },
        "thickness": {
          "label": "Paksuus"
        },
        "opacity": {
          "label": "Sameus"
        },
        "image_padding": {
          "label": "Kuvan täyttäminen"
        },
        "text_alignment": {
          "options__1": {
            "label": "Vasen"
          },
          "options__2": {
            "label": "Keskitetty"
          },
          "options__3": {
            "label": "Oikea"
          },
          "label": "Tekstin tasaus"
        }
      }
    },
    "cards": {
      "name": "Tuotekortit",
      "settings": {
        "style": {
          "options__1": {
            "label": "Vakiomuotoinen"
          },
          "options__2": {
            "label": "Kortti"
          },
          "label": "Tyyli"
        }
      }
    },
    "badges": {
      "name": "Tunnukset",
      "settings": {
        "position": {
          "options__1": {
            "label": "Alhaalla vasemmalla"
          },
          "options__2": {
            "label": "Alhaalla oikealla"
          },
          "options__3": {
            "label": "Ylhäällä vasemmalla"
          },
          "options__4": {
            "label": "Ylhäällä oikealla"
          },
          "label": "Sijainti korteilla"
        },
        "sale_badge_color_scheme": {
          "label": "Alennusmyynti-tunnuksen värimalli"
        },
        "sold_out_badge_color_scheme": {
          "label": "Loppuunmyyty-tunnuksen värimalli"
        }
      }
    },
    "buttons": {
      "name": "Painikkeet"
    },
    "variant_pills": {
      "name": "Versioiden kuvakkeet",
      "paragraph": "Versiopillerit ovat yksi tapa näyttää tuoteversiosi asiakkaille. [Lisätietoja](https://help.shopify.com/en/manual/online-store/themes/theme-structure/page-types#variant-picker-block)"
    },
    "inputs": {
      "name": "Syötteet"
    },
    "content_containers": {
      "name": "Sisältösäiliöt"
    },
    "popups": {
      "name": "Alasvetovalikot ja ponnahdusikkunat",
      "paragraph": "Vaikuttaa navigoinnin alasvetovalikoiden, modaalisiin ponnahdusikkunoiden ja ostoskorin kaltaisiin alueisiin."
    },
    "media": {
      "name": "Tietovälineet"
    },
    "drawers": {
      "name": "Vetolaatikot"
    },
    "cart": {
      "name": "Ostoskori",
      "settings": {
        "cart_type": {
          "label": "Ostoskorin tyyppi",
          "drawer": {
            "label": "Laatikko"
          },
          "page": {
            "label": "Sivu"
          },
          "notification": {
            "label": "Ponnahdusikkunailmoitukset"
          }
        },
        "show_vendor": {
          "label": "Näytä myyjä"
        },
        "show_cart_note": {
          "label": "Ota tilauskommentit käyttöön"
        },
        "cart_drawer": {
          "header": "Veto-ostoskori",
          "collection": {
            "label": "Kokoelma",
            "info": "Näkyy, kun veto-ostoskori on tyhjä."
          }
        }
      }
    },
    "collection_cards": {
      "name": "Kokoelman kortit",
      "settings": {
        "style": {
          "options__1": {
            "label": "Vakio"
          },
          "options__2": {
            "label": "Kortti"
          },
          "label": "Tyyli"
        }
      }
    },
    "blog_cards": {
      "name": "Blogi-kortit",
      "settings": {
        "style": {
          "options__1": {
            "label": "Vakio"
          },
          "options__2": {
            "label": "Kortti"
          },
          "label": "Tyyli"
        }
      }
    }
  },
  "sections": {
    "all": {
      "padding": {
        "section_padding_heading": "Osion täyttö",
        "padding_top": "Yläosan täyttö",
        "padding_bottom": "Alaosan täyttö"
      },
      "spacing": "Väli",
      "colors": {
        "accent_1": {
          "label": "Korostus 1"
        },
        "accent_2": {
          "label": "Korostus 2"
        },
        "background_1": {
          "label": "Tausta 1"
        },
        "background_2": {
          "label": "Tausta 2"
        },
        "inverse": {
          "label": "Käänteinen"
        },
        "label": "Värimalli",
        "has_cards_info": "Voit muuttaa kortin väriskeemaa päivittämällä teema-asetuksia."
      },
      "heading_size": {
        "label": "Otsikon koko",
        "options__1": {
          "label": "Pieni"
        },
        "options__2": {
          "label": "Keskisuuri"
        },
        "options__3": {
          "label": "Suuri"
        },
        "options__4": {
          "label": "Erittäin suuri"
        }
      }
    },
    "announcement-bar": {
      "name": "Ilmoituspalkki",
      "blocks": {
        "announcement": {
          "name": "Ilmoitus",
          "settings": {
            "text": {
              "label": "Teksti"
            },
            "text_alignment": {
              "label": "Tekstin tasaus",
              "options__1": {
                "label": "Vasen"
              },
              "options__2": {
                "label": "Keskitetty"
              },
              "options__3": {
                "label": "Oikea"
              }
            },
            "link": {
              "label": "Linkki"
            }
          }
        }
      }
    },
    "collage": {
      "name": "Kollaasi",
      "settings": {
        "heading": {
          "label": "Otsikko"
        },
        "desktop_layout": {
          "label": "Työpöytäasettelu",
          "options__1": {
            "label": "Vasemmanpuoleinen suuri lohko"
          },
          "options__2": {
            "label": "Oikeanpuoleinen suuri lohko"
          }
        },
        "mobile_layout": {
          "label": "Mobiiliasettelu",
          "options__1": {
            "label": "Kollaasi"
          },
          "options__2": {
            "label": "Sarake"
          }
        },
        "card_styles": {
          "label": "Kortin tyyli",
          "info": "Voit muuttaa tuote‑, kokoelma‑ ja blogikorttien tyylejä teema-asetuksista.",
          "options__1": {
            "label": "Käytä yksittäisiä korttityylejä"
          },
          "options__2": {
            "label": "Muuta kaikki tuotekorteiksi"
          }
        }
      },
      "blocks": {
        "image": {
          "name": "Kuva",
          "settings": {
            "image": {
              "label": "Kuva"
            },
            "image_padding": {
              "label": "Käytä alkuperäistä kuvasuhdetta",
              "info": "Valitse, jos et halua, että kuvaasi rajataan."
            }
          }
        },
        "product": {
          "name": "Tuote",
          "settings": {
            "product": {
              "label": "Tuote"
            },
            "secondary_background": {
              "label": "Näytä toissijainen tausta"
            },
            "second_image": {
              "label": "Näytä toinen kuva osoittaessa"
            }
          }
        },
        "collection": {
          "name": "Kokoelma",
          "settings": {
            "collection": {
              "label": "Kokoelma"
            }
          }
        },
        "video": {
          "name": "Video",
          "settings": {
            "cover_image": {
              "label": "Kansikuva"
            },
            "video_url": {
              "label": "URL-osoite",
              "info": "Video toistetaan ponnahdusikkunassa, jos osio sisältää muita lohkoja.",
              "placeholder": "Käytä YouTube- tai Vimeo-linkkiä"
            },
            "image_padding": {
              "label": "Käytä alkuperäistä kuvasuhdetta",
              "info": "Valitse, jos et halua, että kuvaasi rajataan."
            },
            "description": {
              "label": "Videon vaihtoehtoinen teksti",
              "info": "Kuvaile videota näytönlukijoita käyttäviä asiakkaita varten. [Lisätietoja](https://help.shopify.com/manual/online-store/themes/theme-structure/theme-features#video-block)"
            }
          }
        }
      },
      "presets": {
        "name": "Kollaasi"
      }
    },
    "collection-list": {
      "name": "Kokoelmaluettelo",
      "settings": {
        "title": {
          "label": "Otsikko"
        },
        "image_ratio": {
          "label": "Kuvasuhde",
          "options__1": {
            "label": "Sovita kuvaan"
          },
          "options__2": {
            "label": "Muotokuva"
          },
          "options__3": {
            "label": "Neliö"
          },
          "info": "Lisää kuvia kokoelmiasi muokkaamalla. [Lisätietoja](https://help.shopify.com/manual/products/collections)"
        },
        "swipe_on_mobile": {
          "label": "Ota pyyhkäisy käyttöön mobiililaitteessa"
        },
        "show_view_all": {
          "label": "Ota Näytä kaikki ‑painike käyttöön, jos luettelo sisältää useampia kokoelmia kuin mitä on näkyvissä"
        },
        "columns_desktop": {
          "label": "Sarakkeiden määrä työpöydällä"
        },
        "header_mobile": {
          "content": "Mobiilipohja"
        },
        "columns_mobile": {
          "label": "Sarakkeiden määrä mobiilissa",
          "options__1": {
            "label": "1 sarake"
          },
          "options__2": {
            "label": "2 saraketta"
          }
        }
      },
      "blocks": {
        "featured_collection": {
          "name": "Kokoelma",
          "settings": {
            "collection": {
              "label": "Kokoelma"
            }
          }
        }
      },
      "presets": {
        "name": "Kokoelmaluettelo"
      }
    },
    "contact-form": {
      "name": "Yhteydenottolomake",
      "presets": {
        "name": "Yhteydenottolomake"
      }
    },
    "custom-liquid": {
      "name": "Mukautettu Liquid",
      "settings": {
        "custom_liquid": {
          "label": "Mukautettu Liquid",
          "info": "Luo vaativampia mukautuksia lisäämällä sovelluksen koodinpätkiä tai muita Liquid-koodeja."
        }
      },
      "presets": {
        "name": "Mukautettu Liquid"
      }
    },
    "featured-blog": {
      "name": "Blogipostaukset",
      "settings": {
        "heading": {
          "label": "Otsikko"
        },
        "blog": {
          "label": "Blogi"
        },
        "post_limit": {
          "label": "Näytettävien blogipostausten määrä"
        },
        "show_view_all": {
          "label": "Ota Näytä kaikki ‑painike käyttöön, jos blogi sisältää useampia blogipostauksia kuin mitä on näkyvissä"
        },
        "show_image": {
          "label": "Näytä esittelykuva",
          "info": "Saat parhaat tulokset käyttämällä kuvaa, jonka kuvasuhde on 3:2. [Lisätietoja](https://help.shopify.com/manual/shopify-admin/productivity-tools/image-editor#understanding-image-aspect-ratio)"
        },
        "show_date": {
          "label": "Näytä päivämäärä"
        },
        "show_author": {
          "label": "Näytä tekijä"
        },
        "columns_desktop": {
          "label": "Sarakkeiden määrä työpöydällä"
        }
      },
      "presets": {
        "name": "Blogipostaukset"
      }
    },
    "featured-collection": {
      "name": "Esittelyssä oleva kokoelma",
      "settings": {
        "title": {
          "label": "Otsikko"
        },
        "collection": {
          "label": "Kokoelma"
        },
        "products_to_show": {
          "label": "Näytettävien tuotteiden enimmäismäärä"
        },
        "show_view_all": {
          "label": "Ota ”Katso kaikki” käyttöön, jos kokoelma sisältää enemmän kuin näkyvissä olevat tuotteet"
        },
        "header": {
          "content": "Tuotekortti"
        },
        "image_ratio": {
          "label": "Kuvasuhde",
          "options__1": {
            "label": "Sovita kuvaan"
          },
          "options__2": {
            "label": "Muotokuva"
          },
          "options__3": {
            "label": "Neliö"
          }
        },
        "show_secondary_image": {
          "label": "Näytä toinen kuva osoittaessa"
        },
        "show_vendor": {
          "label": "Näytä myyjä"
        },
        "show_rating": {
          "label": "Näytä tuotteen luokitus",
          "info": "Näytä luokitus lisäämällä tuotearviointisovellus. [Lisätietoja](https://help.shopify.com/manual/online-store/themes/theme-structure/theme-features#featured-collection-show-product-rating)"
        },
        "columns_desktop": {
          "label": "Sarakkeiden määrä työpöydällä"
        },
        "description": {
          "label": "Kuvaus"
        },
        "show_description": {
          "label": "Näytä kokoelman kuvaus adminissa"
        },
        "description_style": {
          "label": "Kuvauksen tyyli",
          "options__1": {
            "label": "Leipäteksti"
          },
          "options__2": {
            "label": "Alaotsikko"
          },
          "options__3": {
            "label": "Isot kirjaimet"
          }
        },
        "view_all_style": {
          "label": "”Katso kaikki” tyylit",
          "options__1": {
            "label": "Linkki"
          },
          "options__2": {
            "label": "Kehyspainike"
          },
          "options__3": {
            "label": "Peittävä painike"
          }
        },
        "enable_desktop_slider": {
          "label": "Ota karuselli käyttöön työpöydällä"
        },
        "full_width": {
          "label": "Tee tuotteista täysleveitä"
        },
        "header_mobile": {
          "content": "Mobiilipohja"
        },
        "columns_mobile": {
          "label": "Sarakkeiden määrä mobiilissa",
          "options__1": {
            "label": "1 sarake"
          },
          "options__2": {
            "label": "2 saraketta"
          }
        },
        "swipe_on_mobile": {
          "label": "Ota pyyhkäisy käyttöön mobiililaitteessa"
        },
        "enable_quick_buy": {
          "label": "Ota pikalisäyspainike käyttöön",
          "info": "Ihanteellinen ponnahdusikkuna- tai laatikkotyyppisten ostokorien kanssa."
        }
      },
      "presets": {
        "name": "Esittelyssä oleva kokoelma"
      }
    },
    "footer": {
      "name": "Alatunniste",
      "blocks": {
        "link_list": {
          "name": "Valikko",
          "settings": {
            "heading": {
              "label": "Otsikko"
            },
            "menu": {
              "label": "Valikko",
              "info": "Näytetään vain ylimmän tason valikkokohdat."
            }
          }
        },
        "text": {
          "name": "Teksti",
          "settings": {
            "heading": {
              "label": "Otsikko"
            },
            "subtext": {
              "label": "Alateksti"
            }
          }
        }
      },
      "settings": {
        "newsletter_enable": {
          "label": "Näytä sähköpostirekisteröityminen"
        },
        "newsletter_heading": {
          "label": "Otsikko"
        },
        "header__1": {
          "content": "Sähköpostitilaaja",
          "info": "Tilaajat lisättiin automaattisesti \"markkinoinnin hyväksyneiden\" asiakasluetteloon. [Lisätietoja](https://help.shopify.com/manual/customers/manage-customers)"
        },
        "header__2": {
          "content": "Some-kuvakkeet",
          "info": "Jos haluat näyttää sosiaalisen median tilisi, linkitä ne teema-asetuksistasi."
        },
        "show_social": {
          "label": "Näytä some-kuvakkeet"
        },
        "header__3": {
          "content": "Maa-/aluevalitsin"
        },
        "header__4": {
          "info": "Lisää maa/alue siirtymällä [maksuasetuksiisi.](/admin/settings/payments)"
        },
        "enable_country_selector": {
          "label": "Näytä maa-/aluevalitsin"
        },
        "header__5": {
          "content": "Kielivalitsin"
        },
        "header__6": {
          "info": "Lisää kieli siirtymällä [kieliasetuksiisi.](/admin/settings/languages)"
        },
        "enable_language_selector": {
          "label": "Ota kielivalitsin käyttöön"
        },
        "header__7": {
          "content": "Maksutavat"
        },
        "payment_enable": {
          "label": "Näytä maksukuvakkeet"
        },
        "margin_top": {
          "label": "Yläreunus"
        }
      }
    },
    "header": {
      "name": "Ylätunniste",
      "settings": {
        "logo": {
          "label": "Logokuva"
        },
        "logo_width": {
          "unit": "px",
          "label": "Mukautetun logon leveys"
        },
        "logo_position": {
          "label": "Logon sijainti tietokoneella",
          "options__1": {
            "label": "Keskellä vasemmalla"
          },
          "options__2": {
            "label": "Ylhäällä vasemmalla"
          },
          "options__3": {
            "label": "Keskellä ylhäällä"
          },
          "options__4": {
            "label": "Keskellä"
          }
        },
        "menu": {
          "label": "Valikko"
        },
        "show_line_separator": {
          "label": "Näytä erotinviiva"
        },
        "enable_sticky_header": {
          "label": "Ota paikallaan pysyvä ylätunniste käyttöön",
          "info": "Ylätunniste näkyy näytöllä, kun asiakkaat vierittävät ylöspäin."
        },
        "margin_bottom": {
          "label": "Alareunus"
        },
        "menu_type_desktop": {
          "label": "Pöytäkoneen valikkotyyppi",
          "info": "Valikkotyyppi optimoidaan automaattisesti mobiililaitteilla.",
          "options__1": {
            "label": "Pudotusvalikko"
          },
          "options__2": {
            "label": "Mega-valikko"
          }
        },
        "mobile_layout": {
          "content": "Mobiiliasettelu"
        },
        "mobile_logo_position": {
          "label": "Logon asettelu mobiilissa",
          "options__1": {
            "label": "Keskitetty"
          },
          "options__2": {
            "label": "Vasen"
          }
        }
      }
    },
    "image-banner": {
      "name": "Kuvabanneri",
      "settings": {
        "image": {
          "label": "Ensimmäinen kuva"
        },
        "image_2": {
          "label": "Toinen kuva"
        },
        "color_scheme": {
          "info": "Näkyvillä, kun säilö on esillä."
        },
        "stack_images_on_mobile": {
          "label": "Pinoa kuvat mobiilissa"
        },
        "adapt_height_first_image": {
          "label": "Mukauta osion korkeus ensimmäisen kuvan kokoon",
          "info": "Korvaa kuvabannerin korkeusasetuksen"
        },
        "show_text_box": {
          "label": "Näytä säilö pöytäkoneella"
        },
        "image_overlay_opacity": {
          "label": "Peittokuvan läpikuultavuus"
        },
        "header": {
          "content": "Mobiiliasettelu"
        },
        "show_text_below": {
          "label": "Näytä säilö mobiililaitteessa"
        },
        "image_height": {
          "label": "Bannerin korkeus",
          "options__1": {
            "label": "Pieni"
          },
          "options__2": {
            "label": "Keskisuuri"
          },
          "options__3": {
            "label": "Suuri"
          },
          "info": "Saat parhaat tulokset käyttämällä kuvaa, jonka kuvasuhde on 3:2. [Lisätietoja](https://help.shopify.com/manual/shopify-admin/productivity-tools/image-editor#understanding-image-aspect-ratio)"
        },
        "desktop_content_position": {
          "options__1": {
            "label": "Ylhäällä vasemmalla"
          },
          "options__2": {
            "label": "Keskellä ylhäällä"
          },
          "options__3": {
            "label": "Ylhäällä oikealla"
          },
          "options__4": {
            "label": "Keskellä vasemmalla"
          },
          "options__5": {
            "label": "Keskitetty keskelle"
          },
          "options__6": {
            "label": "Keskellä oikealla"
          },
          "options__7": {
            "label": "Alhaalla vasemmalla"
          },
          "options__8": {
            "label": "Keskellä alhaalla"
          },
          "options__9": {
            "label": "Alhaalla oikealla"
          },
          "label": "Työpöytäsisällön sijainti"
        },
        "desktop_content_alignment": {
          "options__1": {
            "label": "Vasemmalla"
          },
          "options__2": {
            "label": "Keskitetty"
          },
          "options__3": {
            "label": "Oikealla"
          },
          "label": "Työpöydän sisällön kohdistus"
        },
        "mobile_content_alignment": {
          "options__1": {
            "label": "Vasemmalla"
          },
          "options__2": {
            "label": "Keskitetty"
          },
          "options__3": {
            "label": "Oikealla"
          },
          "label": "Mobiilisisällön tasaus"
        }
      },
      "blocks": {
        "heading": {
          "name": "Otsikko",
          "settings": {
            "heading": {
              "label": "Otsikko"
            }
          }
        },
        "text": {
          "name": "Teksti",
          "settings": {
            "text": {
              "label": "Kuvaus"
            },
            "text_style": {
              "options__1": {
                "label": "Leipäteksti"
              },
              "options__2": {
                "label": "Alaotsikko"
              },
              "options__3": {
                "label": "Isot kirjaimet"
              },
              "label": "Tekstityyli"
            }
          }
        },
        "buttons": {
          "name": "Painikkeet",
          "settings": {
            "button_label_1": {
              "label": "Ensimmäinen tekstipainike",
              "info": "Jos haluat piilottaa painikkeen, jätä painikkeen teksti tyhjäksi."
            },
            "button_link_1": {
              "label": "Ensimmäinen painikelinkki"
            },
            "button_style_secondary_1": {
              "label": "Käytä ääriviivallista painiketyyliä"
            },
            "button_label_2": {
              "label": "Toinen tekstipainike",
              "info": "Jos haluat piilottaa painikkeen, jätä painikkeen teksti tyhjäksi."
            },
            "button_link_2": {
              "label": "Toinen painikelinkki"
            },
            "button_style_secondary_2": {
              "label": "Käytä ääriviivallista painiketyyliä"
            }
          }
        }
      },
      "presets": {
        "name": "Kuvabanneri"
      }
    },
    "image-with-text": {
      "name": "Kuva tekstillä",
      "settings": {
        "image": {
          "label": "Kuva"
        },
        "height": {
          "options__1": {
            "label": "Sovita kuvaan"
          },
          "options__2": {
            "label": "Pieni"
          },
          "options__3": {
            "label": "Suuri"
          },
          "label": "Kuvan korkeus"
        },
        "layout": {
          "options__1": {
            "label": "Kuva ensin"
          },
          "options__2": {
            "label": "Toinen kuva"
          },
          "label": "Työpöytäkuvan sijoitus",
          "info": "Kuva ensin on oletusarvoinen asettelu mobiilissa."
        },
        "desktop_image_width": {
          "options__1": {
            "label": "Pieni"
          },
          "options__2": {
            "label": "Keskisuuri"
          },
          "options__3": {
            "label": "Suuri"
          },
          "label": "Työpöytäkuvan leveys",
          "info": "Kuva optimoidaan automaattisesti mobiililaitteille."
        },
        "desktop_content_alignment": {
          "options__1": {
            "label": "Vasemmalla"
          },
          "options__2": {
            "label": "Keskitetty"
          },
          "options__3": {
            "label": "Oikealla"
          },
          "label": "Työpöydän sisällön kohdistus"
        },
        "desktop_content_position": {
          "options__1": {
            "label": "Ylös"
          },
          "options__2": {
            "label": "Keskelle"
          },
          "options__3": {
            "label": "Alas"
          },
          "label": "Työpöytäsisällön sijainti"
        },
        "content_layout": {
          "options__1": {
            "label": "Ei päällekkäisyyksiä"
          },
          "options__2": {
            "label": "Päällekkäisyys"
          },
          "label": "Sisällön pohja"
        },
        "mobile_content_alignment": {
          "options__1": {
            "label": "Vasemmalla"
          },
          "options__2": {
            "label": "Keskitetty"
          },
          "options__3": {
            "label": "Oikealla"
          },
          "label": "Mobiilisisällön tasaus"
        }
      },
      "blocks": {
        "heading": {
          "name": "Otsikko",
          "settings": {
            "heading": {
              "label": "Otsikko"
            }
          }
        },
        "text": {
          "name": "Teksti",
          "settings": {
            "text": {
              "label": "Sisältö"
            },
            "text_style": {
              "label": "Tekstityyli",
              "options__1": {
                "label": "Leipäteksti"
              },
              "options__2": {
                "label": "Alaotsikko"
              }
            }
          }
        },
        "button": {
          "name": "Painike",
          "settings": {
            "button_label": {
              "label": "Tekstipainike",
              "info": "Jos haluat piilottaa painikkeen, jätä painikkeen teksti tyhjäksi."
            },
            "button_link": {
              "label": "Painikelinkki"
            }
          }
        },
        "caption": {
          "name": "Kuvateksti",
          "settings": {
            "text": {
              "label": "Teksti"
            },
            "text_style": {
              "label": "Tekstityyli",
              "options__1": {
                "label": "Alaotsikko"
              },
              "options__2": {
                "label": "Isot kirjaimet"
              }
            },
            "caption_size": {
              "label": "Tekstin koko",
              "options__1": {
                "label": "Pieni"
              },
              "options__2": {
                "label": "Keskisuuri"
              },
              "options__3": {
                "label": "Suuri"
              }
            }
          }
        }
      },
      "presets": {
        "name": "Kuva tekstillä"
      }
    },
    "main-article": {
      "name": "Blogipostaus",
      "blocks": {
        "featured_image": {
          "name": "Esittelykuva",
          "settings": {
            "image_height": {
              "label": "esittelykuvan korkeus",
              "options__1": {
                "label": "Sovita kuvaan"
              },
              "options__2": {
                "label": "Pieni"
              },
              "options__3": {
                "label": "Keskisuuri"
              },
              "info": "Saat parhaat tulokset käyttämällä kuvaa, jonka kuvasuhde on 16:9. [Lisätietoja](https://help.shopify.com/manual/shopify-admin/productivity-tools/image-editor#understanding-image-aspect-ratio)",
              "options__4": {
                "label": "Suuri"
              }
            }
          }
        },
        "title": {
          "name": "Otsikko",
          "settings": {
            "blog_show_date": {
              "label": "Näytä päivämäärä"
            },
            "blog_show_author": {
              "label": "Näytä tekijä"
            }
          }
        },
        "content": {
          "name": "Sisältö"
        },
        "share": {
          "name": "Jaa",
          "settings": {
            "featured_image_info": {
              "content": "Jos lisäät sosiaalisen median julkaisuihin linkkejä, esikatselukuvana näkyy sivun esittelykuva. [Lisätietoja](https://help.shopify.com/manual/online-store/images/showing-social-media-thumbnail-images)."
            },
            "title_info": {
              "content": "Esikatselukuvassa näkyy kaupan nimi ja kuvaus. [Lisätietoja](https://help.shopify.com/manual/promoting-marketing/seo/adding-keywords#set-a-title-and-description-for-your-online-store)."
            },
            "text": {
              "label": "Teksti"
            }
          }
        }
      }
    },
    "main-blog": {
      "name": "Blogipostaukset",
      "settings": {
        "header": {
          "content": "blogipostauskortti"
        },
        "show_image": {
          "label": "Näytä esittelykuva"
        },
        "paragraph": {
          "content": "Muuta otteita blogipostauksiasi muokkaamalla. [Lisätietoja](https://help.shopify.com/manual/online-store/blogs/writing-blogs#display-an-excerpt-from-a-blog-post)"
        },
        "show_date": {
          "label": "Näytä päivämäärä"
        },
        "show_author": {
          "label": "Näytä tekijä"
        },
        "layout": {
          "label": "Työpöytäasettelu",
          "options__1": {
            "label": "Ruudukko"
          },
          "options__2": {
            "label": "Kollaasi"
          },
          "info": "Julkaisut asetetaan päällekkäin mobiilissa."
        },
        "image_height": {
          "label": "Esittelykuvan korkeus",
          "options__1": {
            "label": "Sovita kuvaan"
          },
          "options__2": {
            "label": "Pieni"
          },
          "options__3": {
            "label": "Keskisuuri"
          },
          "options__4": {
            "label": "Suuri"
          },
          "info": "Saat parhaat tulokset käyttämällä kuvaa, jonka kuvasuhde on 3:2. [Lisätietoja](https://help.shopify.com/manual/shopify-admin/productivity-tools/image-editor#understanding-image-aspect-ratio)"
        }
      }
    },
    "main-cart-footer": {
      "name": "Välisumma",
      "blocks": {
        "subtotal": {
          "name": "Välisumma yhteensä"
        },
        "buttons": {
          "name": "Kassapainike"
        }
      }
    },
    "main-cart-items": {
      "name": "Tuotteet"
    },
    "main-collection-banner": {
      "name": "Kokoelmabanneri",
      "settings": {
        "paragraph": {
          "content": "Lisää kuvaus tai kuva kokoelmiasi muokkaamalla. [Lisätietoja](https://help.shopify.com/manual/products/collections/collection-layout)"
        },
        "show_collection_description": {
          "label": "Näytä kokoelman kuvaus"
        },
        "show_collection_image": {
          "label": "Näytä kokoelman kuva",
          "info": "Saat parhaat tulokset käyttämällä kuvaa, jonka kuvasuhde on 16:9. [Lisätietoja](https://help.shopify.com/manual/shopify-admin/productivity-tools/image-editor#understanding-image-aspect-ratio)"
        }
      }
    },
    "main-collection-product-grid": {
      "name": "Tuoteruudukko",
      "settings": {
        "products_per_page": {
          "label": "Tuotteita sivulla"
        },
        "image_ratio": {
          "label": "Kuvasuhde",
          "options__1": {
            "label": "Sovita kuvaan"
          },
          "options__2": {
            "label": "Muotokuva"
          },
          "options__3": {
            "label": "Neliö"
          }
        },
        "show_secondary_image": {
          "label": "Näytä toinen kuva osoittaessa"
        },
        "show_vendor": {
          "label": "Näytä myyjä"
        },
        "enable_tags": {
          "label": "Ota suodatus käyttöön",
          "info": "[Mukauta suodattimia](/admin/menus)"
        },
        "enable_filtering": {
          "label": "Ota suodatus käyttöön",
          "info": "Mukauta [suodattimia](/admin/menus)"
        },
        "enable_sorting": {
          "label": "Ota lajittelu käyttöön"
        },
        "header__1": {
          "content": "Suodatus ja lajittelu"
        },
        "header__3": {
          "content": "Tuotekortti"
        },
        "show_rating": {
          "label": "Näytä tuotteen luokitus",
          "info": "Näytä luokitus lisäämällä tuotearviointisovellus. [Lisätietoja](https://help.shopify.com/manual/online-store/themes/theme-structure/page-types#product-grid-section-settings)"
        },
        "columns_desktop": {
          "label": "Sarakkeiden määrä työpöydällä"
        },
        "header_mobile": {
          "content": "Mobiilipohja"
        },
        "columns_mobile": {
          "label": "Sarakkeiden määrä mobiilissa",
          "options__1": {
            "label": "1 sarake"
          },
          "options__2": {
            "label": "2 saraketta"
          }
        },
        "enable_quick_buy": {
          "label": "Ota pikalisäyspainike käyttöön",
          "info": "Ihanteellinen ponnahdusikkuna- tai laatikkotyyppisten ostokorien kanssa."
        },
        "filter_type": {
          "label": "Suodatinasettelu tietokoneella",
          "options__1": {
            "label": "Vaaka"
          },
          "options__2": {
            "label": "Pysty"
          },
          "options__3": {
            "label": "Laatikko"
          },
          "info": "Laatikko on oletusarvoinen asettelu mobiilissa."
        }
      }
    },
    "main-list-collections": {
      "name": "Kokoelmaluettelosivu",
      "settings": {
        "title": {
          "label": "Otsikko"
        },
        "sort": {
          "label": "Lajittele kokoelmat seuraavasti:",
          "options__1": {
            "label": "Aakkosjärjestyksessä A–Z"
          },
          "options__2": {
            "label": "Aakkosjärjestyksessä Z–A"
          },
          "options__3": {
            "label": "Päivämäärä uusimmasta vanhimpaan"
          },
          "options__4": {
            "label": "Päivämäärä vanhimmasta uusimpaan"
          },
          "options__5": {
            "label": "Tuotteiden määrä suurimmasta pienimpään"
          },
          "options__6": {
            "label": "Tuotteiden määrä pienimmästä suurimpaan"
          }
        },
        "image_ratio": {
          "label": "Kuvasuhde",
          "options__1": {
            "label": "Sovita kuvaan"
          },
          "options__2": {
            "label": "Muotokuva"
          },
          "options__3": {
            "label": "Neliö"
          },
          "info": "Lisää kuvia kokoelmiasi muokkaamalla. [Lisätietoja](https://help.shopify.com/manual/products/collections)"
        },
        "columns_desktop": {
          "label": "Sarakkeiden määrä työpöydällä"
        },
        "header_mobile": {
          "content": "Mobiilipohja"
        },
        "columns_mobile": {
          "label": "Sarakkeiden määrä mobiililaitteessa",
          "options__1": {
            "label": "1 sarake"
          },
          "options__2": {
            "label": "2 saraketta"
          }
        }
      }
    },
    "main-page": {
      "name": "Sivu"
    },
    "main-password-footer": {
      "name": "Salasana-alatunniste"
    },
    "main-password-header": {
      "name": "Salasanaylätunniste",
      "settings": {
        "logo": {
          "label": "Logokuva"
        },
        "logo_max_width": {
          "label": "Mukautetun logon leveys",
          "unit": "px"
        }
      }
    },
    "main-product": {
      "blocks": {
        "text": {
          "name": "Teksti",
          "settings": {
            "text": {
              "label": "Teksti"
            },
            "text_style": {
              "label": "Tekstityyli",
              "options__1": {
                "label": "Leipäteksti"
              },
              "options__2": {
                "label": "Alaotsikko"
              },
              "options__3": {
                "label": "Isot kirjaimet"
              }
            }
          }
        },
        "title": {
          "name": "Otsikko"
        },
        "price": {
          "name": "Hinta"
        },
        "quantity_selector": {
          "name": "Määrän valitsin"
        },
        "variant_picker": {
          "name": "Versionvalitsin",
          "settings": {
            "picker_type": {
              "label": "Tyyppi",
              "options__1": {
                "label": "Pudotusvalikko"
              },
              "options__2": {
                "label": "Pillerit"
              }
            }
          }
        },
        "buy_buttons": {
          "name": "Osta-painikkeet",
          "settings": {
            "show_dynamic_checkout": {
              "label": "Näytä dynaamiset kassapainikkeet",
              "info": "Kun käytät kaupallesi saatavilla olevia maksutapoja, asiakkaat näkevät ensisijaisen vaihtoehtonsa, kuten PayPalin tai Apple Payn. [Lisätietoja](https://help.shopify.com/manual/using-themes/change-the-layout/dynamic-checkout)"
            }
          }
        },
        "pickup_availability": {
          "name": "Noudon saatavuus"
        },
        "description": {
          "name": "Kuvaus"
        },
        "share": {
          "name": "Jaa",
          "settings": {
            "featured_image_info": {
              "content": "Jos lisäät sosiaalisen median julkaisuihin linkkejä, esikatselukuvana näkyy sivun esittelykuva. [Lisätietoja](https://help.shopify.com/manual/online-store/images/showing-social-media-thumbnail-images)."
            },
            "title_info": {
              "content": "Esikatselukuvassa näkyy kaupan nimi ja kuvaus. [Lisätietoja](https://help.shopify.com/manual/promoting-marketing/seo/adding-keywords#set-a-title-and-description-for-your-online-store)."
            },
            "text": {
              "label": "Teksti"
            }
          }
        },
        "collapsible_tab": {
          "name": "Pienenettävä rivi",
          "settings": {
            "heading": {
              "info": "Lisää sisältöä kuvaava otsikko.",
              "label": "Otsikko"
            },
            "content": {
              "label": "Rivin sisältö"
            },
            "page": {
              "label": "Rivin sisältö sivulta"
            },
            "icon": {
              "options__1": {
                "label": "Ei mitään"
              },
              "options__2": {
                "label": "Omena"
              },
              "options__3": {
                "label": "Banaani"
              },
              "options__4": {
                "label": "Pullo"
              },
              "options__5": {
                "label": "Laatikko"
              },
              "options__6": {
                "label": "Porkkana"
              },
              "options__7": {
                "label": "Keskustelukupla"
              },
              "options__8": {
                "label": "Valintamerkki"
              },
              "options__9": {
                "label": "Leikepöytä"
              },
              "options__10": {
                "label": "Maitotuote"
              },
              "options__11": {
                "label": "Maidoton"
              },
              "options__12": {
                "label": "Kuivain"
              },
              "options__13": {
                "label": "Silmä"
              },
              "options__14": {
                "label": "Tuli"
              },
              "options__15": {
                "label": "Gluteeniton"
              },
              "options__16": {
                "label": "Sydän"
              },
              "options__17": {
                "label": "Silitysrauta"
              },
              "options__18": {
                "label": "Lehti"
              },
              "options__19": {
                "label": "Nahka"
              },
              "options__20": {
                "label": "Salama"
              },
              "options__21": {
                "label": "Huulipuna"
              },
              "options__22": {
                "label": "Lukko"
              },
              "options__23": {
                "label": "Karttamerkki"
              },
              "options__24": {
                "label": "Pähkinätön"
              },
              "label": "Kuvake",
              "options__25": {
                "label": "Housut"
              },
              "options__26": {
                "label": "Tassun jälki"
              },
              "options__27": {
                "label": "Pippuri"
              },
              "options__28": {
                "label": "Tuoksu"
              },
              "options__29": {
                "label": "Lentokone"
              },
              "options__30": {
                "label": "Kasvi"
              },
              "options__31": {
                "label": "Hintalappu"
              },
              "options__32": {
                "label": "Kysymysmerkki"
              },
              "options__33": {
                "label": "Kierrätys"
              },
              "options__34": {
                "label": "Palaa"
              },
              "options__35": {
                "label": "Viivain"
              },
              "options__36": {
                "label": "Tarjoiluastia"
              },
              "options__37": {
                "label": "Paita"
              },
              "options__38": {
                "label": "Kenkä"
              },
              "options__39": {
                "label": "Siluetti"
              },
              "options__40": {
                "label": "Lumihiutale"
              },
              "options__41": {
                "label": "Tähti"
              },
              "options__42": {
                "label": "Sekuntikello"
              },
              "options__43": {
                "label": "Kuljetusajoneuvo"
              },
              "options__44": {
                "label": "Pesu"
              }
            }
          }
        },
        "popup": {
          "name": "Ponnahdusikkuna",
          "settings": {
            "link_label": {
              "label": "Linkin teksti"
            },
            "page": {
              "label": "Sivu"
            }
          }
        },
        "custom_liquid": {
          "name": "Mukautettu liquid",
          "settings": {
            "custom_liquid": {
              "label": "Mukautettu liquid",
              "info": "Luo vaativampia mukautuksia lisäämällä sovelluksen koodinpätkiä tai muita Liquid-koodeja."
            }
          }
        },
        "rating": {
          "name": "Tuotearvio",
          "settings": {
            "paragraph": {
              "content": "Näytä luokitus lisäämällä tuotearviointisovellus. [Lisätietoja](https://help.shopify.com/manual/online-store/themes/theme-structure/page-types#product-rating-block)"
            }
          }
        },
        "complementary_products": {
          "name": "Täydentävät tuotteet",
          "settings": {
            "paragraph": {
              "content": "Lisää Search & Discovery -sovellus, jotta voit valita täydentäviä tuotteita. [Lisätietoja](https://help.shopify.com/manual/online-store/search-and-discovery/product-recommendations)"
            },
            "heading": {
              "label": "Otsikko"
            },
            "make_collapsible_row": {
              "label": "Näytä pienennettävänä rivinä"
            },
            "icon": {
              "info": "Näkyvissä, kun pienennettävä rivi on esillä."
            },
            "product_list_limit": {
              "label": "Näytettävien tuotteiden enimmäismäärä"
            },
            "products_per_page": {
              "label": "Tuotteiden määrä sivua kohden"
            },
            "pagination_style": {
              "label": "Sivunumerointityyli",
              "options": {
                "option_1": "Pisteet",
                "option_2": "Laskuri",
                "option_3": "Numerot"
              }
            },
            "product_card": {
              "heading": "Tuotekortti"
            },
            "image_ratio": {
              "label": "Kuvasuhde",
              "options": {
                "option_1": "Muotokuva",
                "option_2": "Neliö"
              }
            },
            "enable_quick_add": {
              "label": "Ota pikalisäyspainike käyttöön"
            }
          }
        },
        "icon_with_text": {
          "name": "Kuvake johon liittyy teksti",
          "settings": {
            "layout": {
              "label": "Asettelu",
              "options__1": {
                "label": "Vaaka"
              },
              "options__2": {
                "label": "Pysty"
              }
            },
            "content": {
              "label": "Sisältö",
              "info": "Valitse kuvake tai lisää kuva jokaiselle sarakkeelle tai riville."
            },
            "heading": {
              "info": "Piilota kuvakkeen sarake jättämällä sarakkeen teksti tyhjäksi."
            },
            "icon_1": {
              "label": "Ensimmäinen kuvake"
            },
            "image_1": {
              "label": "Ensimmäinen kuva"
            },
            "heading_1": {
              "label": "Ensimmäinen otsikko"
            },
            "icon_2": {
              "label": "Toinen kuvake"
            },
            "image_2": {
              "label": "Toinen kuva"
            },
            "heading_2": {
              "label": "Toinen otsikko"
            },
            "icon_3": {
              "label": "Kolmas kuvake"
            },
            "image_3": {
              "label": "Kolmas kuva"
            },
            "heading_3": {
              "label": "Kolmas otsikko"
            }
          }
        },
<<<<<<< HEAD
        "inventory": {
          "name": "Varaston tila",
=======
        "sku": {
          "name": "SKU-koodi",
>>>>>>> 81f194a5
          "settings": {
            "text_style": {
              "label": "Tekstityyli",
              "options__1": {
                "label": "Leipäteksti"
              },
              "options__2": {
                "label": "Alaotsikko"
              },
              "options__3": {
                "label": "Isot kirjaimet"
              }
<<<<<<< HEAD
            },
            "inventory_threshold": {
              "label": "Vähäisen varaston kynnysarvo",
              "info": "Valitse 0, jos haluat näyttää aina varastossa, jos saatavilla."
            },
            "show_inventory_quantity": {
              "label": "Näytä varastomäärä"
=======
>>>>>>> 81f194a5
            }
          }
        }
      },
      "settings": {
        "header": {
          "content": "Media",
          "info": "Lisätietoja [mediatyypeistä.](https://help.shopify.com/manual/products/product-media)"
        },
        "enable_video_looping": {
          "label": "Ota videosilmukka käyttöön"
        },
        "enable_sticky_info": {
          "label": "Ota käyttöön kiinnitettävä sisältö tietokoneella"
        },
        "hide_variants": {
          "label": "Piilota muiden versioiden aineisto, kun versio on valittu"
        },
        "gallery_layout": {
          "label": "Työpöytäasettelu",
          "options__1": {
            "label": "Päällekkäin"
          },
          "options__2": {
            "label": "2 saraketta"
          },
          "options__3": {
            "label": "Pikkukuvat"
          },
          "options__4": {
            "label": "Pikkukuvien karuselli"
          }
        },
        "media_size": {
          "label": "Median koko tietokoneella",
          "options__1": {
            "label": "Pieni"
          },
          "options__2": {
            "label": "Keskisuuri"
          },
          "options__3": {
            "label": "Suuri"
          },
          "info": "Media optimoidaan automaattisesti mobiililaitteille."
        },
        "mobile_thumbnails": {
          "label": "Mobiiliasettelu",
          "options__1": {
            "label": "2 saraketta"
          },
          "options__2": {
            "label": "Näytä pikkukuvat"
          },
          "options__3": {
            "label": "Piilota pikkukuvat"
          }
        },
        "media_position": {
          "label": "Työpöytämedian sijainti",
          "info": "Sijainti optimoidaan automaattisesti mobiililaitteille.",
          "options__1": {
            "label": "Vasen"
          },
          "options__2": {
            "label": "Oikea"
          }
        }
      },
      "name": "Tuotetiedot"
    },
    "main-search": {
      "name": "Hakutulokset",
      "settings": {
        "image_ratio": {
          "label": "Kuvasuhde",
          "options__1": {
            "label": "Sovita kuvaan"
          },
          "options__2": {
            "label": "Muotokuva"
          },
          "options__3": {
            "label": "Neliö"
          }
        },
        "show_secondary_image": {
          "label": "Näytä toinen kuva osoittaessa"
        },
        "show_vendor": {
          "label": "Näytä myyjä"
        },
        "header__1": {
          "content": "Tuotekortti"
        },
        "header__2": {
          "content": "Blogikortti",
          "info": "Blogikortin tyylejä sovelletaan myös sivukortteihin hakutuloksissa. Voit muuttaa korttien tyylejä päivittämällä teema-asetuksesi."
        },
        "article_show_date": {
          "label": "Näytä päivämäärä"
        },
        "article_show_author": {
          "label": "Näytä tekijä"
        },
        "show_rating": {
          "label": "Näytä tuotteen luokitus",
          "info": "Näytä luokitus lisäämällä tuotearviointisovellus. [Lisätietoja](https://help.shopify.com/manual/online-store/themes/theme-structure/page-types#search-results-section-settings)"
        },
        "columns_desktop": {
          "label": "Sarakkeiden määrä työpöydällä"
        },
        "header_mobile": {
          "content": "Mobiilipohja"
        },
        "columns_mobile": {
          "label": "Sarakkeiden määrä mobiilissa",
          "options__1": {
            "label": "1 sarake"
          },
          "options__2": {
            "label": "2 saraketta"
          }
        }
      }
    },
    "multicolumn": {
      "name": "Monisarakkeinen",
      "settings": {
        "title": {
          "label": "Otsikko"
        },
        "image_width": {
          "label": "Kuvan leveys",
          "options__1": {
            "label": "Kolmasosa sarakkeen leveydestä"
          },
          "options__2": {
            "label": "Puolet sarakkeen leveydestä"
          },
          "options__3": {
            "label": "Sarakkeen levyinen"
          }
        },
        "image_ratio": {
          "label": "Kuvasuhde",
          "options__1": {
            "label": "Sovita kuvaan"
          },
          "options__2": {
            "label": "Muotokuva"
          },
          "options__3": {
            "label": "Neliö"
          },
          "options__4": {
            "label": "Ympyrä"
          }
        },
        "column_alignment": {
          "label": "Sarakkeen tasaus",
          "options__1": {
            "label": "Vasen"
          },
          "options__2": {
            "label": "Keskitetty"
          }
        },
        "background_style": {
          "label": "Toissijainen tausta",
          "options__1": {
            "label": "Ei mitään"
          },
          "options__2": {
            "label": "Näytä sarakkeen taustana"
          }
        },
        "button_label": {
          "label": "Tekstipainike"
        },
        "button_link": {
          "label": "Painikelinkki"
        },
        "swipe_on_mobile": {
          "label": "Ota pyyhkäisy käyttöön mobiililaitteessa"
        },
        "columns_desktop": {
          "label": "Sarakkeiden määrä työpöydällä"
        },
        "header_mobile": {
          "content": "Mobiilipohja"
        },
        "columns_mobile": {
          "label": "Sarakkeiden määrä mobiilissa",
          "options__1": {
            "label": "1 sarake"
          },
          "options__2": {
            "label": "2 saraketta"
          }
        }
      },
      "blocks": {
        "column": {
          "name": "Sarake",
          "settings": {
            "image": {
              "label": "Kuva"
            },
            "title": {
              "label": "Otsikko"
            },
            "text": {
              "label": "Kuvaus"
            },
            "link_label": {
              "label": "Linkin teksti"
            },
            "link": {
              "label": "Linkki"
            }
          }
        }
      },
      "presets": {
        "name": "Monisarakkeinen"
      }
    },
    "newsletter": {
      "name": "Sähköpostirekisteröityminen",
      "settings": {
        "full_width": {
          "label": "Tee osiosta täysleveä"
        },
        "paragraph": {
          "content": "Sähköpostitilaus luo asiakastilin. [Lisätietoja](https://help.shopify.com/manual/customers)"
        }
      },
      "blocks": {
        "heading": {
          "name": "Otsikko",
          "settings": {
            "heading": {
              "label": "Otsikko"
            }
          }
        },
        "paragraph": {
          "name": "Alaotsikko",
          "settings": {
            "paragraph": {
              "label": "Kuvaus"
            }
          }
        },
        "email_form": {
          "name": "Sähköpostilomake"
        }
      },
      "presets": {
        "name": "Sähköpostirekisteröityminen"
      }
    },
    "page": {
      "name": "Sivu",
      "settings": {
        "page": {
          "label": "Sivu"
        }
      },
      "presets": {
        "name": "Sivu"
      }
    },
    "product-recommendations": {
      "name": "Tuotesuositukset",
      "settings": {
        "heading": {
          "label": "Otsikko"
        },
        "header__2": {
          "content": "Tuotekortti"
        },
        "image_ratio": {
          "label": "Kuvasuhde",
          "options__1": {
            "label": "Sovita kuvaan"
          },
          "options__2": {
            "label": "Muotokuva"
          },
          "options__3": {
            "label": "Neliö"
          }
        },
        "show_secondary_image": {
          "label": "Näytä toinen kuva osoittaessa"
        },
        "show_vendor": {
          "label": "Näytä myyjä"
        },
        "paragraph__1": {
          "content": "Dynaamisissa suosituksissa käytetään tilaus- ja tuotetietoja, jotta suositukset muuttuvat ja paranevat ajan myötä. [Lisätietoja](https://help.shopify.com/themes/development/recommended-products)"
        },
        "show_rating": {
          "label": "Näytä tuotteen luokitus",
          "info": "Näytä luokitus lisäämällä tuotearviointisovellus. [Lisätietoja](https://help.shopify.com/manual/online-store/themes/theme-structure/page-types#product-recommendations-section-settings)"
        },
        "columns_desktop": {
          "label": "Sarakkeiden määrä työpöydällä"
        },
        "header_mobile": {
          "content": "Mobiilipohja"
        },
        "columns_mobile": {
          "label": "Sarakkeiden määrä mobiilissa",
          "options__1": {
            "label": "1 sarake"
          },
          "options__2": {
            "label": "2 saraketta"
          }
        },
        "products_to_show": {
          "label": "Näytettävien tuotteiden enimmäismäärä"
        }
      }
    },
    "rich-text": {
      "name": "Rich text",
      "settings": {
        "full_width": {
          "label": "Tee osiosta täysleveä"
        },
        "desktop_content_position": {
          "options__1": {
            "label": "Vasen"
          },
          "options__2": {
            "label": "Keskitetty"
          },
          "options__3": {
            "label": "Oikea"
          },
          "label": "Työpöytäsisällön sijainti",
          "info": "Sijainti optimoidaan automaattisesti mobiililaitteille."
        },
        "content_alignment": {
          "options__1": {
            "label": "Vasen"
          },
          "options__2": {
            "label": "Keskitetty"
          },
          "options__3": {
            "label": "Oikea"
          },
          "label": "Sisällön kohdistus"
        }
      },
      "blocks": {
        "heading": {
          "name": "Otsikko",
          "settings": {
            "heading": {
              "label": "Otsikko"
            }
          }
        },
        "text": {
          "name": "Teksti",
          "settings": {
            "text": {
              "label": "Kuvaus"
            }
          }
        },
        "buttons": {
          "name": "Painikkeet",
          "settings": {
            "button_label_1": {
              "label": "Ensimmäinen tekstipainike",
              "info": "Jos haluat piilottaa painikkeen, jätä painikkeen teksti tyhjäksi."
            },
            "button_link_1": {
              "label": "Ensimmäinen painikelinkki"
            },
            "button_style_secondary_1": {
              "label": "Käytä ääriviivallista painiketyyliä"
            },
            "button_label_2": {
              "label": "Toinen tekstipainike",
              "info": "Jos haluat piilottaa painikkeen, jätä painikkeen teksti tyhjäksi."
            },
            "button_link_2": {
              "label": "Toinen painikelinkki"
            },
            "button_style_secondary_2": {
              "label": "Käytä ääriviivallista painiketyyliä"
            }
          }
        },
        "caption": {
          "name": "Kuvateksti",
          "settings": {
            "text": {
              "label": "Teksti"
            },
            "text_style": {
              "label": "Tekstityyli",
              "options__1": {
                "label": "Alaotsikko"
              },
              "options__2": {
                "label": "Isot kirjaimet"
              }
            },
            "caption_size": {
              "label": "Tekstin koko",
              "options__1": {
                "label": "Pieni"
              },
              "options__2": {
                "label": "Keskisuuri"
              },
              "options__3": {
                "label": "Suuri"
              }
            }
          }
        }
      },
      "presets": {
        "name": "Rich text"
      }
    },
    "apps": {
      "name": "Sovellukset",
      "settings": {
        "include_margins": {
          "label": "Tee osioiden reunuksista sama kuin teema"
        }
      },
      "presets": {
        "name": "Sovellukset"
      }
    },
    "video": {
      "name": "Video",
      "settings": {
        "heading": {
          "label": "Otsikko"
        },
        "cover_image": {
          "label": "Kansikuva"
        },
        "video_url": {
          "label": "URL-osoite",
          "placeholder": "Käytä YouTube- tai Vimeo-linkkiä",
          "info": "Video toistetaan sivulla."
        },
        "description": {
          "label": "Videon vaihtoehtoinen teksti",
          "info": "Kuvaile videota näytönlukijoita käyttäviä asiakkaita varten. [Lisätietoja](https://help.shopify.com/manual/online-store/themes/theme-structure/theme-features#video)"
        },
        "image_padding": {
          "label": "Lisää kuvan täyttö",
          "info": "Valitse kuvan täyttäminen, jos et halua, että kansikuvaasi rajataan."
        },
        "full_width": {
          "label": "Tee osiosta täysleveä"
        }
      },
      "presets": {
        "name": "Video"
      }
    },
    "featured-product": {
      "name": "Esittelyssä oleva tuote",
      "blocks": {
        "text": {
          "name": "Teksti",
          "settings": {
            "text": {
              "label": "Teksti"
            },
            "text_style": {
              "label": "Tekstityyli",
              "options__1": {
                "label": "Leipäteksti"
              },
              "options__2": {
                "label": "Alaotsikko"
              },
              "options__3": {
                "label": "Isot kirjaimet"
              }
            }
          }
        },
        "title": {
          "name": "Otsikko"
        },
        "price": {
          "name": "Hinta"
        },
        "quantity_selector": {
          "name": "Määrän valitsin"
        },
        "variant_picker": {
          "name": "Versionvalitsin",
          "settings": {
            "picker_type": {
              "label": "Tyyppi",
              "options__1": {
                "label": "Pudotusvalikko"
              },
              "options__2": {
                "label": "Kuvakkeet"
              }
            }
          }
        },
        "buy_buttons": {
          "name": "Osta-painikkeet",
          "settings": {
            "show_dynamic_checkout": {
              "label": "Näytä dynaamiset kassapainikkeet",
              "info": "Kun käytät kaupallesi saatavilla olevia maksutapoja, asiakkaat näkevät ensisijaisen vaihtoehtonsa, kuten PayPalin tai Apple Payn. [Lisätietoja](https://help.shopify.com/manual/using-themes/change-the-layout/dynamic-checkout)"
            }
          }
        },
        "description": {
          "name": "Kuvaus"
        },
        "share": {
          "name": "Jaa",
          "settings": {
            "featured_image_info": {
              "content": "Jos lisäät sosiaalisen median julkaisuihin linkkejä, esikatselukuvana näkyy sivun esittelykuva. [Lisätietoja](https://help.shopify.com/manual/online-store/images/showing-social-media-thumbnail-images)"
            },
            "title_info": {
              "content": "Esikatselukuvassa näkyy kaupan nimi ja kuvaus. [Lisätietoja](https://help.shopify.com/manual/promoting-marketing/seo/adding-keywords#set-a-title-and-description-for-your-online-store)"
            },
            "text": {
              "label": "Teksti"
            }
          }
        },
        "custom_liquid": {
          "name": "Mukautettu liquid",
          "settings": {
            "custom_liquid": {
              "label": "Mukautettu liquid"
            }
          }
        },
        "rating": {
          "name": "Tuotearvio",
          "settings": {
            "paragraph": {
              "content": "Näytä luokitus lisäämällä tuotearviointisovellus. [Lisätietoja](https://help.shopify.com/manual/online-store/themes/theme-structure/theme-features#featured-product-rating)"
            }
          }
        },
        "sku": {
          "name": "SKU-koodi",
          "settings": {
            "text_style": {
              "label": "Tekstityyli",
              "options__1": {
                "label": "Leipäteksti"
              },
              "options__2": {
                "label": "Alaotsikko"
              },
              "options__3": {
                "label": "Isot kirjaimet"
              }
            }
          }
        }
      },
      "settings": {
        "product": {
          "label": "Tuote"
        },
        "secondary_background": {
          "label": "Näytä toissijainen tausta"
        },
        "header": {
          "content": "Media",
          "info": "Lisätietoja [mediatyypeistä](https://help.shopify.com/manual/products/product-media)"
        },
        "enable_video_looping": {
          "label": "Ota videosilmukka käyttöön"
        },
        "hide_variants": {
          "label": "Piilota valitsemattomien versioiden media tietokoneversiossa"
        },
        "media_position": {
          "label": "Työpöytämedian sijainti",
          "info": "Sijainti optimoidaan automaattisesti mobiililaitteille.",
          "options__1": {
            "label": "Vasen"
          },
          "options__2": {
            "label": "Oikea"
          }
        }
      },
      "presets": {
        "name": "Esittelyssä oleva tuote"
      }
    },
    "email-signup-banner": {
      "name": "Sähköpostirekisteröitymisen banneri",
      "settings": {
        "paragraph": {
          "content": "Sähköpostitilaus luo asiakastilin. [Lisätietoja](https://help.shopify.com/manual/customers)"
        },
        "image": {
          "label": "Taustakuva"
        },
        "show_background_image": {
          "label": "Näytä taustakuva"
        },
        "show_text_box": {
          "label": "Näytä säilö pöytäkoneella"
        },
        "image_overlay_opacity": {
          "label": "Peittokuvan läpikuultavuus"
        },
        "color_scheme": {
          "info": "Näkyvissä, kun säilö on esillä."
        },
        "show_text_below": {
          "label": "Näytä kuvien alla oleva sisältö mobiililaitteessa",
          "info": "Saat parhaat tulokset käyttämällä kuvaa, jonka kuvasuhde on 16:9. [Lisätietoja](https://help.shopify.com/manual/shopify-admin/productivity-tools/image-editor#understanding-image-aspect-ratio)"
        },
        "image_height": {
          "label": "Bannerin korkeus",
          "options__1": {
            "label": "Sovita kuvaan"
          },
          "options__2": {
            "label": "Pieni"
          },
          "options__3": {
            "label": "Keskisuuri"
          },
          "options__4": {
            "label": "Suuri"
          },
          "info": "Saat parhaat tulokset käyttämällä kuvaa, jonka kuvasuhde on 16:9. [Lisätietoja](https://help.shopify.com/manual/shopify-admin/productivity-tools/image-editor#understanding-image-aspect-ratio)"
        },
        "desktop_content_position": {
          "options__4": {
            "label": "Keskellä vasemmalla"
          },
          "options__5": {
            "label": "Keskitetty keskelle"
          },
          "options__6": {
            "label": "Keskellä oikealla"
          },
          "options__7": {
            "label": "Alhaalla vasemmalla"
          },
          "options__8": {
            "label": "Keskellä alhaalla"
          },
          "options__9": {
            "label": "Alhaalla oikealla"
          },
          "options__1": {
            "label": "Ylhäällä vasemmalla"
          },
          "options__2": {
            "label": "Keskellä ylhäällä"
          },
          "options__3": {
            "label": "Ylhäällä oikealla"
          },
          "label": "Työpöytäsisällön sijainti"
        },
        "desktop_content_alignment": {
          "options__1": {
            "label": "Vasemmalla"
          },
          "options__2": {
            "label": "Keskitetty"
          },
          "options__3": {
            "label": "Oikealla"
          },
          "label": "Työpöydän sisällön kohdistus"
        },
        "header": {
          "content": "Mobiiliasettelu"
        },
        "mobile_content_alignment": {
          "options__1": {
            "label": "Vasemmalla"
          },
          "options__2": {
            "label": "Keskitetty"
          },
          "options__3": {
            "label": "Oikealla"
          },
          "label": "Mobiilisisällön tasaus"
        }
      },
      "blocks": {
        "heading": {
          "name": "Otsikko",
          "settings": {
            "heading": {
              "label": "Otsikko"
            }
          }
        },
        "paragraph": {
          "name": "Kohta",
          "settings": {
            "paragraph": {
              "label": "Kuvaus"
            },
            "text_style": {
              "options__1": {
                "label": "Leipäteksti"
              },
              "options__2": {
                "label": "Alaotsikko"
              },
              "label": "Tekstityyli"
            }
          }
        },
        "email_form": {
          "name": "Sähköpostilomake"
        }
      },
      "presets": {
        "name": "Sähköpostirekisteröitymisen banneri"
      }
    },
    "slideshow": {
      "name": "Diaesitys",
      "settings": {
        "layout": {
          "label": "Asettelu",
          "options__1": {
            "label": "Täysi leveys"
          },
          "options__2": {
            "label": "Ruudukko"
          }
        },
        "slide_height": {
          "label": "Dian korkeus",
          "options__1": {
            "label": "Mukauta ensimmäisen kuvan mukaan"
          },
          "options__2": {
            "label": "Pieni"
          },
          "options__3": {
            "label": "Keskisuuri"
          },
          "options__4": {
            "label": "Suuri"
          }
        },
        "slider_visual": {
          "label": "Sivunumerointityyli",
          "options__1": {
            "label": "Laskuri"
          },
          "options__2": {
            "label": "Pisteet"
          },
          "options__3": {
            "label": "Numerot"
          }
        },
        "auto_rotate": {
          "label": "Käännä diat automaattisesti"
        },
        "change_slides_speed": {
          "label": "Vaihda diat joka"
        },
        "show_text_below": {
          "label": "Näytä kuvan alla oleva sisältö mobiililaitteessa"
        },
        "mobile": {
          "content": "Mobiiliasettelu"
        },
        "accessibility": {
          "content": "Käytettävyys",
          "label": "Diaesityksen kuvaus",
          "info": "Kuvaile diaesitystä näytönlukijoita käyttäviä asiakkaita varten."
        }
      },
      "blocks": {
        "slide": {
          "name": "Dia",
          "settings": {
            "image": {
              "label": "Kuva"
            },
            "heading": {
              "label": "Otsikko"
            },
            "subheading": {
              "label": "Alaotsikko"
            },
            "button_label": {
              "label": "Tekstipainike",
              "info": "Jos haluat piilottaa painikkeen, jätä painikkeen teksti tyhjäksi."
            },
            "link": {
              "label": "Painikelinkki"
            },
            "secondary_style": {
              "label": "Käytä ääriviivallista painiketyyliä"
            },
            "box_align": {
              "label": "Työpöytäsisällön sijainti",
              "options__1": {
                "label": "Ylhäällä vasemmalla"
              },
              "options__2": {
                "label": "Keskellä ylhäällä"
              },
              "options__3": {
                "label": "Ylhäällä oikealla"
              },
              "options__4": {
                "label": "Keskellä vasemmalla"
              },
              "options__5": {
                "label": "Keskellä"
              },
              "options__6": {
                "label": "Keskellä oikealla"
              },
              "options__7": {
                "label": "Alhaalla vasemmalla"
              },
              "options__8": {
                "label": "Keskellä alhaalla"
              },
              "options__9": {
                "label": "Alhaalla oikealla"
              },
              "info": "Sijainti optimoidaan automaattisesti mobiililaitteille."
            },
            "show_text_box": {
              "label": "Näytä säilö pöytäkoneella"
            },
            "text_alignment": {
              "label": "Työpöydän sisällön kohdistus",
              "option_1": {
                "label": "Vasemmalla"
              },
              "option_2": {
                "label": "Keskitetty"
              },
              "option_3": {
                "label": "Oikealla"
              }
            },
            "image_overlay_opacity": {
              "label": "Peittokuvan läpikuultavuus"
            },
            "color_scheme": {
              "info": "Näkyvillä, kun säilö on esillä."
            },
            "text_alignment_mobile": {
              "label": "Mobiilisisällön tasaus",
              "options__1": {
                "label": "Vasemmalla"
              },
              "options__2": {
                "label": "Keskitetty"
              },
              "options__3": {
                "label": "Oikealla"
              }
            }
          }
        }
      },
      "presets": {
        "name": "Diaesitys"
      }
    },
    "collapsible_content": {
      "name": "Pienenettävä sisältö",
      "settings": {
        "caption": {
          "label": "Kuvateksti"
        },
        "heading": {
          "label": "Otsikko"
        },
        "heading_alignment": {
          "label": "Otsikon tasaus",
          "options__1": {
            "label": "Vasen"
          },
          "options__2": {
            "label": "Keskitetty"
          },
          "options__3": {
            "label": "Oikea"
          }
        },
        "layout": {
          "label": "Asettelu",
          "options__1": {
            "label": "Ei säiliötä"
          },
          "options__2": {
            "label": "Rivisäiliö"
          },
          "options__3": {
            "label": "Osiosäiliö"
          }
        },
        "open_first_collapsible_row": {
          "label": "Avaa ensimmäinen pienenettävä rivi"
        },
        "header": {
          "content": "Kuvan asettelu"
        },
        "image": {
          "label": "Kuva"
        },
        "image_ratio": {
          "label": "Kuvasuhde",
          "options__1": {
            "label": "Sovita kuvaan"
          },
          "options__2": {
            "label": "Pieni"
          },
          "options__3": {
            "label": "Suuri"
          }
        },
        "desktop_layout": {
          "label": "Pöytäkoneen asettelu",
          "options__1": {
            "label": "Ensimmäinen kuva"
          },
          "options__2": {
            "label": "Toinen kuva"
          },
          "info": "Kuva on aina ensisijainen mobiilissa."
        },
        "container_color_scheme": {
          "label": "Säiliön värimalli",
          "info": "Näkyy, kun asetteluna on rivi- tai osiosäiliö."
        }
      },
      "blocks": {
        "collapsible_row": {
          "name": "Pienenettävä rivi",
          "settings": {
            "heading": {
              "info": "Lisää sisältöä kuvaava otsikko.",
              "label": "Otsikko"
            },
            "row_content": {
              "label": "Rivin sisältö"
            },
            "page": {
              "label": "Rivin sisältö sivulta"
            },
            "icon": {
              "label": "Kuvake",
              "options__1": {
                "label": "Ei yhtään"
              },
              "options__2": {
                "label": "Omena"
              },
              "options__3": {
                "label": "Banaani"
              },
              "options__4": {
                "label": "Pullo"
              },
              "options__5": {
                "label": "Laatikko"
              },
              "options__6": {
                "label": "Porkkana"
              },
              "options__7": {
                "label": "Keskustelukupla"
              },
              "options__8": {
                "label": "Valintamerkki"
              },
              "options__9": {
                "label": "Leikepöytä"
              },
              "options__10": {
                "label": "Maitotuote"
              },
              "options__11": {
                "label": "Maidoton"
              },
              "options__12": {
                "label": "Kuivain"
              },
              "options__13": {
                "label": "Silmä"
              },
              "options__14": {
                "label": "Tuli"
              },
              "options__15": {
                "label": "Gluteeniton"
              },
              "options__16": {
                "label": "Sydän"
              },
              "options__17": {
                "label": "Silitysrauta"
              },
              "options__18": {
                "label": "Lehti"
              },
              "options__19": {
                "label": "Nahka"
              },
              "options__20": {
                "label": "Salama"
              },
              "options__21": {
                "label": "Huulipuna"
              },
              "options__22": {
                "label": "Lukko"
              },
              "options__23": {
                "label": "Karttamerkki"
              },
              "options__24": {
                "label": "Pähkinätön"
              },
              "options__25": {
                "label": "Housut"
              },
              "options__26": {
                "label": "Tassun jälki"
              },
              "options__27": {
                "label": "Pippuri"
              },
              "options__28": {
                "label": "Tuoksu"
              },
              "options__29": {
                "label": "Lentokone"
              },
              "options__30": {
                "label": "Kasvi"
              },
              "options__31": {
                "label": "Hintalappu"
              },
              "options__32": {
                "label": "Kysymysmerkki"
              },
              "options__33": {
                "label": "Kierrätys"
              },
              "options__34": {
                "label": "Palaa"
              },
              "options__35": {
                "label": "Viivain"
              },
              "options__36": {
                "label": "Tarjoiluastia"
              },
              "options__37": {
                "label": "Paita"
              },
              "options__38": {
                "label": "Kenkä"
              },
              "options__39": {
                "label": "Siluetti"
              },
              "options__40": {
                "label": "Lumihiutale"
              },
              "options__41": {
                "label": "Tähti"
              },
              "options__42": {
                "label": "Sekuntikello"
              },
              "options__43": {
                "label": "Kuljetusajoneuvo"
              },
              "options__44": {
                "label": "Pesu"
              }
            }
          }
        }
      },
      "presets": {
        "name": "Pienenettävä sisältö"
      }
    },
    "main-account": {
      "name": "Tili"
    },
    "main-activate-account": {
      "name": "Tilin aktivointi"
    },
    "main-addresses": {
      "name": "Osoitteet"
    },
    "main-login": {
      "name": "Kirjautuminen"
    },
    "main-order": {
      "name": "Tilaus"
    },
    "main-register": {
      "name": "Rekisteröinti"
    },
    "main-reset-password": {
      "name": "Salasanan palautus"
    }
  }
}<|MERGE_RESOLUTION|>--- conflicted
+++ resolved
@@ -1813,13 +1813,8 @@
             }
           }
         },
-<<<<<<< HEAD
-        "inventory": {
-          "name": "Varaston tila",
-=======
         "sku": {
           "name": "SKU-koodi",
->>>>>>> 81f194a5
           "settings": {
             "text_style": {
               "label": "Tekstityyli",
@@ -1832,7 +1827,23 @@
               "options__3": {
                 "label": "Isot kirjaimet"
               }
-<<<<<<< HEAD
+            }
+          }
+        },
+        "inventory": {
+          "name": "Varaston tila",
+          "settings": {
+            "text_style": {
+              "label": "Tekstityyli",
+              "options__1": {
+                "label": "Leipäteksti"
+              },
+              "options__2": {
+                "label": "Alaotsikko"
+              },
+              "options__3": {
+                "label": "Isot kirjaimet"
+              }
             },
             "inventory_threshold": {
               "label": "Vähäisen varaston kynnysarvo",
@@ -1840,8 +1851,6 @@
             },
             "show_inventory_quantity": {
               "label": "Näytä varastomäärä"
-=======
->>>>>>> 81f194a5
             }
           }
         }
