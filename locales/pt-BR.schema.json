--- conflicted
+++ resolved
@@ -378,11 +378,7 @@
           "options__3": {
             "label": "Quadrada"
           },
-<<<<<<< HEAD
           "info": "Edite as coleções para adicionar imagens. [Saiba mais](https://help.shopify.com/en/manual/products/collections)"
-=======
-          "info": "Para adicionar imagens, [edite as coleções.](https://help.shopify.com/en/manual/products/collections)"
->>>>>>> 7a2f34fb
         },
         "color_scheme": {
           "options__1": {
@@ -600,11 +596,7 @@
         },
         "header__1": {
           "content": "Assinante de e-mail",
-<<<<<<< HEAD
           "info": "Assinantes adicionados automaticamente à lista de clientes que \"aceitam marketing\". [Saiba mais](https://help.shopify.com/en/manual/customers/manage-customers)"
-=======
-          "info": "Assinantes adicionados à [lista de clientes](https://help.shopify.com/en/manual/customers/manage-customers) que aceitam marketing."
->>>>>>> 7a2f34fb
         },
         "header__2": {
           "content": "Ícones de redes sociais",
@@ -909,17 +901,13 @@
           "info": "Use uma imagem com taxa de proporção de 2:3 para ter os melhores resultados. [Saiba mais](https://help.shopify.com/en/manual/shopify-admin/productivity-tools/image-editor#understanding-image-aspect-ratio)"
         },
         "paragraph": {
-<<<<<<< HEAD
           "content": "Edite os posts do blog para alterar os resumos. [Saiba mais](https://help.shopify.com/en/manual/online-store/blogs/writing-blogs#display-an-excerpt-from-a-blog-post)"
-=======
-          "content": "Para alterar resumos, edite os [posts do blog.](https://help.shopify.com/en/manual/online-store/blogs/writing-blogs#display-an-excerpt-from-a-blog-post)"
         },
         "show_date": {
           "label": "Exibir data"
         },
         "show_author": {
           "label": "Exibir autor"
->>>>>>> 7a2f34fb
         }
       },
       "blocks": {
@@ -970,11 +958,7 @@
       "name": "Banner da coleção",
       "settings": {
         "paragraph": {
-<<<<<<< HEAD
           "content": "Edite a coleção para adicionar imagens ou descrições. [Saiba mais](https://help.shopify.com/en/manual/products/collections/collection-layout)"
-=======
-          "content": "Para alterar as descrições ou as imagens de coleção, [edite suas coleções](/admin/collections)."
->>>>>>> 7a2f34fb
         },
         "show_collection_description": {
           "label": "Exibir a descrição da coleção"
@@ -1078,11 +1062,7 @@
           "options__3": {
             "label": "Quadrada"
           },
-<<<<<<< HEAD
           "info": "Edite as coleções para adicionar imagens. [Saiba mais](https://help.shopify.com/en/manual/products/collections)"
-=======
-          "info": "Para adicionar imagens, [edite as coleções.](https://help.shopify.com/en/manual/products/collections)"
->>>>>>> 7a2f34fb
         },
         "color_scheme": {
           "options__1": {
@@ -1347,11 +1327,7 @@
       "settings": {
         "header": {
           "content": "Mídia",
-<<<<<<< HEAD
           "info": "Saiba mais sobre [tipos de mídia.](https://help.shopify.com/manual/products/product-media)"
-=======
-          "info": "Saiba mais sobre os [tipos de mídia.](https://help.shopify.com/manual/products/product-media)"
->>>>>>> 7a2f34fb
         },
         "enable_video_looping": {
           "label": "Habilitar loop de vídeo"
@@ -1512,11 +1488,7 @@
           "label": "Definir seção com largura total"
         },
         "paragraph": {
-<<<<<<< HEAD
           "content": "Cada assinatura por e-mail cria uma conta de cliente. [Saiba mais](https://help.shopify.com/en/manual/customers)"
-=======
-          "content": "Quando o cliente se inscreve em e-mails, uma conta de cliente é criada. [Saiba mais.](https://help.shopify.com/en/manual/customers)"
->>>>>>> 7a2f34fb
         }
       },
       "blocks": {
