--- conflicted
+++ resolved
@@ -1813,13 +1813,8 @@
             }
           }
         },
-<<<<<<< HEAD
-        "inventory": {
-          "name": "Status do estoque",
-=======
         "sku": {
           "name": "SKU",
->>>>>>> 81f194a5
           "settings": {
             "text_style": {
               "label": "Estilo de texto",
@@ -1827,16 +1822,28 @@
                 "label": "Corpo"
               },
               "options__2": {
-<<<<<<< HEAD
-                "label": "Legenda"
-=======
                 "label": "Subtítulo"
->>>>>>> 81f194a5
               },
               "options__3": {
                 "label": "Letras maiúsculas"
               }
-<<<<<<< HEAD
+            }
+          }
+        },
+        "inventory": {
+          "name": "Status do estoque",
+          "settings": {
+            "text_style": {
+              "label": "Estilo de texto",
+              "options__1": {
+                "label": "Corpo"
+              },
+              "options__2": {
+                "label": "Legenda"
+              },
+              "options__3": {
+                "label": "Letras maiúsculas"
+              }
             },
             "inventory_threshold": {
               "label": "Limite de estoque baixo",
@@ -1844,8 +1851,6 @@
             },
             "show_inventory_quantity": {
               "label": "Mostrar contagem de estoque"
-=======
->>>>>>> 81f194a5
             }
           }
         }
