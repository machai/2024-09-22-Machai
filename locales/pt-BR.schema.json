{
  "settings_schema": {
    "colors": {
      "name": "Cores",
      "settings": {
        "colors_solid_button_labels": {
          "label": "Etiqueta de botão sólido",
          "info": "Usada como cor de primeiro plano sobre as cores de destaque."
        },
        "colors_accent_1": {
          "label": "Destaque 1",
          "info": "Usada no plano de fundo do botão sólido."
        },
        "colors_accent_2": {
          "label": "Destaque 2"
        },
        "header__1": {
          "content": "Cores primárias"
        },
        "header__2": {
          "content": "Cores secundárias"
        },
        "colors_text": {
          "label": "Texto",
          "info": "Usada como cor de primeiro plano sobre as cores de fundo."
        },
        "colors_outline_button_labels": {
          "label": "Botão com contorno",
          "info": "Também é usado em links de texto."
        },
        "colors_background_1": {
          "label": "Plano de fundo 1"
        },
        "colors_background_2": {
          "label": "Plano de fundo 2"
        }
      }
    },
    "typography": {
      "name": "Tipografia",
      "settings": {
        "type_header_font": {
          "label": "Fonte",
          "info": "A escolha de uma fonte diferente pode afetar a velocidade da loja. [Saiba mais sobre as fontes do sistema.](https:\/\/help.shopify.com\/pt-BR\/manual\/online-store\/store-speed\/improving-speed#fonts)"
        },
        "header__1": {
          "content": "Títulos"
        },
        "header__2": {
          "content": "Corpo"
        },
        "type_body_font": {
          "label": "Fonte",
          "info": "A escolha de uma fonte diferente pode afetar a velocidade da loja. [Saiba mais sobre as fontes do sistema.](https:\/\/help.shopify.com\/pt-BR\/manual\/online-store\/store-speed\/improving-speed#fonts)"
        }
      }
    },
    "styles": {
      "name": "Estilos",
      "settings": {
        "sold_out_badge_color_scheme": {
          "options__1": {
            "label": "Plano de fundo 1"
          },
          "options__2": {
            "label": "Inverso"
          },
          "label": "Esquema de cores do selo de esgotado"
        },
        "header__1": {
          "content": "Selos"
        },
        "header__2": {
          "content": "Elementos decorativos"
        },
        "sale_badge_color_scheme": {
          "options__1": {
            "label": "Plano de fundo 2"
          },
          "options__2": {
            "label": "Destaque 1"
          },
          "options__3": {
            "label": "Destaque 2"
          },
          "label": "Esquema de cores do selo de promoção"
        },
        "accent_icons": {
          "options__1": {
            "label": "Destaque 1"
          },
          "options__2": {
            "label": "Destaque 2"
          },
          "options__3": {
            "label": "Botão com contorno"
          },
          "options__4": {
            "label": "Texto"
          },
          "label": "Ícones de destaque"
        }
      }
    },
    "social-media": {
      "name": "Redes sociais",
      "settings": {
        "share_facebook": {
          "label": "Compartilhar no Facebook"
        },
        "share_twitter": {
          "label": "Tuitar"
        },
        "share_pinterest": {
          "label": "Salvar como Pin no Pinterest"
        },
        "header__1": {
          "content": "Opções de compartilhamento em redes sociais"
        },
        "header__2": {
          "content": "Contas de redes sociais"
        },
        "social_twitter_link": {
          "label": "Twitter",
          "info": "https:\/\/twitter.com\/shopify"
        },
        "social_facebook_link": {
          "label": "Facebook",
          "info": "https:\/\/facebook.com\/shopify"
        },
        "social_pinterest_link": {
          "label": "Pinterest",
          "info": "https:\/\/pinterest.com\/shopify"
        },
        "social_instagram_link": {
          "label": "Instagram",
          "info": "http:\/\/instagram.com\/shopify"
        },
        "social_tiktok_link": {
          "label": "TikTok",
          "info": "https:\/\/tiktok.com\/@shopify"
        },
        "social_tumblr_link": {
          "label": "Tumblr",
          "info": "http:\/\/shopify.tumblr.com"
        },
        "social_snapchat_link": {
          "label": "Snapchat",
          "info": "https:\/\/www.snapchat.com\/add\/shopify"
        },
        "social_youtube_link": {
          "label": "YouTube",
          "info": "https:\/\/www.youtube.com\/shopify"
        },
        "social_vimeo_link": {
          "label": "Vimeo",
          "info": "https:\/\/vimeo.com\/shopify"
        }
      }
    },
    "currency_format": {
      "name": "Formato de moeda",
      "settings": {
        "content": "Códigos de moeda",
        "currency_code_enabled": {
          "label": "Exibir códigos de moeda"
        },
        "paragraph": "Os preços do carrinho e do checkout sempre mostram os códigos de moeda. Exemplo: 1,00 USD."
      }
    }
  },
  "sections": {
    "announcement-bar": {
      "name": "Barra de avisos",
      "blocks": {
        "announcement": {
          "name": "Comunicado",
          "settings": {
            "text": {
              "label": "Texto"
            },
            "color_scheme": {
              "label": "Esquema de cores",
              "options__1": {
                "label": "Plano de fundo 1"
              },
              "options__2": {
                "label": "Plano de fundo 2"
              },
              "options__3": {
                "label": "Inverso"
              },
              "options__4": {
                "label": "Destaque 1"
              },
              "options__5": {
                "label": "Destaque 2"
              }
            },
            "link": {
              "label": "Link"
            }
          }
        }
      }
    },
    "collage": {
      "name": "Colagem",
      "settings": {
        "heading": {
          "label": "Título"
        },
        "desktop_layout": {
          "label": "Layout para computador",
          "options__1": {
            "label": "Bloco grande esquerdo"
          },
          "options__2": {
            "label": "Bloco grande direito"
          }
        },
        "mobile_layout": {
          "label": "Layout para dispositivo móvel",
          "options__1": {
            "label": "Colagem"
          },
          "options__2": {
            "label": "Coluna"
          }
        }
      },
      "blocks": {
        "image": {
          "name": "Imagem",
          "settings": {
            "image": {
              "label": "Imagem"
            },
            "image_padding": {
              "label": "Adicionar preenchimento à imagem",
              "info": "Selecione o preenchimento se não quiser que as imagens sejam cortadas."
            },
            "color_scheme": {
              "options__1": {
                "label": "Destaque 1"
              },
              "options__2": {
                "label": "Destaque 2"
              },
              "options__3": {
                "label": "Plano de fundo 1"
              },
              "options__4": {
                "label": "Plano de fundo 2"
              },
              "options__5": {
                "label": "Inverso"
              },
              "label": "Esquema de cores",
              "info": "Selecione o preenchimento de imagem para tornar a cor visível."
            }
          }
        },
        "product": {
          "name": "Produto",
          "settings": {
            "product": {
              "label": "Produto"
            },
            "secondary_background": {
              "label": "Exibir plano de fundo secundário"
            },
            "second_image": {
              "label": "Exibir segunda imagem ao passar o cursor"
            },
            "image_padding": {
              "label": "Adicionar preenchimento à imagem",
              "info": "Selecione o preenchimento se não quiser que as imagens sejam cortadas."
            }
          }
        },
        "collection": {
          "name": "Coleção",
          "settings": {
            "collection": {
              "label": "Coleção"
            },
            "image_padding": {
              "label": "Adicionar preenchimento à imagem",
              "info": "Selecione o preenchimento se não quiser que as imagens sejam cortadas."
            },
            "color_scheme": {
              "options__1": {
                "label": "Destaque 1"
              },
              "options__2": {
                "label": "Destaque 2"
              },
              "options__3": {
                "label": "Plano de fundo 1"
              },
              "options__4": {
                "label": "Plano de fundo 2"
              },
              "options__5": {
                "label": "Inverso"
              },
              "label": "Esquema de cores"
            }
          }
        },
        "video": {
          "name": "Vídeo",
          "settings": {
            "cover_image": {
              "label": "Imagem de capa"
            },
            "video_url": {
              "label": "Link",
              "info": "Os vídeos serão reproduzidos em uma janela pop-up se a seção tiver outros blocos.",
              "placeholder": "Usar um link do YouTube ou do Vimeo"
            },
            "image_padding": {
              "label": "Adicionar preenchimento à imagem",
              "info": "Selecione o preenchimento se não quiser que as imagens sejam cortadas."
            }
          }
        }
      },
      "presets": {
        "name": "Colagem"
      }
    },
    "collection-list": {
      "name": "Lista de coleções",
      "settings": {
        "title": {
          "label": "Título"
        },
        "image_ratio": {
          "label": "Proporção da imagem",
          "options__1": {
            "label": "Adaptar à imagem"
          },
          "options__2": {
            "label": "Retrato"
          },
          "options__3": {
            "label": "Quadrada"
          },
          "info": "Para adicionar imagens, [edite suas coleções](https:\/\/help.shopify.com\/pt-BR\/manual\/products\/collections)"
        },
        "color_scheme": {
          "options__1": {
            "label": "Destaque 1"
          },
          "options__2": {
            "label": "Destaque 2"
          },
          "options__3": {
            "label": "Plano de fundo 1"
          },
          "options__4": {
            "label": "Plano de fundo 2"
          },
          "options__5": {
            "label": "Inverso"
          },
          "label": "Esquema de cores"
        },
        "swipe_on_mobile": {
          "label": "Habilitar deslizamento em dispositivo móvel"
        },
        "image_padding": {
          "label": "Adicionar preenchimento à imagem"
        },
        "show_view_all": {
          "label": "Habilitar o botão \"Ver tudo\" se a lista incluir mais coleções que as mostradas"
        }
      },
      "blocks": {
        "featured_collection": {
          "name": "Coleção",
          "settings": {
            "collection": {
              "label": "Coleção"
            }
          }
        }
      },
      "presets": {
        "name": "Lista de coleções"
      }
    },
    "contact-form": {
      "name": "Formulário de contato",
      "presets": {
        "name": "Formulário de contato"
      }
    },
    "custom-liquid": {
      "name": "Liquid personalizado",
      "settings": {
        "custom_liquid": {
          "label": "Liquid personalizado"
        }
      },
      "presets": {
        "name": "Liquid personalizado"
      }
    },
    "featured-blog": {
      "name": "Posts do blog",
      "settings": {
        "heading": {
          "label": "Título"
        },
        "blog": {
          "label": "Blog"
        },
        "post_limit": {
          "label": "Posts do blog"
        },
        "show_view_all": {
          "label": "Habilitar o botão \"Ver tudo\" se o blog tiver mais posts que os mostrados"
        },
        "show_image": {
          "label": "Exibir imagem em destaque",
          "info": "Use uma imagem com proporção de 2:3 para ter os melhores resultados."
        },
        "soft_background": {
          "label": "Exibir plano de fundo secundário"
        }
      },
      "blocks": {
        "title": {
          "name": "Título",
          "settings": {
            "show_date": {
              "label": "Exibir data"
            },
            "show_author": {
              "label": "Exibir autor"
            }
          }
        },
        "summary": {
          "name": "Resumo"
        },
        "link": {
          "name": "Link"
        }
      },
      "presets": {
        "name": "Posts do blog"
      }
    },
    "featured-collection": {
      "name": "Coleção em destaque",
      "settings": {
        "title": {
          "label": "Título"
        },
        "collection": {
          "label": "Coleção"
        },
        "products_to_show": {
          "label": "Máximo de produtos a serem mostrados"
        },
        "show_view_all": {
          "label": "Habilitar o botão \"Ver tudo\" se a coleção tiver mais produtos que os mostrados"
        },
        "swipe_on_mobile": {
          "label": "Habilitar deslizamento em dispositivo móvel"
        },
        "header": {
          "content": "Cartão de produto"
        },
        "image_ratio": {
          "label": "Proporção da imagem",
          "options__1": {
            "label": "Adaptar à imagem"
          },
          "options__2": {
            "label": "Retrato"
          },
          "options__3": {
            "label": "Quadrada"
          }
        },
        "show_secondary_image": {
          "label": "Exibir segunda imagem ao passar o cursor"
        },
        "add_image_padding": {
          "label": "Adicionar preenchimento"
        },
        "show_vendor": {
          "label": "Exibir fabricante"
        },
        "show_image_outline": {
          "label": "Exibir contorno da imagem"
        }
      },
      "presets": {
        "name": "Coleção em destaque"
      }
    },
    "footer": {
      "name": "Rodapé",
      "blocks": {
        "link_list": {
          "name": "Menu",
          "settings": {
            "heading": {
              "label": "Título",
              "info": "É necessário um título para exibir o menu."
            },
            "menu": {
              "label": "Menu",
              "info": "Mostra somente itens de menu de nível superior."
            }
          }
        },
        "text": {
          "name": "Texto",
          "settings": {
            "heading": {
              "label": "Título"
            },
            "subtext": {
              "label": "Subtexto"
            }
          }
        }
      },
      "settings": {
        "color_scheme": {
          "options__1": {
            "label": "Destaque 1"
          },
          "options__2": {
            "label": "Destaque 2"
          },
          "options__3": {
            "label": "Plano de fundo 1"
          },
          "options__4": {
            "label": "Plano de fundo 2"
          },
          "options__5": {
            "label": "Inverso"
          },
          "label": "Esquema de cores"
        },
        "newsletter_enable": {
          "label": "Exibir assinante de e-mail"
        },
        "newsletter_heading": {
          "label": "Título"
        },
        "header__1": {
          "content": "Assinante de e-mail",
          "info": "Assinantes adicionados à [lista de clientes] que \"aceitam marketing\".(https:\/\/help.shopify.com\/pt-BR\/manual\/customers\/manage-customers)"
        },
        "header__2": {
          "content": "Ícones de redes sociais",
          "info": "Para exibir suas contas em redes sociais, crie links nas configurações do tema."
        },
        "show_social": {
          "label": "Exibir ícones de redes sociais"
        },
        "header__3": {
          "content": "Seletor de país\/região"
        },
        "header__4": {
          "info": "Adicione um país\/uma região em [configurações de pagamento].(\/admin\/configurações\/pagamentos)"
        },
        "enable_country_selector": {
          "label": "Habilitar seletor de país\/região"
        },
        "header__5": {
          "content": "Seletor de idioma"
        },
        "header__6": {
          "info": "Adicione um idioma em [configurações de idioma].(\/admin\/configurações\/idiomas)"
        },
        "enable_language_selector": {
          "label": "Habilitar seletor de idioma"
        },
        "header__7": {
          "content": "Formas de pagamento"
        },
        "payment_enable": {
          "label": "Exibir ícones de pagamento"
        }
      }
    },
    "header": {
      "name": "Cabeçalho",
      "settings": {
        "logo": {
          "label": "Imagem do logo"
        },
        "logo_width": {
          "unit": "px",
          "label": "Largura personalizada do logo"
        },
        "logo_position": {
          "label": "Posição do logo em uma tela grande",
          "options__1": {
            "label": "Centralizado à esquerda"
          },
          "options__2": {
            "label": "Canto superior esquerdo"
          },
          "options__3": {
            "label": "Centralizado na parte superior"
          }
        },
        "menu": {
          "label": "Menu"
        },
        "show_line_separator": {
          "label": "Exibir linha separadora"
        },
        "enable_sticky_header": {
          "label": "Habilitar cabeçalho fixo",
          "info": "O cabeçalho fica na tela quando o cliente rola para cima."
        }
      }
    },
    "image-banner": {
      "name": "Banner da imagem",
      "settings": {
        "image": {
          "label": "Primeira imagem"
        },
        "image_2": {
          "label": "Segunda imagem"
        },
        "desktop_text_box_position": {
          "options__1": {
            "label": "Acima"
          },
          "options__2": {
            "label": "Centro"
          },
          "options__3": {
            "label": "Abaixo"
          },
          "label": "Posição do texto no computador"
        },
        "color_scheme": {
          "options__1": {
            "label": "Destaque 1"
          },
          "options__2": {
            "label": "Destaque 2"
          },
          "options__3": {
            "label": "Plano de fundo 1"
          },
          "options__4": {
            "label": "Plano de fundo 2"
          },
          "options__5": {
            "label": "Inverso"
          },
          "label": "Esquema de cores"
        },
        "stack_images_on_mobile": {
          "label": "Empilhar imagens em dispositivos móveis"
        },
        "adapt_height_first_image": {
          "label": "Adaptar a altura da seção para o tamanho da primeira imagem"
        }
      },
      "blocks": {
        "heading": {
          "name": "Título",
          "settings": {
            "heading": {
              "label": "Título"
            }
          }
        },
        "text": {
          "name": "Texto",
          "settings": {
            "text": {
              "label": "Descrição"
            }
          }
        },
        "buttons": {
          "name": "Botões",
          "settings": {
            "button_label_1": {
              "label": "Primeira etiqueta de botão",
              "info": "Deixe a etiqueta em branco para ocultar o botão."
            },
            "button_link_1": {
              "label": "Primeiro link de botão"
            },
            "button_style_secondary_1": {
              "label": "Usar estilo de botão com contorno"
            },
            "button_label_2": {
              "label": "Segunda etiqueta de botão",
              "info": "Deixe a etiqueta em branco para ocultar o botão."
            },
            "button_link_2": {
              "label": "Segundo link de botão"
            },
            "button_style_secondary_2": {
              "label": "Usar estilo de botão com contorno"
            }
          }
        }
      },
      "presets": {
        "name": "Banner da imagem"
      }
    },
    "image-with-text": {
      "name": "Imagem com texto",
      "settings": {
        "image": {
          "label": "Imagem"
        },
        "height": {
          "options__1": {
            "label": "Adaptar à imagem"
          },
          "options__2": {
            "label": "Pequeno"
          },
          "options__3": {
            "label": "Grande"
          },
          "label": "Proporção da imagem"
        },
        "color_scheme": {
          "options__1": {
            "label": "Plano de fundo 1"
          },
          "options__2": {
            "label": "Plano de fundo 2"
          },
          "options__3": {
            "label": "Inverso"
          },
          "options__4": {
            "label": "Destaque 1"
          },
          "options__5": {
            "label": "Destaque 2"
          },
          "label": "Esquema de cores"
        },
        "layout": {
          "options__1": {
            "label": "Imagem primeiro"
          },
          "options__2": {
            "label": "Texto primeiro"
          },
          "label": "Layout para computador",
          "info": "O layout padrão para dispositivos móveis coloca a imagem primeiro."
        }
      },
      "blocks": {
        "heading": {
          "name": "Título",
          "settings": {
            "heading": {
              "label": "Título"
            }
          }
        },
        "text": {
          "name": "Texto",
          "settings": {
            "text": {
              "label": "Descrição"
            }
          }
        },
        "button": {
          "name": "Botão",
          "settings": {
            "button_label": {
              "label": "Etiqueta de botão",
              "info": "Deixe a etiqueta em branco para ocultar o botão."
            },
            "button_link": {
              "label": "Link de botão"
            }
          }
        }
      },
      "presets": {
        "name": "Imagem com texto"
      }
    },
    "main-article": {
      "name": "Post do blog",
      "blocks": {
        "featured_image": {
          "name": "Imagem em destaque",
          "settings": {
            "image_height": {
              "label": "Altura da imagem em destaque",
              "options__1": {
                "label": "Adaptar à imagem"
              },
              "options__2": {
                "label": "Médio"
              },
              "options__3": {
                "label": "Grande"
              },
              "info": "Use uma imagem com proporção de 16:9 para ter os melhores resultados."
            }
          }
        },
        "title": {
          "name": "Título",
          "settings": {
            "blog_show_date": {
              "label": "Exibir data"
            },
            "blog_show_author": {
              "label": "Exibir autor"
            }
          }
        },
        "content": {
          "name": "Conteúdo"
        },
        "social_sharing": {
          "name": "Botões de compartilhamento nas redes sociais"
        }
      }
    },
    "main-blog": {
      "name": "Posts do blog",
      "settings": {
        "header": {
          "content": "Cartão de post do blog"
        },
        "show_image": {
          "label": "Exibir imagem em destaque",
          "info": "Use uma imagem com proporção de 2:3 para ter os melhores resultados."
        },
        "paragraph": {
          "content": "Para alterar resumos, edite os [posts do blog].(https:\/\/help.shopify.com\/pt-BR\/manual\/online-store\/blogs\/writing-blogs#exiba-o-resumo-de-um-post)"
        }
      },
      "blocks": {
        "title": {
          "name": "Título",
          "settings": {
            "show_date": {
              "label": "Exibir data"
            },
            "show_author": {
              "label": "Exibir autor"
            }
          }
        },
        "summary": {
          "name": "Resumo"
        },
        "link": {
          "name": "Link"
        }
      }
    },
    "main-cart-footer": {
      "name": "Subtotal",
      "settings": {
        "show_cart_note": {
          "label": "Habilitar observação do carrinho"
        }
      },
      "blocks": {
        "subtotal": {
          "name": "Preço subtotal"
        },
        "buttons": {
          "name": "Botão de checkout"
        }
      }
    },
    "main-cart-items": {
      "name": "Itens",
      "settings": {
        "show_vendor": {
          "label": "Exibir fabricante"
        }
      }
    },
    "main-collection-banner": {
      "name": "Banner da coleção",
      "settings": {
        "paragraph": {
          "content": "Para alterar as descrições ou as imagens de coleção, [edite suas coleções].(\/admin\/collections)"
        },
        "show_collection_description": {
          "label": "Exibir a descrição da coleção"
        },
        "show_collection_image": {
          "label": "Exibir imagem da coleção",
          "info": "Use uma imagem com proporção de 16:9 para ter os melhores resultados."
        }
      }
    },
    "main-collection-product-grid": {
      "name": "Grade de produtos",
      "settings": {
        "products_per_page": {
          "label": "Produtos por página"
        },
        "enable_filtering": {
          "label": "Habilitar filtragem",
          "info": "[Personalizar filtros](\/admin\/menus)"
        },
        "enable_sorting": {
          "label": "Habilitar organização"
        },
        "image_ratio": {
          "label": "Proporção da imagem",
          "options__1": {
            "label": "Adaptar à imagem"
          },
          "options__2": {
            "label": "Retrato"
          },
          "options__3": {
            "label": "Quadrada"
          }
        },
        "show_secondary_image": {
          "label": "Exibir segunda imagem ao passar o cursor"
        },
        "add_image_padding": {
          "label": "Adicionar preenchimento à imagem"
        },
        "show_vendor": {
          "label": "Exibir fabricante"
        },
        "header__1": {
          "content": "Filtragem e organização"
        },
        "header__3": {
          "content": "Cartão de produto"
        },
        "enable_tags": {
          "label": "Habilitar a filtragem",
          "info": "[Personalizar filtros](\/admin\/menus)"
        },
        "show_image_outline": {
          "label": "Exibir contorno da imagem"
        }
      }
    },
    "main-list-collections": {
      "name": "Página da lista de coleções",
      "settings": {
        "title": {
          "label": "Título"
        },
        "sort": {
          "label": "Organizar coleções por:",
          "options__1": {
            "label": "Ordem alfabética, A–Z"
          },
          "options__2": {
            "label": "Ordem alfabética, Z–A"
          },
          "options__3": {
            "label": "Data, mais recente primeiro"
          },
          "options__4": {
            "label": "Data, mais antiga primeiro"
          },
          "options__5": {
            "label": "Contagem de produtos, alta para baixa"
          },
          "options__6": {
            "label": "Contagem de produtos, baixa para alta"
          }
        },
        "image_ratio": {
          "label": "Proporção da imagem",
          "options__1": {
            "label": "Adaptar à imagem"
          },
          "options__2": {
            "label": "Retrato"
          },
          "options__3": {
            "label": "Quadrada"
          },
          "info": "Para adicionar imagens, [edite suas coleções](https:\/\/help.shopify.com\/pt-BR\/manual\/products\/collections)"
        },
        "color_scheme": {
          "options__1": {
            "label": "Destaque 1"
          },
          "options__2": {
            "label": "Destaque 2"
          },
          "options__3": {
            "label": "Plano de fundo 1"
          },
          "options__4": {
            "label": "Plano de fundo 2"
          },
          "options__5": {
            "label": "Inverso"
          },
          "label": "Esquema de cores"
        },
        "image_padding": {
          "label": "Adicionar preenchimento à imagem"
        }
      }
    },
    "main-page": {
      "name": "Página"
    },
    "main-password-footer": {
      "name": "Rodapé de senha",
      "settings": {
        "color_scheme": {
          "options__1": {
            "label": "Destaque 1"
          },
          "options__2": {
            "label": "Destaque 2"
          },
          "options__3": {
            "label": "Plano de fundo 1"
          },
          "options__4": {
            "label": "Plano de fundo 2"
          },
          "options__5": {
            "label": "Inverso"
          },
          "label": "Esquema de cores"
        }
      }
    },
    "main-password-header": {
      "name": "Cabeçalho de senha",
      "settings": {
        "logo": {
          "label": "Imagem do logo"
        },
        "logo_max_width": {
          "label": "Largura personalizada do logo",
          "unit": "px"
        },
        "color_scheme": {
          "options__1": {
            "label": "Destaque 1"
          },
          "options__2": {
            "label": "Destaque 2"
          },
          "options__3": {
            "label": "Plano de fundo 1"
          },
          "options__4": {
            "label": "Plano de fundo 2"
          },
          "options__5": {
            "label": "Inverso"
          },
          "label": "Esquema de cores"
        }
      }
    },
    "main-product": {
      "blocks": {
        "text": {
          "name": "Texto",
          "settings": {
            "text": {
              "label": "Texto"
            },
            "text_style": {
              "label": "Estilo de texto",
              "options__1": {
                "label": "Corpo"
              },
              "options__2": {
                "label": "Legenda"
              },
              "options__3": {
                "label": "Letras maiúsculas"
              }
            }
          }
        },
        "title": {
          "name": "Título"
        },
        "price": {
          "name": "Preço"
        },
        "quantity_selector": {
          "name": "Seletor de quantidade"
        },
        "variant_picker": {
          "name": "Seletor de variante",
          "settings": {
            "picker_type": {
              "label": "Tipo",
              "options__1": {
                "label": "Menu suspenso"
              },
              "options__2": {
                "label": "Botão"
              }
            }
          }
        },
        "buy_buttons": {
          "name": "Botões Comprar",
          "settings": {
            "show_dynamic_checkout": {
              "label": "Exibir botões de checkout dinâmico",
              "info": "Cada cliente vê a forma de pagamento preferencial dentre as disponíveis na loja, como PayPal ou Apple Pay. [Saiba mais](https:\/\/help.shopify.com\/manual\/using-themes\/change-the-layout\/dynamic-checkout)"
            }
          }
        },
        "pickup_availability": {
          "name": "Disponibilidade de retirada"
        },
        "description": {
          "name": "Descrição"
        },
        "share": {
          "name": "Compartilhar",
          "settings": {
            "featured_image_info": {
              "content": "Se você incluir um link em publicações nas redes sociais, a imagem em destaque da página será exibida como na imagem de pré-visualização. [Saiba mais](https:\/\/help.shopify.com\/pt-BR\/manual\/online-store\/images\/showing-social-media-thumbnail-images)."
            },
            "title_info": {
              "content": "Um título e uma descrição estão incluídos na imagem de pré-visualização. [Saiba mais](https:\/\/help.shopify.com\/pt-BR\/manual\/promoting-marketing\/seo\/adding-keywords#set-a-title-and-description-for-your-online-store)"
            }
          }
        },
        "collapsible_tab": {
          "name": "Aba recolhível",
          "settings": {
            "heading": {
              "info": "Inclua um título que explique o conteúdo.",
              "label": "Título"
            },
            "content": {
              "label": "Conteúdo da aba"
            },
            "page": {
              "label": "Conteúdo da aba da página"
            },
            "icon": {
              "options__1": {
                "label": "Nenhum"
              },
              "options__2": {
                "label": "Caixa"
              },
              "options__3": {
                "label": "Bolha de chat"
              },
              "options__4": {
                "label": "Marca de seleção"
              },
              "options__5": {
                "label": "Secador"
              },
              "options__6": {
                "label": "Olho"
              },
              "options__7": {
                "label": "Coração"
              },
              "options__8": {
                "label": "Ferro"
              },
              "options__9": {
                "label": "Folha"
              },
              "options__10": {
                "label": "Couro"
              },
              "options__11": {
                "label": "Cadeado"
              },
              "options__12": {
                "label": "Marcador de mapa"
              },
              "options__13": {
                "label": "Calças"
              },
              "options__14": {
                "label": "Avião"
              },
              "options__15": {
                "label": "Etiqueta de preço"
              },
              "options__16": {
                "label": "Ponto de interrogação"
              },
              "options__17": {
                "label": "Devolução"
              },
              "options__18": {
                "label": "Régua"
              },
              "options__19": {
                "label": "Camisa"
              },
              "options__20": {
                "label": "Sapato"
              },
              "options__21": {
                "label": "Silhueta"
              },
              "options__22": {
                "label": "Estrela"
              },
              "options__23": {
                "label": "Caminhão"
              },
              "options__24": {
                "label": "Lavagem"
              },
              "label": "Ícone"
            }
          }
        },
        "popup": {
          "name": "Pop-up",
          "settings": {
            "link_label": {
              "label": "Etiqueta de link"
            },
            "page": {
              "label": "Página"
            }
          }
        }
      },
      "settings": {
        "header": {
          "content": "Mídia",
          "info": "Saiba mais sobre os [tipos de mídia](https:\/\/help.shopify.com\/pt-BR\/manual\/products\/product-media)"
        },
        "enable_video_looping": {
          "label": "Habilitar loop de vídeo"
        },
        "enable_sticky_info": {
          "label": "Habilitar informações persistentes do produto em telas grandes"
        }
      },
      "name": "Informações do produto"
    },
    "main-search": {
      "name": "Resultados da pesquisa",
      "settings": {
        "image_ratio": {
          "label": "Proporção da imagem",
          "options__1": {
            "label": "Adaptar à imagem"
          },
          "options__2": {
            "label": "Retrato"
          },
          "options__3": {
            "label": "Quadrada"
          }
        },
        "show_secondary_image": {
          "label": "Exibir segunda imagem ao passar o cursor"
        },
        "add_image_padding": {
          "label": "Adicionar preenchimento à imagem"
        },
        "show_vendor": {
          "label": "Exibir fabricante"
        },
        "header__1": {
          "content": "Cartão de produto"
        },
        "header__2": {
          "content": "Cartão de blog"
        },
        "article_show_date": {
          "label": "Exibir data"
        },
        "article_show_author": {
          "label": "Exibir autor"
        },
        "show_image_outline": {
          "label": "Exibir contorno da imagem"
        }
      }
    },
    "multicolumn": {
      "name": "Multicoluna",
      "settings": {
        "title": {
          "label": "Título"
        },
        "image_width": {
          "label": "Largura da imagem",
          "options__1": {
            "label": "Largura de um terço da coluna"
          },
          "options__2": {
            "label": "Largura de metade da coluna"
          },
          "options__3": {
            "label": "Largura total da coluna"
          }
        },
        "image_ratio": {
          "label": "Proporção da imagem",
          "options__1": {
            "label": "Adaptar à imagem"
          },
          "options__2": {
            "label": "Retrato"
          },
          "options__3": {
            "label": "Quadrada"
          },
          "options__4": {
            "label": "Círculo"
          }
        },
        "column_alignment": {
          "label": "Alinhamento da coluna",
          "options__1": {
            "label": "Esquerda"
          },
          "options__2": {
            "label": "Centro"
          }
        },
        "background_style": {
          "label": "Fundo secundário",
          "options__1": {
            "label": "Nenhum"
          },
          "options__2": {
            "label": "Exibir como plano de fundo da coluna"
          },
          "options__3": {
            "label": "Exibir como plano de fundo da seção"
          }
        },
        "button_label": {
          "label": "Etiqueta de botão"
        },
        "button_link": {
          "label": "Link de botão"
        },
        "swipe_on_mobile": {
          "label": "Habilitar deslizamento em dispositivo móvel"
        }
      },
      "blocks": {
        "column": {
          "name": "Coluna",
          "settings": {
            "image": {
              "label": "Imagem"
            },
            "title": {
              "label": "Título"
            },
            "text": {
              "label": "Descrição"
            }
          }
        }
      },
      "presets": {
        "name": "Multicoluna"
      }
    },
    "newsletter": {
      "name": "Assinante de e-mail",
      "settings": {
        "color_scheme": {
          "label": "Esquema de cores",
          "options__1": {
            "label": "Destaque 1"
          },
          "options__2": {
            "label": "Destaque 2"
          },
          "options__3": {
            "label": "Plano de fundo 1"
          },
          "options__4": {
            "label": "Plano de fundo 2"
          },
          "options__5": {
            "label": "Inverso"
          }
        },
        "full_width": {
          "label": "Definir seção com largura total"
        },
        "paragraph": {
          "content": "Quando o cliente se inscreve em e-mails, uma conta de cliente é criada. [Saiba mais](https:\/\/help.shopify.com\/pt-BR\/manual\/customers)"
        }
      },
      "blocks": {
        "heading": {
          "name": "Título",
          "settings": {
            "heading": {
              "label": "Título"
            }
          }
        },
        "paragraph": {
          "name": "Subtítulo",
          "settings": {
            "paragraph": {
              "label": "Descrição"
            }
          }
        },
        "email_form": {
          "name": "Formulário de e-mail"
        }
      },
      "presets": {
        "name": "Assinante de e-mail"
      }
    },
    "page": {
      "name": "Página",
      "settings": {
        "page": {
          "label": "Página"
        }
      },
      "presets": {
        "name": "Página"
      }
    },
    "product-recommendations": {
      "name": "Recomendações de produtos",
      "settings": {
        "heading": {
          "label": "Título"
        },
        "header__1": {
          "content": "Recomendações de produtos"
        },
        "header__2": {
          "content": "Cartão de produto"
        },
        "image_ratio": {
          "label": "Proporção da imagem",
          "options__1": {
            "label": "Adaptar à imagem"
          },
          "options__2": {
            "label": "Retrato"
          },
          "options__3": {
            "label": "Quadrada"
          }
        },
        "show_secondary_image": {
          "label": "Exibir segunda imagem ao passar o cursor"
        },
        "add_image_padding": {
          "label": "Adicionar preenchimento à imagem"
        },
        "show_vendor": {
          "label": "Exibir fabricante"
        },
        "paragraph__1": {
<<<<<<< HEAD
          "content": "As recomendações dinâmicas usam informações sobre pedidos e produtos para mudar e melhorar com o tempo. [Saiba mais](https:\/\/help.shopify.com\/en\/themes\/development\/recommended-products)"
=======
          "content": "As recomendações dinâmicas usam informações sobre pedidos e produtos para mudar e melhorar com o tempo. [Saiba mais](https://help.shopify.com/en/themes/development/recommended-products)"
        },
        "show_image_outline": {
          "label": "Exibir contorno da imagem"
>>>>>>> 9ee99dac
        }
      }
    },
    "rich-text": {
      "name": "Rich text",
      "settings": {
        "color_scheme": {
          "options__1": {
            "label": "Destaque 1"
          },
          "options__2": {
            "label": "Destaque 2"
          },
          "options__3": {
            "label": "Plano de fundo 1"
          },
          "options__4": {
            "label": "Plano de fundo 2"
          },
          "options__5": {
            "label": "Inverso"
          },
          "label": "Esquema de cores"
        },
        "full_width": {
          "label": "Definir seção com largura total"
        }
      },
      "blocks": {
        "heading": {
          "name": "Título",
          "settings": {
            "heading": {
              "label": "Título"
            },
            "heading_size": {
              "options__1": {
                "label": "Pequeno"
              },
              "options__2": {
                "label": "Médio"
              },
              "label": "Tamanho da fonte do título"
            }
          }
        },
        "text": {
          "name": "Texto",
          "settings": {
            "text": {
              "label": "Descrição"
            }
          }
        },
        "button": {
          "name": "Botão",
          "settings": {
            "button_label": {
              "label": "Etiqueta de botão"
            },
            "button_link": {
              "label": "Link de botão"
            },
            "button_style_secondary": {
              "label": "Usar estilo de botão com contorno"
            }
          }
        }
      },
      "presets": {
        "name": "Rich text"
      }
    },
    "apps": {
      "name": "Apps",
      "settings": {
        "include_margins": {
          "label": "Deixar margens da seção iguais ao tema"
        }
      },
      "presets": {
        "name": "Apps"
      }
    }
  }
}<|MERGE_RESOLUTION|>--- conflicted
+++ resolved
@@ -1494,14 +1494,10 @@
           "label": "Exibir fabricante"
         },
         "paragraph__1": {
-<<<<<<< HEAD
           "content": "As recomendações dinâmicas usam informações sobre pedidos e produtos para mudar e melhorar com o tempo. [Saiba mais](https:\/\/help.shopify.com\/en\/themes\/development\/recommended-products)"
-=======
-          "content": "As recomendações dinâmicas usam informações sobre pedidos e produtos para mudar e melhorar com o tempo. [Saiba mais](https://help.shopify.com/en/themes/development/recommended-products)"
         },
         "show_image_outline": {
           "label": "Exibir contorno da imagem"
->>>>>>> 9ee99dac
         }
       }
     },
