{
  "settings_schema": {
    "colors": {
      "name": "Cores",
      "settings": {
        "colors_solid_button_labels": {
          "label": "Etiqueta de botão sólido",
          "info": "Usada como cor de primeiro plano sobre as cores de destaque."
        },
        "colors_accent_1": {
          "label": "Destaque 1",
          "info": "Usada no plano de fundo do botão sólido."
        },
        "colors_accent_2": {
          "label": "Destaque 2"
        },
        "header__1": {
          "content": "Cores primárias"
        },
        "header__2": {
          "content": "Cores secundárias"
        },
        "colors_text": {
          "label": "Texto",
          "info": "Usada como cor de primeiro plano sobre as cores de fundo."
        },
        "colors_outline_button_labels": {
          "label": "Botão com contorno",
          "info": "Também é usado em links de texto."
        },
        "colors_background_1": {
          "label": "Plano de fundo 1"
        },
        "colors_background_2": {
          "label": "Plano de fundo 2"
        },
        "gradient_accent_1": {
          "label": "Gradiente de destaque 1"
        },
        "gradient_accent_2": {
          "label": "Gradiente de destaque 2"
        },
        "gradient_background_1": {
          "label": "Gradiente de plano de fundo 1"
        },
        "gradient_background_2": {
          "label": "Gradiente de plano de fundo 2"
        }
      }
    },
    "typography": {
      "name": "Tipografia",
      "settings": {
        "type_header_font": {
          "label": "Fonte",
          "info": "A seleção de uma fonte diferente pode afetar a velocidade da loja. [Saiba mais sobre as fontes do sistema.](https:\/\/help.shopify.com\/en\/manual\/online-store\/os\/store-speed\/improving-speed#fonts)"
        },
        "header__1": {
          "content": "Títulos"
        },
        "header__2": {
          "content": "Corpo"
        },
        "type_body_font": {
          "label": "Fonte",
          "info": "A seleção de uma fonte diferente pode afetar a velocidade da loja. [Saiba mais sobre as fontes do sistema.](https:\/\/help.shopify.com\/en\/manual\/online-store\/os\/store-speed\/improving-speed#fonts)"
        },
        "heading_scale": {
          "label": "Escala de tamanho da fonte"
        },
        "body_scale": {
          "label": "Escala de tamanho da fonte"
        }
      }
    },
    "styles": {
      "name": "Estilos",
      "settings": {
        "sold_out_badge_color_scheme": {
          "options__1": {
            "label": "Plano de fundo 1"
          },
          "options__2": {
            "label": "Inverso"
          },
          "label": "Esquema de cores do selo de esgotado"
        },
        "header__1": {
          "content": "Selos"
        },
        "header__2": {
          "content": "Elementos decorativos"
        },
        "sale_badge_color_scheme": {
          "options__1": {
            "label": "Plano de fundo 2"
          },
          "options__2": {
            "label": "Destaque 1"
          },
          "options__3": {
            "label": "Destaque 2"
          },
          "label": "Esquema de cores do selo de promoção"
        },
        "accent_icons": {
          "options__1": {
            "label": "Destaque 1"
          },
          "options__2": {
            "label": "Destaque 2"
          },
          "options__3": {
            "label": "Botão com contorno"
          },
          "options__4": {
            "label": "Texto"
          },
          "label": "Ícones de destaque"
        }
      }
    },
    "social-media": {
      "name": "Redes sociais",
      "settings": {
        "social_twitter_link": {
          "label": "Twitter",
          "info": "https:\/\/twitter.com\/shopify"
        },
        "social_facebook_link": {
          "label": "Facebook",
          "info": "https:\/\/facebook.com\/shopify"
        },
        "social_pinterest_link": {
          "label": "Pinterest",
          "info": "https:\/\/pinterest.com\/shopify"
        },
        "social_instagram_link": {
          "label": "Instagram",
          "info": "http:\/\/instagram.com\/shopify"
        },
        "social_tiktok_link": {
          "label": "TikTok",
          "info": "https:\/\/tiktok.com\/@shopify"
        },
        "social_tumblr_link": {
          "label": "Tumblr",
          "info": "http:\/\/shopify.tumblr.com"
        },
        "social_snapchat_link": {
          "label": "Snapchat",
          "info": "https:\/\/www.snapchat.com\/add\/shopify"
        },
        "social_youtube_link": {
          "label": "YouTube",
          "info": "https:\/\/www.youtube.com\/shopify"
        },
        "social_vimeo_link": {
          "label": "Vimeo",
          "info": "https:\/\/vimeo.com\/shopify"
        },
        "header": {
          "content": "Contas de redes sociais"
        }
      }
    },
    "currency_format": {
      "name": "Formato de moeda",
      "settings": {
        "content": "Códigos de moeda",
        "currency_code_enabled": {
          "label": "Mostrar códigos de moeda"
        },
        "paragraph": "Os preços do carrinho e do checkout sempre mostram os códigos de moeda. Exemplo: 1,00 USD."
      }
    },
    "favicon": {
      "name": "Favicon",
      "settings": {
        "favicon": {
          "label": "Imagem favicon",
          "info": "Será reduzida para 32 x 32 pixels"
        }
      }
    },
    "layout": {
      "name": "Layout",
      "settings": {
        "page_width": {
          "label": "Largura máxima",
          "options__1": {
            "label": "1200 px"
          },
          "options__2": {
            "label": "1600 px"
          }
        }
      }
    },
    "search_input": {
      "name": "Entrada de pesquisa",
      "settings": {
        "header": {
          "content": "Sugestões de produto"
        },
        "predictive_search_enabled": {
          "label": "Habilitar sugestões de produto"
        },
        "predictive_search_show_vendor": {
          "label": "Mostrar fabricante",
          "info": "Visível quando as sugestões de produto estão habilitadas."
        },
        "predictive_search_show_price": {
          "label": "Mostrar preço",
          "info": "Visível quando as sugestões de produto estão habilitadas."
        }
      }
    }
  },
  "sections": {
    "announcement-bar": {
      "name": "Barra de avisos",
      "blocks": {
        "announcement": {
          "name": "Comunicado",
          "settings": {
            "text": {
              "label": "Texto"
            },
            "color_scheme": {
              "label": "Esquema de cores",
              "options__1": {
                "label": "Plano de fundo 1"
              },
              "options__2": {
                "label": "Plano de fundo 2"
              },
              "options__3": {
                "label": "Inverso"
              },
              "options__4": {
                "label": "Destaque 1"
              },
              "options__5": {
                "label": "Destaque 2"
              }
            },
            "link": {
              "label": "Link"
            }
          }
        }
      }
    },
    "collage": {
      "name": "Colagem",
      "settings": {
        "heading": {
          "label": "Título"
        },
        "desktop_layout": {
          "label": "Layout para desktop",
          "options__1": {
            "label": "Bloco grande esquerdo"
          },
          "options__2": {
            "label": "Bloco grande direito"
          }
        },
        "mobile_layout": {
          "label": "Layout para dispositivo móvel",
          "options__1": {
            "label": "Colagem"
          },
          "options__2": {
            "label": "Coluna"
          }
        }
      },
      "blocks": {
        "image": {
          "name": "Imagem",
          "settings": {
            "image": {
              "label": "Imagem"
            },
            "image_padding": {
              "label": "Adicionar preenchimento à imagem",
              "info": "Selecione o preenchimento se não quiser que a imagem seja cortada."
            },
            "color_scheme": {
              "options__1": {
                "label": "Destaque 1"
              },
              "options__2": {
                "label": "Destaque 2"
              },
              "options__3": {
                "label": "Plano de fundo 1"
              },
              "options__4": {
                "label": "Plano de fundo 2"
              },
              "options__5": {
                "label": "Inverso"
              },
              "label": "Esquema de cores",
              "info": "Selecione o preenchimento de imagem para tornar a cor visível."
            }
          }
        },
        "product": {
          "name": "Produto",
          "settings": {
            "product": {
              "label": "Produto"
            },
            "secondary_background": {
              "label": "Mostrar plano de fundo secundário"
            },
            "second_image": {
              "label": "Mostrar segunda imagem ao passar o cursor"
            },
            "image_padding": {
              "label": "Adicionar preenchimento à imagem",
              "info": "Selecione o preenchimento se não quiser que as imagens sejam cortadas."
            }
          }
        },
        "collection": {
          "name": "Coleção",
          "settings": {
            "collection": {
              "label": "Coleção"
            },
            "image_padding": {
              "label": "Adicionar preenchimento à imagem",
              "info": "Selecione o preenchimento se não quiser que a imagem seja cortada."
            },
            "color_scheme": {
              "options__1": {
                "label": "Destaque 1"
              },
              "options__2": {
                "label": "Destaque 2"
              },
              "options__3": {
                "label": "Plano de fundo 1"
              },
              "options__4": {
                "label": "Plano de fundo 2"
              },
              "options__5": {
                "label": "Inverso"
              },
              "label": "Esquema de cores"
            }
          }
        },
        "video": {
          "name": "Vídeo",
          "settings": {
            "cover_image": {
              "label": "Imagem de capa"
            },
            "video_url": {
              "label": "URL",
              "info": "Os vídeos serão reproduzidos em uma janela pop-up se a seção tiver outros blocos.",
              "placeholder": "Usar um URL do YouTube ou do Vimeo"
            },
            "image_padding": {
              "label": "Adicionar preenchimento à imagem",
              "info": "Selecione o preenchimento se não quiser que a imagem de capa seja cortada."
            },
            "description": {
              "label": "Texto alternativo do vídeo",
              "info": "Descreva o vídeo para que seja acessível a clientes que usam leitores de tela."
            }
          }
        }
      },
      "presets": {
        "name": "Colagem"
      }
    },
    "collection-list": {
      "name": "Lista de coleções",
      "settings": {
        "title": {
          "label": "Título"
        },
        "image_ratio": {
          "label": "Proporção da imagem",
          "options__1": {
            "label": "Adaptar à imagem"
          },
          "options__2": {
            "label": "Retrato"
          },
          "options__3": {
            "label": "Quadrada"
          },
          "info": "Edite as coleções para adicionar imagens. [Saiba mais](https:\/\/help.shopify.com\/en\/manual\/products\/collections)"
        },
        "color_scheme": {
          "options__1": {
            "label": "Destaque 1"
          },
          "options__2": {
            "label": "Destaque 2"
          },
          "options__3": {
            "label": "Plano de fundo 1"
          },
          "options__4": {
            "label": "Plano de fundo 2"
          },
          "options__5": {
            "label": "Inverso"
          },
          "label": "Esquema de cores"
        },
        "swipe_on_mobile": {
          "label": "Habilitar gesto de deslizar em dispositivos móveis"
        },
        "image_padding": {
          "label": "Adicionar preenchimento à imagem"
        },
        "show_view_all": {
          "label": "Habilitar o botão \"Ver tudo\" se a lista incluir mais coleções que as mostradas"
        }
      },
      "blocks": {
        "featured_collection": {
          "name": "Coleção",
          "settings": {
            "collection": {
              "label": "Coleção"
            }
          }
        }
      },
      "presets": {
        "name": "Lista de coleções"
      }
    },
    "contact-form": {
      "name": "Formulário de contato",
      "presets": {
        "name": "Formulário de contato"
      }
    },
    "custom-liquid": {
      "name": "Liquid personalizado",
      "settings": {
        "custom_liquid": {
          "label": "Liquid personalizado",
          "info": "Adicionar snippets de app ou outros códigos do Liquid para criar personalizações avançadas."
        }
      },
      "presets": {
        "name": "Liquid personalizado"
      }
    },
    "featured-blog": {
      "name": "Posts do blog",
      "settings": {
        "heading": {
          "label": "Título"
        },
        "blog": {
          "label": "Blog"
        },
        "post_limit": {
          "label": "Posts do blog"
        },
        "show_view_all": {
          "label": "Habilitar o botão \"Ver tudo\" se o blog tiver mais posts que os mostrados"
        },
        "show_image": {
          "info": "Use uma imagem com proporção 3:2 para alcançar os melhores resultados. [Saiba mais](https:\/\/help.shopify.com\/en\/manual\/shopify-admin\/productivity-tools\/image-editor#understanding-image-aspect-ratio)",
          "label": "Mostrar imagem em destaque"
        },
        "show_date": {
          "label": "Mostrar data"
        },
        "show_author": {
          "label": "Mostrar autor"
        },
        "soft_background": {
          "label": "Mostrar plano de fundo secundário"
        }
      },
      "presets": {
        "name": "Posts do blog"
      }
    },
    "featured-collection": {
      "name": "Coleção em destaque",
      "settings": {
        "title": {
          "label": "Título"
        },
        "collection": {
          "label": "Coleção"
        },
        "products_to_show": {
          "label": "Máximo de produtos a serem mostrados"
        },
        "show_view_all": {
          "label": "Habilitar o botão \"Ver tudo\" se a coleção tiver mais produtos que os mostrados"
        },
        "swipe_on_mobile": {
          "label": "Habilitar gesto de deslizar em dispositivos móveis"
        },
        "header": {
          "content": "Cartão de produto"
        },
        "image_ratio": {
          "label": "Proporção da imagem",
          "options__1": {
            "label": "Adaptar à imagem"
          },
          "options__2": {
            "label": "Retrato"
          },
          "options__3": {
            "label": "Quadrada"
          }
        },
        "show_secondary_image": {
          "label": "Mostrar segunda imagem ao passar o cursor"
        },
        "add_image_padding": {
          "label": "Adicionar preenchimento de imagem"
        },
        "show_vendor": {
          "label": "Mostrar fabricante"
        },
        "show_image_outline": {
          "label": "Mostrar borda da imagem"
        },
        "show_rating": {
          "label": "Mostrar avaliações do produto",
          "info": "Para exibir uma avaliação, adicione um app com essa funcionalidade específica. [Saiba mais](https:\/\/help.shopify.com\/manual\/online-store\/themes\/os20\/themes-by-shopify\/dawn\/sections#featured-collection-show-product-rating)"
        }
      },
      "presets": {
        "name": "Coleção em destaque"
      }
    },
    "footer": {
      "name": "Rodapé",
      "blocks": {
        "link_list": {
          "name": "Menu",
          "settings": {
            "heading": {
              "label": "Título",
              "info": "Título necessário para exibir o menu."
            },
            "menu": {
              "label": "Menu",
              "info": "Mostra somente itens de menu de nível superior."
            }
          }
        },
        "text": {
          "name": "Texto",
          "settings": {
            "heading": {
              "label": "Título"
            },
            "subtext": {
              "label": "Subtexto"
            }
          }
        }
      },
      "settings": {
        "color_scheme": {
          "options__1": {
            "label": "Destaque 1"
          },
          "options__2": {
            "label": "Destaque 2"
          },
          "options__3": {
            "label": "Plano de fundo 1"
          },
          "options__4": {
            "label": "Plano de fundo 2"
          },
          "options__5": {
            "label": "Inverso"
          },
          "label": "Esquema de cores"
        },
        "newsletter_enable": {
          "label": "Mostrar assinante de e-mail"
        },
        "newsletter_heading": {
          "label": "Título"
        },
        "header__1": {
          "content": "Assinante de e-mail",
          "info": "Assinantes adicionados automaticamente à lista de clientes que \"aceitam marketing\". [Saiba mais](https:\/\/help.shopify.com\/en\/manual\/customers\/manage-customers)"
        },
        "header__2": {
          "content": "Ícones de redes sociais",
          "info": "Para exibir suas contas em redes sociais, crie links nas configurações do tema."
        },
        "show_social": {
          "label": "Mostrar ícones de redes sociais"
        },
        "header__3": {
          "content": "Seletor de país\/região"
        },
        "header__4": {
          "info": "Adicione um país\/uma região em [configurações de pagamento.](\/admin\/settings\/payments)"
        },
        "enable_country_selector": {
          "label": "Habilitar seletor de país\/região"
        },
        "header__5": {
          "content": "Seletor de idioma"
        },
        "header__6": {
          "info": "Adicione um idioma em [configurações de idioma.](\/admin\/settings\/languages)"
        },
        "enable_language_selector": {
          "label": "Habilitar seletor de idioma"
        },
        "header__7": {
          "content": "Formas de pagamento"
        },
        "payment_enable": {
          "label": "Mostrar ícones de pagamento"
        }
      }
    },
    "header": {
      "name": "Cabeçalho",
      "settings": {
        "logo": {
          "label": "Imagem do logo"
        },
        "logo_width": {
          "unit": "px",
          "label": "Largura personalizada do logo"
        },
        "logo_position": {
          "label": "Posição do logo em telas grandes",
          "options__1": {
            "label": "Centralizado à esquerda"
          },
          "options__2": {
            "label": "Canto superior esquerdo"
          },
          "options__3": {
            "label": "Centralizado na parte superior"
          }
        },
        "menu": {
          "label": "Menu"
        },
        "show_line_separator": {
          "label": "Mostrar linha separadora"
        },
        "enable_sticky_header": {
          "label": "Habilitar cabeçalho fixo",
          "info": "O cabeçalho fica na tela quando o cliente rola para cima."
        },
        "color_scheme": {
          "options__1": {
            "label": "Destaque 1"
          },
          "options__2": {
            "label": "Destaque 2"
          },
          "options__3": {
            "label": "Plano de fundo 1"
          },
          "options__4": {
            "label": "Plano de fundo 2"
          },
          "options__5": {
            "label": "Inverso"
          },
          "label": "Esquema de cores"
        }
      }
    },
    "image-banner": {
      "name": "Banner da imagem",
      "settings": {
        "image": {
          "label": "Primeira imagem"
        },
        "image_2": {
          "label": "Segunda imagem"
        },
        "desktop_text_box_position": {
          "options__1": {
            "label": "Canto superior esquerdo"
          },
          "options__2": {
            "label": "Centralizado na parte superior"
          },
          "options__3": {
            "label": "Canto superior direito"
          },
          "label": "Posição do texto no desktop",
          "options__4": {
            "label": "Centralizado à esquerda"
          },
          "options__5": {
            "label": "Centralizado"
          },
          "options__6": {
            "label": "Centralizado à direita"
          },
          "options__7": {
            "label": "Canto inferior esquerdo"
          },
          "options__8": {
            "label": "Centralizado na parte inferior"
          },
          "options__9": {
            "label": "Canto inferior direito"
          }
        },
        "color_scheme": {
          "options__1": {
            "label": "Destaque 1"
          },
          "options__2": {
            "label": "Destaque 2"
          },
          "options__3": {
            "label": "Plano de fundo 1"
          },
          "options__4": {
            "label": "Plano de fundo 2"
          },
          "options__5": {
            "label": "Inverso"
          },
          "label": "Esquema de cores",
          "info": "Usado para a caixa de texto."
        },
        "stack_images_on_mobile": {
          "label": "Empilhar imagens em dispositivos móveis"
        },
        "adapt_height_first_image": {
          "label": "Adaptar a altura da seção para o tamanho da primeira imagem",
          "info": "Quando marcada, substitui a configuração de altura para o banner da imagem."
        },
        "show_text_box": {
          "label": "Mostrar caixa de texto no desktop"
        },
        "image_overlay_opacity": {
          "label": "Opacidade de sobreposição de imagem"
        },
        "header": {
          "content": "Layout para dispositivo móvel"
        },
        "show_text_below": {
          "label": "Mostrar texto abaixo de imagens"
        },
        "image_height": {
          "label": "Altura do banner",
          "options__1": {
            "label": "Pequena"
          },
          "options__2": {
            "label": "Média"
          },
          "options__3": {
            "label": "Grande"
          },
          "info": "Use uma imagem com proporção 3:2 para alcançar os melhores resultados. [Saiba mais](https:\/\/help.shopify.com\/en\/manual\/shopify-admin\/productivity-tools\/image-editor#understanding-image-aspect-ratio)"
        },
        "text_alignment": {
          "options__1": {
            "label": "Esquerda"
          },
          "options__2": {
            "label": "Centro"
          },
          "options__3": {
            "label": "Direita"
          },
          "label": "Alinhamento do texto"
        },
        "mobile_text_alignment": {
          "options__1": {
            "label": "Esquerda"
          },
          "options__2": {
            "label": "Centro"
          },
          "options__3": {
            "label": "Direita"
          },
          "label": "Alinhamento do texto em dispositivos móveis"
        }
      },
      "blocks": {
        "heading": {
          "name": "Título",
          "settings": {
            "heading": {
              "label": "Título"
            },
            "heading_size": {
              "options__1": {
                "label": "Médio"
              },
              "options__2": {
                "label": "Grande"
              },
              "label": "Tamanho da fonte do título"
            }
          }
        },
        "text": {
          "name": "Texto",
          "settings": {
            "text": {
              "label": "Descrição"
            }
          }
        },
        "buttons": {
          "name": "Botões",
          "settings": {
            "button_label_1": {
              "label": "Primeira etiqueta de botão",
              "info": "Deixe a etiqueta em branco para ocultar o botão."
            },
            "button_link_1": {
              "label": "Primeiro link de botão"
            },
            "button_style_secondary_1": {
              "label": "Usar estilo de botão com contorno"
            },
            "button_label_2": {
              "label": "Segunda etiqueta de botão",
              "info": "Deixe a etiqueta em branco para ocultar o botão."
            },
            "button_link_2": {
              "label": "Segundo link de botão"
            },
            "button_style_secondary_2": {
              "label": "Usar estilo de botão com contorno"
            }
          }
        }
      },
      "presets": {
        "name": "Banner da imagem"
      }
    },
    "image-with-text": {
      "name": "Imagem com texto",
      "settings": {
        "image": {
          "label": "Imagem"
        },
        "height": {
          "options__1": {
            "label": "Adaptar à imagem"
          },
          "options__2": {
            "label": "Pequeno"
          },
          "options__3": {
            "label": "Grande"
          },
          "label": "Proporção da imagem"
        },
        "color_scheme": {
          "options__1": {
            "label": "Plano de fundo 1"
          },
          "options__2": {
            "label": "Plano de fundo 2"
          },
          "options__3": {
            "label": "Inverso"
          },
          "options__4": {
            "label": "Destaque 1"
          },
          "options__5": {
            "label": "Destaque 2"
          },
          "label": "Esquema de cores"
        },
        "layout": {
          "options__1": {
            "label": "Imagem primeiro"
          },
          "options__2": {
            "label": "Texto primeiro"
          },
          "label": "Layout para desktop",
          "info": "O layout padrão para dispositivos móveis coloca a imagem primeiro."
        }
      },
      "blocks": {
        "heading": {
          "name": "Título",
          "settings": {
            "heading": {
              "label": "Título"
            }
          }
        },
        "text": {
          "name": "Texto",
          "settings": {
            "text": {
              "label": "Descrição"
            }
          }
        },
        "button": {
          "name": "Botão",
          "settings": {
            "button_label": {
              "label": "Etiqueta de botão",
              "info": "Deixe a etiqueta em branco para ocultar o botão."
            },
            "button_link": {
              "label": "Link de botão"
            }
          }
        }
      },
      "presets": {
        "name": "Imagem com texto"
      }
    },
    "main-article": {
      "name": "Post do blog",
      "blocks": {
        "featured_image": {
          "name": "Imagem em destaque",
          "settings": {
            "image_height": {
              "label": "Altura da imagem em destaque",
              "options__1": {
                "label": "Adaptar à imagem"
              },
              "options__2": {
                "label": "Pequena"
              },
              "options__3": {
                "label": "Média"
              },
              "options__4": {
                "label": "Grande"
              },
              "info": "Use uma imagem com proporção 16:9 para ter os melhores resultados. [Saiba mais](https:\/\/help.shopify.com\/en\/manual\/shopify-admin\/productivity-tools\/image-editor#understanding-image-aspect-ratio)"
            }
          }
        },
        "title": {
          "name": "Título",
          "settings": {
            "blog_show_date": {
              "label": "Mostrar data"
            },
            "blog_show_author": {
              "label": "Mostrar autor"
            }
          }
        },
        "content": {
          "name": "Conteúdo"
        },
        "share": {
          "name": "Compartilhar",
          "settings": {
            "featured_image_info": {
              "content": "Se você incluir um link em publicações nas redes sociais, a imagem em destaque da página será exibida como na pré-visualização. [Saiba mais](https:\/\/help.shopify.com\/en\/manual\/online-store\/images\/showing-social-media-thumbnail-images)."
            },
            "title_info": {
              "content": "Um título e uma descrição da loja estão incluídos na imagem de pré-visualização. [Saiba mais](https:\/\/help.shopify.com\/en\/manual\/promoting-marketing\/seo\/adding-keywords#set-a-title-and-description-for-your-online-store)."
            },
            "text": {
              "label": "Texto"
            }
          }
        }
      }
    },
    "main-blog": {
      "name": "Posts do blog",
      "settings": {
        "header": {
          "content": "Cartão de post do blog"
        },
        "show_image": {
          "label": "Mostrar imagem em destaque"
        },
        "paragraph": {
          "content": "Edite os posts do blog para alterar os resumos. [Saiba mais](https:\/\/help.shopify.com\/en\/manual\/online-store\/blogs\/writing-blogs#display-an-excerpt-from-a-blog-post)"
        },
        "show_date": {
          "label": "Mostrar data"
        },
        "show_author": {
          "label": "Mostrar autor"
        },
        "layout": {
          "label": "Layout em telas grandes",
          "options__1": {
            "label": "Grade"
          },
          "options__2": {
            "label": "Colagem"
          }
        },
        "image_height": {
          "label": "Altura da imagem em destaque",
          "options__1": {
            "label": "Adaptar à imagem"
          },
          "options__2": {
            "label": "Pequena"
          },
          "options__3": {
            "label": "Média"
          },
          "options__4": {
            "label": "Grande"
          },
          "info": "Use uma imagem com proporção 3:2 para alcançar os melhores resultados. [Saiba mais](https:\/\/help.shopify.com\/en\/manual\/shopify-admin\/productivity-tools\/image-editor#understanding-image-aspect-ratio)"
        }
      }
    },
    "main-cart-footer": {
      "name": "Subtotal",
      "settings": {
        "show_cart_note": {
          "label": "Habilitar observação do carrinho"
        }
      },
      "blocks": {
        "subtotal": {
          "name": "Preço subtotal"
        },
        "buttons": {
          "name": "Botão de checkout"
        }
      }
    },
    "main-cart-items": {
      "name": "Itens",
      "settings": {
        "show_vendor": {
          "label": "Mostrar fabricante"
        }
      }
    },
    "main-collection-banner": {
      "name": "Banner da coleção",
      "settings": {
        "paragraph": {
          "content": "Edite a coleção para adicionar imagens ou descrições. [Saiba mais](https:\/\/help.shopify.com\/en\/manual\/products\/collections\/collection-layout)"
        },
        "show_collection_description": {
          "label": "Mostrar a descrição da coleção"
        },
        "show_collection_image": {
          "label": "Mostrar imagem da coleção",
          "info": "Use uma imagem com proporção 16:9 para ter os melhores resultados. [Saiba mais](https:\/\/help.shopify.com\/en\/manual\/shopify-admin\/productivity-tools\/image-editor#understanding-image-aspect-ratio)"
        }
      }
    },
    "main-collection-product-grid": {
      "name": "Grade de produtos",
      "settings": {
        "products_per_page": {
          "label": "Produtos por página"
        },
        "enable_filtering": {
          "label": "Habilitar filtragem",
          "info": "Personalizar [filtros](\/admin\/menus)"
        },
        "enable_sorting": {
          "label": "Habilitar organização"
        },
        "image_ratio": {
          "label": "Proporção da imagem",
          "options__1": {
            "label": "Adaptar à imagem"
          },
          "options__2": {
            "label": "Retrato"
          },
          "options__3": {
            "label": "Quadrada"
          }
        },
        "show_secondary_image": {
          "label": "Mostrar segunda imagem ao passar o cursor"
        },
        "add_image_padding": {
          "label": "Adicionar preenchimento à imagem"
        },
        "show_vendor": {
          "label": "Mostrar fabricante"
        },
        "header__1": {
          "content": "Filtragem e organização"
        },
        "header__3": {
          "content": "Cartão de produto"
        },
        "enable_tags": {
          "label": "Habilitar a filtragem",
          "info": "[Personalizar filtros](\/admin\/menus)"
        },
        "show_image_outline": {
          "label": "Mostrar borda da imagem"
        },
        "collapse_on_larger_devices": {
          "label": "Recolher em telas maiores"
        },
        "show_rating": {
          "label": "Mostrar avaliações do produto",
          "info": "Para exibir uma avaliação, adicione um app com essa funcionalidade específica. [Saiba mais](https:\/\/help.shopify.com\/manual\/online-store\/themes\/os20\/themes-by-shopify\/dawn\/page-types#product-grid-show-product-rating)"
        }
      }
    },
    "main-list-collections": {
      "name": "Página da lista de coleções",
      "settings": {
        "title": {
          "label": "Título"
        },
        "sort": {
          "label": "Ordenar coleções por:",
          "options__1": {
            "label": "Ordem alfabética, A–Z"
          },
          "options__2": {
            "label": "Ordem alfabética, Z–A"
          },
          "options__3": {
            "label": "Data, mais recente primeiro"
          },
          "options__4": {
            "label": "Data, mais antiga primeiro"
          },
          "options__5": {
            "label": "Contagem de produtos, alta para baixa"
          },
          "options__6": {
            "label": "Contagem de produtos, baixa para alta"
          }
        },
        "image_ratio": {
          "label": "Proporção da imagem",
          "options__1": {
            "label": "Adaptar à imagem"
          },
          "options__2": {
            "label": "Retrato"
          },
          "options__3": {
            "label": "Quadrada"
          },
          "info": "Edite as coleções para adicionar imagens. [Saiba mais](https:\/\/help.shopify.com\/en\/manual\/products\/collections)"
        },
        "color_scheme": {
          "options__1": {
            "label": "Destaque 1"
          },
          "options__2": {
            "label": "Destaque 2"
          },
          "options__3": {
            "label": "Plano de fundo 1"
          },
          "options__4": {
            "label": "Plano de fundo 2"
          },
          "options__5": {
            "label": "Inverso"
          },
          "label": "Esquema de cores"
        },
        "image_padding": {
          "label": "Adicionar preenchimento à imagem"
        }
      }
    },
    "main-page": {
      "name": "Página"
    },
    "main-password-footer": {
      "name": "Rodapé de senha",
      "settings": {
        "color_scheme": {
          "options__1": {
            "label": "Destaque 1"
          },
          "options__2": {
            "label": "Destaque 2"
          },
          "options__3": {
            "label": "Plano de fundo 1"
          },
          "options__4": {
            "label": "Plano de fundo 2"
          },
          "options__5": {
            "label": "Inverso"
          },
          "label": "Esquema de cores"
        }
      }
    },
    "main-password-header": {
      "name": "Cabeçalho de senha",
      "settings": {
        "logo": {
          "label": "Imagem do logo"
        },
        "logo_max_width": {
          "label": "Largura personalizada do logo",
          "unit": "px"
        },
        "color_scheme": {
          "options__1": {
            "label": "Destaque 1"
          },
          "options__2": {
            "label": "Destaque 2"
          },
          "options__3": {
            "label": "Plano de fundo 1"
          },
          "options__4": {
            "label": "Plano de fundo 2"
          },
          "options__5": {
            "label": "Inverso"
          },
          "label": "Esquema de cores"
        }
      }
    },
    "main-product": {
      "blocks": {
        "text": {
          "name": "Texto",
          "settings": {
            "text": {
              "label": "Texto"
            },
            "text_style": {
              "label": "Estilo de texto",
              "options__1": {
                "label": "Corpo"
              },
              "options__2": {
                "label": "Legenda"
              },
              "options__3": {
                "label": "Letras maiúsculas"
              }
            }
          }
        },
        "title": {
          "name": "Título"
        },
        "price": {
          "name": "Preço"
        },
        "quantity_selector": {
          "name": "Seletor de quantidade"
        },
        "variant_picker": {
          "name": "Seletor de variante",
          "settings": {
            "picker_type": {
              "label": "Tipo",
              "options__1": {
                "label": "Menu suspenso"
              },
              "options__2": {
                "label": "Botão"
              }
            }
          }
        },
        "buy_buttons": {
          "name": "Botões Comprar",
          "settings": {
            "show_dynamic_checkout": {
              "label": "Mostrar botões de checkout dinâmico",
              "info": "Cada cliente vê a forma de pagamento preferencial dentre as disponíveis na loja, como PayPal ou Apple Pay. [Saiba mais](https:\/\/help.shopify.com\/manual\/using-themes\/change-the-layout\/dynamic-checkout)"
            }
          }
        },
        "pickup_availability": {
          "name": "Disponibilidade de retirada"
        },
        "description": {
          "name": "Descrição"
        },
        "share": {
          "name": "Compartilhar",
          "settings": {
            "featured_image_info": {
              "content": "Se você incluir um link em publicações nas redes sociais, a imagem em destaque da página será exibida como na pré-visualização. [Saiba mais](https:\/\/help.shopify.com\/en\/manual\/online-store\/images\/showing-social-media-thumbnail-images)."
            },
            "title_info": {
              "content": "Um título e uma descrição da loja estão incluídos na imagem de pré-visualização. [Saiba mais](https:\/\/help.shopify.com\/en\/manual\/promoting-marketing\/seo\/adding-keywords#set-a-title-and-description-for-your-online-store)."
            },
            "text": {
              "label": "Texto"
            }
          }
        },
        "collapsible_tab": {
          "name": "Aba recolhível",
          "settings": {
            "heading": {
              "info": "Inclua um título que explique o conteúdo.",
              "label": "Título"
            },
            "content": {
              "label": "Conteúdo da aba"
            },
            "page": {
              "label": "Conteúdo da aba da página"
            },
            "icon": {
              "options__1": {
                "label": "Nenhum"
              },
              "options__2": {
                "label": "Caixa"
              },
              "options__3": {
                "label": "Bolha de chat"
              },
              "options__4": {
                "label": "Marca de seleção"
              },
              "options__5": {
                "label": "Secador"
              },
              "options__6": {
                "label": "Olho"
              },
              "options__7": {
                "label": "Coração"
              },
              "options__8": {
                "label": "Ferro"
              },
              "options__9": {
                "label": "Folha"
              },
              "options__10": {
                "label": "Couro"
              },
              "options__11": {
                "label": "Cadeado"
              },
              "options__12": {
                "label": "Marcador de mapa"
              },
              "options__13": {
                "label": "Calças"
              },
              "options__14": {
                "label": "Avião"
              },
              "options__15": {
                "label": "Etiqueta de preço"
              },
              "options__16": {
                "label": "Ponto de interrogação"
              },
              "options__17": {
                "label": "Devolução"
              },
              "options__18": {
                "label": "Régua"
              },
              "options__19": {
                "label": "Camisa"
              },
              "options__20": {
                "label": "Sapato"
              },
              "options__21": {
                "label": "Silhueta"
              },
              "options__22": {
                "label": "Estrela"
              },
              "options__23": {
                "label": "Caminhão"
              },
              "options__24": {
                "label": "Lavagem"
              },
              "label": "Ícone"
            }
          }
        },
        "popup": {
          "name": "Pop-up",
          "settings": {
            "link_label": {
              "label": "Etiqueta de link"
            },
            "page": {
              "label": "Página"
            }
          }
        },
        "custom_liquid": {
          "name": "Liquid personalizado",
          "settings": {
            "custom_liquid": {
              "label": "Liquid personalizado",
              "info": "Adicionar snippets de app ou outros códigos do Liquid para criar personalizações avançadas."
            }
          }
        },
        "rating": {
          "name": "Avaliação do produto",
          "settings": {
            "paragraph": {
              "content": "Para exibir uma avaliação, adicione um app com essa funcionalidade específica. [Saiba mais](https:\/\/help.shopify.com\/manual\/online-store\/themes\/os20\/themes-by-shopify\/dawn\/page-types#product-rating-block)"
            }
          }
        }
      },
      "settings": {
        "header": {
          "content": "Mídia",
          "info": "Saiba mais sobre [tipos de mídia.](https:\/\/help.shopify.com\/manual\/products\/product-media)"
        },
        "enable_video_looping": {
          "label": "Habilitar loop de vídeo"
        },
        "enable_sticky_info": {
          "label": "Habilitar informações persistentes do produto em telas grandes"
        },
        "hide_variants": {
          "label": "Ocultar a mídia de outras variantes após selecionar uma delas"
        }
      },
      "name": "Informações do produto"
    },
    "main-search": {
      "name": "Resultados da pesquisa",
      "settings": {
        "image_ratio": {
          "label": "Proporção da imagem",
          "options__1": {
            "label": "Adaptar à imagem"
          },
          "options__2": {
            "label": "Retrato"
          },
          "options__3": {
            "label": "Quadrada"
          }
        },
        "show_secondary_image": {
          "label": "Mostrar segunda imagem ao passar o cursor"
        },
        "add_image_padding": {
          "label": "Adicionar preenchimento à imagem"
        },
        "show_vendor": {
          "label": "Mostrar fabricante"
        },
        "header__1": {
          "content": "Cartão de produto"
        },
        "header__2": {
          "content": "Cartão de blog"
        },
        "article_show_date": {
          "label": "Mostrar data"
        },
        "article_show_author": {
          "label": "Mostrar autor"
        },
        "show_image_outline": {
          "label": "Mostrar borda da imagem"
        },
        "show_rating": {
          "label": "Mostrar avaliações do produto",
          "info": "Para exibir uma avaliação, adicione um app com essa funcionalidade específica. [Saiba mais](https:\/\/help.shopify.com\/manual\/online-store\/themes\/os20\/themes-by-shopify\/dawn\/page-types#search-results-show-product-rating)"
        }
      }
    },
    "multicolumn": {
      "name": "Multicoluna",
      "settings": {
        "title": {
          "label": "Título"
        },
        "image_width": {
          "label": "Largura da imagem",
          "options__1": {
            "label": "Largura de um terço da coluna"
          },
          "options__2": {
            "label": "Largura de metade da coluna"
          },
          "options__3": {
            "label": "Largura total da coluna"
          }
        },
        "image_ratio": {
          "label": "Proporção da imagem",
          "options__1": {
            "label": "Adaptar à imagem"
          },
          "options__2": {
            "label": "Retrato"
          },
          "options__3": {
            "label": "Quadrada"
          },
          "options__4": {
            "label": "Círculo"
          }
        },
        "column_alignment": {
          "label": "Alinhamento da coluna",
          "options__1": {
            "label": "Esquerda"
          },
          "options__2": {
            "label": "Centro"
          }
        },
        "background_style": {
          "label": "Fundo secundário",
          "options__1": {
            "label": "Nenhum"
          },
          "options__2": {
            "label": "Mostrar como plano de fundo da coluna"
          },
          "options__3": {
            "label": "Mostrar como plano de fundo da seção"
          }
        },
        "button_label": {
          "label": "Etiqueta de botão"
        },
        "button_link": {
          "label": "Link de botão"
        },
        "swipe_on_mobile": {
          "label": "Habilitar gesto de deslizar em dispositivos móveis"
        }
      },
      "blocks": {
        "column": {
          "name": "Coluna",
          "settings": {
            "image": {
              "label": "Imagem"
            },
            "title": {
              "label": "Título"
            },
            "text": {
              "label": "Descrição"
            },
            "link_label": {
              "label": "Etiqueta de link"
            },
            "link": {
              "label": "Link"
            }
          }
        }
      },
      "presets": {
        "name": "Multicoluna"
      }
    },
    "newsletter": {
      "name": "Assinante de e-mail",
      "settings": {
        "color_scheme": {
          "label": "Esquema de cores",
          "options__1": {
            "label": "Destaque 1"
          },
          "options__2": {
            "label": "Destaque 2"
          },
          "options__3": {
            "label": "Plano de fundo 1"
          },
          "options__4": {
            "label": "Plano de fundo 2"
          },
          "options__5": {
            "label": "Inverso"
          }
        },
        "full_width": {
          "label": "Definir seção com largura total"
        },
        "paragraph": {
          "content": "Cada assinatura por e-mail cria uma conta de cliente. [Saiba mais](https:\/\/help.shopify.com\/en\/manual\/customers)"
        }
      },
      "blocks": {
        "heading": {
          "name": "Título",
          "settings": {
            "heading": {
              "label": "Título"
            }
          }
        },
        "paragraph": {
          "name": "Subtítulo",
          "settings": {
            "paragraph": {
              "label": "Descrição"
            }
          }
        },
        "email_form": {
          "name": "Formulário de e-mail"
        }
      },
      "presets": {
        "name": "Assinante de e-mail"
      }
    },
    "page": {
      "name": "Página",
      "settings": {
        "page": {
          "label": "Página"
        }
      },
      "presets": {
        "name": "Página"
      }
    },
    "product-recommendations": {
      "name": "Recomendações de produtos",
      "settings": {
        "heading": {
          "label": "Título"
        },
        "header__2": {
          "content": "Cartão de produto"
        },
        "image_ratio": {
          "label": "Proporção da imagem",
          "options__1": {
            "label": "Adaptar à imagem"
          },
          "options__2": {
            "label": "Retrato"
          },
          "options__3": {
            "label": "Quadrada"
          }
        },
        "show_secondary_image": {
          "label": "Mostrar segunda imagem ao passar o cursor"
        },
        "add_image_padding": {
          "label": "Adicionar preenchimento à imagem"
        },
        "show_vendor": {
          "label": "Mostrar fabricante"
        },
        "paragraph__1": {
          "content": "As recomendações dinâmicas usam informações sobre pedidos e produtos para mudar e melhorar com o tempo. [Saiba mais](https:\/\/help.shopify.com\/en\/themes\/development\/recommended-products)"
        },
        "show_image_outline": {
          "label": "Mostrar borda da imagem"
        },
        "show_rating": {
          "label": "Mostrar avaliações do produto",
          "info": "Para exibir uma avaliação, adicione um app com essa funcionalidade específica. [Saiba mais](https:\/\/help.shopify.com\/manual\/online-store\/themes\/os20\/themes-by-shopify\/dawn\/page-types#product-recommendations-show-product-rating)"
        }
      }
    },
    "rich-text": {
      "name": "Rich text",
      "settings": {
        "color_scheme": {
          "options__1": {
            "label": "Destaque 1"
          },
          "options__2": {
            "label": "Destaque 2"
          },
          "options__3": {
            "label": "Plano de fundo 1"
          },
          "options__4": {
            "label": "Plano de fundo 2"
          },
          "options__5": {
            "label": "Inverso"
          },
          "label": "Esquema de cores"
        },
        "full_width": {
          "label": "Definir seção com largura total"
        }
      },
      "blocks": {
        "heading": {
          "name": "Título",
          "settings": {
            "heading": {
              "label": "Título"
            },
            "heading_size": {
              "options__1": {
                "label": "Pequeno"
              },
              "options__2": {
                "label": "Médio"
              },
              "label": "Tamanho da fonte do título",
              "options__3": {
                "label": "Grande"
              }
            }
          }
        },
        "text": {
          "name": "Texto",
          "settings": {
            "text": {
              "label": "Descrição"
            }
          }
        },
        "button": {
          "name": "Botão",
          "settings": {
            "button_label": {
              "label": "Etiqueta de botão"
            },
            "button_link": {
              "label": "Link de botão"
            },
            "button_style_secondary": {
              "label": "Usar estilo de botão com contorno"
            }
          }
        }
      },
      "presets": {
        "name": "Rich text"
      }
    },
    "apps": {
      "name": "Apps",
      "settings": {
        "include_margins": {
          "label": "Deixar margens da seção iguais ao tema"
        }
      },
      "presets": {
        "name": "Apps"
      }
    },
    "video": {
      "name": "Vídeo",
      "settings": {
        "heading": {
          "label": "Título"
        },
        "cover_image": {
          "label": "Imagem de capa"
        },
        "video_url": {
          "label": "URL",
          "placeholder": "Usar um URL do YouTube ou do Vimeo",
          "info": "O vídeo é reproduzido na página."
        },
        "description": {
          "label": "Texto alternativo do vídeo",
          "info": "Descreva o vídeo para que seja acessível a clientes que usam leitores de tela."
        },
        "image_padding": {
          "label": "Adicionar preenchimento de imagem",
          "info": "Selecione o preenchimento se não quiser que as imagens sejam cortadas."
        },
        "full_width": {
          "label": "Definir seção com largura total"
        }
      },
      "presets": {
        "name": "Vídeo"
      }
    },
    "featured-product": {
      "name": "Produto em destaque",
      "blocks": {
        "text": {
          "name": "Texto",
          "settings": {
            "text": {
              "label": "Texto"
            },
            "text_style": {
              "label": "Estilo de texto",
              "options__1": {
                "label": "Corpo"
              },
              "options__2": {
                "label": "Legenda"
              },
              "options__3": {
                "label": "Letras maiúsculas"
              }
            }
          }
        },
        "title": {
          "name": "Título"
        },
        "price": {
          "name": "Preço"
        },
        "quantity_selector": {
          "name": "Seletor de quantidade"
        },
        "variant_picker": {
          "name": "Seletor de variante",
          "settings": {
            "picker_type": {
              "label": "Tipo",
              "options__1": {
                "label": "Menu suspenso"
              },
              "options__2": {
                "label": "Botão"
              }
            }
          }
        },
        "buy_buttons": {
          "name": "Botões Comprar",
          "settings": {
            "show_dynamic_checkout": {
              "label": "Mostrar botões de checkout dinâmico",
              "info": "Cada cliente vê a forma de pagamento preferencial dentre as disponíveis na loja, como PayPal ou Apple Pay. [Saiba mais](https:\/\/help.shopify.com\/manual\/using-themes\/change-the-layout\/dynamic-checkout)"
            }
          }
        },
        "description": {
          "name": "Descrição"
        },
        "share": {
          "name": "Compartilhar",
          "settings": {
            "featured_image_info": {
              "content": "Se você incluir um link em publicações nas redes sociais, a imagem em destaque da página será exibida como na pré-visualização. [Saiba mais](https:\/\/help.shopify.com\/en\/manual\/online-store\/images\/showing-social-media-thumbnail-images)"
            },
            "title_info": {
              "content": "O título e a descrição da loja estão incluídos na imagem de pré-visualização. [Saiba mais](https:\/\/help.shopify.com\/en\/manual\/promoting-marketing\/seo\/adding-keywords#set-a-title-and-description-for-your-online-store)"
            },
            "text": {
              "label": "Texto"
            }
          }
        },
        "custom_liquid": {
          "name": "Liquid personalizado",
          "settings": {
            "custom_liquid": {
              "label": "Liquid personalizado"
            }
          }
        },
        "rating": {
          "name": "Avaliação do produto",
          "settings": {
            "paragraph": {
              "content": "Para exibir uma avaliação, adicione um app com essa funcionalidade específica. [Saiba mais](https:\/\/help.shopify.com\/manual\/online-store\/themes\/os20\/themes-by-shopify\/dawn\/sections#featured-product-rating)"
            }
          }
        }
      },
      "settings": {
        "product": {
          "label": "Produto"
        },
        "secondary_background": {
          "label": "Mostrar plano de fundo secundário"
        },
        "header": {
          "content": "Mídia",
          "info": "Saiba mais sobre os [tipos de mídia](https:\/\/help.shopify.com\/manual\/products\/product-media)"
        },
        "enable_video_looping": {
          "label": "Habilitar loop de vídeo"
        },
        "hide_variants": {
          "label": "Ocultar mídia das variantes não selecionadas na área de trabalho"
        }
      },
      "presets": {
        "name": "Produto em destaque"
      }
    },
    "email-signup-banner": {
      "name": "Banner de assinante de e-mail",
      "settings": {
        "paragraph": {
          "content": "Cada assinatura por e-mail cria uma conta de cliente. [Saiba mais](https:\/\/help.shopify.com\/en\/manual\/customers)"
        },
        "image": {
          "label": "Imagem de fundo"
        },
        "show_background_image": {
          "label": "Mostrar imagem de fundo"
        },
        "desktop_text_box_position": {
          "options__1": {
            "label": "Canto superior esquerdo"
          },
          "options__2": {
            "label": "Centralizado na parte superior"
          },
          "options__3": {
            "label": "Canto superior direito"
          },
          "label": "Posição do texto no desktop",
          "options__4": {
            "label": "Centralizado à esquerda"
          },
          "options__5": {
            "label": "Centralizado"
          },
          "options__6": {
            "label": "Centralizado à direita"
          },
          "options__7": {
            "label": "Canto inferior esquerdo"
          },
          "options__8": {
            "label": "Centralizado na parte inferior"
          },
          "options__9": {
            "label": "Canto inferior direito"
          }
        },
        "show_text_box": {
          "label": "Mostrar caixa de texto no desktop"
        },
        "image_overlay_opacity": {
          "label": "Opacidade de sobreposição de imagem"
        },
        "color_scheme": {
          "options__1": {
            "label": "Destaque 1"
          },
          "options__2": {
            "label": "Destaque 2"
          },
          "options__3": {
            "label": "Plano de fundo 1"
          },
          "options__4": {
            "label": "Plano de fundo 2"
          },
          "options__5": {
            "label": "Inverso"
          },
          "label": "Esquema de cores",
          "info": "Visível quando a caixa de texto é exibida"
        },
        "show_text_below": {
          "label": "Mostrar texto abaixo da imagem em dispositivos móveis"
        },
        "image_height": {
          "label": "Altura do banner",
          "options__1": {
            "label": "Adaptar à imagem"
          },
          "options__2": {
            "label": "Pequena"
          },
          "options__3": {
            "label": "Média"
          },
          "options__4": {
            "label": "Grande"
          },
<<<<<<< HEAD
          "info": "Use uma imagem com proporção 16:9 para ter os melhores resultados. [Saiba mais](https://help.shopify.com/en/manual/shopify-admin/productivity-tools/image-editor#understanding-image-aspect-ratio)"
        },
        "text_alignment": {
          "options__1": {
            "label": "Esquerda"
          },
          "options__2": {
            "label": "Centro"
          },
          "options__3": {
            "label": "Direita"
          },
          "label": "Alinhamento do texto"
        },
        "mobile_text_alignment": {
          "options__1": {
            "label": "Esquerda"
          },
          "options__2": {
            "label": "Centro"
          },
          "options__3": {
            "label": "Direita"
          },
          "label": "Alinhamento do texto em dispositivos móveis"
=======
          "info": "Use uma imagem com proporção 16:9 para ter os melhores resultados. [Saiba mais](https:\/\/help.shopify.com\/en\/manual\/shopify-admin\/productivity-tools\/image-editor#understanding-image-aspect-ratio)"
>>>>>>> 91034738
        }
      },
      "blocks": {
        "heading": {
          "name": "Título",
          "settings": {
            "heading": {
              "label": "Título"
            }
          }
        },
        "paragraph": {
          "name": "Parágrafo",
          "settings": {
            "paragraph": {
              "label": "Descrição"
            }
          }
        },
        "email_form": {
          "name": "Formulário de e-mail"
        }
      },
      "presets": {
        "name": "Banner de assinante de e-mail"
      }
    }
  }
}<|MERGE_RESOLUTION|>--- conflicted
+++ resolved
@@ -2016,7 +2016,6 @@
           "options__4": {
             "label": "Grande"
           },
-<<<<<<< HEAD
           "info": "Use uma imagem com proporção 16:9 para ter os melhores resultados. [Saiba mais](https://help.shopify.com/en/manual/shopify-admin/productivity-tools/image-editor#understanding-image-aspect-ratio)"
         },
         "text_alignment": {
@@ -2030,21 +2029,6 @@
             "label": "Direita"
           },
           "label": "Alinhamento do texto"
-        },
-        "mobile_text_alignment": {
-          "options__1": {
-            "label": "Esquerda"
-          },
-          "options__2": {
-            "label": "Centro"
-          },
-          "options__3": {
-            "label": "Direita"
-          },
-          "label": "Alinhamento do texto em dispositivos móveis"
-=======
-          "info": "Use uma imagem com proporção 16:9 para ter os melhores resultados. [Saiba mais](https:\/\/help.shopify.com\/en\/manual\/shopify-admin\/productivity-tools\/image-editor#understanding-image-aspect-ratio)"
->>>>>>> 91034738
         }
       },
       "blocks": {
