--- conflicted
+++ resolved
@@ -1367,32 +1367,7 @@
           "options__3": {
             "label": "정사각형"
           },
-<<<<<<< HEAD
-          "info": "컬렉션을 편집하여 이미지를 추가하십시오. [자세히 알아보기](https:\/\/help.shopify.com\/en\/manual\/products\/collections)"
-        },
-        "color_scheme": {
-          "options__1": {
-            "label": "강조 1"
-          },
-          "options__2": {
-            "label": "강조 2"
-          },
-          "options__3": {
-            "label": "배경 1"
-          },
-          "options__4": {
-            "label": "배경 2"
-          },
-          "options__5": {
-            "label": "서로 바꾸기"
-          },
-          "label": "색상 배합"
-        },
-        "image_padding": {
-          "label": "이미지 패딩 추가"
-=======
           "info": "컬렉션을 편집하여 이미지를 추가하십시오. [자세히 알아보기](https://help.shopify.com/en/manual/products/collections)"
->>>>>>> 74615a0b
         }
       }
     },
