--- conflicted
+++ resolved
@@ -1814,13 +1814,8 @@
             }
           }
         },
-<<<<<<< HEAD
-        "inventory": {
-          "name": "재고 상태",
-=======
         "sku": {
           "name": "SKU(재고 관리 코드)",
->>>>>>> 81f194a5
           "settings": {
             "text_style": {
               "label": "텍스트 스타일",
@@ -1833,7 +1828,23 @@
               "options__3": {
                 "label": "대문자"
               }
-<<<<<<< HEAD
+            }
+          }
+        },
+        "inventory": {
+          "name": "재고 상태",
+          "settings": {
+            "text_style": {
+              "label": "텍스트 스타일",
+              "options__1": {
+                "label": "본문"
+              },
+              "options__2": {
+                "label": "부제목"
+              },
+              "options__3": {
+                "label": "대문자"
+              }
             },
             "inventory_threshold": {
               "label": "재고 부족 임계값",
@@ -1841,8 +1852,6 @@
             },
             "show_inventory_quantity": {
               "label": "재고 수 표시"
-=======
->>>>>>> 81f194a5
             }
           }
         }
