{
  "settings_schema": {
    "colors": {
      "name": "색상",
      "settings": {
        "colors_solid_button_labels": {
          "label": "단색 버튼 레이블",
          "info": "강조 색상의 전경색으로 사용됩니다."
        },
        "colors_accent_1": {
          "label": "강조 1",
          "info": "단색 버튼의 배경에 사용됩니다."
        },
        "colors_accent_2": {
          "label": "강조 2"
        },
        "header__1": {
          "content": "기본 색상"
        },
        "header__2": {
          "content": "보조 색상"
        },
        "colors_text": {
          "label": "텍스트",
          "info": "배경색 위에 전경색으로 사용됩니다."
        },
        "colors_outline_button_labels": {
          "label": "윤곽 버튼",
          "info": "또한 텍스트 링크에도 사용됩니다."
        },
        "colors_background_1": {
          "label": "배경 1"
        },
        "colors_background_2": {
          "label": "배경 2"
        }
      }
    },
    "typography": {
      "name": "입력 체계",
      "settings": {
        "type_header_font": {
          "label": "글꼴",
          "info": "다른 글꼴을 선택하면 스토어 속도가 영향을 받을 수 있습니다. [시스템 글꼴에 대해 자세히 알아보십시오.](https:\/\/help.shopify.com\/en\/manual\/online-store\/os\/store-speed\/improving-speed#fonts)"
        },
        "header__1": {
          "content": "제목"
        },
        "header__2": {
          "content": "본문"
        },
        "type_body_font": {
          "label": "글꼴",
          "info": "다른 글꼴을 선택하면 스토어 속도가 영향을 받을 수 있습니다. [시스템 글꼴에 대해 자세히 알아보십시오.](https:\/\/help.shopify.com\/en\/manual\/online-store\/os\/store-speed\/improving-speed#fonts)"
        }
      }
    },
    "styles": {
      "name": "스타일",
      "settings": {
        "sale_badge_color_scheme": {
          "options__1": {
            "label": "배경 2"
          },
          "options__2": {
            "label": "강조 1"
          },
          "options__3": {
            "label": "강조 2"
          },
          "label": "할인 배지 색상 체계"
        },
        "sold_out_badge_color_scheme": {
          "options__1": {
            "label": "배경 1"
          },
          "options__2": {
            "label": "서로 바꾸기"
          },
          "label": "품절 배지 색상 체계"
        },
        "header__1": {
          "content": "배지"
        },
        "header__2": {
          "content": "장식 요소"
        },
        "accent_icons": {
          "options__1": {
            "label": "강조 1"
          },
          "options__2": {
            "label": "강조 2"
          },
          "options__3": {
            "label": "윤곽 버튼"
          },
          "options__4": {
            "label": "텍스트"
          },
          "label": "강조 아이콘"
        }
      }
    },
    "social-media": {
      "name": "소셜 미디어",
      "settings": {
        "share_facebook": {
          "label": "Facebook에서 공유"
        },
        "share_twitter": {
          "label": "Twitter에서 트윗 작성"
        },
        "share_pinterest": {
          "label": "Pinterest에 고정하기"
        },
        "header__1": {
          "content": "소셜 공유 옵션"
        },
        "header__2": {
          "content": "소셜 계정"
        },
        "social_twitter_link": {
          "label": "Twitter",
          "info": "https:\/\/twitter.com\/shopify"
        },
        "social_facebook_link": {
          "label": "Facebook",
          "info": "https:\/\/facebook.com\/shopify"
        },
        "social_pinterest_link": {
          "label": "Pinterest",
          "info": "https:\/\/pinterest.com\/shopify"
        },
        "social_instagram_link": {
          "label": "Instagram",
          "info": "http:\/\/instagram.com\/shopify"
        },
        "social_tiktok_link": {
          "label": "TikTok",
          "info": "https:\/\/tiktok.com\/@shopify"
        },
        "social_tumblr_link": {
          "label": "Tumblr",
          "info": "http:\/\/shopify.tumblr.com"
        },
        "social_snapchat_link": {
          "label": "Snapchat",
          "info": "https:\/\/www.snapchat.com\/add\/shopify"
        },
        "social_youtube_link": {
          "label": "YouTube",
          "info": "https:\/\/www.youtube.com\/shopify"
        },
        "social_vimeo_link": {
          "label": "Vimeo",
          "info": "https:\/\/vimeo.com\/shopify"
        }
      }
    },
    "currency_format": {
      "name": "통화 형식",
      "settings": {
        "content": "통화 코드",
        "paragraph": "카트 및 결제 가격에는 항상 통화 코드가 표시됩니다. 예: $1.00(USD)",
        "currency_code_enabled": {
          "label": "통화 코드 표시"
        }
      }
    }
  },
  "sections": {
    "announcement-bar": {
      "name": "공지 표시줄",
      "blocks": {
        "announcement": {
          "settings": {
            "text": {
              "label": "텍스트"
            },
            "color_scheme": {
              "label": "색상 배합",
              "options__1": {
                "label": "배경 1"
              },
              "options__2": {
                "label": "배경 2"
              },
              "options__3": {
                "label": "서로 바꾸기"
              },
              "options__4": {
                "label": "강조 1"
              },
              "options__5": {
                "label": "강조 2"
              }
            },
            "link": {
              "label": "링크"
            }
          },
          "name": "공지"
        }
      }
    },
    "collage": {
      "name": "콜라주",
      "settings": {
        "heading": {
          "label": "제목"
        },
        "desktop_layout": {
          "label": "데스크톱 레이아웃",
          "options__1": {
            "label": "좌측에 큰 블록"
          },
          "options__2": {
            "label": "우측에 큰 블록"
          }
        },
        "mobile_layout": {
          "label": "모바일 레이아웃",
          "options__1": {
            "label": "콜라주"
          },
          "options__2": {
            "label": "열"
          }
        }
      },
      "blocks": {
        "image": {
          "settings": {
            "image": {
              "label": "이미지"
            },
            "image_padding": {
              "label": "이미지 패딩 추가",
              "info": "이미지가 잘리는 것을 방지하려면 이미지 패딩을 선택하십시오."
            },
            "color_scheme": {
              "options__1": {
                "label": "강조 1"
              },
              "options__2": {
                "label": "강조 2"
              },
              "options__3": {
                "label": "배경 1"
              },
              "options__4": {
                "label": "배경 2"
              },
              "options__5": {
                "label": "서로 바꾸기"
              },
              "label": "색상 배합",
              "info": "색상이 보이도록 하려면 이미지 패딩을 선택하십시오."
            }
          },
          "name": "이미지"
        },
        "product": {
          "settings": {
            "product": {
              "label": "제품"
            },
            "secondary_background": {
              "label": "보조 배경 표시"
            },
            "second_image": {
              "label": "마우스를 올리면 보조 배경 표시"
            },
            "image_padding": {
              "label": "이미지 패딩 추가",
              "info": "이미지가 잘리는 것을 방지하려면 이미지 패딩을 선택하십시오."
            }
          },
          "name": "제품"
        },
        "collection": {
          "settings": {
            "collection": {
              "label": "컬렉션"
            },
            "image_padding": {
              "label": "이미지 패딩 추가",
              "info": "이미지가 잘리는 것을 방지하려면 이미지 패딩을 선택하십시오."
            },
            "color_scheme": {
              "options__1": {
                "label": "강조 1"
              },
              "options__2": {
                "label": "강조 2"
              },
              "options__3": {
                "label": "배경 1"
              },
              "options__4": {
                "label": "배경 2"
              },
              "options__5": {
                "label": "서로 바꾸기"
              },
              "label": "색상 배합"
            }
          },
          "name": "컬렉션"
        },
        "video": {
          "settings": {
            "cover_image": {
              "label": "커버 이미지"
            },
            "video_url": {
              "label": "링크",
              "info": "이 섹션에 다른 블록이 포함되면 동영상이 팝업 창에서 재생됩니다.",
              "placeholder": "YouTube 또는 Vimeo 링크 사용"
            },
            "image_padding": {
              "label": "이미지 패딩 추가",
              "info": "이미지가 잘리는 것을 방지하려면 이미지 패딩을 선택하십시오."
            }
          },
          "name": "동영상"
        }
      },
      "presets": {
        "name": "콜라주",
        "category": "이미지"
      }
    },
    "collection-list": {
      "name": "컬렉션 목록",
      "settings": {
        "title": {
          "label": "제목"
        },
        "image_ratio": {
          "label": "이미지 비율",
          "options__1": {
            "label": "이미지에 맞춤"
          },
          "options__2": {
            "label": "세로형"
          },
          "options__3": {
            "label": "정사각형"
          },
          "info": "이미지를 추가하려면, [컬렉션을 편집하십시오.](https:\/\/help.shopify.com\/en\/manual\/products\/collections)"
        },
        "color_scheme": {
          "options__1": {
            "label": "강조 1"
          },
          "options__2": {
            "label": "강조 2"
          },
          "options__3": {
            "label": "배경 1"
          },
          "options__4": {
            "label": "배경 2"
          },
          "options__5": {
            "label": "서로 바꾸기"
          },
          "label": "색상 배합"
        },
        "swipe_on_mobile": {
          "label": "모바일에서 긁기 활성화"
        },
        "image_padding": {
          "label": "이미지 패딩 추가"
        },
        "show_view_all": {
          "label": "목록에 표시된 것보다 많은 컬렉션이 있는 경우 \"모두 보기\" 버튼을 활성화하십시오."
        }
      },
      "blocks": {
        "featured_collection": {
          "settings": {
            "collection": {
              "label": "컬렉션"
            }
          },
          "name": "컬렉션"
        }
      },
      "presets": {
        "name": "컬렉션 목록",
        "category": "컬렉션"
      }
    },
    "contact-form": {
      "name": "연락처 양식",
      "presets": {
        "name": "연락처 양식",
        "category": "구매자 참여"
      }
    },
    "custom-liquid": {
      "name": "사용자 지정 Liquid",
      "settings": {
        "custom_liquid": {
          "label": "사용자 지정 Liquid"
        }
      },
      "presets": {
        "name": "사용자 지정 Liquid",
        "category": "텍스트"
      }
    },
    "featured-blog": {
      "name": "블로그 게시물",
      "settings": {
        "heading": {
          "label": "제목"
        },
        "blog": {
          "label": "블로그"
        },
        "post_limit": {
          "label": "블로그 게시물"
        },
        "show_view_all": {
          "label": "블로그에 표시된 것보다 많은 블로그 게시물이 있는 경우 \"모두 보기\" 버튼을 활성화하십시오."
        },
        "show_image": {
          "label": "추천 이미지 표시",
          "info": "최고의 결과를 얻으려면 이미지의 가로 세로 비율을 2:3으로 사용하십시오."
        },
        "soft_background": {
          "label": "보조 배경 표시"
        }
      },
      "blocks": {
        "title": {
          "settings": {
            "show_date": {
              "label": "날짜 표시"
            },
            "show_author": {
              "label": "작성자 표시"
            }
          },
          "name": "제목"
        },
        "summary": {
          "name": "요약"
        },
        "link": {
          "name": "링크"
        }
      },
      "presets": {
        "name": "블로그 게시물",
        "category": "블로그"
      }
    },
    "featured-collection": {
      "name": "추천 컬렉션",
      "settings": {
        "title": {
          "label": "제목"
        },
        "collection": {
          "label": "컬렉션"
        },
        "products_to_show": {
          "label": "표시할 제품의 최대 수"
        },
        "show_view_all": {
          "label": "컬렉션에 표시된 것보다 많은 제품이 있는 경우 \"모두 보기\" 버튼을 활성화하십시오."
        },
        "swipe_on_mobile": {
          "label": "모바일에서 긁기 활성화"
        },
        "header": {
          "content": "제품 카드"
        },
        "image_ratio": {
          "label": "이미지 비율",
          "options__1": {
            "label": "이미지에 맞춤"
          },
          "options__2": {
            "label": "세로형"
          },
          "options__3": {
            "label": "정사각형"
          }
        },
        "show_secondary_image": {
          "label": "마우스를 올리면 보조 배경 표시"
        },
        "add_image_padding": {
          "label": "패딩 추가"
        },
        "show_vendor": {
          "label": "공급업체 표시"
        },
        "show_image_outline": {
          "label": "이미지 윤곽 표시"
        }
      },
      "presets": {
        "name": "추천 컬렉션",
        "category": "컬렉션"
      }
    },
    "footer": {
      "name": "바닥글",
      "blocks": {
        "link_list": {
          "settings": {
            "heading": {
              "label": "제목",
              "info": "메뉴를 표시하려면 제목이 필수 항목입니다."
            },
            "menu": {
              "label": "메뉴",
              "info": "최상위 메뉴 항목만 표시합니다."
            }
          },
          "name": "메뉴"
        },
        "text": {
          "settings": {
            "heading": {
              "label": "제목"
            },
            "subtext": {
              "label": "하위 텍스트"
            }
          },
          "name": "텍스트"
        }
      },
      "settings": {
        "color_scheme": {
          "options__1": {
            "label": "강조 1"
          },
          "options__2": {
            "label": "강조 2"
          },
          "options__3": {
            "label": "배경 1"
          },
          "options__4": {
            "label": "배경 2"
          },
          "options__5": {
            "label": "서로 바꾸기"
          },
          "label": "색상 배합"
        },
        "newsletter_enable": {
          "label": "이메일 가입 표시"
        },
        "newsletter_heading": {
          "label": "제목"
        },
        "header__1": {
          "info": "“마케팅 수락” [고객 목록]에 추가된 가입자입니다.(https:\/\/help.shopify.com\/en\/manual\/customers\/manage-customers)",
          "content": "이메일 가입"
        },
        "header__2": {
          "content": "소셜 미디어 아이콘",
          "info": "소셜 미디어 계정을 표시하려면 테마 설정에서 연결하십시오."
        },
        "show_social": {
          "label": "소셜 미디어 아이콘 표시"
        },
        "header__3": {
          "content": "국가\/지역 선택기"
        },
        "header__4": {
          "info": "국가\/지역을 추가하려면 [결제 설정]으로 이동하십시오(\/admin\/settings\/payments)."
        },
        "enable_country_selector": {
          "label": "국가\/지역 선택기 사용"
        },
        "header__5": {
          "content": "언어 선택기"
        },
        "header__6": {
          "info": "언어를 추가하려면 [언어 설정]으로 이동하십시오(\/admin\/settings\/languages)."
        },
        "enable_language_selector": {
          "label": "언어 선택기 사용"
        },
        "header__7": {
          "content": "결제 방법"
        },
        "payment_enable": {
          "label": "결제 아이콘 표시"
        }
      }
    },
    "header": {
      "name": "머리글",
      "settings": {
        "logo": {
          "label": "로고 이미지"
        },
        "logo_width": {
          "unit": "px",
          "label": "사용자 지정 로고 폭"
        },
        "logo_position": {
          "label": "큰 화면에서 로고 위치",
          "options__1": {
            "label": "왼쪽 중간"
          },
          "options__2": {
            "label": "왼쪽 상단"
          },
          "options__3": {
            "label": "가운데 상단"
          }
        },
        "menu": {
          "label": "메뉴"
        },
        "show_line_separator": {
          "label": "구분선 표시"
        },
        "enable_sticky_header": {
          "label": "고정 머리글 사용",
          "info": "고객이 위쪽으로 스크롤하면 화면에 표시되는 머리글입니다."
        }
      }
    },
    "image-banner": {
      "name": "이미지 배너",
      "settings": {
        "image": {
          "label": "첫 번째 이미지"
        },
        "image_2": {
          "label": "두 번째 이미지"
        },
        "desktop_text_box_position": {
          "options__1": {
            "label": "위쪽"
          },
          "options__2": {
            "label": "중앙"
          },
          "options__3": {
            "label": "아래쪽"
          },
          "label": "데스크톱 텍스트 위치"
        },
        "color_scheme": {
          "options__1": {
            "label": "강조 1"
          },
          "options__2": {
            "label": "강조 2"
          },
          "options__3": {
            "label": "배경 1"
          },
          "options__4": {
            "label": "배경 2"
          },
          "options__5": {
            "label": "서로 바꾸기"
          },
          "label": "색상 배합"
        },
        "stack_images_on_mobile": {
          "label": "모바일 스택 이미지"
        },
        "adapt_height_first_image": {
          "label": "첫 번째 이미지에 섹션 높이 맞추기"
        }
      },
      "blocks": {
        "heading": {
          "settings": {
            "heading": {
              "label": "제목"
            }
          },
          "name": "제목"
        },
        "text": {
          "settings": {
            "text": {
              "label": "설명"
            }
          },
          "name": "텍스트"
        },
        "buttons": {
          "settings": {
            "button_label_1": {
              "label": "첫 번째 버튼 레이블",
              "info": "버튼을 숨기려면 레이블을 비워둡니다."
            },
            "button_link_1": {
              "label": "첫 번째 버튼 링크"
            },
            "button_style_secondary_1": {
              "label": "윤곽 버튼 스타일 사용"
            },
            "button_label_2": {
              "label": "두 번째 버튼 레이블",
              "info": "버튼을 숨기려면 레이블을 비워둡니다."
            },
            "button_link_2": {
              "label": "두 번째 버튼 링크"
            },
            "button_style_secondary_2": {
              "label": "윤곽 버튼 스타일 사용"
            }
          },
          "name": "버튼"
        }
      },
      "presets": {
        "name": "이미지 배너",
        "category": "이미지"
      }
    },
    "image-with-text": {
      "name": "텍스트 포함 이미지",
      "settings": {
        "image": {
          "label": "이미지"
        },
        "height": {
          "options__1": {
            "label": "이미지에 맞춤"
          },
          "options__2": {
            "label": "작게"
          },
          "options__3": {
            "label": "크게"
          },
          "label": "이미지 비율"
        },
        "color_scheme": {
          "options__1": {
            "label": "배경 1"
          },
          "options__2": {
            "label": "배경 2"
          },
          "options__3": {
            "label": "서로 바꾸기"
          },
          "options__4": {
            "label": "강조 1"
          },
          "options__5": {
            "label": "강조 2"
          },
          "label": "색상 배합"
        },
        "layout": {
          "options__1": {
            "label": "이미지 우선"
          },
          "options__2": {
            "label": "텍스트 우선"
          },
          "label": "데스크톱 레이아웃",
          "info": "기본 모바일 레이아웃은 이미지 우선입니다."
        }
      },
      "blocks": {
        "heading": {
          "settings": {
            "heading": {
              "label": "제목"
            }
          },
          "name": "제목"
        },
        "text": {
          "settings": {
            "text": {
              "label": "설명"
            }
          },
          "name": "텍스트"
        },
        "button": {
          "settings": {
            "button_label": {
              "label": "버튼 레이블",
              "info": "버튼을 숨기려면 레이블을 비워둡니다."
            },
            "button_link": {
              "label": "버튼 링크"
            }
          },
          "name": "버튼"
        }
      },
      "presets": {
        "name": "텍스트 포함 이미지",
        "category": "이미지"
      }
    },
    "main-article": {
      "name": "블로그 게시물",
      "blocks": {
        "featured_image": {
          "settings": {
            "image_height": {
              "label": "추천 이미지 높이",
              "options__1": {
                "label": "이미지에 맞춤"
              },
              "options__2": {
                "label": "보통"
              },
              "options__3": {
                "label": "크게"
              },
              "info": "최고의 결과를 얻으려면 이미지의 가로 세로 비율을 16:9로 사용하십시오."
            }
          },
          "name": "추천 이미지"
        },
        "title": {
          "settings": {
            "blog_show_date": {
              "label": "날짜 표시"
            },
            "blog_show_author": {
              "label": "작성자 표시"
            }
          },
          "name": "제목"
        },
        "content": {
          "name": "콘텐츠"
        },
        "social_sharing": {
          "name": "소셜 공유 버튼"
        }
      }
    },
    "main-blog": {
      "name": "블로그 게시물",
      "settings": {
        "header": {
          "content": "블로그 게시물 카드"
        },
        "show_image": {
          "label": "추천 이미지 표시",
          "info": "최고의 결과를 얻으려면 이미지의 가로 세로 비율을 2:3으로 사용하십시오."
        },
        "paragraph": {
          "content": "요약을 변경하려면 [블로그 게시물]을 편집하십시오(https:\/\/help.shopify.com\/en\/manual\/online-store\/blogs\/writing-blogs#display-an-excerpt-from-a-blog-post)."
        }
      },
      "blocks": {
        "title": {
          "settings": {
            "show_date": {
              "label": "날짜 표시"
            },
            "show_author": {
              "label": "작성자 표시"
            }
          },
          "name": "제목"
        },
        "summary": {
          "name": "요약"
        },
        "link": {
          "name": "링크"
        }
      }
    },
    "main-cart-footer": {
      "name": "소계",
      "settings": {
        "show_cart_note": {
          "label": "카트 참고 사항 사용"
        }
      },
      "blocks": {
        "subtotal": {
          "name": "소계 가격"
        },
        "buttons": {
          "name": "결제 버튼"
        }
      }
    },
    "main-cart-items": {
      "name": "품목",
      "settings": {
        "show_vendor": {
          "label": "공급업체 표시"
        }
      }
    },
    "main-collection-banner": {
      "name": "컬렉션 배너",
      "settings": {
        "paragraph": {
          "content": "컬렉션, 설명, 컬렉션 이미지를 변경하려면 [컬렉션을 변경하십시오](\/admin\/collections)."
        },
        "show_collection_description": {
          "label": "컬렉션 설명 표시"
        },
        "show_collection_image": {
          "label": "컬렉션 이미지 표시",
          "info": "최고의 결과를 얻으려면 이미지의 가로 세로 비율을 16:9로 사용하십시오."
        }
      }
    },
    "main-collection-product-grid": {
      "name": "제품 그리드",
      "settings": {
        "products_per_page": {
          "label": "페이지당 제품"
        },
        "image_ratio": {
          "label": "이미지 비율",
          "options__1": {
            "label": "이미지에 맞춤"
          },
          "options__2": {
            "label": "세로형"
          },
          "options__3": {
            "label": "정사각형"
          }
        },
        "show_secondary_image": {
          "label": "마우스를 올리면 보조 배경 표시"
        },
        "add_image_padding": {
          "label": "이미지 패딩 추가"
        },
        "show_vendor": {
          "label": "공급업체 표시"
        },
        "header__1": {
          "content": "필터 및 정렬"
        },
        "header__2": {
          "content": "필터 및 정렬"
        },
        "enable_tags": {
          "label": "필터 사용",
          "info": "[필터 사용자 지정](\/admin\/menus)"
        },
        "enable_filtering": {
          "label": "필터 사용",
          "info": "[필터 사용자 지정](\/admin\/menus)"
        },
        "enable_sorting": {
          "label": "정렬 사용"
        },
        "header__3": {
          "content": "제품 카드"
        },
        "show_image_outline": {
          "label": "이미지 윤곽 표시"
        }
      }
    },
    "main-list-collections": {
      "name": "컬렉션 목록 페이지",
      "settings": {
        "title": {
          "label": "제목"
        },
        "sort": {
          "label": "컬렉션 정렬 기준:",
          "options__1": {
            "label": "알파벳순, A-Z"
          },
          "options__2": {
            "label": "알파벳순, Z-A"
          },
          "options__3": {
            "label": "날짜(최신 날짜부터)"
          },
          "options__4": {
            "label": "날짜(오래된 날짜부터)"
          },
          "options__5": {
            "label": "제품 개수, 높은 개수부터"
          },
          "options__6": {
            "label": "제품 개수, 낮은 개수부터"
          }
        },
        "image_ratio": {
          "label": "이미지 비율",
          "options__1": {
            "label": "이미지에 맞춤"
          },
          "options__2": {
            "label": "세로형"
          },
          "options__3": {
            "label": "정사각형"
          },
          "info": "이미지를 추가하려면, [컬렉션을 편집하십시오.](https:\/\/help.shopify.com\/en\/manual\/products\/collections)"
        },
        "color_scheme": {
          "options__1": {
            "label": "강조 1"
          },
          "options__2": {
            "label": "강조 2"
          },
          "options__3": {
            "label": "배경 1"
          },
          "options__4": {
            "label": "배경 2"
          },
          "options__5": {
            "label": "서로 바꾸기"
          },
          "label": "색상 배합"
        },
        "image_padding": {
          "label": "이미지 패딩 추가"
        }
      }
    },
    "main-page": {
      "name": "페이지"
    },
    "main-password-footer": {
      "name": "비밀번호 바닥글",
      "settings": {
        "color_scheme": {
          "options__1": {
            "label": "강조 1"
          },
          "options__2": {
            "label": "강조 2"
          },
          "options__3": {
            "label": "배경 1"
          },
          "options__4": {
            "label": "배경 2"
          },
          "options__5": {
            "label": "서로 바꾸기"
          },
          "label": "색상 배합"
        }
      }
    },
    "main-password-header": {
      "name": "비밀번호 머리글",
      "settings": {
        "logo": {
          "label": "로고 이미지"
        },
        "logo_max_width": {
          "label": "사용자 지정 로고 폭",
          "unit": "px"
        },
        "color_scheme": {
          "options__1": {
            "label": "강조 1"
          },
          "options__2": {
            "label": "강조 2"
          },
          "options__3": {
            "label": "배경 1"
          },
          "options__4": {
            "label": "배경 2"
          },
          "options__5": {
            "label": "서로 바꾸기"
          },
          "label": "색상 배합"
        }
      }
    },
    "main-product": {
      "name": "제품 정보",
      "blocks": {
        "text": {
          "settings": {
            "text": {
              "label": "텍스트"
            },
            "text_style": {
              "label": "텍스트 스타일",
              "options__1": {
                "label": "본문"
              },
              "options__2": {
                "label": "소제목"
              },
              "options__3": {
                "label": "대문자"
              }
            }
          },
          "name": "텍스트"
        },
        "variant_picker": {
          "settings": {
            "picker_type": {
              "label": "유형",
              "options__1": {
                "label": "드롭다운"
              },
              "options__2": {
                "label": "버튼"
              }
            }
          },
          "name": "이형 상품 피커"
        },
        "buy_buttons": {
          "settings": {
            "show_dynamic_checkout": {
              "label": "동적 결제 버튼 표시",
              "info": "스토어에서 사용 가능한 결제 방법을 사용하면 고객이 PayPal 또는 ApplePay처럼 원하는 옵션을 볼 수 있습니다. [자세히 알아보기](https:\/\/help.shopify.com\/manual\/using-themes\/change-the-layout\/dynamic-checkout)"
            }
          },
          "name": "구매 버튼"
        },
        "share": {
          "settings": {
            "header": {
              "content": "공유",
              "info": "온라인 스토어 링크를 소셜 미디어에 게시하면 해당 페이지의 추천 이미지가 표시됩니다. [자세히 알아보기](https:\/\/help.shopify.com\/en\/manual\/online-store\/images\/showing-social-media-thumbnail-images). 온라인 스토어의 제목 및 설명을 설정하십시오. [자세히 알아보기](https:\/\/help.shopify.com\/en\/manual\/promoting-marketing\/seo\/adding-keywords#set-a-title-and-description-for-your-online-store)"
            },
            "featured_image_info": {
              "content": "소셜 미디어 게시글에 링크를 포함하면 페이지의 미리 보기 이미지에 추천 이미지가 표시됩니다. [자세히 알아보기](https:\/\/help.shopify.com\/en\/manual\/online-store\/images\/showing-social-media-thumbnail-images)."
            },
            "title_info": {
              "content": "미리 보기 이미지에 스토어 제목 및 설명이 포함됩니다. [자세히 알아보기](https:\/\/help.shopify.com\/en\/manual\/promoting-marketing\/seo\/adding-keywords#set-a-title-and-description-for-your-online-store)"
            }
          },
          "name": "공유"
        },
        "collapsible_tab": {
          "settings": {
            "heading": {
              "info": "콘텐츠를 설명하는 제목을 포함합니다.",
              "label": "제목"
            },
            "content": {
              "label": "탭 콘텐츠"
            },
            "page": {
              "label": "페이지의 탭 콘텐츠"
            },
            "icon": {
              "label": "아이콘",
              "options__1": {
                "label": "없음"
              },
              "options__2": {
                "label": "상자"
              },
              "options__3": {
                "label": "채팅 말풍선"
              },
              "options__4": {
                "label": "확인 표시"
              },
              "options__5": {
                "label": "드라이어"
              },
              "options__6": {
                "label": "눈"
              },
              "options__7": {
                "label": "하트"
              },
              "options__8": {
                "label": "강철"
              },
              "options__9": {
                "label": "나뭇잎"
              },
              "options__10": {
                "label": "가죽"
              },
              "options__11": {
                "label": "바위"
              },
              "options__12": {
                "label": "지도 핀 표시"
              },
              "options__13": {
                "label": "바지"
              },
              "options__14": {
                "label": "비행기"
              },
              "options__15": {
                "label": "가격표"
              },
              "options__16": {
                "label": "물음표"
              },
              "options__17": {
                "label": "되돌아가기"
              },
              "options__18": {
                "label": "자"
              },
              "options__19": {
                "label": "셔츠"
              },
              "options__20": {
                "label": "신발"
              },
              "options__21": {
                "label": "실루엣"
              },
              "options__22": {
                "label": "별"
              },
              "options__23": {
                "label": "트럭"
              },
              "options__24": {
                "label": "씻기"
              }
            }
          },
          "name": "축소 가능 탭"
        },
        "popup": {
          "settings": {
            "link_label": {
              "label": "레이블 링크"
            },
            "page": {
              "label": "페이지"
            }
          },
          "name": "팝업"
        },
        "title": {
          "name": "제목"
        },
        "price": {
          "name": "가격"
        },
        "quantity_selector": {
          "name": "수량 선택기"
        },
        "pickup_availability": {
          "name": "픽업 사용 가능성"
        },
        "description": {
          "name": "설명"
        }
      },
      "settings": {
        "header": {
          "content": "미디어",
          "info": "[미디어 유형]에 대해 자세히 알아보기(https:\/\/help.shopify.com\/manual\/products\/product-media)"
        },
        "enable_video_looping": {
          "label": "동영상 루프 활성화"
        },
        "enable_sticky_info": {
          "label": "큰 화면에 제품 정보 스티커 사용"
        }
      }
    },
    "main-search": {
      "name": "검색 결과",
      "settings": {
        "image_ratio": {
          "label": "이미지 비율",
          "options__1": {
            "label": "이미지에 맞춤"
          },
          "options__2": {
            "label": "세로형"
          },
          "options__3": {
            "label": "정사각형"
          }
        },
        "show_secondary_image": {
          "label": "마우스를 올리면 보조 배경 표시"
        },
        "add_image_padding": {
          "label": "이미지 패딩 추가"
        },
        "show_vendor": {
          "label": "공급업체 표시"
        },
        "header__1": {
          "content": "제품 카드"
        },
        "header__2": {
          "content": "블로그 카드"
        },
        "article_show_date": {
          "label": "날짜 표시"
        },
        "article_show_author": {
          "label": "작성자 표시"
        },
        "show_image_outline": {
          "label": "이미지 윤곽 표시"
        }
      }
    },
    "multicolumn": {
      "name": "여러 열",
      "settings": {
        "title": {
          "label": "제목"
        },
        "image_width": {
          "label": "이미지 폭",
          "options__1": {
            "label": "열의 1\/3 폭"
          },
          "options__2": {
            "label": "열의 1\/2 폭"
          },
          "options__3": {
            "label": "열의 전체 폭"
          }
        },
        "image_ratio": {
          "label": "이미지 비율",
          "options__1": {
            "label": "이미지에 맞춤"
          },
          "options__2": {
            "label": "세로형"
          },
          "options__3": {
            "label": "정사각형"
          },
          "options__4": {
            "label": "원형"
          }
        },
        "column_alignment": {
          "label": "열 맞춤",
          "options__1": {
            "label": "왼쪽"
          },
          "options__2": {
            "label": "중앙"
          }
        },
        "background_style": {
          "label": "보조 배경",
          "options__1": {
            "label": "없음"
          },
          "options__2": {
            "label": "열의 배경으로 표시"
          },
          "options__3": {
            "label": "섹션의 배경으로 표시"
          }
        },
        "button_label": {
          "label": "버튼 레이블"
        },
        "button_link": {
          "label": "버튼 링크"
        },
        "swipe_on_mobile": {
          "label": "모바일에서 긁기 활성화"
        }
      },
      "blocks": {
        "column": {
          "settings": {
            "image": {
              "label": "이미지"
            },
            "title": {
              "label": "제목"
            },
            "text": {
              "label": "설명"
            }
          },
          "name": "열"
        }
      },
      "presets": {
        "name": "여러 열",
        "category": "이미지"
      }
    },
    "newsletter": {
      "name": "이메일 가입",
      "settings": {
        "color_scheme": {
          "label": "색상 배합",
          "options__1": {
            "label": "강조 1"
          },
          "options__2": {
            "label": "강조 2"
          },
          "options__3": {
            "label": "배경 1"
          },
          "options__4": {
            "label": "배경 2"
          },
          "options__5": {
            "label": "서로 바꾸기"
          }
        },
        "full_width": {
          "label": "섹션을 전체 폭 사용"
        },
        "paragraph": {
          "content": "고객이 이메일에 가입하면 고객 계정이 생성됩니다. [자세히 알아보기](https:\/\/help.shopify.com\/en\/manual\/customers)"
        }
      },
      "blocks": {
        "heading": {
          "settings": {
            "heading": {
              "label": "제목"
            }
          },
          "name": "제목"
        },
        "paragraph": {
          "settings": {
            "paragraph": {
              "label": "설명"
            }
          },
          "name": "소제목"
        },
        "email_form": {
          "name": "이메일 양식"
        }
      },
      "presets": {
        "name": "이메일 가입",
        "category": "구매자 참여"
      }
    },
    "page": {
      "name": "페이지",
      "settings": {
        "page": {
          "label": "페이지"
        }
      },
      "presets": {
        "name": "페이지",
        "category": "구매자 참여"
      }
    },
    "product-recommendations": {
      "name": "추천 제품",
      "settings": {
        "header": {
          "info": "주문 및 제품 정보를 사용한 동적 추천은 시간이 지나면서 변경되고 개선됩니다. [자세히 알아보기](https:\/\/help.shopify.com\/en\/themes\/development\/recommended-products)"
        },
        "heading": {
          "label": "제목"
        },
        "header__1": {
          "content": "제품 추천",
          "info": "주문 및 제품 정보를 사용한 동적 추천 사항은 시간이 지나면서 변경되고 개선됩니다. [자세히 알아보기](https:\/\/help.shopify.com\/en\/themes\/development\/recommended-products)"
        },
        "header__2": {
          "content": "제품 카드"
        },
        "image_ratio": {
          "label": "이미지 비율",
          "options__1": {
            "label": "이미지에 맞춤"
          },
          "options__2": {
            "label": "세로형"
          },
          "options__3": {
            "label": "정사각형"
          }
        },
        "show_secondary_image": {
          "label": "마우스를 올리면 보조 배경 표시"
        },
        "add_image_padding": {
          "label": "이미지 패딩 추가"
        },
        "show_vendor": {
          "label": "공급업체 표시"
        },
        "paragraph__1": {
<<<<<<< HEAD
          "content": "주문 및 제품 정보를 사용한 동적 추천 사항은 시간이 지나면서 변경되고 개선됩니다. [자세히 알아보기](https:\/\/help.shopify.com\/en\/themes\/development\/recommended-products)"
=======
          "content": "주문 및 제품 정보를 사용한 동적 추천 사항은 시간이 지나면서 변경되고 개선됩니다. [자세히 알아보기](https://help.shopify.com/en/themes/development/recommended-products)"
        },
        "show_image_outline": {
          "label": "이미지 윤곽 표시"
>>>>>>> 9ee99dac
        }
      }
    },
    "rich-text": {
      "name": "서식있는 텍스트",
      "settings": {
        "color_scheme": {
          "options__1": {
            "label": "강조 1"
          },
          "options__2": {
            "label": "강조 2"
          },
          "options__3": {
            "label": "배경 1"
          },
          "options__4": {
            "label": "배경 2"
          },
          "options__5": {
            "label": "서로 바꾸기"
          },
          "label": "색상 배합"
        },
        "full_width": {
          "label": "섹션을 전체 폭 사용"
        }
      },
      "blocks": {
        "heading": {
          "settings": {
            "heading": {
              "label": "제목"
            },
            "heading_size": {
              "options__1": {
                "label": "작게"
              },
              "options__2": {
                "label": "보통"
              },
              "label": "제목 글꼴 크기"
            }
          },
          "name": "제목"
        },
        "text": {
          "settings": {
            "text": {
              "label": "설명"
            }
          },
          "name": "텍스트"
        },
        "button": {
          "settings": {
            "button_label": {
              "label": "버튼 레이블"
            },
            "button_link": {
              "label": "버튼 링크"
            },
            "button_style_secondary": {
              "label": "윤곽 버튼 스타일 사용"
            }
          },
          "name": "버튼"
        }
      },
      "presets": {
        "name": "서식있는 텍스트",
        "category": "텍스트"
      }
    },
    "apps": {
      "name": "앱",
      "settings": {
        "include_margins": {
          "label": "섹션 마진을 테마와 동일하게 적용"
        }
      },
      "presets": {
        "name": "앱"
      }
    }
  }
}<|MERGE_RESOLUTION|>--- conflicted
+++ resolved
@@ -1516,14 +1516,10 @@
           "label": "공급업체 표시"
         },
         "paragraph__1": {
-<<<<<<< HEAD
           "content": "주문 및 제품 정보를 사용한 동적 추천 사항은 시간이 지나면서 변경되고 개선됩니다. [자세히 알아보기](https:\/\/help.shopify.com\/en\/themes\/development\/recommended-products)"
-=======
-          "content": "주문 및 제품 정보를 사용한 동적 추천 사항은 시간이 지나면서 변경되고 개선됩니다. [자세히 알아보기](https://help.shopify.com/en/themes/development/recommended-products)"
         },
         "show_image_outline": {
           "label": "이미지 윤곽 표시"
->>>>>>> 9ee99dac
         }
       }
     },
