--- conflicted
+++ resolved
@@ -41,7 +41,7 @@
       "settings": {
         "type_header_font": {
           "label": "글꼴",
-          "info": "다른 글꼴을 선택하면 스토어 속도가 영향을 받을 수 있습니다. [시스템 글꼴에 대해 자세히 알아보십시오.](https:\/\/help.shopify.com\/en\/manual\/online-store\/os\/store-speed\/improving-speed#fonts)"
+          "info": "다른 글꼴을 선택하면 스토어 속도가 영향을 받을 수 있습니다. [시스템 글꼴에 대해 자세히 알아보십시오.](https://help.shopify.com/en/manual/online-store/os/store-speed/improving-speed#fonts)"
         },
         "header__1": {
           "content": "제목"
@@ -51,7 +51,7 @@
         },
         "type_body_font": {
           "label": "글꼴",
-          "info": "다른 글꼴을 선택하면 스토어 속도가 영향을 받을 수 있습니다. [시스템 글꼴에 대해 자세히 알아보십시오.](https:\/\/help.shopify.com\/en\/manual\/online-store\/os\/store-speed\/improving-speed#fonts)"
+          "info": "다른 글꼴을 선택하면 스토어 속도가 영향을 받을 수 있습니다. [시스템 글꼴에 대해 자세히 알아보십시오.](https://help.shopify.com/en/manual/online-store/os/store-speed/improving-speed#fonts)"
         }
       }
     },
@@ -122,39 +122,39 @@
         },
         "social_twitter_link": {
           "label": "Twitter",
-          "info": "https:\/\/twitter.com\/shopify"
+          "info": "https://twitter.com/shopify"
         },
         "social_facebook_link": {
           "label": "Facebook",
-          "info": "https:\/\/facebook.com\/shopify"
+          "info": "https://facebook.com/shopify"
         },
         "social_pinterest_link": {
           "label": "Pinterest",
-          "info": "https:\/\/pinterest.com\/shopify"
+          "info": "https://pinterest.com/shopify"
         },
         "social_instagram_link": {
           "label": "Instagram",
-          "info": "http:\/\/instagram.com\/shopify"
+          "info": "http://instagram.com/shopify"
         },
         "social_tiktok_link": {
           "label": "TikTok",
-          "info": "https:\/\/tiktok.com\/@shopify"
+          "info": "https://tiktok.com/@shopify"
         },
         "social_tumblr_link": {
           "label": "Tumblr",
-          "info": "http:\/\/shopify.tumblr.com"
+          "info": "http://shopify.tumblr.com"
         },
         "social_snapchat_link": {
           "label": "Snapchat",
-          "info": "https:\/\/www.snapchat.com\/add\/shopify"
+          "info": "https://www.snapchat.com/add/shopify"
         },
         "social_youtube_link": {
           "label": "YouTube",
-          "info": "https:\/\/www.youtube.com\/shopify"
+          "info": "https://www.youtube.com/shopify"
         },
         "social_vimeo_link": {
           "label": "Vimeo",
-          "info": "https:\/\/vimeo.com\/shopify"
+          "info": "https://vimeo.com/shopify"
         }
       }
     }
@@ -339,7 +339,7 @@
           "options__3": {
             "label": "정사각형"
           },
-          "info": "이미지를 추가하려면, [컬렉션을 편집하십시오.](https:\/\/help.shopify.com\/en\/manual\/products\/collections)"
+          "info": "이미지를 추가하려면, [컬렉션을 편집하십시오.](https://help.shopify.com/en/manual/products/collections)"
         },
         "color_scheme": {
           "options__1": {
@@ -552,7 +552,7 @@
           "label": "제목"
         },
         "header__1": {
-          "info": "“마케팅 수락” [고객 목록]에 추가된 가입자입니다.(https:\/\/help.shopify.com\/en\/manual\/customers\/manage-customers)",
+          "info": "“마케팅 수락” [고객 목록]에 추가된 가입자입니다.(https://help.shopify.com/en/manual/customers/manage-customers)",
           "content": "이메일 가입"
         },
         "header__2": {
@@ -563,19 +563,19 @@
           "label": "소셜 미디어 아이콘 표시"
         },
         "header__3": {
-          "content": "국가\/지역 선택기"
+          "content": "국가/지역 선택기"
         },
         "header__4": {
-          "info": "국가\/지역을 추가하려면 [결제 설정]으로 이동하십시오(\/admin\/settings\/payments)."
+          "info": "국가/지역을 추가하려면 [결제 설정]으로 이동하십시오(/admin/settings/payments)."
         },
         "enable_country_selector": {
-          "label": "국가\/지역 선택기 사용"
+          "label": "국가/지역 선택기 사용"
         },
         "header__5": {
           "content": "언어 선택기"
         },
         "header__6": {
-          "info": "언어를 추가하려면 [언어 설정]으로 이동하십시오(\/admin\/settings\/languages)."
+          "info": "언어를 추가하려면 [언어 설정]으로 이동하십시오(/admin/settings/languages)."
         },
         "enable_language_selector": {
           "label": "언어 선택기 사용"
@@ -849,7 +849,7 @@
           "info": "최고의 결과를 얻으려면 이미지의 가로 세로 비율을 2:3으로 사용하십시오."
         },
         "paragraph": {
-          "content": "요약을 변경하려면 [블로그 게시물]을 편집하십시오(https:\/\/help.shopify.com\/en\/manual\/online-store\/blogs\/writing-blogs#display-an-excerpt-from-a-blog-post)."
+          "content": "요약을 변경하려면 [블로그 게시물]을 편집하십시오(https://help.shopify.com/en/manual/online-store/blogs/writing-blogs#display-an-excerpt-from-a-blog-post)."
         }
       },
       "blocks": {
@@ -900,7 +900,7 @@
       "name": "컬렉션 배너",
       "settings": {
         "paragraph": {
-          "content": "컬렉션, 설명, 컬렉션 이미지를 변경하려면 [컬렉션을 변경하십시오](\/admin\/collections)."
+          "content": "컬렉션, 설명, 컬렉션 이미지를 변경하려면 [컬렉션을 변경하십시오](/admin/collections)."
         },
         "show_collection_description": {
           "label": "컬렉션 설명 표시"
@@ -946,14 +946,14 @@
         },
         "enable_tags": {
           "label": "필터 사용",
-          "info": "[필터 사용자 지정](\/admin\/menus)"
+          "info": "[필터 사용자 지정](/admin/menus)"
         },
         "enable_sort": {
           "label": "정렬 사용"
         },
         "enable_filtering": {
           "label": "필터 사용",
-          "info": "[필터 사용자 지정](\/admin\/menus)"
+          "info": "[필터 사용자 지정](/admin/menus)"
         },
         "enable_sorting": {
           "label": "정렬 사용"
@@ -1001,7 +1001,7 @@
           "options__3": {
             "label": "정사각형"
           },
-          "info": "이미지를 추가하려면, [컬렉션을 편집하십시오.](https:\/\/help.shopify.com\/en\/manual\/products\/collections)"
+          "info": "이미지를 추가하려면, [컬렉션을 편집하십시오.](https://help.shopify.com/en/manual/products/collections)"
         },
         "color_scheme": {
           "options__1": {
@@ -1123,7 +1123,7 @@
           "settings": {
             "show_dynamic_checkout": {
               "label": "동적 결제 버튼 표시",
-              "info": "스토어에서 사용 가능한 결제 방법을 사용하면 고객이 PayPal 또는 ApplePay처럼 원하는 옵션을 볼 수 있습니다. [자세히 알아보기](https:\/\/help.shopify.com\/manual\/using-themes\/change-the-layout\/dynamic-checkout)"
+              "info": "스토어에서 사용 가능한 결제 방법을 사용하면 고객이 PayPal 또는 ApplePay처럼 원하는 옵션을 볼 수 있습니다. [자세히 알아보기](https://help.shopify.com/manual/using-themes/change-the-layout/dynamic-checkout)"
             }
           },
           "name": "구매 버튼"
@@ -1132,9 +1132,6 @@
           "settings": {
             "header": {
               "content": "공유",
-<<<<<<< HEAD
-              "info": "온라인 스토어 링크를 소셜 미디어에 게시하면 해당 페이지의 추천 이미지가 표시됩니다. [자세히 알아보기](https:\/\/help.shopify.com\/en\/manual\/online-store\/images\/showing-social-media-thumbnail-images). 온라인 스토어의 제목 및 설명을 설정하십시오. [자세히 알아보기](https:\/\/help.shopify.com\/en\/manual\/promoting-marketing\/seo\/adding-keywords#set-a-title-and-description-for-your-online-store)"
-=======
               "info": "온라인 스토어 링크를 소셜 미디어에 게시하면 해당 페이지의 추천 이미지가 표시됩니다. [자세히 알아보기](https://help.shopify.com/en/manual/online-store/images/showing-social-media-thumbnail-images). 온라인 스토어의 제목 및 설명을 설정하십시오. [자세히 알아보기](https://help.shopify.com/en/manual/promoting-marketing/seo/adding-keywords#set-a-title-and-description-for-your-online-store)"
             },
             "featured_image_info": {
@@ -1142,7 +1139,6 @@
             },
             "title_info": {
               "content": "미리 보기 이미지에 스토어 제목 및 설명이 포함됩니다. [자세히 알아보기](https://help.shopify.com/en/manual/promoting-marketing/seo/adding-keywords#set-a-title-and-description-for-your-online-store)"
->>>>>>> 32c77deb
             }
           },
           "name": "공유"
@@ -1267,7 +1263,7 @@
       "settings": {
         "header": {
           "content": "미디어",
-          "info": "[미디어 유형]에 대해 자세히 알아보기(https:\/\/help.shopify.com\/manual\/products\/product-media)"
+          "info": "[미디어 유형]에 대해 자세히 알아보기(https://help.shopify.com/manual/products/product-media)"
         },
         "enable_video_looping": {
           "label": "동영상 루프 활성화"
@@ -1324,10 +1320,10 @@
         "image_width": {
           "label": "이미지 폭",
           "options__1": {
-            "label": "열의 1\/3 폭"
-          },
-          "options__2": {
-            "label": "열의 1\/2 폭"
+            "label": "열의 1/3 폭"
+          },
+          "options__2": {
+            "label": "열의 1/2 폭"
           },
           "options__3": {
             "label": "열의 전체 폭"
@@ -1425,7 +1421,7 @@
           "label": "섹션을 전체 폭 사용"
         },
         "paragraph": {
-          "content": "고객이 이메일에 가입하면 고객 계정이 생성됩니다. [자세히 알아보기](https:\/\/help.shopify.com\/en\/manual\/customers)"
+          "content": "고객이 이메일에 가입하면 고객 계정이 생성됩니다. [자세히 알아보기](https://help.shopify.com/en/manual/customers)"
         }
       },
       "blocks": {
@@ -1470,14 +1466,14 @@
       "name": "추천 제품",
       "settings": {
         "header": {
-          "info": "주문 및 제품 정보를 사용한 동적 추천은 시간이 지나면서 변경되고 개선됩니다. [자세히 알아보기](https:\/\/help.shopify.com\/en\/themes\/development\/recommended-products)"
+          "info": "주문 및 제품 정보를 사용한 동적 추천은 시간이 지나면서 변경되고 개선됩니다. [자세히 알아보기](https://help.shopify.com/en/themes/development/recommended-products)"
         },
         "heading": {
           "label": "제목"
         },
         "header__1": {
           "content": "제품 추천",
-          "info": "주문 및 제품 정보를 사용한 동적 추천 사항은 시간이 지나면서 변경되고 개선됩니다. [자세히 알아보기](https:\/\/help.shopify.com\/en\/themes\/development\/recommended-products)"
+          "info": "주문 및 제품 정보를 사용한 동적 추천 사항은 시간이 지나면서 변경되고 개선됩니다. [자세히 알아보기](https://help.shopify.com/en/themes/development/recommended-products)"
         },
         "header__2": {
           "content": "제품 카드"
