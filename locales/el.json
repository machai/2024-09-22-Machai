--- conflicted
+++ resolved
@@ -1,472 +1,446 @@
 {
-  "general": {
-    "password_page": {
-      "login_form_heading": "Είσοδος στο κατάστημα με τη χρήση κωδικού πρόσβασης:",
-      "login_password_button": "Είσοδος με τη χρήση κωδικού πρόσβασης",
-      "login_form_password_label": "Κωδικός πρόσβασης",
-      "login_form_password_placeholder": "Ο κωδικός σας πρόσβασης",
-      "login_form_error": "Λανθασμένος κωδικός πρόσβασης!",
-      "login_form_submit": "Είσοδος",
-      "modal": "Βοηθητικό παράθυρο κωδικού",
-      "admin_link_html": "Είστε ο ιδιοκτήτης του καταστήματος; <a href=\"\/admin\" class=\"link underlined-link\">Συνδεθείτε εδώ<\/a>",
-      "powered_by_shopify_html": "Αυτό το κατάστημα θα υποστηρίζεται από το {{ shopify }}"
-    },
-    "social": {
-      "alt_text": {
-        "share_on_facebook": "Κοινοποίηση στο Facebook",
-        "share_on_twitter": "Tweet στο Twitter",
-        "share_on_pinterest": "Καρφίτσωμα στο Pinterest"
-      },
-      "links": {
-        "twitter": "Twitter",
-        "facebook": "Facebook",
-        "pinterest": "Pinterest",
-        "instagram": "Instagram",
-        "tumblr": "Tumblr",
-        "snapchat": "Snapchat",
-        "youtube": "YouTube",
-        "vimeo": "Vimeo",
-        "tiktok": "TikTok"
-      }
-    },
-    "continue_shopping": "Συνέχιση αγορών",
-    "pagination": {
-      "label": "Σελιδοποίηση",
-      "page": "Σελίδα {{ number }}",
-      "next": "Επόμενη σελίδα",
-      "previous": "Προηγούμενη σελίδα"
-    },
-    "search": {
-      "search": "Αναζήτηση"
-    },
-    "cart": {
-      "view": "Προβολή του καλαθιού μου ({{ count }})",
-      "item_added": "Το στοιχείο προστέθηκε στο καλάθι σας"
-    },
-    "share": {
-      "copy_to_clipboard": "Αντιγραφή συνδέσμου",
-      "share": "Κοινοποίηση",
-      "share_url": "Σύνδεσμος",
-      "success_message": "Ο σύνδεσμος αντιγράφηκε στο πρόχειρο",
-      "close": "Κλείσιμο κοινοποίησης"
-    }
-  },
-  "newsletter": {
-    "label": "Email",
-    "success": "Ευχαριστούμε για την εγγραφή",
-    "button_label": "Εγγραφή"
-  },
-  "accessibility": {
-    "skip_to_text": "Απευθείας μετάβαση στο περιεχόμενο",
-    "close": "Κλείσιμο",
-    "unit_price_separator": "ανά",
-    "vendor": "Προμηθευτής:",
-    "error": "Σφάλμα",
-    "refresh_page": "Ο ορισμός μιας επιλογής έχει ως αποτέλεσμα την πλήρη ανανέωση της σελίδας.",
-    "link_messages": {
-      "new_window": "Ανοίγει σε νέο παράθυρο.",
-      "external": "Ανοίγει εξωτερικό ιστότοπο."
-    },
-    "next_slide": "Σύρετε δεξιά",
-    "previous_slide": "Σύρετε αριστερά",
-    "loading": "Φόρτωση...",
-    "of": "από",
-    "skip_to_product_info": "Μετάβαση στις πληροφορίες προϊόντος",
-    "total_reviews": "σύνολο κριτικών",
-    "star_reviews_info": "{{ rating_value }} από {{ rating_max }} αστέρια"
-  },
-  "blogs": {
-    "article": {
-      "blog": "Ιστολόγιο",
-      "read_more_title": "Διαβάστε περισσότερα: {{ title }}",
-      "read_more": "Διαβάστε περισσότερα",
-      "comments": {
-        "one": "{{ count }} σχόλιο",
-        "other": "{{ count }} σχόλια"
-      },
-      "moderated": "Έχετε υπόψη ότι τα σχόλια χρειάζεται να λάβουν έγκριση προτού δημοσιευτούν.",
-      "comment_form_title": "Υποβάλετε ένα σχόλιο",
-      "name": "Όνομα",
-      "email": "Email",
-      "message": "Σχόλιο",
-      "post": "Ανάρτηση σχολίου",
-      "back_to_blog": "Επιστροφή στο ιστολόγιο",
-      "share": "Κοινοποίηση αυτού του άρθρου",
-      "success": "Το σχόλιό σας αναρτήθηκε επιτυχώς! Ευχαριστούμε!",
-      "success_moderated": "Το σχόλιό σας αναρτήθηκε επιτυχώς. Θα το δημοσιεύσουμε σε λίγο γιατί το ιστολόγιό μας είναι εποπτευόμενο."
-    }
-  },
-  "onboarding": {
-    "product_title": "Παράδειγμα τίτλου προϊόντος",
-    "collection_title": "Το όνομα της συλλογής σας"
-  },
-  "products": {
-    "product": {
-      "add_to_cart": "Προσθήκη στο καλάθι",
-      "description": "Περιγραφή",
-      "on_sale": "Έκπτωση",
-      "product_variants": "Παραλλαγές προϊόντος",
-      "quantity": {
-        "label": "Ποσότητα",
-        "input_label": "Ποσότητα για {{ product }}",
-        "increase": "Αύξηση ποσότητας για {{ product }}",
-        "decrease": "Μείωση ποσότητας για {{ product }}"
-      },
-      "price": {
-        "from_price_html": "Από {{ price }}",
-        "regular_price": "Κανονική τιμή",
-        "sale_price": "Τιμή έκπτωσης",
-        "unit_price": "Τιμή μονάδας"
-      },
-      "share": "Κοινοποιήστε αυτό το προϊόν",
-      "sold_out": "Εξαντλήθηκε",
-      "unavailable": "Μη διαθέσιμο",
-      "vendor": "Προμηθευτής",
-      "video_exit_message": "Το {{ title }} ανοίγει βίντεο σε πλήρη οθόνη στο ίδιο παράθυρο.",
-      "xr_button": "Προβολή στον χώρο σας",
-      "xr_button_label": "Η επιλογή \"Προβολή στον χώρο σας\", φορτώνει το αντικείμενο στο παράθυρο επαυξημένης πραγματικότητας",
-      "pickup_availability": {
-        "view_store_info": "Προβολή πληροφοριών καταστήματος",
-        "check_other_stores": "Έλεγχος διαθεσιμότητας σε άλλα καταστήματα",
-        "pick_up_available": "Υπάρχει δυνατότητα παραλαβής",
-        "pick_up_available_at_html": "Υπάρχει δυνατότητα παραλαβής από <span class=\"color-foreground\">{{ location_name }}<\/span>",
-        "pick_up_unavailable_at_html": "Δεν υπάρχει δυνατότητα παραλαβής από <span class=\"color-foreground\">{{ location_name }}<\/span>",
-        "unavailable": "Δεν ήταν δυνατή η φόρτωση της διαθεσιμότητας παραλαβής",
-        "refresh": "Ανανέωση"
-      },
-      "media": {
-        "open_featured_media": "Άνοιγμα επιλεγμένων μέσων στην προβολή συλλογής",
-        "open_media": "Άνοιγμα μέσου {{ index }} στην προβολή συλλογής",
-        "play_model": "Έναρξη εφαρμογής προβολής 3D",
-        "play_video": "Αναπαραγωγή βίντεο"
-      },
-      "view_full_details": "Προβολή όλων των λεπτομερειών"
-    },
-    "modal": {
-      "label": "Συλλογή μέσων"
-    },
-    "facets": {
-      "apply": "Εφαρμογή",
-      "clear": "Διαγραφή",
-      "clear_all": "Διαγραφή όλων",
-      "from": "Από",
-      "filter_and_sort": "Φιλτράρισμα και ταξινόμηση",
-      "filter_by_label": "Φιλτράρισμα:",
-      "filter_button": "Φιλτράρισμα",
-      "filters_selected": {
-        "one": "Επιλέχθηκε {{ count }}",
-        "other": "Επιλέχθηκαν {{ count }}"
-      },
-      "max_price": "Η υψηλότερη τιμή είναι {{ price }}",
-      "product_count": {
-        "one": "{{ product_count }} από {{ count }} προϊόν",
-        "other": "{{ product_count }} από {{ count }} προϊόντα"
-      },
-      "product_count_simple": {
-        "one": "{{ count }} προϊόν",
-        "other": "{{ count }} προϊόντα"
-      },
-      "reset": "Επαναφορά",
-      "sort_button": "Ταξινόμηση",
-      "sort_by_label": "Ταξινόμηση κατά:",
-      "to": "Έως",
-      "clear_filter": "Διαγραφή φίλτρου"
-    }
-  },
-  "templates": {
-    "404": {
-      "title": "Η σελίδα δεν βρέθηκε",
-      "subtext": "404"
-    },
-    "search": {
-      "no_results": "Δεν βρέθηκαν αποτελέσματα για «{{ terms }}». Ελέγξτε την ορθογραφία ή χρησιμοποιήστε άλλη λέξη ή φράση.",
-      "results_with_count": {
-        "one": "{{ count }} αποτέλεσμα",
-        "other": "{{ count }} αποτελέσματα"
-      },
-      "title": "Αποτελέσματα αναζήτησης",
-      "page": "Σελίδα",
-      "products": "Προϊόντα",
-      "search_for": "Αναζήτηση για «{{ terms }}»",
-      "results_with_count_and_term": {
-        "one": "Βρέθηκε {{ count }} αποτέλεσμα για «{{ terms }}»",
-        "other": "Βρέθηκαν {{ count }} αποτελέσματα για «{{ terms }}»"
-      }
-    },
-    "cart": {
-      "cart": "Καλάθι"
-    },
-    "contact": {
-      "form": {
-        "name": "Όνομα",
-        "email": "Email",
-        "phone": "Αριθμός τηλεφώνου",
-        "comment": "Σχόλιο",
-        "send": "Αποστολή",
-        "post_success": "Ευχαριστούμε που επικοινωνήσατε μαζί μας. Θα σας απαντήσουμε το συντομότερο δυνατόν.",
-        "error_heading": "Προσαρμόστε τα παρακάτω:"
-      }
-    }
-  },
-  "sections": {
-    "header": {
-      "announcement": "Ανακοίνωση",
-      "menu": "Μενού",
-      "cart_count": {
-        "one": "{{ count }} στοιχείο",
-        "other": "{{ count }} στοιχεία"
-      }
-    },
-    "cart": {
-      "title": "Το καλάθι σας",
-      "caption": "Στοιχεία στο καλάθι",
-      "remove_title": "Κατάργηση {{ title }}",
-      "subtotal": "Υποσύνολο",
-      "new_subtotal": "Νέο υποσύνολο",
-      "note": "Ειδικές οδηγίες παραγγελίας",
-      "checkout": "Ολοκλήρωση αγοράς",
-      "empty": "Το καλάθι σας είναι κενό",
-      "cart_error": "Παρουσιάστηκε σφάλμα κατά την ενημέρωση του καλαθιού. Δοκιμάστε ξανά.",
-      "cart_quantity_error_html": "Μπορείτε να προσθέσετε μόνο [quantity] από αυτό το στοιχείο στο καλάθι σας.",
-      "taxes_and_shipping_policy_at_checkout_html": "Οι φόροι και τα <a href=\"{{ link }}\">έξοδα αποστολής<\/a> υπολογίζονται κατά την ολοκλήρωση της αγοράς",
-      "taxes_included_but_shipping_at_checkout": "Ο φόρος συμπεριλαμβάνεται και τα έξοδα αποστολής υπολογίζονται κατά την ολοκλήρωση της αγοράς",
-      "taxes_included_and_shipping_policy_html": "Ο φόρος συμπεριλαμβάνεται. Τα <a href=\"{{ link }}\">έξοδα αποστολής<\/a> υπολογίζονται κατά την ολοκλήρωση της αγοράς.",
-      "taxes_and_shipping_at_checkout": "Οι φόροι και τα έξοδα αποστολής υπολογίζονται κατά την ολοκλήρωση της αγοράς",
-      "headings": {
-        "product": "Προϊόν",
-        "price": "Τιμή",
-        "total": "Σύνολο",
-        "quantity": "Ποσότητα"
-      },
-      "update": "Ενημέρωση",
-      "login": {
-        "title": "Έχετε λογαριασμό;",
-        "paragraph_html": "<a href=\"{{ link }}\" class=\"link underlined-link\">Συνδεθείτε<\/a> για ταχύτερη ολοκλήρωση των αγορών σας."
-      }
-    },
-    "footer": {
-      "payment": "Μέθοδοι πληρωμής",
-      "social_placeholder": "Ακολουθήστε μας στα μέσα κοινωνικής δικτύωσης!"
-    },
-    "featured_blog": {
-      "view_all": "Προβολή όλων",
-      "onboarding_title": "Ανάρτηση ιστολογίου",
-      "onboarding_content": "Δώστε στους πελάτες σας μια σύνοψη της ανάρτησης ιστολογίου"
-    },
-    "featured_collection": {
-      "view_all": "Προβολή όλων",
-      "view_all_label": "Προβολή όλων των προϊόντων στη συλλογή {{ collection_name }}"
-    },
-    "collection_list": {
-      "view_all": "Προβολή όλων"
-    },
-    "collection_template": {
-      "title": "Συλλογή",
-      "empty": "Δεν βρέθηκαν προϊόντα",
-<<<<<<< HEAD
-      "apply": "Εφαρμογή",
-      "clear": "Διαγραφή",
-      "clear_all": "Διαγραφή όλων",
-      "from": "Από",
-      "filter_and_sort": "Φιλτράρισμα και ταξινόμηση",
-      "filter_by_label": "Φιλτράρισμα:",
-      "filter_button": "Φιλτράρισμα",
-      "max_price": "Η υψηλότερη τιμή είναι {{ price }}",
-      "reset": "Επαναφορά",
-      "to": "Προς",
-      "use_fewer_filters_html": "Χρησιμοποιήστε λιγότερα φίλτρα ή <a class=\"{{ class }}\" href=\"{{ link }}\">διαγράψτε τα όλα<\/a>",
-      "product_count": {
-        "one": "{{ product_count }} από {{ count }} προϊόν",
-        "other": "{{ product_count }} από {{ count }} προϊόντα"
-      },
-      "filters_selected": {
-        "one": "Επιλέχθηκε {{ count }}",
-        "other": "Επιλέχθηκαν {{ count }}"
-      },
-      "product_count_simple": {
-        "one": "{{ count }} προϊόν",
-        "other": "{{ count }} προϊόντα"
-      }
-=======
-      "use_fewer_filters_html": "Χρησιμοποιήστε λιγότερα φίλτρα ή <a class=\"{{ class }}\" href=\"{{ link }}\">διαγράψτε τα όλα</a>"
->>>>>>> 8c553758
-    },
-    "video": {
-      "load_video": "Φόρτωση βίντεο: {{ description }}"
-    }
-  },
-  "localization": {
-    "country_label": "Χώρα\/περιοχή",
-    "language_label": "Γλώσσα",
-    "update_language": "Ενημέρωση γλώσσας",
-    "update_country": "Ενημερώστε τη χώρα\/περιοχή"
-  },
-  "customer": {
-    "account": {
-      "title": "Λογαριασμός",
-      "details": "Στοιχεία λογαριασμού",
-      "view_addresses": "Προβολή διευθύνσεων",
-      "return": "Επιστροφή στα στοιχεία λογαριασμού"
-    },
-    "account_fallback": "Λογαριασμός",
-    "activate_account": {
-      "title": "Ενεργοποίηση λογαριασμού",
-      "subtext": "Δημιουργήστε τον κωδικό πρόσβασης για να ενεργοποιήσετε τον λογαριασμό σας.",
-      "password": "Κωδικός πρόσβασης",
-      "password_confirm": "Επιβεβαίωση κωδικού πρόσβασης",
-      "submit": "Ενεργοποίηση λογαριασμού",
-      "cancel": "Απόρριψη πρόσκλησης"
-    },
-    "addresses": {
-      "title": "Διευθύνσεις",
-      "default": "Προεπιλογή",
-      "add_new": "Προσθήκη νέας διεύθυνσης",
-      "edit_address": "Επεξεργασία διεύθυνσης",
-      "first_name": "Όνομα",
-      "last_name": "Επίθετο",
-      "company": "Εταιρεία",
-      "address1": "Διεύθυνση 1",
-      "address2": "Διεύθυνση 2",
-      "city": "Πόλη",
-      "country": "Χώρα\/περιοχή",
-      "province": "Επαρχία",
-      "zip": "Ταχυδρομικός κώδικας",
-      "phone": "Τηλέφωνο",
-      "set_default": "Ορισμός ως προεπιλεγμένης διεύθυνσης",
-      "add": "Προσθήκη διεύθυνσης",
-      "update": "Ενημέρωση διεύθυνσης",
-      "cancel": "Ακύρωση",
-      "edit": "Επεξεργασία",
-      "delete": "Διαγραφή",
-      "delete_confirm": "Είστε σίγουροι ότι θέλετε να διαγράψετε αυτήν τη διεύθυνση;"
-    },
-    "log_in": "Σύνδεση",
-    "log_out": "Αποσύνδεση",
-    "login_page": {
-      "cancel": "Ακύρωση",
-      "create_account": "Δημιουργία λογαριασμού",
-      "email": "Email",
-      "forgot_password": "Ξεχάσατε τον κωδικό πρόσβασης;",
-      "guest_continue": "Συνέχεια",
-      "guest_title": "Συνέχεια ως επισκέπτης",
-      "password": "Κωδικός πρόσβασης",
-      "title": "Σύνδεση",
-      "sign_in": "Σύνδεση",
-      "submit": "Υποβολή"
-    },
-    "orders": {
-      "title": "Ιστορικό παραγγελιών",
-      "order_number": "Παραγγελία",
-      "order_number_link": "Αριθμός παραγγελίας {{ number }}",
-      "date": "Ημερομηνία",
-      "payment_status": "Κατάσταση πληρωμής",
-      "fulfillment_status": "Κατάσταση ολοκλήρωσης",
-      "total": "Σύνολο",
-      "none": "Δεν έχετε κάνει κάποια παραγγελία ακόμη."
-    },
-    "recover_password": {
-      "title": "Επαναφορά του κωδικού σας πρόσβασης",
-      "subtext": "Θα σας στείλουμε ένα email για την επαναφορά του κωδικού πρόσβασης",
-      "success": "Σας στείλαμε ένα email το οποίο περιέχει έναν σύνδεσμο για την ενημέρωση του κωδικού πρόσβασης."
-    },
-    "register": {
-      "title": "Δημιουργία λογαριασμού",
-      "first_name": "Όνομα",
-      "last_name": "Επίθετο",
-      "email": "Email",
-      "password": "Κωδικός πρόσβασης",
-      "submit": "Δημιουργία"
-    },
-    "reset_password": {
-      "title": "Επαναφορά κωδικού πρόσβασης λογαριασμού",
-      "subtext": "Εισαγάγετε νέο κωδικό πρόσβασης για το {{ email }}",
-      "password": "Κωδικός πρόσβασης",
-      "password_confirm": "Επιβεβαίωση κωδικού πρόσβασης",
-      "submit": "Επαναφορά κωδικού πρόσβασης"
-    },
-    "order": {
-      "title": "Παραγγελία {{ name }}",
-      "date_html": "Πραγματοποιήθηκε στις {{ date }}",
-      "cancelled_html": "Η παραγγελία ακυρώθηκε στις {{ date }}",
-      "cancelled_reason": "Αιτία: {{ reason }}",
-      "billing_address": "Διεύθυνση χρέωσης",
-      "payment_status": "Κατάσταση πληρωμής",
-      "shipping_address": "Διεύθυνση αποστολής",
-      "fulfillment_status": "Κατάσταση ολοκλήρωσης",
-      "discount": "Έκπτωση",
-      "shipping": "Έξοδα αποστολής",
-      "tax": "Φόρος",
-      "product": "Προϊόν",
-      "sku": "SKU",
-      "price": "Τιμή",
-      "quantity": "Ποσότητα",
-      "total": "Σύνολο",
-      "fulfilled_at_html": "Ολοκληρώθηκε στις {{ date }}",
-      "track_shipment": "Παρακολούθηση αποστολής",
-      "tracking_url": "Σύνδεσμος παρακολούθησης",
-      "tracking_company": "Εταιρεία ταχυμεταφοράς",
-      "tracking_number": "Αριθμός παρακολούθησης",
-      "subtotal": "Υποσύνολο"
-    }
-  },
-  "gift_cards": {
-    "issued": {
-      "title": "Αυτή είναι η δωροκάρτα σας αξίας {{ value }} για το {{ shop }}!",
-      "subtext": "Η δωροκάρτα σας",
-      "gift_card_code": "Κωδικός δωροκάρτας",
-      "shop_link": "Συνέχιση αγορών",
-      "remaining_html": "Απομένουν {{ balance }}",
-      "add_to_apple_wallet": "Προσθήκη στο Apple Wallet",
-      "qr_image_alt": "Κωδικός QR — σαρώστε για να εξαργυρώσετε τη δωροκάρτα",
-      "copy_code": "Αντιγραφή κωδικού",
-      "expired": "Έληξε",
-      "copy_code_success": "Η αντιγραφή του κωδικού ήταν επιτυχής",
-      "print_gift_card": "Εκτύπωση"
-    }
-  },
-  "pagefly": {
-    "products": {
-      "product": {
-        "regular_price": "Regular price",
-        "sold_out": "Sold out",
-        "unavailable": "Unavailable",
-        "on_sale": "Sale",
-        "quantity": "Quantity",
-        "add_to_cart": "Add to cart",
-        "back_to_collection": "Back to {{ title }}",
-        "view_details": "View details"
-      }
-    },
-    "article": {
-      "tags": "Tags:",
-      "all_topics": "All topics",
-      "by_author": "by {{ author }}",
-      "posted_in": "Posted in",
-      "read_more": "Read more",
-      "back_to_blog": "Back to {{ title }}"
-    },
-    "comments": {
-      "title": "Leave a comment",
-      "name": "Name",
-      "email": "Email",
-      "message": "Message",
-      "post": "Post comment",
-      "moderated": "Please note, comments must be approved before they are published",
-      "success_moderated": "Your comment was posted successfully. We will publish it in a little while, as our blog is moderated.",
-      "success": "Your comment was posted successfully! Thank you!",
-      "comments_with_count": {
-        "one": "{{ count }} comment",
-        "other": "{{ count }} comments"
-      }
-    },
-    "password_page": {
-      "login_form_message": "Enter store using password:",
-      "login_form_password_label": "Password",
-      "login_form_password_placeholder": "Your password",
-      "login_form_submit": "Enter",
-      "signup_form_email_label": "Email",
-      "signup_form_success": "We will send you an email right before we open!",
-      "password_link": "Enter using password"
-    }
-  }
+	"general": {
+		"password_page": {
+			"login_form_heading": "Είσοδος στο κατάστημα με τη χρήση κωδικού πρόσβασης:",
+			"login_password_button": "Είσοδος με τη χρήση κωδικού πρόσβασης",
+			"login_form_password_label": "Κωδικός πρόσβασης",
+			"login_form_password_placeholder": "Ο κωδικός σας πρόσβασης",
+			"login_form_error": "Λανθασμένος κωδικός πρόσβασης!",
+			"login_form_submit": "Είσοδος",
+			"modal": "Βοηθητικό παράθυρο κωδικού",
+			"admin_link_html": "Είστε ο ιδιοκτήτης του καταστήματος; <a href=\"/admin\" class=\"link underlined-link\">Συνδεθείτε εδώ</a>",
+			"powered_by_shopify_html": "Αυτό το κατάστημα θα υποστηρίζεται από το {{ shopify }}"
+		},
+		"social": {
+			"alt_text": {
+				"share_on_facebook": "Κοινοποίηση στο Facebook",
+				"share_on_twitter": "Tweet στο Twitter",
+				"share_on_pinterest": "Καρφίτσωμα στο Pinterest"
+			},
+			"links": {
+				"twitter": "Twitter",
+				"facebook": "Facebook",
+				"pinterest": "Pinterest",
+				"instagram": "Instagram",
+				"tumblr": "Tumblr",
+				"snapchat": "Snapchat",
+				"youtube": "YouTube",
+				"vimeo": "Vimeo",
+				"tiktok": "TikTok"
+			}
+		},
+		"continue_shopping": "Συνέχιση αγορών",
+		"pagination": {
+			"label": "Σελιδοποίηση",
+			"page": "Σελίδα {{ number }}",
+			"next": "Επόμενη σελίδα",
+			"previous": "Προηγούμενη σελίδα"
+		},
+		"search": {
+			"search": "Αναζήτηση"
+		},
+		"cart": {
+			"view": "Προβολή του καλαθιού μου ({{ count }})",
+			"item_added": "Το στοιχείο προστέθηκε στο καλάθι σας"
+		},
+		"share": {
+			"copy_to_clipboard": "Αντιγραφή συνδέσμου",
+			"share": "Κοινοποίηση",
+			"share_url": "Σύνδεσμος",
+			"success_message": "Ο σύνδεσμος αντιγράφηκε στο πρόχειρο",
+			"close": "Κλείσιμο κοινοποίησης"
+		}
+	},
+	"newsletter": {
+		"label": "Email",
+		"success": "Ευχαριστούμε για την εγγραφή",
+		"button_label": "Εγγραφή"
+	},
+	"accessibility": {
+		"skip_to_text": "Απευθείας μετάβαση στο περιεχόμενο",
+		"close": "Κλείσιμο",
+		"unit_price_separator": "ανά",
+		"vendor": "Προμηθευτής:",
+		"error": "Σφάλμα",
+		"refresh_page": "Ο ορισμός μιας επιλογής έχει ως αποτέλεσμα την πλήρη ανανέωση της σελίδας.",
+		"link_messages": {
+			"new_window": "Ανοίγει σε νέο παράθυρο.",
+			"external": "Ανοίγει εξωτερικό ιστότοπο."
+		},
+		"next_slide": "Σύρετε δεξιά",
+		"previous_slide": "Σύρετε αριστερά",
+		"loading": "Φόρτωση...",
+		"of": "από",
+		"skip_to_product_info": "Μετάβαση στις πληροφορίες προϊόντος",
+		"total_reviews": "σύνολο κριτικών",
+		"star_reviews_info": "{{ rating_value }} από {{ rating_max }} αστέρια"
+	},
+	"blogs": {
+		"article": {
+			"blog": "Ιστολόγιο",
+			"read_more_title": "Διαβάστε περισσότερα: {{ title }}",
+			"read_more": "Διαβάστε περισσότερα",
+			"comments": {
+				"one": "{{ count }} σχόλιο",
+				"other": "{{ count }} σχόλια"
+			},
+			"moderated": "Έχετε υπόψη ότι τα σχόλια χρειάζεται να λάβουν έγκριση προτού δημοσιευτούν.",
+			"comment_form_title": "Υποβάλετε ένα σχόλιο",
+			"name": "Όνομα",
+			"email": "Email",
+			"message": "Σχόλιο",
+			"post": "Ανάρτηση σχολίου",
+			"back_to_blog": "Επιστροφή στο ιστολόγιο",
+			"share": "Κοινοποίηση αυτού του άρθρου",
+			"success": "Το σχόλιό σας αναρτήθηκε επιτυχώς! Ευχαριστούμε!",
+			"success_moderated": "Το σχόλιό σας αναρτήθηκε επιτυχώς. Θα το δημοσιεύσουμε σε λίγο γιατί το ιστολόγιό μας είναι εποπτευόμενο."
+		}
+	},
+	"onboarding": {
+		"product_title": "Παράδειγμα τίτλου προϊόντος",
+		"collection_title": "Το όνομα της συλλογής σας"
+	},
+	"products": {
+		"product": {
+			"add_to_cart": "Προσθήκη στο καλάθι",
+			"description": "Περιγραφή",
+			"on_sale": "Έκπτωση",
+			"product_variants": "Παραλλαγές προϊόντος",
+			"quantity": {
+				"label": "Ποσότητα",
+				"input_label": "Ποσότητα για {{ product }}",
+				"increase": "Αύξηση ποσότητας για {{ product }}",
+				"decrease": "Μείωση ποσότητας για {{ product }}"
+			},
+			"price": {
+				"from_price_html": "Από {{ price }}",
+				"regular_price": "Κανονική τιμή",
+				"sale_price": "Τιμή έκπτωσης",
+				"unit_price": "Τιμή μονάδας"
+			},
+			"share": "Κοινοποιήστε αυτό το προϊόν",
+			"sold_out": "Εξαντλήθηκε",
+			"unavailable": "Μη διαθέσιμο",
+			"vendor": "Προμηθευτής",
+			"video_exit_message": "Το {{ title }} ανοίγει βίντεο σε πλήρη οθόνη στο ίδιο παράθυρο.",
+			"xr_button": "Προβολή στον χώρο σας",
+			"xr_button_label": "Η επιλογή \"Προβολή στον χώρο σας\", φορτώνει το αντικείμενο στο παράθυρο επαυξημένης πραγματικότητας",
+			"pickup_availability": {
+				"view_store_info": "Προβολή πληροφοριών καταστήματος",
+				"check_other_stores": "Έλεγχος διαθεσιμότητας σε άλλα καταστήματα",
+				"pick_up_available": "Υπάρχει δυνατότητα παραλαβής",
+				"pick_up_available_at_html": "Υπάρχει δυνατότητα παραλαβής από <span class=\"color-foreground\">{{ location_name }}</span>",
+				"pick_up_unavailable_at_html": "Δεν υπάρχει δυνατότητα παραλαβής από <span class=\"color-foreground\">{{ location_name }}</span>",
+				"unavailable": "Δεν ήταν δυνατή η φόρτωση της διαθεσιμότητας παραλαβής",
+				"refresh": "Ανανέωση"
+			},
+			"media": {
+				"open_featured_media": "Άνοιγμα επιλεγμένων μέσων στην προβολή συλλογής",
+				"open_media": "Άνοιγμα μέσου {{ index }} στην προβολή συλλογής",
+				"play_model": "Έναρξη εφαρμογής προβολής 3D",
+				"play_video": "Αναπαραγωγή βίντεο"
+			},
+			"view_full_details": "Προβολή όλων των λεπτομερειών"
+		},
+		"modal": {
+			"label": "Συλλογή μέσων"
+		},
+		"facets": {
+			"apply": "Εφαρμογή",
+			"clear": "Διαγραφή",
+			"clear_all": "Διαγραφή όλων",
+			"from": "Από",
+			"filter_and_sort": "Φιλτράρισμα και ταξινόμηση",
+			"filter_by_label": "Φιλτράρισμα:",
+			"filter_button": "Φιλτράρισμα",
+			"filters_selected": {
+				"one": "Επιλέχθηκε {{ count }}",
+				"other": "Επιλέχθηκαν {{ count }}"
+			},
+			"max_price": "Η υψηλότερη τιμή είναι {{ price }}",
+			"product_count": {
+				"one": "{{ product_count }} από {{ count }} προϊόν",
+				"other": "{{ product_count }} από {{ count }} προϊόντα"
+			},
+			"product_count_simple": {
+				"one": "{{ count }} προϊόν",
+				"other": "{{ count }} προϊόντα"
+			},
+			"reset": "Επαναφορά",
+			"sort_button": "Ταξινόμηση",
+			"sort_by_label": "Ταξινόμηση κατά:",
+			"to": "Έως",
+			"clear_filter": "Διαγραφή φίλτρου"
+		}
+	},
+	"templates": {
+		"404": {
+			"title": "Η σελίδα δεν βρέθηκε",
+			"subtext": "404"
+		},
+		"search": {
+			"no_results": "Δεν βρέθηκαν αποτελέσματα για «{{ terms }}». Ελέγξτε την ορθογραφία ή χρησιμοποιήστε άλλη λέξη ή φράση.",
+			"results_with_count": {
+				"one": "{{ count }} αποτέλεσμα",
+				"other": "{{ count }} αποτελέσματα"
+			},
+			"title": "Αποτελέσματα αναζήτησης",
+			"page": "Σελίδα",
+			"products": "Προϊόντα",
+			"search_for": "Αναζήτηση για «{{ terms }}»",
+			"results_with_count_and_term": {
+				"one": "Βρέθηκε {{ count }} αποτέλεσμα για «{{ terms }}»",
+				"other": "Βρέθηκαν {{ count }} αποτελέσματα για «{{ terms }}»"
+			}
+		},
+		"cart": {
+			"cart": "Καλάθι"
+		},
+		"contact": {
+			"form": {
+				"name": "Όνομα",
+				"email": "Email",
+				"phone": "Αριθμός τηλεφώνου",
+				"comment": "Σχόλιο",
+				"send": "Αποστολή",
+				"post_success": "Ευχαριστούμε που επικοινωνήσατε μαζί μας. Θα σας απαντήσουμε το συντομότερο δυνατόν.",
+				"error_heading": "Προσαρμόστε τα παρακάτω:"
+			}
+		}
+	},
+	"sections": {
+		"header": {
+			"announcement": "Ανακοίνωση",
+			"menu": "Μενού",
+			"cart_count": {
+				"one": "{{ count }} στοιχείο",
+				"other": "{{ count }} στοιχεία"
+			}
+		},
+		"cart": {
+			"title": "Το καλάθι σας",
+			"caption": "Στοιχεία στο καλάθι",
+			"remove_title": "Κατάργηση {{ title }}",
+			"subtotal": "Υποσύνολο",
+			"new_subtotal": "Νέο υποσύνολο",
+			"note": "Ειδικές οδηγίες παραγγελίας",
+			"checkout": "Ολοκλήρωση αγοράς",
+			"empty": "Το καλάθι σας είναι κενό",
+			"cart_error": "Παρουσιάστηκε σφάλμα κατά την ενημέρωση του καλαθιού. Δοκιμάστε ξανά.",
+			"cart_quantity_error_html": "Μπορείτε να προσθέσετε μόνο [quantity] από αυτό το στοιχείο στο καλάθι σας.",
+			"taxes_and_shipping_policy_at_checkout_html": "Οι φόροι και τα <a href=\"{{ link }}\">έξοδα αποστολής</a> υπολογίζονται κατά την ολοκλήρωση της αγοράς",
+			"taxes_included_but_shipping_at_checkout": "Ο φόρος συμπεριλαμβάνεται και τα έξοδα αποστολής υπολογίζονται κατά την ολοκλήρωση της αγοράς",
+			"taxes_included_and_shipping_policy_html": "Ο φόρος συμπεριλαμβάνεται. Τα <a href=\"{{ link }}\">έξοδα αποστολής</a> υπολογίζονται κατά την ολοκλήρωση της αγοράς.",
+			"taxes_and_shipping_at_checkout": "Οι φόροι και τα έξοδα αποστολής υπολογίζονται κατά την ολοκλήρωση της αγοράς",
+			"headings": {
+				"product": "Προϊόν",
+				"price": "Τιμή",
+				"total": "Σύνολο",
+				"quantity": "Ποσότητα"
+			},
+			"update": "Ενημέρωση",
+			"login": {
+				"title": "Έχετε λογαριασμό;",
+				"paragraph_html": "<a href=\"{{ link }}\" class=\"link underlined-link\">Συνδεθείτε</a> για ταχύτερη ολοκλήρωση των αγορών σας."
+			}
+		},
+		"footer": {
+			"payment": "Μέθοδοι πληρωμής",
+			"social_placeholder": "Ακολουθήστε μας στα μέσα κοινωνικής δικτύωσης!"
+		},
+		"featured_blog": {
+			"view_all": "Προβολή όλων",
+			"onboarding_title": "Ανάρτηση ιστολογίου",
+			"onboarding_content": "Δώστε στους πελάτες σας μια σύνοψη της ανάρτησης ιστολογίου"
+		},
+		"featured_collection": {
+			"view_all": "Προβολή όλων",
+			"view_all_label": "Προβολή όλων των προϊόντων στη συλλογή {{ collection_name }}"
+		},
+		"collection_list": {
+			"view_all": "Προβολή όλων"
+		},
+		"collection_template": {
+			"title": "Συλλογή",
+			"empty": "Δεν βρέθηκαν προϊόντα",
+			"use_fewer_filters_html": "Χρησιμοποιήστε λιγότερα φίλτρα ή <a class=\"{{ class }}\" href=\"{{ link }}\">διαγράψτε τα όλα</a>"
+		},
+		"video": {
+			"load_video": "Φόρτωση βίντεο: {{ description }}"
+		}
+	},
+	"localization": {
+		"country_label": "Χώρα/περιοχή",
+		"language_label": "Γλώσσα",
+		"update_language": "Ενημέρωση γλώσσας",
+		"update_country": "Ενημερώστε τη χώρα/περιοχή"
+	},
+	"customer": {
+		"account": {
+			"title": "Λογαριασμός",
+			"details": "Στοιχεία λογαριασμού",
+			"view_addresses": "Προβολή διευθύνσεων",
+			"return": "Επιστροφή στα στοιχεία λογαριασμού"
+		},
+		"account_fallback": "Λογαριασμός",
+		"activate_account": {
+			"title": "Ενεργοποίηση λογαριασμού",
+			"subtext": "Δημιουργήστε τον κωδικό πρόσβασης για να ενεργοποιήσετε τον λογαριασμό σας.",
+			"password": "Κωδικός πρόσβασης",
+			"password_confirm": "Επιβεβαίωση κωδικού πρόσβασης",
+			"submit": "Ενεργοποίηση λογαριασμού",
+			"cancel": "Απόρριψη πρόσκλησης"
+		},
+		"addresses": {
+			"title": "Διευθύνσεις",
+			"default": "Προεπιλογή",
+			"add_new": "Προσθήκη νέας διεύθυνσης",
+			"edit_address": "Επεξεργασία διεύθυνσης",
+			"first_name": "Όνομα",
+			"last_name": "Επίθετο",
+			"company": "Εταιρεία",
+			"address1": "Διεύθυνση 1",
+			"address2": "Διεύθυνση 2",
+			"city": "Πόλη",
+			"country": "Χώρα/περιοχή",
+			"province": "Επαρχία",
+			"zip": "Ταχυδρομικός κώδικας",
+			"phone": "Τηλέφωνο",
+			"set_default": "Ορισμός ως προεπιλεγμένης διεύθυνσης",
+			"add": "Προσθήκη διεύθυνσης",
+			"update": "Ενημέρωση διεύθυνσης",
+			"cancel": "Ακύρωση",
+			"edit": "Επεξεργασία",
+			"delete": "Διαγραφή",
+			"delete_confirm": "Είστε σίγουροι ότι θέλετε να διαγράψετε αυτήν τη διεύθυνση;"
+		},
+		"log_in": "Σύνδεση",
+		"log_out": "Αποσύνδεση",
+		"login_page": {
+			"cancel": "Ακύρωση",
+			"create_account": "Δημιουργία λογαριασμού",
+			"email": "Email",
+			"forgot_password": "Ξεχάσατε τον κωδικό πρόσβασης;",
+			"guest_continue": "Συνέχεια",
+			"guest_title": "Συνέχεια ως επισκέπτης",
+			"password": "Κωδικός πρόσβασης",
+			"title": "Σύνδεση",
+			"sign_in": "Σύνδεση",
+			"submit": "Υποβολή"
+		},
+		"orders": {
+			"title": "Ιστορικό παραγγελιών",
+			"order_number": "Παραγγελία",
+			"order_number_link": "Αριθμός παραγγελίας {{ number }}",
+			"date": "Ημερομηνία",
+			"payment_status": "Κατάσταση πληρωμής",
+			"fulfillment_status": "Κατάσταση ολοκλήρωσης",
+			"total": "Σύνολο",
+			"none": "Δεν έχετε κάνει κάποια παραγγελία ακόμη."
+		},
+		"recover_password": {
+			"title": "Επαναφορά του κωδικού σας πρόσβασης",
+			"subtext": "Θα σας στείλουμε ένα email για την επαναφορά του κωδικού πρόσβασης",
+			"success": "Σας στείλαμε ένα email το οποίο περιέχει έναν σύνδεσμο για την ενημέρωση του κωδικού πρόσβασης."
+		},
+		"register": {
+			"title": "Δημιουργία λογαριασμού",
+			"first_name": "Όνομα",
+			"last_name": "Επίθετο",
+			"email": "Email",
+			"password": "Κωδικός πρόσβασης",
+			"submit": "Δημιουργία"
+		},
+		"reset_password": {
+			"title": "Επαναφορά κωδικού πρόσβασης λογαριασμού",
+			"subtext": "Εισαγάγετε νέο κωδικό πρόσβασης για το {{ email }}",
+			"password": "Κωδικός πρόσβασης",
+			"password_confirm": "Επιβεβαίωση κωδικού πρόσβασης",
+			"submit": "Επαναφορά κωδικού πρόσβασης"
+		},
+		"order": {
+			"title": "Παραγγελία {{ name }}",
+			"date_html": "Πραγματοποιήθηκε στις {{ date }}",
+			"cancelled_html": "Η παραγγελία ακυρώθηκε στις {{ date }}",
+			"cancelled_reason": "Αιτία: {{ reason }}",
+			"billing_address": "Διεύθυνση χρέωσης",
+			"payment_status": "Κατάσταση πληρωμής",
+			"shipping_address": "Διεύθυνση αποστολής",
+			"fulfillment_status": "Κατάσταση ολοκλήρωσης",
+			"discount": "Έκπτωση",
+			"shipping": "Έξοδα αποστολής",
+			"tax": "Φόρος",
+			"product": "Προϊόν",
+			"sku": "SKU",
+			"price": "Τιμή",
+			"quantity": "Ποσότητα",
+			"total": "Σύνολο",
+			"fulfilled_at_html": "Ολοκληρώθηκε στις {{ date }}",
+			"track_shipment": "Παρακολούθηση αποστολής",
+			"tracking_url": "Σύνδεσμος παρακολούθησης",
+			"tracking_company": "Εταιρεία ταχυμεταφοράς",
+			"tracking_number": "Αριθμός παρακολούθησης",
+			"subtotal": "Υποσύνολο"
+		}
+	},
+	"gift_cards": {
+		"issued": {
+			"title": "Αυτή είναι η δωροκάρτα σας αξίας {{ value }} για το {{ shop }}!",
+			"subtext": "Η δωροκάρτα σας",
+			"gift_card_code": "Κωδικός δωροκάρτας",
+			"shop_link": "Συνέχιση αγορών",
+			"remaining_html": "Απομένουν {{ balance }}",
+			"add_to_apple_wallet": "Προσθήκη στο Apple Wallet",
+			"qr_image_alt": "Κωδικός QR — σαρώστε για να εξαργυρώσετε τη δωροκάρτα",
+			"copy_code": "Αντιγραφή κωδικού",
+			"expired": "Έληξε",
+			"copy_code_success": "Η αντιγραφή του κωδικού ήταν επιτυχής",
+			"print_gift_card": "Εκτύπωση"
+		}
+	},
+	"pagefly": {
+		"products": {
+			"product": {
+				"regular_price": "Regular price",
+				"sold_out": "Sold out",
+				"unavailable": "Unavailable",
+				"on_sale": "Sale",
+				"quantity": "Quantity",
+				"add_to_cart": "Add to cart",
+				"back_to_collection": "Back to {{ title }}",
+				"view_details": "View details"
+			}
+		},
+		"article": {
+			"tags": "Tags:",
+			"all_topics": "All topics",
+			"by_author": "by {{ author }}",
+			"posted_in": "Posted in",
+			"read_more": "Read more",
+			"back_to_blog": "Back to {{ title }}"
+		},
+		"comments": {
+			"title": "Leave a comment",
+			"name": "Name",
+			"email": "Email",
+			"message": "Message",
+			"post": "Post comment",
+			"moderated": "Please note, comments must be approved before they are published",
+			"success_moderated": "Your comment was posted successfully. We will publish it in a little while, as our blog is moderated.",
+			"success": "Your comment was posted successfully! Thank you!",
+			"comments_with_count": {
+				"one": "{{ count }} comment",
+				"other": "{{ count }} comments"
+			}
+		},
+		"password_page": {
+			"login_form_message": "Enter store using password:",
+			"login_form_password_label": "Password",
+			"login_form_password_placeholder": "Your password",
+			"login_form_submit": "Enter",
+			"signup_form_email_label": "Email",
+			"signup_form_success": "We will send you an email right before we open!",
+			"password_link": "Enter using password"
+		}
+	}
 }