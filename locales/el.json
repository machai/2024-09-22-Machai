--- conflicted
+++ resolved
@@ -369,14 +369,10 @@
     "country_label": "Χώρα\/περιοχή",
     "language_label": "Γλώσσα",
     "update_language": "Ενημέρωση γλώσσας",
-<<<<<<< HEAD
-    "update_country": "Ενημερώστε τη χώρα\/περιοχή"
-=======
     "update_country": "Ενημερώστε τη χώρα/περιοχή",
     "search": "Αναζήτηση",
     "popular_countries_regions": "Δημοφιλείς χώρες/περιοχές",
     "country_results_count": "Βρέθηκαν {{ count }} χώρες/περιοχές"
->>>>>>> 0e9938c2
   },
   "customer": {
     "account": {
