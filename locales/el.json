--- conflicted
+++ resolved
@@ -122,15 +122,10 @@
         "minimum_of": "Ελάχιστο όριο {{ quantity }}",
         "maximum_of": "Μέγιστο όριο {{ quantity }}",
         "multiples_of": "Δόσεις {{ quantity }}",
-<<<<<<< HEAD
-        "in_cart_html": "<span class=\"quantity-cart\">{{ quantity }}<\/span> στο καλάθι",
-        "note": "Προβολή κανόνων ποσότητας"
-=======
         "in_cart_html": "<span class=\"quantity-cart\">{{ quantity }}</span> στο καλάθι",
         "note": "Προβολή κανόνων ποσότητας",
         "min_of": "Ελάχ. {{ quantity }}",
         "max_of": "Μέγ. {{ quantity }}"
->>>>>>> 3f4284a1
       },
       "price": {
         "from_price_html": "Από {{ price }}",
