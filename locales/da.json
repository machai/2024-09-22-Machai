--- conflicted
+++ resolved
@@ -1,450 +1,4 @@
 {
-<<<<<<< HEAD
-	"general": {
-		"password_page": {
-			"login_form_heading": "Brug adgangskode for at få adgang til butikken:",
-			"login_password_button": "Brug adgangskode for at få adgang",
-			"login_form_password_label": "Adgangskode",
-			"login_form_password_placeholder": "Din adgangskode",
-			"login_form_error": "Forkert adgangskode!",
-			"login_form_submit": "Få adgang",
-			"modal": "Adgangskodemodus",
-			"admin_link_html": "Er du butiksejeren? <a href=\"/admin\" class=\"link underlined-link\">Log ind her</a>",
-			"powered_by_shopify_html": "Denne butik vil blive drevet af {{ shopify }}"
-		},
-		"social": {
-			"alt_text": {
-				"share_on_facebook": "Del på Facebook",
-				"share_on_twitter": "Tweet på Twitter",
-				"share_on_pinterest": "Pin på Pinterest"
-			},
-			"links": {
-				"twitter": "Twitter",
-				"facebook": "Facebook",
-				"pinterest": "Pinterest",
-				"instagram": "Instagram",
-				"tumblr": "Tumblr",
-				"snapchat": "Snapchat",
-				"youtube": "YouTube",
-				"vimeo": "Vimeo",
-				"tiktok": "TikTok"
-			}
-		},
-		"continue_shopping": "Tilbage til butikken",
-		"pagination": {
-			"label": "Sidenummerering",
-			"page": "Side {{ number }}",
-			"next": "Næste side",
-			"previous": "Forrige side"
-		},
-		"search": {
-			"search": "Søg"
-		},
-		"cart": {
-			"view": "Se min indkøbskurv ({{ count }})",
-			"item_added": "Varen er lagt i indkøbskurven"
-		},
-		"share": {
-			"copy_to_clipboard": "Kopiér link",
-			"share": "Del",
-			"share_url": "Link",
-			"success_message": "Linket er kopieret til udklipsholderen",
-			"close": "Luk deling"
-		}
-	},
-	"newsletter": {
-		"label": "Mail",
-		"success": "Tak, fordi du har tegnet et abonnement",
-		"button_label": "Abonner"
-	},
-	"accessibility": {
-		"skip_to_text": "Gå til indhold",
-		"close": "Luk",
-		"unit_price_separator": "pr.",
-		"vendor": "Forhandler:",
-		"error": "Fejl",
-		"refresh_page": "Hele siden bliver genindlæst, når du vælger et afsnit.",
-		"link_messages": {
-			"new_window": "Åbner i et nyt vindue.",
-			"external": "Åbner eksternt website."
-		},
-		"next_slide": "Skub til højre",
-		"previous_slide": "Skub til venstre",
-		"loading": "Indlæser...",
-		"of": "af",
-		"skip_to_product_info": "Gå til produktoplysninger",
-		"total_reviews": "anmeldelser i alt",
-		"star_reviews_info": "{{ rating_value }} ud af {{ rating_max }} stjerner"
-	},
-	"blogs": {
-		"article": {
-			"blog": "Blog",
-			"read_more_title": "Læs mere: {{ title }}",
-			"read_more": "Læs mere",
-			"comments": {
-				"one": "{{ count }} kommentar",
-				"other": "{{ count }} kommentarer"
-			},
-			"moderated": "Bemærk, at kommentarer skal godkendes, før de bliver offentliggjort.",
-			"comment_form_title": "Indsend en kommentar",
-			"name": "Navn",
-			"email": "Mailadresse",
-			"message": "Kommentar",
-			"post": "Skriv kommentar",
-			"back_to_blog": "Tilbage til blog",
-			"share": "Del denne artikel",
-			"success": "Din kommentar er blevet offentliggjort! Tak!",
-			"success_moderated": "Din kommentar er blevet offentliggjort. Den bliver offentliggjort om lidt, da vores blog er under opsyn."
-		}
-	},
-	"onboarding": {
-		"product_title": "Eksempel på produkttitel",
-		"collection_title": "Navnet på din kollektion"
-	},
-	"products": {
-		"product": {
-			"add_to_cart": "Læg i indkøbskurv",
-			"description": "Beskrivelse",
-			"on_sale": "Udsalg",
-			"product_variants": "Produktvarianter",
-			"quantity": {
-				"label": "Antal",
-				"input_label": "Antal for {{ product }}",
-				"increase": "Øg antallet for {{ product }}",
-				"decrease": "Reducer antallet for {{ product }}"
-			},
-			"price": {
-				"from_price_html": "Fra {{ price }}",
-				"regular_price": "Normalpris",
-				"sale_price": "Udsalgspris",
-				"unit_price": "Stykpris"
-			},
-			"share": "Del dette produkt",
-			"sold_out": "Udsolgt",
-			"unavailable": "Ikke tilgængelig",
-			"vendor": "Forhandler",
-			"video_exit_message": "{{ title }} åbner video i fuld skærm i samme vindue.",
-			"xr_button": "Se den i dit område",
-			"xr_button_label": "Se den i dine omgivelser – indlæser vare i et augmented reality-vindue",
-			"pickup_availability": {
-				"view_store_info": "Se butiksoplysninger",
-				"check_other_stores": "Kontrollér tilgængelighed i andre butikker",
-				"pick_up_available": "Afhentning er tilgængelig",
-				"pick_up_available_at_html": "Afhentning er tilgængelig på <span class=\"color-foreground\">{{ location_name }}</span>",
-				"pick_up_unavailable_at_html": "Afhentning er ikke tilgængelig på <span class=\"color-foreground\">{{ location_name }}</span> i øjeblikket",
-				"unavailable": "Tilgængelighed for afhentning kunne ikke indlæses",
-				"refresh": "Opdater"
-			},
-			"media": {
-				"open_featured_media": "Åbn det fremhævede medie i gallerivisning",
-				"open_media": "Åbn mediet {{ index }} i gallerivisning",
-				"play_model": "Afspil 3D-fremviser",
-				"play_video": "Afspil video"
-			},
-			"view_full_details": "Se komplette oplysninger"
-		},
-		"modal": {
-			"label": "Mediegalleri"
-		},
-		"facets": {
-			"apply": "Anvend",
-			"clear": "Ryd",
-			"clear_all": "Ryd alt",
-			"from": "Fra",
-			"filter_and_sort": "Filtrer og sortér",
-			"filter_by_label": "Filter:",
-			"filter_button": "Filtrer",
-			"filters_selected": {
-				"one": "{{ count }} valgt",
-				"other": "{{ count }} valgt"
-			},
-			"max_price": "Den højeste pris er {{ price }}",
-			"product_count": {
-				"one": "{{ product_count }} af {{ count }} produkt",
-				"other": "{{ product_count }} af {{ count }} produkter"
-			},
-			"product_count_simple": {
-				"one": "{{ count }} produkt",
-				"other": "{{ count }} produkter"
-			},
-			"reset": "Nulstil",
-			"sort_button": "Sortér",
-			"sort_by_label": "Sortér efter:",
-			"to": "Til",
-			"clear_filter": "Ryd filter"
-		}
-	},
-	"templates": {
-		"404": {
-			"title": "Siden blev ikke fundet",
-			"subtext": "404"
-		},
-		"search": {
-			"no_results": "Der blev ikke fundet nogen resultater for \"{{ terms }}\". Kontrollér stavemåden, eller brug et andet ord eller udtryk.",
-			"results_with_count": {
-				"one": "{{ count }} resultat",
-				"other": "{{ count }} resultater"
-			},
-			"title": "Søgeresultater",
-			"page": "Side",
-			"products": "Produkter",
-			"search_for": "Søg efter \"{{ terms }}\"",
-			"results_with_count_and_term": {
-				"one": "Der blev fundet {{ count }} resultat for “{{ terms }}”",
-				"other": "Der blev fundet {{ count }} resultater for “{{ terms }}”"
-			}
-		},
-		"cart": {
-			"cart": "Indkøbskurv"
-		},
-		"contact": {
-			"form": {
-				"name": "Navn",
-				"email": "Mailadresse",
-				"phone": "Telefonnummer",
-				"comment": "Kommentar",
-				"send": "Send",
-				"post_success": "Tak for din henvendelse. Vi kontakter dig hurtigst muligt.",
-				"error_heading": "Juster følgende:"
-			}
-		}
-	},
-	"sections": {
-		"header": {
-			"announcement": "Meddelelse",
-			"menu": "Menu",
-			"cart_count": {
-				"one": "{{ count }} vare",
-				"other": "{{ count }} varer"
-			}
-		},
-		"cart": {
-			"title": "Din indkøbskurv",
-			"caption": "Varer i indkøbskurv",
-			"remove_title": "Fjern {{ title }}",
-			"subtotal": "Subtotal",
-			"new_subtotal": "Ny subtotal",
-			"note": "Særlige instruktioner til ordre",
-			"checkout": "Gå til betaling",
-			"empty": "Din indkøbskurv er tom",
-			"cart_error": "Der opstod en fejl under opdatering af din indkøbskurv. Prøv igen.",
-			"cart_quantity_error_html": "Du kan kun lægge [antal] af denne vare i indkøbskurven.",
-			"taxes_and_shipping_policy_at_checkout_html": "Afgifter og <a href=\"{{ link }}\">levering</a> beregnes ved betaling",
-			"taxes_included_but_shipping_at_checkout": "Inklusive afgifter. Levering beregnes ved betaling",
-			"taxes_included_and_shipping_policy_html": "Inklusive afgifter. <a href=\"{{ link }}\">Levering</a> beregnes ved betaling.",
-			"taxes_and_shipping_at_checkout": "Afgifter og levering beregnes ved betaling",
-			"headings": {
-				"product": "Produkt",
-				"price": "Pris",
-				"total": "I alt",
-				"quantity": "Antal"
-			},
-			"update": "Opdater",
-			"login": {
-				"title": "Har du en konto?",
-				"paragraph_html": "<a href=\"{{ link }}\" class=\"link underlined-link\">Log ind</a> for at betale hurtigere."
-			}
-		},
-		"footer": {
-			"payment": "Betalingsmetoder",
-			"social_placeholder": "Følg os på sociale medier!"
-		},
-		"featured_blog": {
-			"view_all": "Se alle",
-			"onboarding_title": "Blogopslag",
-			"onboarding_content": "Giv dine kunder en oversigt over dit blogopslag"
-		},
-		"featured_collection": {
-			"view_all": "Se alle",
-			"view_all_label": "Se alle produkter i kollektionen {{ collection_name }}"
-		},
-		"collection_list": {
-			"view_all": "Se alle"
-		},
-		"collection_template": {
-			"title": "Kollektion",
-			"empty": "Der blev ikke fundet nogen produkter",
-			"use_fewer_filters_html": "Brug færre filtre, eller <a class=\"{{ class }}\" href=\"{{ link }}\">ryd alt</a>"
-		},
-		"video": {
-			"load_video": "Indlæs video: {{ description }}"
-		}
-	},
-	"localization": {
-		"country_label": "Land/område",
-		"language_label": "Sprog",
-		"update_language": "Opdater sprog",
-		"update_country": "Opdater land/område"
-	},
-	"customer": {
-		"account": {
-			"title": "Konto",
-			"details": "Kontooplysninger",
-			"view_addresses": "Se adresser",
-			"return": "Tilbage til kontooplysninger"
-		},
-		"account_fallback": "Konto",
-		"activate_account": {
-			"title": "Aktivér konto",
-			"subtext": "Opret en adgangskode, så du kan aktivere din konto.",
-			"password": "Adgangskode",
-			"password_confirm": "Bekræft adgangskode",
-			"submit": "Aktivér konto",
-			"cancel": "Afslå invitation"
-		},
-		"addresses": {
-			"title": "Adresser",
-			"default": "Standard",
-			"add_new": "Tilføj en ny adresse",
-			"edit_address": "Rediger adresse",
-			"first_name": "Fornavn",
-			"last_name": "Efternavn",
-			"company": "Firma",
-			"address1": "Adresse 1",
-			"address2": "Adresse 2",
-			"city": "By",
-			"country": "Land/område",
-			"province": "Provins",
-			"zip": "Postnummer",
-			"phone": "Telefon",
-			"set_default": "Indstil som standardadresse",
-			"add": "Tilføj adresse",
-			"update": "Opdater adresse",
-			"cancel": "Annuller",
-			"edit": "Rediger",
-			"delete": "Slet",
-			"delete_confirm": "Er du sikker på, at du vil slette denne adresse?"
-		},
-		"log_in": "Log ind",
-		"log_out": "Log af",
-		"login_page": {
-			"cancel": "Annuller",
-			"create_account": "Opret konto",
-			"email": "Mailadresse",
-			"forgot_password": "Har du glemt din adgangskode?",
-			"guest_continue": "Fortsæt",
-			"guest_title": "Fortsæt som gæst",
-			"password": "Adgangskode",
-			"title": "Login",
-			"sign_in": "Log ind",
-			"submit": "Indsend"
-		},
-		"orders": {
-			"title": "Ordrehistorik",
-			"order_number": "Ordre",
-			"order_number_link": "Ordrenummer {{ number }}",
-			"date": "Dato",
-			"payment_status": "Betalingsstatus",
-			"fulfillment_status": "Klargøringsstatus",
-			"total": "I alt",
-			"none": "Du har ikke afgivet nogen ordrer endnu."
-		},
-		"recover_password": {
-			"title": "Nulstil din adgangskode",
-			"subtext": "Vi sender dig en mail, så du kan forny din adgangskode",
-			"success": "Vi har sendt dig en mail med et link, så du kan opdatere din adgangskode."
-		},
-		"register": {
-			"title": "Opret konto",
-			"first_name": "Fornavn",
-			"last_name": "Efternavn",
-			"email": "Mailadresse",
-			"password": "Adgangskode",
-			"submit": "Opret"
-		},
-		"reset_password": {
-			"title": "Forny adgangskode til konto",
-			"subtext": "Indtast en ny adgangskode for {{ email }}",
-			"password": "Adgangskode",
-			"password_confirm": "Bekræft adgangskode",
-			"submit": "Nulstil adgangskode"
-		},
-		"order": {
-			"title": "Ordre {{ name }}",
-			"date_html": "Afgivet den {{ date }}",
-			"cancelled_html": "Ordre annulleret den {{ date }}",
-			"cancelled_reason": "Årsag: {{ reason }}",
-			"billing_address": "Faktureringsadresse",
-			"payment_status": "Betalingsstatus",
-			"shipping_address": "Leveringsadresse",
-			"fulfillment_status": "Klargøringsstatus",
-			"discount": "Rabat",
-			"shipping": "Levering",
-			"tax": "Moms",
-			"product": "Produkt",
-			"sku": "SKU",
-			"price": "Pris",
-			"quantity": "Antal",
-			"total": "I alt",
-			"fulfilled_at_html": "Klargjort den {{ date }}",
-			"track_shipment": "Følg forsendelse",
-			"tracking_url": "Trackinglink",
-			"tracking_company": "Transportfirma",
-			"tracking_number": "Trackingnummer",
-			"subtotal": "Subtotal"
-		}
-	},
-	"gift_cards": {
-		"issued": {
-			"title": "Her er dit gavekort på {{ value }} til {{ shop }}!",
-			"subtext": "Dit gavekort",
-			"gift_card_code": "Gavekortskode",
-			"shop_link": "Tilbage til butikken",
-			"remaining_html": "Der resterer {{ balance }}",
-			"add_to_apple_wallet": "Føj til Apple Wallet",
-			"qr_image_alt": "QR-kode – scan for at indløse gavekort",
-			"copy_code": "Kopiér kode",
-			"expired": "Udløbet",
-			"copy_code_success": "Koden er blevet kopieret",
-			"print_gift_card": "Udskriv"
-		}
-	},
-	"pagefly": {
-		"products": {
-			"product": {
-				"regular_price": "Regular price",
-				"sold_out": "Sold out",
-				"unavailable": "Unavailable",
-				"on_sale": "Sale",
-				"quantity": "Quantity",
-				"add_to_cart": "Add to cart",
-				"back_to_collection": "Back to {{ title }}",
-				"view_details": "View details"
-			}
-		},
-		"article": {
-			"tags": "Tags:",
-			"all_topics": "All topics",
-			"by_author": "by {{ author }}",
-			"posted_in": "Posted in",
-			"read_more": "Read more",
-			"back_to_blog": "Back to {{ title }}"
-		},
-		"comments": {
-			"title": "Leave a comment",
-			"name": "Name",
-			"email": "Email",
-			"message": "Message",
-			"post": "Post comment",
-			"moderated": "Please note, comments must be approved before they are published",
-			"success_moderated": "Your comment was posted successfully. We will publish it in a little while, as our blog is moderated.",
-			"success": "Your comment was posted successfully! Thank you!",
-			"comments_with_count": {
-				"one": "{{ count }} comment",
-				"other": "{{ count }} comments"
-			}
-		},
-		"password_page": {
-			"login_form_message": "Enter store using password:",
-			"login_form_password_label": "Password",
-			"login_form_password_placeholder": "Your password",
-			"login_form_submit": "Enter",
-			"signup_form_email_label": "Email",
-			"signup_form_success": "We will send you an email right before we open!",
-			"password_link": "Enter using password"
-		}
-	}
-=======
   "general": {
     "password_page": {
       "login_form_heading": "Brug adgangskode for at få adgang til butikken:",
@@ -846,5 +400,4 @@
       "print_gift_card": "Udskriv"
     }
   }
->>>>>>> dbd0249e
 }