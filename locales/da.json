--- conflicted
+++ resolved
@@ -117,15 +117,10 @@
         "minimum_of": "Minimum på {{ quantity }}",
         "maximum_of": "Maksimum på {{ quantity }}",
         "multiples_of": "Intervaller på {{ quantity }}",
-<<<<<<< HEAD
-        "in_cart_html": "<span class=\"quantity-cart\">{{ quantity }}<\/span> i indkøbskurven",
-        "note": "Se mængderegler"
-=======
         "in_cart_html": "<span class=\"quantity-cart\">{{ quantity }}</span> i indkøbskurven",
         "note": "Se mængderegler",
         "min_of": "Min. {{ quantity }}",
         "max_of": "Maks. {{ quantity }}"
->>>>>>> 3f4284a1
       },
       "price": {
         "from_price_html": "Fra {{ price }}",
