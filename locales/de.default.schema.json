--- conflicted
+++ resolved
@@ -1054,10 +1054,6 @@
             "cta_label": {
               "label": "CTA-Etikett"
             },
-<<<<<<< HEAD
-          
-=======
->>>>>>> cdfe0c36
             "url": {
               "label": "Folie Url",
               "info": "Url, auf die die Folie verweisen soll"
@@ -3483,21 +3479,13 @@
         "name": "Teaser Karussell"
       }
     },
-<<<<<<< HEAD
-    "small-teaser":{
-=======
     "small-teaser": {
->>>>>>> cdfe0c36
       "name": "Kleiner Teaser",
       "settings": {
         "title": {
           "label": "Teaser-Titel"
         },
-<<<<<<< HEAD
-          "variant":{
-=======
         "variant": {
->>>>>>> cdfe0c36
           "label": "Teaser-Variante",
           "options__1": {
             "label": "klein"
@@ -3521,11 +3509,7 @@
         "headline": {
           "label": "Überschrift"
         },
-<<<<<<< HEAD
-        "variant":{
-=======
         "variant": {
->>>>>>> cdfe0c36
           "label": "Teaser-Variante",
           "options__1": {
             "label": "klein"
