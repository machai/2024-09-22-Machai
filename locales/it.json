--- conflicted
+++ resolved
@@ -1,450 +1,4 @@
 {
-<<<<<<< HEAD
-	"general": {
-		"password_page": {
-			"login_form_heading": "Accedi al negozio utilizzando la password:",
-			"login_password_button": "Accedi utilizzando la password",
-			"login_form_password_label": "Password",
-			"login_form_password_placeholder": "La tua password",
-			"login_form_error": "Password errata!",
-			"login_form_submit": "Accedi",
-			"modal": "Modale per password",
-			"admin_link_html": "Sei il proprietario del negozio? <a href=\"/admin\" class=\"link underlined-link\">Accedi qui</a>",
-			"powered_by_shopify_html": "Questo negozio sarà ospitato su {{ shopify }}"
-		},
-		"social": {
-			"alt_text": {
-				"share_on_facebook": "Condividi su Facebook",
-				"share_on_twitter": "Twitta su Twitter",
-				"share_on_pinterest": "Aggiungi un pin su Pinterest"
-			},
-			"links": {
-				"twitter": "Twitter",
-				"facebook": "Facebook",
-				"pinterest": "Pinterest",
-				"instagram": "Instagram",
-				"tumblr": "Tumblr",
-				"snapchat": "Snapchat",
-				"youtube": "YouTube",
-				"vimeo": "Vimeo",
-				"tiktok": "TikTok"
-			}
-		},
-		"continue_shopping": "Continua lo shopping",
-		"pagination": {
-			"label": "Impaginazione",
-			"page": "Pagina {{ number }}",
-			"next": "Pagina successiva",
-			"previous": "Pagina precedente"
-		},
-		"search": {
-			"search": "Cerca"
-		},
-		"cart": {
-			"view": "Visualizza carrello ({{ count }})",
-			"item_added": "Articolo aggiunto al carrello"
-		},
-		"share": {
-			"copy_to_clipboard": "Copia link",
-			"share": "Condividi",
-			"share_url": "Link",
-			"success_message": "Link copiato negli appunti",
-			"close": "Chiudi condivisione"
-		}
-	},
-	"newsletter": {
-		"label": "Indirizzo email",
-		"success": "Grazie per l'iscrizione",
-		"button_label": "Iscriviti"
-	},
-	"accessibility": {
-		"skip_to_text": "Vai direttamente ai contenuti",
-		"close": "Chiudi",
-		"unit_price_separator": "per",
-		"vendor": "Fornitore:",
-		"error": "Errore",
-		"refresh_page": "Scegliendo una selezione si ottiene un aggiornamento completo della pagina.",
-		"link_messages": {
-			"new_window": "Si apre in una nuova finestra.",
-			"external": "Apre un sito web esterno."
-		},
-		"next_slide": "Scorri verso destra",
-		"previous_slide": "Scorri verso sinistra",
-		"loading": "Caricamento in corso...",
-		"of": "di",
-		"skip_to_product_info": "Passa alle informazioni sul prodotto",
-		"total_reviews": "recensioni totali",
-		"star_reviews_info": "{{ rating_value }} stelle su {{ rating_max }}"
-	},
-	"blogs": {
-		"article": {
-			"blog": "Blog",
-			"read_more_title": "Leggi di più: {{ title }}",
-			"read_more": "Leggi di più",
-			"comments": {
-				"one": "{{ count }} commento",
-				"other": "{{ count }} commenti"
-			},
-			"moderated": "Si prega di notare che, prima di essere pubblicati, i commenti devono essere approvati.",
-			"comment_form_title": "Lascia un commento",
-			"name": "Nome",
-			"email": "Indirizzo email",
-			"message": "Commenta",
-			"post": "Pubblica commento",
-			"back_to_blog": "Torna al blog",
-			"share": "Condividi questo articolo",
-			"success": "Il tuo commento è stato pubblicato! Grazie!",
-			"success_moderated": "Il tuo commento è stato pubblicato. Lo pubblicheremo fra poco, il nostro blog è soggetto a moderazione."
-		}
-	},
-	"onboarding": {
-		"product_title": "Esempio di titolo del prodotto",
-		"collection_title": "Nome della collezione"
-	},
-	"products": {
-		"product": {
-			"add_to_cart": "Aggiungi al carrello",
-			"description": "Descrizione",
-			"on_sale": "Vendita",
-			"product_variants": "Varianti di prodotto",
-			"quantity": {
-				"label": "Quantità",
-				"input_label": "Quantità per {{ product }}",
-				"increase": "Aumenta quantità per {{ product }}",
-				"decrease": "Diminuisci quantità per {{ product }}"
-			},
-			"price": {
-				"from_price_html": "Da {{ price }}",
-				"regular_price": "Prezzo di listino",
-				"sale_price": "Prezzo di vendita",
-				"unit_price": "Prezzo unitario"
-			},
-			"share": "Condividi questo prodotto",
-			"sold_out": "Esaurito",
-			"unavailable": "Non disponibile",
-			"vendor": "Fornitore",
-			"video_exit_message": "{{ title }} apre un video a schermo intero nella stessa finestra.",
-			"xr_button": "Visualizza nel tuo spazio",
-			"xr_button_label": "Visualizza nel tuo spazio, carica l'articolo nella finestra della realtà aumentata",
-			"pickup_availability": {
-				"view_store_info": "Visualizza i dettagli del negozio",
-				"check_other_stores": "Verifica la disponibilità in altri negozi",
-				"pick_up_available": "Ritiro disponibile",
-				"pick_up_available_at_html": "Ritiro disponibile presso la sede <span class=\"color-foreground\">{{ location_name }}</span>",
-				"pick_up_unavailable_at_html": "Ritiro attualmente non disponibile presso la sede <span class=\"color-foreground\">{{ location_name }}</span>",
-				"unavailable": "Impossibile caricare la disponibilità di ritiro",
-				"refresh": "Aggiorna"
-			},
-			"media": {
-				"open_featured_media": "Apri i contenuti multimediali in evidenza nella modalità galleria",
-				"open_media": "Apri {{ index }} dei contenuti multimediali nella modalità galleria",
-				"play_model": "Riproduci visualizzatore 3D",
-				"play_video": "Riproduci video"
-			},
-			"view_full_details": "Visualizza dettagli completi"
-		},
-		"modal": {
-			"label": "Galleria contenuti multimediali"
-		},
-		"facets": {
-			"apply": "Applica",
-			"clear": "Cancella",
-			"clear_all": "Cancella tutto",
-			"from": "Da",
-			"filter_and_sort": "Filtra e ordina",
-			"filter_by_label": "Filtra:",
-			"filter_button": "Filtra",
-			"filters_selected": {
-				"one": "{{ count }} selezionata",
-				"other": "{{ count }} selezionate"
-			},
-			"max_price": "Il prezzo più alto è {{ price }}",
-			"product_count": {
-				"one": "{{ product_count }} su {{ count }} prodotto",
-				"other": "{{ product_count }} su {{ count }} prodotti"
-			},
-			"product_count_simple": {
-				"one": "{{ count }} prodotto",
-				"other": "{{ count }} prodotti"
-			},
-			"reset": "Ripristina",
-			"sort_button": "Ordina",
-			"sort_by_label": "Ordina per:",
-			"to": "A",
-			"clear_filter": "Rimuovi filtro"
-		}
-	},
-	"templates": {
-		"404": {
-			"title": "Pagina non trovata",
-			"subtext": "404"
-		},
-		"search": {
-			"no_results": "Nessun risultato per \"{{ terms }}\". Controlla l'ortografia o usa una parola o una frase diversa.",
-			"page": "Pagina",
-			"results_with_count": {
-				"one": "{{ count }} risultato",
-				"other": "{{ count }} risultati"
-			},
-			"title": "Risultati della ricerca",
-			"products": "Prodotti",
-			"search_for": "Cerca \"{{ terms }}\"",
-			"results_with_count_and_term": {
-				"one": "{{ count }} risultato trovato per \"{{ terms }}\"",
-				"other": "{{ count }} risultati trovati per \"{{ terms }}\""
-			}
-		},
-		"cart": {
-			"cart": "Carrello"
-		},
-		"contact": {
-			"form": {
-				"name": "Nome",
-				"email": "Indirizzo email",
-				"phone": "Numero di telefono",
-				"comment": "Commenta",
-				"send": "Invia",
-				"post_success": "Grazie per averci contattato. Risponderemo il prima possibile.",
-				"error_heading": "Si prega di regolare il seguente:"
-			}
-		}
-	},
-	"sections": {
-		"header": {
-			"announcement": "Annuncio",
-			"menu": "Menu",
-			"cart_count": {
-				"one": "{{ count }} articolo",
-				"other": "{{ count }} articoli"
-			}
-		},
-		"cart": {
-			"title": "Il tuo carrello",
-			"caption": "Articoli nel carrello",
-			"remove_title": "Rimuovi {{ title }}",
-			"subtotal": "Subtotale",
-			"new_subtotal": "Nuovo subtotale",
-			"note": "Istruzioni speciali per l'ordine",
-			"checkout": "Check-out",
-			"empty": "Il tuo carrello è vuoto",
-			"cart_error": "Si è verificato un errore durante l'aggiornamento del carrello. Riprova più tardi.",
-			"cart_quantity_error_html": "Puoi aggiungere soltanto [quantity] di questo articolo al tuo carrello.",
-			"taxes_and_shipping_policy_at_checkout_html": "Imposte e <a href=\"{{ link }}\">spese di spedizione</a> calcolate al momento del check-out",
-			"taxes_included_but_shipping_at_checkout": "Imposte incluse e spese di spedizione calcolate al momento del check-out",
-			"taxes_included_and_shipping_policy_html": "Imposte incluse. <a href=\"{{ link }}\">Spese di spedizione</a> calcolate al check-out.",
-			"taxes_and_shipping_at_checkout": "Imposte e spese di spedizione calcolate al momento del check-out",
-			"headings": {
-				"product": "Prodotto",
-				"price": "Prezzo",
-				"total": "Totale",
-				"quantity": "Quantità"
-			},
-			"update": "Aggiorna",
-			"login": {
-				"title": "Hai un account?",
-				"paragraph_html": "<a href=\"{{ link }}\" class=\"link underlined-link\">Accedi</a> per un check-out più veloce."
-			}
-		},
-		"footer": {
-			"payment": "Metodi di pagamento",
-			"social_placeholder": "Seguici sui social media!"
-		},
-		"featured_blog": {
-			"view_all": "Visualizza tutto",
-			"onboarding_title": "Articolo del blog",
-			"onboarding_content": "Offri ai clienti un riepilogo dell'articolo del blog"
-		},
-		"featured_collection": {
-			"view_all": "Visualizza tutto",
-			"view_all_label": "Visualizza tutti i prodotti della collezione {{ collection_name }}"
-		},
-		"collection_list": {
-			"view_all": "Visualizza tutto"
-		},
-		"collection_template": {
-			"title": "Collezione",
-			"empty": "Nessun prodotto trovato",
-			"use_fewer_filters_html": "Utilizza meno filtri o <a class=\"{{ class }}\" href=\"{{ link }}\">cancella tutto</a>"
-		},
-		"video": {
-			"load_video": "Carica il video: {{ description }}"
-		}
-	},
-	"localization": {
-		"country_label": "Paese/Area geografica",
-		"language_label": "Lingua",
-		"update_language": "Aggiorna lingua",
-		"update_country": "Aggiorna paese/area geografica"
-	},
-	"customer": {
-		"account": {
-			"title": "Account",
-			"details": "Dettagli account",
-			"view_addresses": "Visualizza indirizzi",
-			"return": "Ritorna ai dettagli dell'account"
-		},
-		"account_fallback": "Account",
-		"activate_account": {
-			"title": "Attiva l'account",
-			"subtext": "Crea una password per attivare il tuo account.",
-			"password": "Password",
-			"password_confirm": "Conferma password",
-			"submit": "Attiva l'account",
-			"cancel": "Rifiuta invito"
-		},
-		"addresses": {
-			"title": "Indirizzi",
-			"default": "Predefinito",
-			"add_new": "Aggiungi un nuovo indirizzo",
-			"edit_address": "Modifica indirizzo",
-			"first_name": "Nome",
-			"last_name": "Cognome",
-			"company": "Azienda",
-			"address1": "Indirizzo - campo 1",
-			"address2": "Indirizzo - campo 2",
-			"city": "Città",
-			"country": "Paese/Area geografica",
-			"province": "Provincia",
-			"zip": "CAP",
-			"phone": "Numero di telefono",
-			"set_default": "Imposta come indirizzo predefinito",
-			"add": "Aggiungi indirizzo",
-			"update": "Aggiorna indirizzo",
-			"cancel": "Chiudi",
-			"edit": "Modifica",
-			"delete": "Elimina",
-			"delete_confirm": "Desideri davvero eliminare questo indirizzo?"
-		},
-		"log_in": "Accedi",
-		"log_out": "Esci",
-		"login_page": {
-			"cancel": "Chiudi",
-			"create_account": "Crea account",
-			"email": "Indirizzo email",
-			"forgot_password": "Hai dimenticato la password?",
-			"guest_continue": "Continua",
-			"guest_title": "Continua senza registrarti",
-			"password": "Password",
-			"title": "Accedi",
-			"sign_in": "Accedi",
-			"submit": "Invia"
-		},
-		"order": {
-			"title": "Ordine {{ name }}",
-			"date_html": "Effettuato il giorno {{ date }}",
-			"cancelled_html": "Ordine annullato il giorno {{ date }}",
-			"cancelled_reason": "Motivo: {{ reason }}",
-			"billing_address": "Indirizzo di fatturazione",
-			"payment_status": "Stato del pagamento",
-			"shipping_address": "Indirizzo di spedizione",
-			"fulfillment_status": "Stato dell'evasione",
-			"discount": "Sconto",
-			"shipping": "Spedizione",
-			"tax": "Imposta",
-			"product": "Prodotto",
-			"sku": "SKU",
-			"price": "Prezzo",
-			"quantity": "Quantità",
-			"total": "Totale",
-			"fulfilled_at_html": "Evaso il {{ date }}",
-			"track_shipment": "Monitora la spedizione",
-			"tracking_url": "Link di monitoraggio",
-			"tracking_company": "Corriere",
-			"tracking_number": "Numero di tracking",
-			"subtotal": "Subtotale"
-		},
-		"orders": {
-			"title": "Cronologia degli ordini",
-			"order_number": "Ordine",
-			"order_number_link": "Ordine numero {{ number }}",
-			"date": "Data",
-			"payment_status": "Stato del pagamento",
-			"fulfillment_status": "Stato dell'evasione",
-			"total": "Totale",
-			"none": "Non hai ancora effettuato ordini."
-		},
-		"recover_password": {
-			"title": "Ripristina la tua password",
-			"subtext": "Riceverai un'email per ripristinare la tua password",
-			"success": "Ti abbiamo inviato un'email con un link per aggiornare la password."
-		},
-		"register": {
-			"title": "Crea account",
-			"first_name": "Nome",
-			"last_name": "Cognome",
-			"email": "Indirizzo email",
-			"password": "Password",
-			"submit": "Crea"
-		},
-		"reset_password": {
-			"title": "Ripristina la password dell'account",
-			"subtext": "Inserisci una nuova password per {{ email }}",
-			"password": "Password",
-			"password_confirm": "Conferma password",
-			"submit": "Ripristina la password"
-		}
-	},
-	"gift_cards": {
-		"issued": {
-			"title": "Ecco il tuo buono regalo dal valore di {{ value }} per {{ shop }}!",
-			"subtext": "Il tuo buono regalo",
-			"gift_card_code": "Codice del buono regalo",
-			"shop_link": "Continua lo shopping",
-			"remaining_html": "Saldo residuo: {{ balance }}",
-			"add_to_apple_wallet": "Aggiungi a Apple Wallet",
-			"qr_image_alt": "Codice QR — scansiona per riscattare il buono regalo",
-			"copy_code": "Copia codice",
-			"expired": "Scaduto",
-			"copy_code_success": "Codice copiato correttamente",
-			"print_gift_card": "Stampa"
-		}
-	},
-	"pagefly": {
-		"products": {
-			"product": {
-				"regular_price": "Regular price",
-				"sold_out": "Sold out",
-				"unavailable": "Unavailable",
-				"on_sale": "Sale",
-				"quantity": "Quantity",
-				"add_to_cart": "Add to cart",
-				"back_to_collection": "Back to {{ title }}",
-				"view_details": "View details"
-			}
-		},
-		"article": {
-			"tags": "Tags:",
-			"all_topics": "All topics",
-			"by_author": "by {{ author }}",
-			"posted_in": "Posted in",
-			"read_more": "Read more",
-			"back_to_blog": "Back to {{ title }}"
-		},
-		"comments": {
-			"title": "Leave a comment",
-			"name": "Name",
-			"email": "Email",
-			"message": "Message",
-			"post": "Post comment",
-			"moderated": "Please note, comments must be approved before they are published",
-			"success_moderated": "Your comment was posted successfully. We will publish it in a little while, as our blog is moderated.",
-			"success": "Your comment was posted successfully! Thank you!",
-			"comments_with_count": {
-				"one": "{{ count }} comment",
-				"other": "{{ count }} comments"
-			}
-		},
-		"password_page": {
-			"login_form_message": "Enter store using password:",
-			"login_form_password_label": "Password",
-			"login_form_password_placeholder": "Your password",
-			"login_form_submit": "Enter",
-			"signup_form_email_label": "Email",
-			"signup_form_success": "We will send you an email right before we open!",
-			"password_link": "Enter using password"
-		}
-	}
-=======
   "general": {
     "password_page": {
       "login_form_heading": "Accedi al negozio utilizzando la password:",
@@ -846,5 +400,4 @@
       "print_gift_card": "Stampa"
     }
   }
->>>>>>> dbd0249e
 }