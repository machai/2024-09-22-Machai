{
  "settings_schema": {
    "colors": {
      "name": "Renkler",
      "settings": {
        "colors_solid_button_labels": {
          "label": "Sabit düğme etiketi",
          "info": "Vurgu renklerinde ön plan rengi olarak kullanılır."
        },
        "colors_accent_1": {
          "label": "1. Vurgu",
          "info": "Sabit düğme arka planı için kullanılır."
        },
        "colors_accent_2": {
          "label": "2. Vurgu"
        },
        "header__1": {
          "content": "Birincil renkler"
        },
        "header__2": {
          "content": "İkincil renkler"
        },
        "colors_text": {
          "label": "Metin",
          "info": "Arka plan renklerinde ön plan rengi olarak kullanılır."
        },
        "colors_outline_button_labels": {
          "label": "Dış çizgi düğmesi",
          "info": "Metin bağlantıları için de kullanılır."
        },
        "colors_background_1": {
          "label": "1. Arka plan"
        },
        "colors_background_2": {
          "label": "2. Arka plan"
        }
      }
    },
    "typography": {
      "name": "Tipografi",
      "settings": {
        "type_header_font": {
          "label": "Yazı tipi",
          "info": "Farklı bir yazı tipi seçmeniz mağazanızın hızını etkileyebilir. [Sistem yazı tipleri hakkında daha fazla bilgi edinin.](https://help.shopify.com/en/manual/online-store/os/store-speed/improving-speed#fonts)"
        },
        "header__1": {
          "content": "Başlıklar"
        },
        "header__2": {
          "content": "Gövde"
        },
        "type_body_font": {
          "label": "Yazı tipi",
          "info": "Farklı bir yazı tipi seçmeniz mağazanızın hızını etkileyebilir. [Sistem yazı tipleri hakkında daha fazla bilgi edinin.](https://help.shopify.com/en/manual/online-store/os/store-speed/improving-speed#fonts)"
        }
      }
    },
    "styles": {
      "name": "Stiller",
      "settings": {
        "sold_out_badge_color_scheme": {
          "options__1": {
            "label": "1. Arka plan"
          },
          "options__2": {
            "label": "Ters"
          },
          "label": "Tükendi rozeti renk şeması"
        },
        "header__1": {
          "content": "Rozetler"
        },
        "header__2": {
          "content": "Dekoratif öğeler"
        },
        "sale_badge_color_scheme": {
          "options__1": {
            "label": "2. Arka plan"
          },
          "options__2": {
            "label": "1. Vurgu"
          },
          "options__3": {
            "label": "2. Vurgu"
          },
          "label": "İndirim rozeti renk şeması"
        },
        "accent_icons": {
          "options__1": {
            "label": "1. Vurgu"
          },
          "options__2": {
            "label": "2. Vurgu"
          },
          "options__3": {
            "label": "Dış çizgi düğmesi"
          },
          "options__4": {
            "label": "Metin rengi"
          },
          "label": "Vurgu simgeleri"
        }
      }
    },
    "social-media": {
      "name": "Sosyal medya",
      "settings": {
        "share_facebook": {
          "label": "Facebook'ta paylaş"
        },
        "share_twitter": {
          "label": "Twitter'da tweet'le"
        },
        "share_pinterest": {
          "label": "Pinterest'te pin ekle"
        },
        "header__1": {
          "content": "Sosyal medya paylaşım seçenekleri"
        },
        "header__2": {
          "content": "Sosyal medya hesapları"
        },
        "social_twitter_link": {
          "label": "Twitter",
          "info": "https://twitter.com/shopify"
        },
        "social_facebook_link": {
          "label": "Facebook",
          "info": "https://facebook.com/shopify"
        },
        "social_pinterest_link": {
          "label": "Pinterest",
          "info": "https://pinterest.com/shopify"
        },
        "social_instagram_link": {
          "label": "Instagram",
          "info": "http://instagram.com/shopify"
        },
        "social_tiktok_link": {
          "label": "TikTok",
          "info": "https://tiktok.com/@shopify"
        },
        "social_tumblr_link": {
          "label": "Tumblr",
          "info": "https://shopify.tumblr.com"
        },
        "social_snapchat_link": {
          "label": "Snapchat",
          "info": "https://www.snapchat.com/add/shopify"
        },
        "social_youtube_link": {
          "label": "YouTube",
          "info": "https://www.youtube.com/shopify"
        },
        "social_vimeo_link": {
          "label": "Vimeo",
          "info": "https://vimeo.com/shopify"
        },
        "header": {
          "content": "Sosyal medya hesapları"
        }
      }
    },
    "currency_format": {
      "name": "Para birimi biçimi",
      "settings": {
        "content": "Para birimi kodları",
        "currency_code_enabled": {
          "label": "Para birimi kodlarını göster"
        },
        "paragraph": "Sepet ve ödeme ücretleri her zaman para birimi kodlarını gösterir. Örnek: 1,00 USD."
      }
    },
    "favicon": {
      "name": "Favicon",
      "settings": {
        "favicon": {
          "label": "Favicon görseli",
          "info": "Ölçeği 32 x 32 piksele düşürülür"
        }
      }
    },
    "layout": {
      "name": "Düzen",
      "settings": {
        "page_width": {
          "label": "Maksimum genişlik",
          "options__1": {
            "label": "1200 piksel"
          },
          "options__2": {
            "label": "1600 piksel"
          }
        }
      }
    }
  },
  "sections": {
    "announcement-bar": {
      "name": "Duyuru çubuğu",
      "blocks": {
        "announcement": {
          "name": "Duyuru",
          "settings": {
            "text": {
              "label": "Metin"
            },
            "color_scheme": {
              "label": "Renk şeması",
              "options__1": {
                "label": "1. Arka plan"
              },
              "options__2": {
                "label": "2. Arka plan"
              },
              "options__3": {
                "label": "Ters"
              },
              "options__4": {
                "label": "1. Vurgu"
              },
              "options__5": {
                "label": "2. Vurgu"
              }
            },
            "link": {
              "label": "Bağlantı"
            }
          }
        }
      }
    },
    "collage": {
      "name": "Kolaj",
      "settings": {
        "heading": {
          "label": "Başlık"
        },
        "desktop_layout": {
          "label": "Masaüstü düzeni",
          "options__1": {
            "label": "Sol geniş blok"
          },
          "options__2": {
            "label": "Sağ geniş blok"
          }
        },
        "mobile_layout": {
          "label": "Mobil düzen",
          "options__1": {
            "label": "Kolaj"
          },
          "options__2": {
            "label": "Sütun"
          }
        }
      },
      "blocks": {
        "image": {
          "name": "Image",
          "settings": {
            "image": {
              "label": "Görsel"
            },
            "image_padding": {
              "label": "Görsel dolgusu ekle",
              "info": "Görselinizin kırpılmasını istemiyorsanız görsel dolgusunu seçin."
            },
            "color_scheme": {
              "options__1": {
                "label": "1. Vurgu"
              },
              "options__2": {
                "label": "2. Vurgu"
              },
              "options__3": {
                "label": "1. Arka plan"
              },
              "options__4": {
                "label": "2. Arka plan"
              },
              "options__5": {
                "label": "Ters"
              },
              "label": "Renk şeması",
              "info": "Rengi görünür yapmak için görsel dolgusunu seçin."
            }
          }
        },
        "product": {
          "name": "Ürün",
          "settings": {
            "product": {
              "label": "Ürün"
            },
            "secondary_background": {
              "label": "İkincil arka planı göster"
            },
            "second_image": {
              "label": "Üstüne gelindiğinde ikinci görseli göster"
            },
            "image_padding": {
              "label": "Görsel dolgusu ekle",
              "info": "Görsellerinizin kırpılmasını istemiyorsanız görsel dolgusunu seçin."
            }
          }
        },
        "collection": {
          "name": "Koleksiyon",
          "settings": {
            "collection": {
              "label": "Koleksiyon"
            },
            "image_padding": {
              "label": "Görsel dolgusu ekle",
              "info": "Görselinizin kırpılmasını istemiyorsanız görsel dolgusunu seçin."
            },
            "color_scheme": {
              "options__1": {
                "label": "1. Vurgu"
              },
              "options__2": {
                "label": "2. Vurgu"
              },
              "options__3": {
                "label": "1. Arka plan"
              },
              "options__4": {
                "label": "2. Arka plan"
              },
              "options__5": {
                "label": "Ters"
              },
              "label": "Renk şeması"
            }
          }
        },
        "video": {
          "name": "Video",
          "settings": {
            "cover_image": {
              "label": "Kapak görseli"
            },
            "video_url": {
              "label": "URL",
              "info": "Bölümde başka bloklar varsa video açılır pencerede oynatılır.",
              "placeholder": "YouTube veya Vimeo URL'si kullanın"
            },
            "image_padding": {
              "label": "Görsel dolgusu ekle",
              "info": "Kapak görselinizin kırpılmasını istemiyorsanız görsel dolgusunu seçin."
            },
            "description": {
              "label": "Video alternatif metni",
              "info": "Ekran okuyucu kullanan müşterilerin daha kolay erişebilmesini sağlamak için videoyu açıklayın."
            }
          }
        }
      },
      "presets": {
        "name": "Kolaj"
      }
    },
    "collection-list": {
      "name": "Koleksiyon listesi",
      "settings": {
        "title": {
          "label": "Başlık"
        },
        "image_ratio": {
          "label": "Görsel oranı",
          "options__1": {
            "label": "Görsele uyarla"
          },
          "options__2": {
            "label": "Portre"
          },
          "options__3": {
            "label": "Kare"
          },
          "info": "Koleksiyonlarınızı düzenleyerek görsel ekleyin. [Daha fazla bilgi edinin](https://help.shopify.com/en/manual/products/collections)"
        },
        "color_scheme": {
          "options__1": {
            "label": "1. Vurgu"
          },
          "options__2": {
            "label": "2. Vurgu"
          },
          "options__3": {
            "label": "1. Arka plan"
          },
          "options__4": {
            "label": "2. Arka plan"
          },
          "options__5": {
            "label": "Ters"
          },
          "label": "Renk şeması"
        },
        "swipe_on_mobile": {
          "label": "Mobil cihazda kaydırmayı etkinleştir"
        },
        "image_padding": {
          "label": "Görsel dolgusu ekle"
        },
        "show_view_all": {
          "label": "Liste gösterilenden daha fazla koleksiyon içeriyorsa \"Tümünü görüntüle\" düğmesini etkinleştir"
        }
      },
      "blocks": {
        "featured_collection": {
          "name": "Koleksiyon",
          "settings": {
            "collection": {
              "label": "Koleksiyon"
            }
          }
        }
      },
      "presets": {
        "name": "Koleksiyon listesi"
      }
    },
    "contact-form": {
      "name": "İletişim Formu",
      "presets": {
        "name": "İletişim formu"
      }
    },
    "custom-liquid": {
      "name": "Özel Liquid",
      "settings": {
        "custom_liquid": {
          "label": "Özel Liquid"
        }
      },
      "presets": {
        "name": "Özel Liquid"
      }
    },
    "featured-blog": {
      "name": "Blog gönderileri",
      "settings": {
        "heading": {
          "label": "Başlık"
        },
        "blog": {
          "label": "Blog"
        },
        "post_limit": {
          "label": "Blog gönderileri"
        },
        "show_view_all": {
          "label": "Blog gösterilenden daha fazla blog gönderisi içeriyorsa \"Tümünü görüntüle\" düğmesini etkinleştir"
        },
        "show_image": {
          "label": "Öne çıkan görseli göster",
          "info": "En iyi sonuçlar için 2:3 en-boy oranına sahip bir görsel kullanın. [Daha fazla bilgi edinin](https://help.shopify.com/en/manual/shopify-admin/productivity-tools/image-editor#understanding-image-aspect-ratio)"
        },
        "soft_background": {
          "label": "İkincil arka planı göster"
        },
        "show_date": {
          "label": "Tarihi göster"
        },
        "show_author": {
          "label": "Yazarı göster"
        }
      },
      "blocks": {
        "title": {
          "name": "Başlık",
          "settings": {
            "show_date": {
              "label": "Tarihi göster"
            },
            "show_author": {
              "label": "Yazarı göster"
            }
          }
        },
        "summary": {
          "name": "Alıntı"
        },
        "link": {
          "name": "Bağlantı"
        }
      },
      "presets": {
        "name": "Blog gönderileri"
      }
    },
    "featured-collection": {
      "name": "Öne çıkan koleksiyon",
      "settings": {
        "title": {
          "label": "Başlık"
        },
        "collection": {
          "label": "Koleksiyon"
        },
        "products_to_show": {
          "label": "Gösterilecek maksimum ürün sayısı"
        },
        "show_view_all": {
          "label": "Koleksiyon gösterilenden daha fazla ürün içeriyorsa \"Tümünü görüntüle\" düğmesini etkinleştir"
        },
        "swipe_on_mobile": {
          "label": "Mobil cihazda kaydırmayı etkinleştir"
        },
        "header": {
          "content": "Ürün kartı"
        },
        "image_ratio": {
          "label": "Görsel oranı",
          "options__1": {
            "label": "Görsele uyarla"
          },
          "options__2": {
            "label": "Portre"
          },
          "options__3": {
            "label": "Kare"
          }
        },
        "show_secondary_image": {
          "label": "Üstüne gelindiğinde ikinci görseli göster"
        },
        "add_image_padding": {
          "label": "Görsel dolgusu ekle"
        },
        "show_vendor": {
          "label": "Satıcıyı göster"
        },
        "show_image_outline": {
          "label": "Görsel kenarlığını göster"
        }
      },
      "presets": {
        "name": "Öne çıkan koleksiyon"
      }
    },
    "footer": {
      "name": "Altbilgi",
      "blocks": {
        "link_list": {
          "name": "Menü",
          "settings": {
            "heading": {
              "label": "Başlık",
              "info": "Menünün gösterilmesi için bir başlık gereklidir."
            },
            "menu": {
              "label": "Menü",
              "info": "Yalnızca üst taraftaki menü öğeleri gösterilir."
            }
          }
        },
        "text": {
          "name": "Metin rengi",
          "settings": {
            "heading": {
              "label": "Başlık"
            },
            "subtext": {
              "label": "Alt metin"
            }
          }
        }
      },
      "settings": {
        "color_scheme": {
          "options__1": {
            "label": "1. Vurgu"
          },
          "options__2": {
            "label": "2. Vurgu"
          },
          "options__3": {
            "label": "1. Arka plan"
          },
          "options__4": {
            "label": "2. Arka plan"
          },
          "options__5": {
            "label": "Ters"
          },
          "label": "Renk şeması"
        },
        "newsletter_enable": {
          "label": "E-posta kaydını göster"
        },
        "newsletter_heading": {
          "label": "Başlık"
        },
        "header__1": {
          "content": "E-posta Kaydı",
          "info": "\"Kabul edilen pazarlama\" müşteri listenize otomatik olarak eklenen aboneler. [Daha fazla bilgi edinin](https://help.shopify.com/en/manual/customers/manage-customers)"
        },
        "header__2": {
          "content": "Sosyal medya simgeleri",
          "info": "Sosyal medya hesaplarınızı göstermek için tema ayarlarınızda bu hesapları bağlayın."
        },
        "show_social": {
          "label": "Sosyal medya simgelerini göster"
        },
        "header__3": {
          "content": "Ülke/bölge seçici"
        },
        "header__4": {
          "info": "Ülke/bölge eklemek için [ödeme ayarlarınıza ](/admin/settings/payments) gidin."
        },
        "enable_country_selector": {
          "label": "Ülke/bölge seçiciyi etkinleştir"
        },
        "header__5": {
          "content": "Dil seçici"
        },
        "header__6": {
          "info": "Dil eklemek için [dil ayarlarınıza](/admin/settings/languages) gidin."
        },
        "enable_language_selector": {
          "label": "Dil seçiciyi etkinleştir"
        },
        "header__7": {
          "content": "Ödeme yöntemleri"
        },
        "payment_enable": {
          "label": "Ödeme simgelerini göster"
        }
      }
    },
    "header": {
      "name": "Üstbilgi",
      "settings": {
        "logo": {
          "label": "Logo görseli"
        },
        "logo_width": {
          "unit": "piksel",
          "label": "Özel logo genişliği"
        },
        "logo_position": {
          "label": "Geniş ekranlardaki logo konumu",
          "options__1": {
            "label": "Orta sol"
          },
          "options__2": {
            "label": "Üst sol"
          },
          "options__3": {
            "label": "Üst orta"
          }
        },
        "menu": {
          "label": "Menü"
        },
        "show_line_separator": {
          "label": "Ayırıcı satırı göster"
        },
        "enable_sticky_header": {
          "label": "Yapışkanlı üstbilgiyi etkinleştir",
          "info": "Müşteriler yukarı doğru kaydırırken üstbilgi ekranda görünür."
        }
      }
    },
    "image-banner": {
      "name": "Görsel banner'ı",
      "settings": {
        "image": {
          "label": "İlk görsel"
        },
        "image_2": {
          "label": "İkinci görsel"
        },
        "desktop_text_box_position": {
          "options__1": {
            "label": "Üst"
          },
          "options__2": {
            "label": "Orta"
          },
          "options__3": {
            "label": "Alt"
          },
          "label": "Masaüstü metin konumu"
        },
        "color_scheme": {
          "options__1": {
            "label": "1. Vurgu"
          },
          "options__2": {
            "label": "2. Vurgu"
          },
          "options__3": {
            "label": "1. Arka plan"
          },
          "options__4": {
            "label": "2. Arka plan"
          },
          "options__5": {
            "label": "Ters"
          },
          "label": "Renk şeması"
        },
        "stack_images_on_mobile": {
          "label": "Mobilde görselleri üst üste ekle"
        },
        "adapt_height_first_image": {
          "label": "Bölüm yüksekliğini ilk görselin boyutuna uyarla"
        }
      },
      "blocks": {
        "heading": {
          "name": "Başlık",
          "settings": {
            "heading": {
              "label": "Başlık"
            }
          }
        },
        "text": {
          "name": "Metin rengi",
          "settings": {
            "text": {
              "label": "Açıklama"
            }
          }
        },
        "buttons": {
          "name": "Düğmeler",
          "settings": {
            "button_label_1": {
              "label": "İlk düğme etiketi",
              "info": "Düğmeyi gizlemek için etiketi boş bırakın."
            },
            "button_link_1": {
              "label": "İlk düğme bağlantısı"
            },
            "button_style_secondary_1": {
              "label": "Dış çizgi düğme stilini kullan"
            },
            "button_label_2": {
              "label": "İkinci düğme etiketi",
              "info": "Düğmeyi gizlemek için etiketi boş bırakın."
            },
            "button_link_2": {
              "label": "İkinci düğme bağlantısı"
            },
            "button_style_secondary_2": {
              "label": "Dış çizgi düğme stilini kullan"
            }
          }
        }
      },
      "presets": {
        "name": "Görsel banner'ı"
      }
    },
    "image-with-text": {
      "name": "Metin içeren görsel",
      "settings": {
        "image": {
          "label": "Görsel"
        },
        "height": {
          "options__1": {
            "label": "Görsele uyarla"
          },
          "options__2": {
            "label": "Küçük"
          },
          "options__3": {
            "label": "Büyük"
          },
          "label": "Görsel oranı"
        },
        "color_scheme": {
          "options__1": {
            "label": "1. Arka plan"
          },
          "options__2": {
            "label": "2. Arka plan"
          },
          "options__3": {
            "label": "Ters"
          },
          "options__4": {
            "label": "1. Vurgu"
          },
          "options__5": {
            "label": "2. Vurgu"
          },
          "label": "Renk şeması"
        },
        "layout": {
          "options__1": {
            "label": "Önce görsel"
          },
          "options__2": {
            "label": "Önce metin"
          },
          "label": "Masaüstü düzeni",
          "info": "Önce görsel, varsayılan mobil düzendir."
        }
      },
      "blocks": {
        "heading": {
          "name": "Başlık",
          "settings": {
            "heading": {
              "label": "Başlık"
            }
          }
        },
        "text": {
          "name": "Metin rengi",
          "settings": {
            "text": {
              "label": "Açıklama"
            }
          }
        },
        "button": {
          "name": "Düğme",
          "settings": {
            "button_label": {
              "label": "Düğme etiketi",
              "info": "Düğmeyi gizlemek için etiketi boş bırakın."
            },
            "button_link": {
              "label": "Düğme bağlantısı"
            }
          }
        }
      },
      "presets": {
        "name": "Metin içeren görsel"
      }
    },
    "main-article": {
      "name": "Blog gönderisi",
      "blocks": {
        "featured_image": {
          "name": "Öne çıkan görsel",
          "settings": {
            "image_height": {
              "label": "Öne çıkan görsel yüksekliği",
              "options__1": {
                "label": "Görsele uyarla"
              },
              "options__2": {
                "label": "Orta"
              },
              "options__3": {
                "label": "Büyük"
              },
              "info": "En iyi sonuçlar için 16:9 en-boy oranına sahip bir görsel kullanın. [Daha fazla bilgi edinin](https://help.shopify.com/en/manual/shopify-admin/productivity-tools/image-editor#understanding-image-aspect-ratio)"
            }
          }
        },
        "title": {
          "name": "Başlık",
          "settings": {
            "blog_show_date": {
              "label": "Tarihi göster"
            },
            "blog_show_author": {
              "label": "Yazarı göster"
            }
          }
        },
        "content": {
          "name": "İçerik"
        },
        "social_sharing": {
          "name": "Sosyal medya paylaşım düğmeleri"
        },
        "share": {
          "name": "Paylaş",
          "settings": {
            "featured_image_info": {
              "content": "Sosyal medya gönderilerine bağlantı eklerseniz sayfanın öne çıkan görseli, önizleme görseli olarak gösterilir. [Daha fazla bilgi edinin](https://help.shopify.com/en/manual/online-store/images/showing-social-media-thumbnail-images)."
            },
            "title_info": {
              "content": "Mağaza başlığı ve açıklaması, önizleme görseline dahildir. [Daha fazla bilgi edinin](https://help.shopify.com/en/manual/promoting-marketing/seo/adding-keywords#set-a-title-and-description-for-your-online-store)."
            }
          }
        }
      }
    },
    "main-blog": {
      "name": "Blog gönderileri",
      "settings": {
        "header": {
          "content": "Blog gönderisi kartı"
        },
        "show_image": {
          "label": "Öne çıkan görseli göster",
          "info": "En iyi sonuçlar için 2:3 en-boy oranına sahip bir görsel kullanın. [Daha fazla bilgi edinin](https://help.shopify.com/en/manual/shopify-admin/productivity-tools/image-editor#understanding-image-aspect-ratio)"
        },
        "paragraph": {
<<<<<<< HEAD
          "content": "Blog gönderilerinizi düzenleyerek alıntılarınızı değiştirin. [Daha fazla bilgi edinin](https://help.shopify.com/en/manual/online-store/blogs/writing-blogs#display-an-excerpt-from-a-blog-post)"
=======
          "content": "Alıntıları değiştirmek için şunu düzenleyin: [blog gönderileriniz.](https://help.shopify.com/en/manual/online-store/blogs/writing-blogs#display-an-excerpt-from-a-blog-post)"
        },
        "show_date": {
          "label": "Tarihi göster"
        },
        "show_author": {
          "label": "Yazarı göster"
>>>>>>> 7a2f34fb
        }
      },
      "blocks": {
        "title": {
          "name": "Başlık",
          "settings": {
            "show_date": {
              "label": "Tarihi göster"
            },
            "show_author": {
              "label": "Yazarı göster"
            }
          }
        },
        "summary": {
          "name": "Alıntı"
        },
        "link": {
          "name": "Bağlantı"
        }
      }
    },
    "main-cart-footer": {
      "name": "Alt toplam",
      "settings": {
        "show_cart_note": {
          "label": "Sepet notunu etkinleştir"
        }
      },
      "blocks": {
        "subtotal": {
          "name": "Alt toplam fiyatı"
        },
        "buttons": {
          "name": "Ödeme düğmesi"
        }
      }
    },
    "main-cart-items": {
      "name": "Ürünler",
      "settings": {
        "show_vendor": {
          "label": "Satıcıyı göster"
        }
      }
    },
    "main-collection-banner": {
      "name": "Koleksiyon banner'ı",
      "settings": {
        "paragraph": {
          "content": "Koleksiyonunuzu düzenleyerek açıklama veya görsel ekleyin. [Daha fazla bilgi edinin](https://help.shopify.com/en/manual/products/collections/collection-layout)"
        },
        "show_collection_description": {
          "label": "Koleksiyon açıklamasını görüntüle"
        },
        "show_collection_image": {
          "label": "Koleksiyon görselini görüntüle",
          "info": "En iyi sonuçlar için 16:9 en-boy oranına sahip bir görsel kullanın. [Daha fazla bilgi edinin](https://help.shopify.com/en/manual/shopify-admin/productivity-tools/image-editor#understanding-image-aspect-ratio)"
        }
      }
    },
    "main-collection-product-grid": {
      "name": "Ürün ızgarası",
      "settings": {
        "products_per_page": {
          "label": "Sayfa başına ürün"
        },
        "enable_filtering": {
          "label": "Filtrelemeyi etkinleştir",
          "info": "Özelleştir [filtreler](/admin/menus)"
        },
        "enable_sorting": {
          "label": "Sıralamayı etkinleştir"
        },
        "image_ratio": {
          "label": "Görsel oranı",
          "options__1": {
            "label": "Görsele uyarla"
          },
          "options__2": {
            "label": "Portre"
          },
          "options__3": {
            "label": "Kare"
          }
        },
        "show_secondary_image": {
          "label": "Üstüne gelindiğinde ikinci görseli göster"
        },
        "add_image_padding": {
          "label": "Görsel dolgusu ekle"
        },
        "show_vendor": {
          "label": "Satıcıyı göster"
        },
        "header__1": {
          "content": "Filtreleme ve sıralama"
        },
        "header__3": {
          "content": "Ürün kartı"
        },
        "enable_tags": {
          "label": "Filtrelemeyi etkinleştir",
          "info": "[Filtreleri özelleştirin](/admin/menus)"
        },
        "show_image_outline": {
          "label": "Görsel kenarlığını göster"
        },
        "enable_sort": {
          "label": "Sıralamayı etkinleştir"
        },
        "collapse_on_larger_devices": {
          "label": "Daha büyük ekranlarda daralt"
        }
      }
    },
    "main-list-collections": {
      "name": "Koleksiyonlar listesi sayfası",
      "settings": {
        "title": {
          "label": "Başlık"
        },
        "sort": {
          "label": "Koleksiyonları sıralama ölçütü:",
          "options__1": {
            "label": "Alfabetik olarak, A-Z"
          },
          "options__2": {
            "label": "Alfabetik olarak, Z-A"
          },
          "options__3": {
            "label": "Tarih, yeniden eskiye"
          },
          "options__4": {
            "label": "Tarih, eskiden yeniye"
          },
          "options__5": {
            "label": "Ürün sayısı, yüksekten düşüğe"
          },
          "options__6": {
            "label": "Ürün sayısı, düşükten yükseğe"
          }
        },
        "image_ratio": {
          "label": "Görsel oranı",
          "options__1": {
            "label": "Görsele uyarla"
          },
          "options__2": {
            "label": "Portre"
          },
          "options__3": {
            "label": "Kare"
          },
          "info": "Koleksiyonlarınızı düzenleyerek görsel ekleyin. [Daha fazla bilgi edinin](https://help.shopify.com/en/manual/products/collections)"
        },
        "color_scheme": {
          "options__1": {
            "label": "1. Vurgu"
          },
          "options__2": {
            "label": "2. Vurgu"
          },
          "options__3": {
            "label": "1. Arka plan"
          },
          "options__4": {
            "label": "2. Arka plan"
          },
          "options__5": {
            "label": "Ters"
          },
          "label": "Renk şeması"
        },
        "image_padding": {
          "label": "Görsel dolgusu ekle"
        }
      }
    },
    "main-page": {
      "name": "Sayfa"
    },
    "main-password-footer": {
      "name": "Parola altbilgisi",
      "settings": {
        "color_scheme": {
          "options__1": {
            "label": "1. Vurgu"
          },
          "options__2": {
            "label": "2. Vurgu"
          },
          "options__3": {
            "label": "1. Arka plan"
          },
          "options__4": {
            "label": "2. Arka plan"
          },
          "options__5": {
            "label": "Ters"
          },
          "label": "Renk şeması"
        }
      }
    },
    "main-password-header": {
      "name": "Parola üstbilgisi",
      "settings": {
        "logo": {
          "label": "Logo görseli"
        },
        "logo_max_width": {
          "label": "Özel logo genişliği",
          "unit": "piksel"
        },
        "color_scheme": {
          "options__1": {
            "label": "1. Vurgu"
          },
          "options__2": {
            "label": "2. Vurgu"
          },
          "options__3": {
            "label": "1. Arka plan"
          },
          "options__4": {
            "label": "2. Arka plan"
          },
          "options__5": {
            "label": "Ters"
          },
          "label": "Renk şeması"
        }
      }
    },
    "main-product": {
      "blocks": {
        "text": {
          "name": "Metin rengi",
          "settings": {
            "text": {
              "label": "Metin"
            },
            "text_style": {
              "label": "Text style",
              "options__1": {
                "label": "Gövde"
              },
              "options__2": {
                "label": "Alt yazı"
              },
              "options__3": {
                "label": "Büyük harf"
              }
            }
          }
        },
        "title": {
          "name": "Başlık"
        },
        "price": {
          "name": "Fiyat"
        },
        "quantity_selector": {
          "name": "Adet seçici"
        },
        "variant_picker": {
          "name": "Varyasyon seçici",
          "settings": {
            "picker_type": {
              "label": "Tür",
              "options__1": {
                "label": "Açılır liste"
              },
              "options__2": {
                "label": "Düğme"
              }
            }
          }
        },
        "buy_buttons": {
          "name": "Satın al düğmeleri",
          "settings": {
            "show_dynamic_checkout": {
              "label": "Dinamik ödeme düğmelerini göster",
              "info": "Müşteriler, mağazanızda bulunan ödeme yöntemlerini kullanarak PayPal veya Apple Pay gibi tercih ettikleri seçeneği görür. [Daha fazla bilgi edinin](https://help.shopify.com/manual/using-themes/change-the-layout/dynamic-checkout)"
            }
          }
        },
        "pickup_availability": {
          "name": "Teslim alım stok durumu"
        },
        "description": {
          "name": "Açıklama"
        },
        "share": {
          "name": "Paylaş",
          "settings": {
            "featured_image_info": {
              "content": "Sosyal medya gönderilerine bağlantı eklerseniz sayfanın öne çıkan görseli, önizleme görseli olarak gösterilir. [Daha fazla bilgi edinin](https://help.shopify.com/en/manual/online-store/images/showing-social-media-thumbnail-images)."
            },
            "title_info": {
              "content": "Mağaza başlığı ve açıklaması, önizleme görseline dahildir. [Daha fazla bilgi edinin](https://help.shopify.com/en/manual/promoting-marketing/seo/adding-keywords#set-a-title-and-description-for-your-online-store)."
            }
          }
        },
        "collapsible_tab": {
          "name": "Daraltılabilen sekme",
          "settings": {
            "heading": {
              "info": "İçeriği açıklayan bir başlık ekleyin.",
              "label": "Başlık"
            },
            "content": {
              "label": "Sekme içeriği"
            },
            "page": {
              "label": "Sayfadan alınan sekme içeriği"
            },
            "icon": {
              "options__1": {
                "label": "Hiçbiri"
              },
              "options__2": {
                "label": "kutusu eklenemez"
              },
              "options__3": {
                "label": "Sohbet balonu"
              },
              "options__4": {
                "label": "Onay işareti"
              },
              "options__5": {
                "label": "Kurutucu"
              },
              "options__6": {
                "label": "Göz"
              },
              "options__7": {
                "label": "Kalp"
              },
              "options__8": {
                "label": "Ütü"
              },
              "options__9": {
                "label": "Yaprak"
              },
              "options__10": {
                "label": "Deri"
              },
              "options__11": {
                "label": "Kilit"
              },
              "options__12": {
                "label": "Harita pini"
              },
              "options__13": {
                "label": "Pantolonlar"
              },
              "options__14": {
                "label": "Uçak"
              },
              "options__15": {
                "label": "Fiyat etiketi"
              },
              "options__16": {
                "label": "Soru işareti"
              },
              "options__17": {
                "label": "İade"
              },
              "options__18": {
                "label": "Cetvel"
              },
              "options__19": {
                "label": "Gömlek"
              },
              "options__20": {
                "label": "Ayakkabı"
              },
              "options__21": {
                "label": "Silüet"
              },
              "options__22": {
                "label": "Yıldız"
              },
              "options__23": {
                "label": "Kamyon"
              },
              "options__24": {
                "label": "Yıkama"
              },
              "label": "Simge"
            }
          }
        },
        "popup": {
          "name": "Açılır pencere",
          "settings": {
            "link_label": {
              "label": "Bağlantı etiketi"
            },
            "page": {
              "label": "Sayfa"
            }
          }
        },
        "custom_liquid": {
          "name": "Özel liquid",
          "settings": {
            "custom_liquid": {
              "label": "Özel liquid"
            }
          }
        }
      },
      "settings": {
        "header": {
          "content": "Medya",
          "info": "Şunun hakkında daha fazla bilgi edinin: [medya türleri.](https://help.shopify.com/manual/products/product-media)"
        },
        "enable_video_looping": {
          "label": "Video döngüsünü etkinleştir"
        },
        "enable_sticky_info": {
          "label": "Geniş ekranlarda sabit ürün bilgisini etkinleştir"
        }
      },
      "name": "Ürün bilgileri"
    },
    "main-search": {
      "name": "Arama sonuçları",
      "settings": {
        "image_ratio": {
          "label": "Görsel oranı",
          "options__1": {
            "label": "Görsele uyarla"
          },
          "options__2": {
            "label": "Portre"
          },
          "options__3": {
            "label": "Kare"
          }
        },
        "show_secondary_image": {
          "label": "Üstüne gelindiğinde ikinci görseli göster"
        },
        "add_image_padding": {
          "label": "Görsel dolgusu ekle"
        },
        "show_vendor": {
          "label": "Satıcıyı göster"
        },
        "header__1": {
          "content": "Ürün kartı"
        },
        "header__2": {
          "content": "Blog kartı"
        },
        "article_show_date": {
          "label": "Tarihi göster"
        },
        "article_show_author": {
          "label": "Yazarı göster"
        },
        "show_image_outline": {
          "label": "Görsel kenarlığını göster"
        }
      }
    },
    "multicolumn": {
      "name": "Çoklu sütun",
      "settings": {
        "title": {
          "label": "Başlık"
        },
        "image_width": {
          "label": "Görsel genişliği",
          "options__1": {
            "label": "Sütun genişliğinin üçte biri"
          },
          "options__2": {
            "label": "Sütun genişliğinin yarısı"
          },
          "options__3": {
            "label": "Sütun genişliğinin tamamı"
          }
        },
        "image_ratio": {
          "label": "Görsel oranı",
          "options__1": {
            "label": "Görsele uyarla"
          },
          "options__2": {
            "label": "Portre"
          },
          "options__3": {
            "label": "Kare"
          },
          "options__4": {
            "label": "Yuvarlak"
          }
        },
        "column_alignment": {
          "label": "Sütun hizalaması",
          "options__1": {
            "label": "Sol"
          },
          "options__2": {
            "label": "Orta"
          }
        },
        "background_style": {
          "label": "İkincil arka plan",
          "options__1": {
            "label": "Hiçbiri"
          },
          "options__2": {
            "label": "Sütun arka planı olarak göster"
          },
          "options__3": {
            "label": "Bölüm arka planı olarak göster"
          }
        },
        "button_label": {
          "label": "Düğme etiketi"
        },
        "button_link": {
          "label": "Düğme bağlantısı"
        },
        "swipe_on_mobile": {
          "label": "Mobil cihazda kaydırmayı etkinleştir"
        }
      },
      "blocks": {
        "column": {
          "name": "Sütun",
          "settings": {
            "image": {
              "label": "Görsel"
            },
            "title": {
              "label": "Başlık"
            },
            "text": {
              "label": "Açıklama"
            }
          }
        }
      },
      "presets": {
        "name": "Çoklu sütun"
      }
    },
    "newsletter": {
      "name": "E-posta kaydı",
      "settings": {
        "color_scheme": {
          "label": "Renk şeması",
          "options__1": {
            "label": "1. Vurgu"
          },
          "options__2": {
            "label": "2. Vurgu"
          },
          "options__3": {
            "label": "1. Arka plan"
          },
          "options__4": {
            "label": "2. Arka plan"
          },
          "options__5": {
            "label": "Ters"
          }
        },
        "full_width": {
          "label": "Bölümü tam genişlikli yap"
        },
        "paragraph": {
          "content": "Her e-posta aboneliği bir müşteri hesabı oluşturur. [Daha fazla bilgi edinin](https://help.shopify.com/en/manual/customers)"
        }
      },
      "blocks": {
        "heading": {
          "name": "Başlık",
          "settings": {
            "heading": {
              "label": "Başlık"
            }
          }
        },
        "paragraph": {
          "name": "Alt başlık",
          "settings": {
            "paragraph": {
              "label": "Açıklama"
            }
          }
        },
        "email_form": {
          "name": "E-posta formu"
        }
      },
      "presets": {
        "name": "E-posta kaydı"
      }
    },
    "page": {
      "name": "Sayfa",
      "settings": {
        "page": {
          "label": "Sayfa"
        }
      },
      "presets": {
        "name": "Sayfa"
      }
    },
    "product-recommendations": {
      "name": "Ürün önerileri",
      "settings": {
        "heading": {
          "label": "Başlık"
        },
        "header__1": {
          "content": "Ürün önerileri",
          "info": "Dinamik önerilerinin zamanla değişmesi ve gelişmesi için sipariş ve ürün bilgileri kullanılır. [Daha fazla bilgi edinin](https://help.shopify.com/en/themes/development/recommended-products)"
        },
        "header__2": {
          "content": "Ürün kartı"
        },
        "image_ratio": {
          "label": "Görsel oranı",
          "options__1": {
            "label": "Görsele uyarla"
          },
          "options__2": {
            "label": "Portre"
          },
          "options__3": {
            "label": "Kare"
          }
        },
        "show_secondary_image": {
          "label": "Üstüne gelindiğinde ikinci görseli göster"
        },
        "add_image_padding": {
          "label": "Görsel dolgusu ekle"
        },
        "show_vendor": {
          "label": "Satıcıyı göster"
        },
        "paragraph__1": {
          "content": "Dinamik önerilerinin zamanla değişmesi ve gelişmesi için sipariş ve ürün bilgileri kullanılır. [Daha fazla bilgi edinin](https://help.shopify.com/en/themes/development/recommended-products)"
        },
        "show_image_outline": {
          "label": "Görsel kenarlığını göster"
        }
      }
    },
    "rich-text": {
      "name": "Zengin metin",
      "settings": {
        "color_scheme": {
          "options__1": {
            "label": "1. Vurgu"
          },
          "options__2": {
            "label": "2. Vurgu"
          },
          "options__3": {
            "label": "1. Arka plan"
          },
          "options__4": {
            "label": "2. Arka plan"
          },
          "options__5": {
            "label": "Ters"
          },
          "label": "Renk şeması"
        },
        "full_width": {
          "label": "Bölümü tam genişlikli yap"
        }
      },
      "blocks": {
        "heading": {
          "name": "Başlık",
          "settings": {
            "heading": {
              "label": "Başlık"
            },
            "heading_size": {
              "options__1": {
                "label": "Küçük"
              },
              "options__2": {
                "label": "Orta"
              },
              "label": "Başlık yazı tipi boyutu",
              "options__3": {
                "label": "Büyük"
              }
            }
          }
        },
        "text": {
          "name": "Metin rengi",
          "settings": {
            "text": {
              "label": "Açıklama"
            }
          }
        },
        "button": {
          "name": "Düğme",
          "settings": {
            "button_label": {
              "label": "Düğme etiketi"
            },
            "button_link": {
              "label": "Düğme bağlantısı"
            },
            "button_style_secondary": {
              "label": "Dış çizgi düğme stilini kullan"
            }
          }
        }
      },
      "presets": {
        "name": "Zengin metin"
      }
    },
    "apps": {
      "name": "Uygulamalar",
      "settings": {
        "include_margins": {
          "label": "Bölüm kenar boşluklarını temayla aynı yap"
        }
      },
      "presets": {
        "name": "Uygulamalar"
      }
    },
    "video": {
      "name": "Video",
      "settings": {
        "heading": {
          "label": "Başlık"
        },
        "cover_image": {
          "label": "Kapak görseli"
        },
        "video_url": {
          "label": "URL",
          "placeholder": "YouTube veya Vimeo URL'si kullanın",
          "info": "Video sayfada oynatılır."
        },
        "description": {
          "label": "Video alternatif metni",
          "info": "Ekran okuyucu kullanan müşterilerin daha kolay erişebilmesini sağlamak için videoyu açıklayın."
        },
        "image_padding": {
          "label": "Görsel dolgusu ekle",
          "info": "Kapak görselinizin kırpılmasını istemiyorsanız görsel dolgusunu seçin."
        },
        "full_width": {
          "label": "Bölümü tam genişlikli yap"
        }
      },
      "presets": {
        "name": "Video"
      }
    },
    "featured-product": {
      "name": "Öne çıkan ürün",
      "blocks": {
        "text": {
          "name": "Metin",
          "settings": {
            "text": {
              "label": "Metin"
            },
            "text_style": {
              "label": "Metin stili",
              "options__1": {
                "label": "Gövde"
              },
              "options__2": {
                "label": "Alt yazı"
              },
              "options__3": {
                "label": "Büyük harf"
              }
            }
          }
        },
        "title": {
          "name": "Başlık"
        },
        "price": {
          "name": "Fiyat"
        },
        "quantity_selector": {
          "name": "Adet seçici"
        },
        "variant_picker": {
          "name": "Varyasyon seçici",
          "settings": {
            "picker_type": {
              "label": "Tür",
              "options__1": {
                "label": "Açılır menü"
              },
              "options__2": {
                "label": "Düğme"
              }
            }
          }
        },
        "buy_buttons": {
          "name": "Satın al düğmeleri",
          "settings": {
            "show_dynamic_checkout": {
              "label": "Dinamik ödeme düğmelerini göster",
              "info": "Müşteriler, mağazanızda bulunan ödeme yöntemlerini kullanarak PayPal veya Apple Pay gibi tercih ettikleri seçeneği görür. [Daha fazla bilgi edinin](https://help.shopify.com/manual/using-themes/change-the-layout/dynamic-checkout)"
            }
          }
        },
        "description": {
          "name": "Açıklama"
        },
        "share": {
          "name": "Paylaş",
          "settings": {
            "featured_image_info": {
              "content": "Sosyal medya gönderilerine bağlantı eklerseniz sayfanın öne çıkan görseli, önizleme görseli olarak gösterilir. [Daha fazla bilgi edinin](https://help.shopify.com/en/manual/online-store/images/showing-social-media-thumbnail-images)."
            },
            "title_info": {
              "content": "Mağaza başlığı ve açıklaması, önizleme görseline dahildir. [Daha fazla bilgi edinin](https://help.shopify.com/en/manual/promoting-marketing/seo/adding-keywords#set-a-title-and-description-for-your-online-store)."
            }
          }
        },
        "custom_liquid": {
          "name": "Özel liquid",
          "settings": {
            "custom_liquid": {
              "label": "Özel liquid"
            }
          }
        }
      },
      "settings": {
        "product": {
          "label": "Ürün"
        },
        "secondary_background": {
          "label": "İkincil arka planı göster"
        },
        "header": {
          "content": "Medya",
          "info": "Şunun hakkında daha fazla bilgi edinin: [medya türleri](https://help.shopify.com/manual/products/product-media)"
        },
        "enable_video_looping": {
          "label": "Video döngüsünü etkinleştir"
        }
      },
      "presets": {
        "name": "Öne çıkan ürün"
      }
    }
  }
}<|MERGE_RESOLUTION|>--- conflicted
+++ resolved
@@ -901,17 +901,13 @@
           "info": "En iyi sonuçlar için 2:3 en-boy oranına sahip bir görsel kullanın. [Daha fazla bilgi edinin](https://help.shopify.com/en/manual/shopify-admin/productivity-tools/image-editor#understanding-image-aspect-ratio)"
         },
         "paragraph": {
-<<<<<<< HEAD
           "content": "Blog gönderilerinizi düzenleyerek alıntılarınızı değiştirin. [Daha fazla bilgi edinin](https://help.shopify.com/en/manual/online-store/blogs/writing-blogs#display-an-excerpt-from-a-blog-post)"
-=======
-          "content": "Alıntıları değiştirmek için şunu düzenleyin: [blog gönderileriniz.](https://help.shopify.com/en/manual/online-store/blogs/writing-blogs#display-an-excerpt-from-a-blog-post)"
         },
         "show_date": {
           "label": "Tarihi göster"
         },
         "show_author": {
           "label": "Yazarı göster"
->>>>>>> 7a2f34fb
         }
       },
       "blocks": {
