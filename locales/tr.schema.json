{
  "settings_schema": {
    "colors": {
      "name": "Renkler",
      "settings": {
        "colors_solid_button_labels": {
          "label": "Sabit düğme etiketi",
          "info": "Vurgu renklerinde ön plan rengi olarak kullanılır."
        },
        "colors_accent_1": {
          "label": "1. Vurgu",
          "info": "Sabit düğme arka planı için kullanılır."
        },
        "colors_accent_2": {
          "label": "2. Vurgu"
        },
        "header__1": {
          "content": "Birincil renkler"
        },
        "header__2": {
          "content": "İkincil renkler"
        },
        "colors_text": {
          "label": "Metin",
          "info": "Arka plan renklerinde ön plan rengi olarak kullanılır."
        },
        "colors_outline_button_labels": {
          "label": "Dış çizgi düğmesi",
          "info": "Metin bağlantıları için de kullanılır."
        },
        "colors_background_1": {
          "label": "1. Arka plan"
        },
        "colors_background_2": {
          "label": "2. Arka plan"
        },
        "gradient_accent_1": {
          "label": "1. Vurgu gradyanı"
        },
        "gradient_accent_2": {
          "label": "2. Vurgu gradyanı"
        },
        "gradient_background_1": {
          "label": "1. Arka plan gradyanı"
        },
        "gradient_background_2": {
          "label": "2. Arka plan gradyanı"
        }
      }
    },
    "typography": {
      "name": "Tipografi",
      "settings": {
        "type_header_font": {
          "label": "Yazı tipi",
          "info": "Farklı bir yazı tipi seçmeniz mağazanızın hızını etkileyebilir. [Sistem yazı tipleri hakkında daha fazla bilgi edinin.](https:\/\/help.shopify.com\/manual\/online-store\/os\/store-speed\/improving-speed#fonts)"
        },
        "header__1": {
          "content": "Başlıklar"
        },
        "header__2": {
          "content": "Gövde"
        },
        "type_body_font": {
          "label": "Yazı tipi",
          "info": "Farklı bir yazı tipi seçmeniz mağazanızın hızını etkileyebilir. [Sistem yazı tipleri hakkında daha fazla bilgi edinin.](https:\/\/help.shopify.com\/manual\/online-store\/os\/store-speed\/improving-speed#fonts)"
        },
        "heading_scale": {
          "label": "Yazı boyutu ölçeği"
        },
        "body_scale": {
          "label": "Yazı boyutu ölçeği"
        }
      }
    },
    "styles": {
      "name": "Simgeler",
      "settings": {
        "accent_icons": {
          "options__3": {
            "label": "Dış çizgi düğmesi"
          },
          "options__4": {
            "label": "Metin rengi"
          },
          "label": "Renk"
        }
      }
    },
    "social-media": {
      "name": "Sosyal medya",
      "settings": {
        "social_twitter_link": {
          "label": "Twitter",
          "info": "https:\/\/twitter.com\/shopify"
        },
        "social_facebook_link": {
          "label": "Facebook",
          "info": "https:\/\/facebook.com\/shopify"
        },
        "social_pinterest_link": {
          "label": "Pinterest",
          "info": "https:\/\/pinterest.com\/shopify"
        },
        "social_instagram_link": {
          "label": "Instagram",
          "info": "http:\/\/instagram.com\/shopify"
        },
        "social_tiktok_link": {
          "label": "TikTok",
          "info": "https:\/\/tiktok.com\/@shopify"
        },
        "social_tumblr_link": {
          "label": "Tumblr",
          "info": "https:\/\/shopify.tumblr.com"
        },
        "social_snapchat_link": {
          "label": "Snapchat",
          "info": "https:\/\/www.snapchat.com\/add\/shopify"
        },
        "social_youtube_link": {
          "label": "YouTube",
          "info": "https:\/\/www.youtube.com\/shopify"
        },
        "social_vimeo_link": {
          "label": "Vimeo",
          "info": "https:\/\/vimeo.com\/shopify"
        },
        "header": {
          "content": "Sosyal medya hesapları"
        }
      }
    },
    "currency_format": {
      "name": "Para birimi biçimi",
      "settings": {
        "content": "Para birimi kodları",
        "currency_code_enabled": {
          "label": "Para birimi kodlarını göster"
        },
        "paragraph": "Sepet ve ödeme ücretleri her zaman para birimi kodlarını gösterir. Örnek: 1,00 USD."
      }
    },
    "layout": {
      "name": "Düzen",
      "settings": {
        "page_width": {
          "label": "Sayfa genişliği"
        },
        "spacing_sections": {
          "label": "Şablon bölümleri arasındaki alan"
        },
        "header__grid": {
          "content": "Izgara"
        },
        "paragraph__grid": {
          "content": "Çoklu sütun düzeni içeren alanları etkiler."
        },
        "spacing_grid_horizontal": {
          "label": "Yatay boşluk"
        },
        "spacing_grid_vertical": {
          "label": "Dikey boşluk"
        }
      }
    },
    "search_input": {
      "name": "Arama davranışı",
      "settings": {
        "header": {
          "content": "Ürün önerileri"
        },
        "predictive_search_enabled": {
          "label": "Ürün önerilerini etkinleştir"
        },
        "predictive_search_show_vendor": {
          "label": "Satıcıyı göster",
          "info": "Ürün önerileri etkinleştirildiğinde görünür."
        },
        "predictive_search_show_price": {
          "label": "Fiyatı göster",
          "info": "Ürün önerileri etkinleştirildiğinde görünür."
        }
      }
    },
    "global": {
      "settings": {
        "header__border": {
          "content": "Kenarlık"
        },
        "header__shadow": {
          "content": "Gölge"
        },
        "blur": {
          "label": "Bulanıklık"
        },
        "corner_radius": {
          "label": "Köşe yarıçapı"
        },
        "horizontal_offset": {
          "label": "Yatay dengeleme"
        },
        "vertical_offset": {
          "label": "Dikey dengeleme"
        },
        "thickness": {
          "label": "Kalınlık"
        },
        "opacity": {
          "label": "Opaklık"
        },
        "image_padding": {
          "label": "Görsel dolgusu"
        },
        "text_alignment": {
          "options__1": {
            "label": "Sol"
          },
          "options__2": {
            "label": "Orta"
          },
          "options__3": {
            "label": "Sağ"
          },
          "label": "Metin hizalaması"
        }
      }
    },
    "badges": {
      "name": "Rozetler",
      "settings": {
        "position": {
          "options__1": {
            "label": "Alt sol"
          },
          "options__2": {
            "label": "Alt sağ"
          },
          "options__3": {
            "label": "Üst sol"
          },
          "options__4": {
            "label": "Üst sağ"
          },
          "label": "Kartlardaki konum"
        },
        "sale_badge_color_scheme": {
          "label": "İndirim rozeti renk şeması"
        },
        "sold_out_badge_color_scheme": {
          "label": "Tükendi rozeti renk şeması"
        }
      }
    },
    "buttons": {
      "name": "Düğmeler"
    },
    "variant_pills": {
      "name": "Varyasyon seçenekleri",
      "paragraph": "Varyasyon seçenekleri, ürün varyasyonlarınızı göstermenin bir yoludur. [Daha fazla bilgi edinin](https:\/\/help.shopify.com\/en\/manual\/online-store\/themes\/theme-structure\/page-types#variant-picker-block)"
    },
    "inputs": {
      "name": "Girdiler"
    },
    "content_containers": {
      "name": "İçerik kapsayıcıları"
    },
    "popups": {
      "name": "Açılır menüler ve pencereler",
      "paragraph": "Gezinme açılır menüleri, açılır pencere modları ve sepet açılır pencereleri gibi alanları etkiler."
    },
    "media": {
      "name": "Medya"
    },
    "drawers": {
      "name": "Çekmeceler"
    },
    "cart": {
      "name": "Sepet",
      "settings": {
        "cart_type": {
          "label": "Sepet türü",
          "drawer": {
            "label": "Çekmece"
          },
          "page": {
            "label": "Sayfa"
          },
          "notification": {
            "label": "Açılır pencere bildirimi"
          }
        },
        "show_vendor": {
          "label": "Satıcıyı göster"
        },
        "show_cart_note": {
          "label": "Sepet notunu etkinleştir"
        },
        "cart_drawer": {
          "header": "Sepet çekmecesi",
          "collection": {
            "label": "Koleksiyon",
            "info": "Sepet çekmecesi boşken görünür."
          }
        }
      }
    },
    "cards": {
      "name": "Ürün kartları",
      "settings": {
        "style": {
          "options__1": {
            "label": "Standart"
          },
          "options__2": {
            "label": "Kart"
          },
          "label": "Stil"
        }
      }
    },
    "collection_cards": {
      "name": "Koleksiyon kartları",
      "settings": {
        "style": {
          "options__1": {
            "label": "Standart"
          },
          "options__2": {
            "label": "Kart"
          },
          "label": "Stil"
        }
      }
    },
    "blog_cards": {
      "name": "Blog kartları",
      "settings": {
        "style": {
          "options__1": {
            "label": "Standart"
          },
          "options__2": {
            "label": "Kart"
          },
          "label": "Stil"
        }
      }
    },
    "logo": {
      "name": "Logo",
      "settings": {
        "logo_image": {
          "label": "Logo"
        },
        "logo_width": {
          "label": "Masaüstü logo genişliği",
          "info": "Logo genişliği, mobil için otomatik olarak optimize edilir."
        },
        "favicon": {
          "label": "Favicon görseli",
          "info": "Ölçeği 32 x 32 piksele düşürülür"
        }
      }
    }
  },
  "sections": {
    "all": {
      "padding": {
        "section_padding_heading": "Bölüm dolgusu",
        "padding_top": "Üst dolgu",
        "padding_bottom": "Alt dolgu"
      },
      "spacing": "Boşluk",
      "colors": {
        "accent_1": {
          "label": "1. Vurgu"
        },
        "accent_2": {
          "label": "2. Vurgu"
        },
        "background_1": {
          "label": "1. Arka plan"
        },
        "background_2": {
          "label": "2. Arka plan"
        },
        "inverse": {
          "label": "Ters"
        },
        "label": "Renk şeması",
        "has_cards_info": "Kart renk şemasını değiştirmek için tema ayarlarınızı güncelleyin."
      },
      "heading_size": {
        "label": "Başlık boyutu",
        "options__1": {
          "label": "Küçük"
        },
        "options__2": {
          "label": "Orta"
        },
        "options__3": {
          "label": "Büyük"
        },
        "options__4": {
          "label": "Çok büyük"
        }
      }
    },
    "announcement-bar": {
      "name": "Duyuru çubuğu",
      "blocks": {
        "announcement": {
          "name": "Duyuru",
          "settings": {
            "text": {
              "label": "Metin"
            },
            "text_alignment": {
              "label": "Metin hizalaması",
              "options__1": {
                "label": "Sol"
              },
              "options__2": {
                "label": "Orta"
              },
              "options__3": {
                "label": "Sağ"
              }
            },
            "link": {
              "label": "Bağlantı"
            }
          }
        }
      }
    },
    "collage": {
      "name": "Kolaj",
      "settings": {
        "heading": {
          "label": "Başlık"
        },
        "desktop_layout": {
          "label": "Masaüstü düzeni",
          "options__1": {
            "label": "Sol geniş blok"
          },
          "options__2": {
            "label": "Sağ geniş blok"
          }
        },
        "mobile_layout": {
          "label": "Mobil düzen",
          "options__1": {
            "label": "Kolaj"
          },
          "options__2": {
            "label": "Sütun"
          }
        },
        "card_styles": {
          "label": "Kart stili",
          "info": "Ürün, koleksiyon ve blog kartı stilleri tema ayarlarınızdan güncellenebilir.",
          "options__1": {
            "label": "Bireysel kart stilleri kullanın"
          },
          "options__2": {
            "label": "Hepsinin stilini ürün kartı şeklinde ayarla"
          }
        }
      },
      "blocks": {
        "image": {
          "name": "Image",
          "settings": {
            "image": {
              "label": "Görsel"
            }
          }
        },
        "product": {
          "name": "Ürün",
          "settings": {
            "product": {
              "label": "Ürün"
            },
            "secondary_background": {
              "label": "İkincil arka planı göster"
            },
            "second_image": {
              "label": "Üstüne gelindiğinde ikinci görseli göster"
            }
          }
        },
        "collection": {
          "name": "Koleksiyon",
          "settings": {
            "collection": {
              "label": "Koleksiyon"
            }
          }
        },
        "video": {
          "name": "Video",
          "settings": {
            "cover_image": {
              "label": "Kapak görseli"
            },
            "video_url": {
              "label": "URL",
              "info": "Bölümde başka bloklar varsa video açılır pencerede oynatılır.",
              "placeholder": "YouTube veya Vimeo URL'si kullanın"
            },
            "description": {
              "label": "Video alternatif metni",
              "info": "Ekran okuyucu kullanan müşteriler için videoyu açıklayın. [Daha fazla bilgi edinin](https:\/\/help.shopify.com\/manual\/online-store\/themes\/theme-structure\/theme-features#video-block)"
            }
          }
        }
      },
      "presets": {
        "name": "Kolaj"
      }
    },
    "collection-list": {
      "name": "Koleksiyon listesi",
      "settings": {
        "title": {
          "label": "Başlık"
        },
        "image_ratio": {
          "label": "Görsel oranı",
          "options__1": {
            "label": "Görsele uyarla"
          },
          "options__2": {
            "label": "Portre"
          },
          "options__3": {
            "label": "Kare"
          },
          "info": "Koleksiyonlarınızı düzenleyerek görsel ekleyin. [Daha fazla bilgi edinin](https:\/\/help.shopify.com\/manual\/products\/collections)"
        },
        "swipe_on_mobile": {
          "label": "Mobil cihazda kaydırmayı etkinleştir"
        },
        "show_view_all": {
          "label": "Liste gösterilenden daha fazla koleksiyon içeriyorsa \"Tümünü görüntüle\" düğmesini etkinleştir"
        },
        "columns_desktop": {
          "label": "Masaüstündeki sütun sayısı"
        },
        "header_mobile": {
          "content": "Mobil Düzen"
        },
        "columns_mobile": {
          "label": "Mobildeki sütun sayısı",
          "options__1": {
            "label": "1 sütun"
          },
          "options__2": {
            "label": "2 sütun"
          }
        }
      },
      "blocks": {
        "featured_collection": {
          "name": "Koleksiyon",
          "settings": {
            "collection": {
              "label": "Koleksiyon"
            }
          }
        }
      },
      "presets": {
        "name": "Koleksiyon listesi"
      }
    },
    "contact-form": {
      "name": "İletişim Formu",
      "presets": {
        "name": "İletişim formu"
      }
    },
    "custom-liquid": {
      "name": "Özel Liquid",
      "settings": {
        "custom_liquid": {
          "label": "Özel Liquid",
          "info": "Gelişmiş özelleştirmeler oluşturmak için uygulama parçacıkları veya başka Liquid kodu ekleyin."
        }
      },
      "presets": {
        "name": "Özel Liquid"
      }
    },
    "featured-blog": {
      "name": "Blog gönderileri",
      "settings": {
        "heading": {
          "label": "Başlık"
        },
        "blog": {
          "label": "Blog"
        },
        "post_limit": {
          "label": "Gösterilecek blog gönderisi sayısı"
        },
        "show_view_all": {
          "label": "Blog gösterilenden daha fazla blog gönderisi içeriyorsa \"Tümünü görüntüle\" düğmesini etkinleştir"
        },
        "show_image": {
          "label": "Öne çıkan görseli göster",
          "info": "En iyi sonuçlar için 3:2 en-boy oranına sahip bir görsel kullanın. [Daha fazla bilgi edinin](https:\/\/help.shopify.com\/manual\/shopify-admin\/productivity-tools\/image-editor#understanding-image-aspect-ratio)"
        },
        "show_date": {
          "label": "Tarihi göster"
        },
        "show_author": {
          "label": "Yazarı göster"
        },
        "columns_desktop": {
          "label": "Masaüstündeki sütun sayısı"
        }
      },
      "presets": {
        "name": "Blog gönderileri"
      }
    },
    "featured-collection": {
      "name": "Öne çıkan koleksiyon",
      "settings": {
        "title": {
          "label": "Başlık"
        },
        "collection": {
          "label": "Koleksiyon"
        },
        "products_to_show": {
          "label": "Gösterilecek maksimum ürün sayısı"
        },
        "show_view_all": {
          "label": "Koleksiyon gösterilenden daha fazla ürün içeriyorsa \"Tümünü görüntüle\"yi etkinleştirin"
        },
        "header": {
          "content": "Ürün kartı"
        },
        "image_ratio": {
          "label": "Görsel oranı",
          "options__1": {
            "label": "Görsele uyarla"
          },
          "options__2": {
            "label": "Portre"
          },
          "options__3": {
            "label": "Kare"
          }
        },
        "show_secondary_image": {
          "label": "Üstüne gelindiğinde ikinci görseli göster"
        },
        "show_vendor": {
          "label": "Satıcıyı göster"
        },
        "show_rating": {
          "label": "Ürün puanlarını göster",
          "info": "Puan göstermek için bir ürün puanlandırma uygulaması ekleyin. [Daha fazla bilgi edinin](https:\/\/help.shopify.com\/manual\/online-store\/themes\/theme-structure\/theme-features#featured-collection-show-product-rating)"
        },
        "columns_desktop": {
          "label": "Masaüstündeki sütun sayısı"
        },
        "description": {
          "label": "Açıklama"
        },
        "show_description": {
          "label": "Yöneticiden koleksiyon açıklamasını göster"
        },
        "description_style": {
          "label": "Açıklama stili",
          "options__1": {
            "label": "Gövde"
          },
          "options__2": {
            "label": "Alt yazı"
          },
          "options__3": {
            "label": "Büyük harf"
          }
        },
        "view_all_style": {
          "label": "\"Tümünü görüntüle\" stili",
          "options__1": {
            "label": "Bağlantı"
          },
          "options__2": {
            "label": "Dış çizgi düğmesi"
          },
          "options__3": {
            "label": "Sabit düğme"
          }
        },
        "enable_desktop_slider": {
          "label": "Carousel'i masa üstünde etkinleştir"
        },
        "full_width": {
          "label": "Ürünleri tam genişlikli yap"
        },
        "header_mobile": {
          "content": "Mobil Düzen"
        },
        "columns_mobile": {
          "label": "Mobildeki sütun sayısı",
          "options__1": {
            "label": "1 sütun"
          },
          "options__2": {
            "label": "2 sütun"
          }
        },
        "swipe_on_mobile": {
          "label": "Mobil cihazda kaydırmayı etkinleştir"
        },
        "enable_quick_buy": {
          "label": "Hızlı ekleme düğmesini etkinleştir",
          "info": "Açılır pencere ve çekmece sepet türü için optimumdur."
        }
      },
      "presets": {
        "name": "Öne çıkan koleksiyon"
      }
    },
    "footer": {
      "name": "Altbilgi",
      "blocks": {
        "link_list": {
          "name": "Menü",
          "settings": {
            "heading": {
              "label": "Başlık"
            },
            "menu": {
              "label": "Menü",
              "info": "Yalnızca üst taraftaki menü öğeleri gösterilir."
            }
          }
        },
        "text": {
          "name": "Metin rengi",
          "settings": {
            "heading": {
              "label": "Başlık"
            },
            "subtext": {
              "label": "Alt metin"
            }
          }
        }
      },
      "settings": {
        "newsletter_enable": {
          "label": "E-posta kaydını göster"
        },
        "newsletter_heading": {
          "label": "Başlık"
        },
        "header__1": {
          "content": "E-posta Kaydı",
          "info": "\"Kabul edilen pazarlama\" müşteri listenize otomatik olarak eklenen aboneler. [Daha fazla bilgi edinin](https:\/\/help.shopify.com\/manual\/customers\/manage-customers)"
        },
        "header__2": {
          "content": "Sosyal medya simgeleri",
          "info": "Sosyal medya hesaplarınızı göstermek için tema ayarlarınızda bu hesapları bağlayın."
        },
        "show_social": {
          "label": "Sosyal medya simgelerini göster"
        },
        "header__3": {
          "content": "Ülke\/bölge seçici"
        },
        "header__4": {
          "info": "Ülke\/bölge eklemek için [pazar ayarlarınıza ](\/admin\/settings\/markets) gidin."
        },
        "enable_country_selector": {
          "label": "Ülke\/bölge seçiciyi etkinleştir"
        },
        "header__5": {
          "content": "Dil seçici"
        },
        "header__6": {
          "info": "Dil eklemek için [dil ayarlarınıza](\/admin\/settings\/languages) gidin."
        },
        "enable_language_selector": {
          "label": "Dil seçiciyi etkinleştir"
        },
        "header__7": {
          "content": "Ödeme yöntemleri"
        },
        "payment_enable": {
          "label": "Ödeme simgelerini göster"
        },
        "margin_top": {
          "label": "Üst kenar boşluğu"
        },
        "header__8": {
          "content": "Politika bağlantıları",
          "info": "Mağaza politikası eklemek için [politika ayarlarınıza](\/admin\/settings\/legal) gidin."
        },
        "show_policy": {
          "label": "Politika bağlantılarını göster"
        }
      }
    },
    "header": {
      "name": "Üstbilgi",
      "settings": {
        "logo_position": {
          "label": "Masaüstü logo konumu",
          "options__1": {
            "label": "Orta sol"
          },
          "options__2": {
            "label": "Üst sol"
          },
          "options__3": {
            "label": "Üst orta"
          },
          "options__4": {
            "label": "Orta kısmın ortası"
          }
        },
        "menu": {
          "label": "Menü"
        },
        "show_line_separator": {
          "label": "Ayırıcı satırı göster"
        },
        "margin_bottom": {
          "label": "Alt kenar boşluğu"
        },
        "menu_type_desktop": {
          "label": "Masaüstü menü türü",
          "info": "Menü türü, mobil cihazlar için otomatik olarak optimize edilir.",
          "options__1": {
            "label": "Açılır menü"
          },
          "options__2": {
            "label": "Mega menü"
          }
        },
        "mobile_layout": {
          "content": "Mobil düzen"
        },
        "mobile_logo_position": {
          "label": "Mobil logo konumu",
          "options__1": {
            "label": "Orta"
          },
          "options__2": {
            "label": "Sol"
          }
        },
        "logo_header": {
          "content": "Logo"
        },
        "logo_help": {
          "content": "Logonuzu şurada düzenleyin: [tema ayarları](\/editor?context=theme&category=logo)."
        },
        "sticky_header_type": {
          "label": "Sabit üstbilgi",
          "options__1": {
            "label": "Yok"
          },
          "options__2": {
            "label": "Yukarı kaydırıldığında"
          },
          "options__3": {
            "label": "Her zaman"
          },
          "options__4": {
            "label": "Her zaman, logo boyutunu küçült"
          }
        }
      }
    },
    "image-banner": {
      "name": "Görsel banner'ı",
      "settings": {
        "image": {
          "label": "İlk görsel"
        },
        "image_2": {
          "label": "İkinci görsel"
        },
        "color_scheme": {
          "info": "Kapsayıcı gösterildiğinde görünür."
        },
        "stack_images_on_mobile": {
          "label": "Mobilde görselleri üst üste ekle"
        },
        "adapt_height_first_image": {
          "label": "Bölüm yüksekliğini ilk görselin boyutuna uyarla",
          "info": "İşaretlendiğinde görüntü banner'ı yükseklik ayarının üzerine yazar."
        },
        "show_text_box": {
          "label": "Masaüstünde kapsayıcıyı göster"
        },
        "image_overlay_opacity": {
          "label": "Görsel yer paylaşımı opaklığı"
        },
        "header": {
          "content": "Mobil Düzen"
        },
        "show_text_below": {
          "label": "Mobil cihaz üzerinde kapsayıcıyı göster"
        },
        "image_height": {
          "label": "Banner yüksekliği",
          "options__1": {
            "label": "İlk görsele uyarla"
          },
          "options__2": {
            "label": "Küçük"
          },
          "options__3": {
            "label": "Orta"
          },
          "info": "En iyi sonuçlar için 3:2 en-boy oranına sahip bir görsel kullanın. [Daha fazla bilgi edinin](https:\/\/help.shopify.com\/manual\/shopify-admin\/productivity-tools\/image-editor#understanding-image-aspect-ratio)",
          "options__4": {
            "label": "Büyük"
          }
        },
        "desktop_content_position": {
          "options__1": {
            "label": "Üst Sol"
          },
          "options__2": {
            "label": "Üst Orta"
          },
          "options__3": {
            "label": "Üst Sağ"
          },
          "options__4": {
            "label": "Orta Sol"
          },
          "options__5": {
            "label": "Orta Kısmın Ortası"
          },
          "options__6": {
            "label": "Orta Sağ"
          },
          "options__7": {
            "label": "Alt Sol"
          },
          "options__8": {
            "label": "Alt Orta"
          },
          "options__9": {
            "label": "Alt Sağ"
          },
          "label": "Masaüstü içerik konumu"
        },
        "desktop_content_alignment": {
          "options__1": {
            "label": "Sol"
          },
          "options__2": {
            "label": "Orta"
          },
          "options__3": {
            "label": "Sağ"
          },
          "label": "Masaüstü içerik hizalaması"
        },
        "mobile_content_alignment": {
          "options__1": {
            "label": "Sol"
          },
          "options__2": {
            "label": "Orta"
          },
          "options__3": {
            "label": "Sağ"
          },
          "label": "Mobil içerik hizalaması"
        }
      },
      "blocks": {
        "heading": {
          "name": "Başlık",
          "settings": {
            "heading": {
              "label": "Başlık"
            }
          }
        },
        "text": {
          "name": "Metin rengi",
          "settings": {
            "text": {
              "label": "Açıklama"
            },
            "text_style": {
              "options__1": {
                "label": "Gövde"
              },
              "options__2": {
                "label": "Alt yazı"
              },
              "options__3": {
                "label": "Büyük harf"
              },
              "label": "Metin stili"
            }
          }
        },
        "buttons": {
          "name": "Düğmeler",
          "settings": {
            "button_label_1": {
              "label": "İlk düğme etiketi",
              "info": "Düğmeyi gizlemek için etiketi boş bırakın."
            },
            "button_link_1": {
              "label": "İlk düğme bağlantısı"
            },
            "button_style_secondary_1": {
              "label": "Dış çizgi düğme stilini kullan"
            },
            "button_label_2": {
              "label": "İkinci düğme etiketi",
              "info": "Düğmeyi gizlemek için etiketi boş bırakın."
            },
            "button_link_2": {
              "label": "İkinci düğme bağlantısı"
            },
            "button_style_secondary_2": {
              "label": "Dış çizgi düğme stilini kullan"
            }
          }
        }
      },
      "presets": {
        "name": "Görsel banner'ı"
      }
    },
    "image-with-text": {
      "name": "Metin içeren görsel",
      "settings": {
        "image": {
          "label": "Görsel"
        },
        "height": {
          "options__1": {
            "label": "Görsele uyarla"
          },
          "options__2": {
            "label": "Küçük"
          },
          "options__3": {
            "label": "Orta"
          },
          "label": "Görsel yüksekliği",
          "options__4": {
            "label": "Büyük"
          }
        },
        "layout": {
          "options__1": {
            "label": "Önce görsel"
          },
          "options__2": {
            "label": "Görsel 2"
          },
          "label": "Masaüstü görsel yerleşimi",
          "info": "Önce görsel, varsayılan mobil düzendir."
        },
        "desktop_image_width": {
          "options__1": {
            "label": "Küçük"
          },
          "options__2": {
            "label": "Orta"
          },
          "options__3": {
            "label": "Büyük"
          },
          "label": "Masaüstü görsel genişliği",
          "info": "Görsel, mobil cihazlar için otomatik olarak optimize edilir."
        },
        "desktop_content_alignment": {
          "options__1": {
            "label": "Sol"
          },
          "options__2": {
            "label": "Orta"
          },
          "options__3": {
            "label": "Sağ"
          },
          "label": "Masaüstü içerik hizalaması"
        },
        "desktop_content_position": {
          "options__1": {
            "label": "Üst"
          },
          "options__2": {
            "label": "Orta"
          },
          "options__3": {
            "label": "Alt"
          },
          "label": "Masaüstü içerik konumu"
        },
        "content_layout": {
          "options__1": {
            "label": "Çakışma yok"
          },
          "options__2": {
            "label": "Çakışma"
          },
          "label": "İçerik düzeni"
        },
        "mobile_content_alignment": {
          "options__1": {
            "label": "Sol"
          },
          "options__2": {
            "label": "Orta"
          },
          "options__3": {
            "label": "Sağ"
          },
          "label": "Mobil içerik hizalaması"
        }
      },
      "blocks": {
        "heading": {
          "name": "Başlık",
          "settings": {
            "heading": {
              "label": "Başlık"
            }
          }
        },
        "text": {
          "name": "Metin rengi",
          "settings": {
            "text": {
              "label": "İçerik"
            },
            "text_style": {
              "label": "Metin stili",
              "options__1": {
                "label": "Gövde"
              },
              "options__2": {
                "label": "Alt yazı"
              }
            }
          }
        },
        "button": {
          "name": "Düğme",
          "settings": {
            "button_label": {
              "label": "Düğme etiketi",
              "info": "Düğmeyi gizlemek için etiketi boş bırakın."
            },
            "button_link": {
              "label": "Düğme bağlantısı"
            }
          }
        },
        "caption": {
          "name": "Alt yazı",
          "settings": {
            "text": {
              "label": "Metin"
            },
            "text_style": {
              "label": "Metin stili",
              "options__1": {
                "label": "Alt yazı"
              },
              "options__2": {
                "label": "Büyük harf"
              }
            },
            "caption_size": {
              "label": "Metin boyutu",
              "options__1": {
                "label": "Küçük"
              },
              "options__2": {
                "label": "Orta"
              },
              "options__3": {
                "label": "Büyük"
              }
            }
          }
        }
      },
      "presets": {
        "name": "Metin içeren görsel"
      }
    },
    "main-article": {
      "name": "Blog gönderisi",
      "blocks": {
        "featured_image": {
          "name": "Öne çıkan görsel",
          "settings": {
            "image_height": {
              "label": "Öne çıkan görsel yüksekliği",
              "options__1": {
                "label": "Görsele uyarla"
              },
              "options__2": {
                "label": "Küçük"
              },
              "options__3": {
                "label": "Orta"
              },
              "info": "En iyi sonuçlar için 16:9 en-boy oranına sahip bir görsel kullanın. [Daha fazla bilgi edinin](https:\/\/help.shopify.com\/manual\/shopify-admin\/productivity-tools\/image-editor#understanding-image-aspect-ratio)",
              "options__4": {
                "label": "Büyük"
              }
            }
          }
        },
        "title": {
          "name": "Başlık",
          "settings": {
            "blog_show_date": {
              "label": "Tarihi göster"
            },
            "blog_show_author": {
              "label": "Yazarı göster"
            }
          }
        },
        "content": {
          "name": "İçerik"
        },
        "share": {
          "name": "Paylaş",
          "settings": {
            "featured_image_info": {
              "content": "Sosyal medya gönderilerine bağlantı eklerseniz sayfanın öne çıkan görseli, önizleme görseli olarak gösterilir. [Daha fazla bilgi edinin](https:\/\/help.shopify.com\/manual\/online-store\/images\/showing-social-media-thumbnail-images)."
            },
            "title_info": {
              "content": "Mağaza başlığı ve açıklaması, önizleme görseline dahildir. [Daha fazla bilgi edinin](https:\/\/help.shopify.com\/manual\/promoting-marketing\/seo\/adding-keywords#set-a-title-and-description-for-your-online-store)."
            },
            "text": {
              "label": "Metin"
            }
          }
        }
      }
    },
    "main-blog": {
      "name": "Blog gönderileri",
      "settings": {
        "header": {
          "content": "Blog gönderisi kartı"
        },
        "show_image": {
          "label": "Öne çıkan görseli göster"
        },
        "paragraph": {
          "content": "Blog gönderilerinizi düzenleyerek alıntılarınızı değiştirin. [Daha fazla bilgi edinin](https:\/\/help.shopify.com\/manual\/online-store\/blogs\/writing-blogs#display-an-excerpt-from-a-blog-post)"
        },
        "show_date": {
          "label": "Tarihi göster"
        },
        "show_author": {
          "label": "Yazarı göster"
        },
        "layout": {
          "label": "Masaüstü düzeni",
          "options__1": {
            "label": "Izgara"
          },
          "options__2": {
            "label": "Kolaj"
          },
          "info": "Gönderiler, mobil cihazda üst üste eklenir."
        },
        "image_height": {
          "label": "Öne çıkan görsel yüksekliği",
          "options__1": {
            "label": "Görsele uyarla"
          },
          "options__2": {
            "label": "Küçük"
          },
          "options__3": {
            "label": "Orta"
          },
          "options__4": {
            "label": "Büyük"
          },
          "info": "En iyi sonuçlar için 3:2 en-boy oranına sahip bir görsel kullanın. [Daha fazla bilgi edinin](https:\/\/help.shopify.com\/manual\/shopify-admin\/productivity-tools\/image-editor#understanding-image-aspect-ratio)"
        }
      }
    },
    "main-cart-footer": {
      "name": "Alt toplam",
      "blocks": {
        "subtotal": {
          "name": "Alt toplam fiyatı"
        },
        "buttons": {
          "name": "Ödeme düğmesi"
        }
      }
    },
    "main-cart-items": {
      "name": "Ürünler"
    },
    "main-collection-banner": {
      "name": "Koleksiyon banner'ı",
      "settings": {
        "paragraph": {
          "content": "Koleksiyonunuzu düzenleyerek açıklama veya görsel ekleyin. [Daha fazla bilgi edinin](https:\/\/help.shopify.com\/manual\/products\/collections\/collection-layout)"
        },
        "show_collection_description": {
          "label": "Koleksiyon açıklamasını görüntüle"
        },
        "show_collection_image": {
          "label": "Koleksiyon görselini görüntüle",
          "info": "En iyi sonuçlar için 16:9 en-boy oranına sahip bir görsel kullanın. [Daha fazla bilgi edinin](https:\/\/help.shopify.com\/manual\/shopify-admin\/productivity-tools\/image-editor#understanding-image-aspect-ratio)"
        }
      }
    },
    "main-collection-product-grid": {
      "name": "Ürün ızgarası",
      "settings": {
        "products_per_page": {
          "label": "Sayfa başına ürün"
        },
        "enable_filtering": {
          "label": "Filtrelemeyi etkinleştir",
<<<<<<< HEAD
          "info": "Özelleştir [filtreler](\/admin\/menus)"
=======
          "info": "Search & Discovery uygulamasıyla filtreleri özelleştirin. [Daha fazla bilgi edinin](https://help.shopify.com/manual/online-store/search-and-discovery/filters)"
>>>>>>> 3e6bc979
        },
        "enable_sorting": {
          "label": "Sıralamayı etkinleştir"
        },
        "image_ratio": {
          "label": "Görsel oranı",
          "options__1": {
            "label": "Görsele uyarla"
          },
          "options__2": {
            "label": "Portre"
          },
          "options__3": {
            "label": "Kare"
          }
        },
        "show_secondary_image": {
          "label": "Üstüne gelindiğinde ikinci görseli göster"
        },
        "show_vendor": {
          "label": "Satıcıyı göster"
        },
        "header__1": {
          "content": "Filtreleme ve sıralama"
        },
        "header__3": {
          "content": "Ürün kartı"
        },
        "enable_tags": {
          "label": "Filtrelemeyi etkinleştir",
<<<<<<< HEAD
          "info": "[Filtreleri özelleştirin](\/admin\/menus)"
=======
          "info": "Search & Discovery uygulamasıyla filtreleri özelleştirin. [Daha fazla bilgi edinin](https://help.shopify.com/manual/online-store/search-and-discovery/filters)"
>>>>>>> 3e6bc979
        },
        "show_rating": {
          "label": "Ürün puanlarını göster",
          "info": "Puan göstermek için bir ürün puanlandırma uygulaması ekleyin. [Daha fazla bilgi edinin](https:\/\/help.shopify.com\/manual\/online-store\/themes\/theme-structure\/page-types#product-grid-section-settings)"
        },
        "columns_desktop": {
          "label": "Masaüstündeki sütun sayısı"
        },
        "header_mobile": {
          "content": "Mobil Düzen"
        },
        "columns_mobile": {
          "label": "Mobildeki sütun sayısı",
          "options__1": {
            "label": "1 sütun"
          },
          "options__2": {
            "label": "2 sütun"
          }
        },
        "enable_quick_buy": {
          "label": "Hızlı ekleme düğmesini etkinleştir",
          "info": "Açılır pencere ve çekmece sepet türü için optimumdur."
        },
        "filter_type": {
          "label": "Masaüstü filtre düzeni",
          "options__1": {
            "label": "Yatay"
          },
          "options__2": {
            "label": "Dikey"
          },
          "options__3": {
            "label": "Çekmece"
          },
          "info": "Çekmece, varsayılan mobil düzendir."
        }
      }
    },
    "main-list-collections": {
      "name": "Koleksiyonlar listesi sayfası",
      "settings": {
        "title": {
          "label": "Başlık"
        },
        "sort": {
          "label": "Koleksiyonları sıralama ölçütü:",
          "options__1": {
            "label": "Alfabetik olarak, A-Z"
          },
          "options__2": {
            "label": "Alfabetik olarak, Z-A"
          },
          "options__3": {
            "label": "Tarih, yeniden eskiye"
          },
          "options__4": {
            "label": "Tarih, eskiden yeniye"
          },
          "options__5": {
            "label": "Ürün sayısı, yüksekten düşüğe"
          },
          "options__6": {
            "label": "Ürün sayısı, düşükten yükseğe"
          }
        },
        "image_ratio": {
          "label": "Görsel oranı",
          "options__1": {
            "label": "Görsele uyarla"
          },
          "options__2": {
            "label": "Portre"
          },
          "options__3": {
            "label": "Kare"
          },
          "info": "Koleksiyonlarınızı düzenleyerek görsel ekleyin. [Daha fazla bilgi edinin](https:\/\/help.shopify.com\/manual\/products\/collections)"
        },
        "columns_desktop": {
          "label": "Masaüstündeki sütun sayısı"
        },
        "header_mobile": {
          "content": "Mobil Düzen"
        },
        "columns_mobile": {
          "label": "Mobildeki sütun sayısı",
          "options__1": {
            "label": "1 sütun"
          },
          "options__2": {
            "label": "2 sütun"
          }
        }
      }
    },
    "main-page": {
      "name": "Sayfa"
    },
    "main-password-footer": {
      "name": "Parola altbilgisi"
    },
    "main-password-header": {
      "name": "Parola üstbilgisi",
      "settings": {
        "logo_header": {
          "content": "Logo"
        },
        "logo_help": {
          "content": "Logonuzu tema ayarlarında düzenleyin."
        }
      }
    },
    "main-product": {
      "blocks": {
        "text": {
          "name": "Metin rengi",
          "settings": {
            "text": {
              "label": "Metin"
            },
            "text_style": {
              "label": "Text style",
              "options__1": {
                "label": "Gövde"
              },
              "options__2": {
                "label": "Alt yazı"
              },
              "options__3": {
                "label": "Büyük harf"
              }
            }
          }
        },
        "title": {
          "name": "Başlık"
        },
        "price": {
          "name": "Fiyat"
        },
        "quantity_selector": {
          "name": "Adet seçici"
        },
        "variant_picker": {
          "name": "Varyasyon seçici",
          "settings": {
            "picker_type": {
              "label": "Tür",
              "options__1": {
                "label": "Açılır liste"
              },
              "options__2": {
                "label": "Seçenekler"
              }
            }
          }
        },
        "buy_buttons": {
          "name": "Satın al düğmeleri",
          "settings": {
            "show_dynamic_checkout": {
              "label": "Dinamik ödeme düğmelerini göster",
              "info": "Müşteriler, mağazanızda bulunan ödeme yöntemlerini kullanarak PayPal veya Apple Pay gibi tercih ettikleri seçeneği görür. [Daha fazla bilgi edinin](https:\/\/help.shopify.com\/manual\/using-themes\/change-the-layout\/dynamic-checkout)"
            }
          }
        },
        "pickup_availability": {
          "name": "Teslim alım stok durumu"
        },
        "description": {
          "name": "Açıklama"
        },
        "share": {
          "name": "Paylaş",
          "settings": {
            "featured_image_info": {
              "content": "Sosyal medya gönderilerine bağlantı eklerseniz sayfanın öne çıkan görseli, önizleme görseli olarak gösterilir. [Daha fazla bilgi edinin](https:\/\/help.shopify.com\/manual\/online-store\/images\/showing-social-media-thumbnail-images)."
            },
            "title_info": {
              "content": "Mağaza başlığı ve açıklaması, önizleme görseline dahildir. [Daha fazla bilgi edinin](https:\/\/help.shopify.com\/manual\/promoting-marketing\/seo\/adding-keywords#set-a-title-and-description-for-your-online-store)."
            },
            "text": {
              "label": "Metin"
            }
          }
        },
        "collapsible_tab": {
          "name": "Daraltılabilir satır",
          "settings": {
            "heading": {
              "info": "İçeriği açıklayan bir başlık ekleyin.",
              "label": "Başlık"
            },
            "content": {
              "label": "Satır içeriği"
            },
            "page": {
              "label": "Sayfadan alınan satır içeriği"
            },
            "icon": {
              "options__1": {
                "label": "Hiçbiri"
              },
              "options__2": {
                "label": "Elma"
              },
              "options__3": {
                "label": "Muz"
              },
              "options__4": {
                "label": "Şişe"
              },
              "options__5": {
                "label": "Kutu"
              },
              "options__6": {
                "label": "Havuç"
              },
              "options__7": {
                "label": "Sohbet balonu"
              },
              "options__8": {
                "label": "Onay işareti"
              },
              "options__9": {
                "label": "Pano"
              },
              "options__10": {
                "label": "Süt ürünü"
              },
              "options__11": {
                "label": "Süt ürünü içermez"
              },
              "options__12": {
                "label": "Kurutucu"
              },
              "options__13": {
                "label": "Göz"
              },
              "options__14": {
                "label": "Ateş"
              },
              "options__15": {
                "label": "Glütensiz"
              },
              "options__16": {
                "label": "Kalp"
              },
              "options__17": {
                "label": "Ütü"
              },
              "options__18": {
                "label": "Yaprak"
              },
              "options__19": {
                "label": "Deri"
              },
              "options__20": {
                "label": "Şimşek"
              },
              "options__21": {
                "label": "Ruj"
              },
              "options__22": {
                "label": "Kilit"
              },
              "options__23": {
                "label": "Harita pini"
              },
              "options__24": {
                "label": "Kabuklu yemişsiz"
              },
              "label": "Simge",
              "options__25": {
                "label": "Pantolon"
              },
              "options__26": {
                "label": "Pati izi"
              },
              "options__27": {
                "label": "Biber"
              },
              "options__28": {
                "label": "Parfüm"
              },
              "options__29": {
                "label": "Uçak"
              },
              "options__30": {
                "label": "Bitki"
              },
              "options__31": {
                "label": "Fiyat etiketi"
              },
              "options__32": {
                "label": "Soru işareti"
              },
              "options__33": {
                "label": "Geri dönüşüm"
              },
              "options__34": {
                "label": "İade"
              },
              "options__35": {
                "label": "Cetvel"
              },
              "options__36": {
                "label": "Servis tabağı"
              },
              "options__37": {
                "label": "Gömlek"
              },
              "options__38": {
                "label": "Ayakkabı"
              },
              "options__39": {
                "label": "Silüet"
              },
              "options__40": {
                "label": "Kar tanesi"
              },
              "options__41": {
                "label": "Yıldız"
              },
              "options__42": {
                "label": "Kronometre"
              },
              "options__43": {
                "label": "Kamyon"
              },
              "options__44": {
                "label": "Yıkama"
              }
            }
          }
        },
        "popup": {
          "name": "Açılır pencere",
          "settings": {
            "link_label": {
              "label": "Bağlantı etiketi"
            },
            "page": {
              "label": "Sayfa"
            }
          }
        },
        "custom_liquid": {
          "name": "Özel liquid",
          "settings": {
            "custom_liquid": {
              "label": "Özel liquid",
              "info": "Gelişmiş özelleştirmeler oluşturmak için uygulama parçacıkları veya başka Liquid kodu ekleyin."
            }
          }
        },
        "rating": {
          "name": "Ürün puanı",
          "settings": {
            "paragraph": {
              "content": "Puan göstermek için bir ürün puanlandırma uygulaması ekleyin. [Daha fazla bilgi edinin](https:\/\/help.shopify.com\/manual\/online-store\/themes\/theme-structure\/page-types#product-rating-block)"
            }
          }
        },
        "complementary_products": {
          "name": "Tamamlayıcı ürünler",
          "settings": {
            "paragraph": {
              "content": "Tamamlayıcı ürünleri seçmek için Search & Discovery uygulamasını ekleyin. [Daha fazla bilgi edinin](https:\/\/help.shopify.com\/manual\/online-store\/search-and-discovery\/product-recommendations)"
            },
            "heading": {
              "label": "Başlık"
            },
            "make_collapsible_row": {
              "label": "Daraltılabilir satır olarak göster"
            },
            "icon": {
              "info": "Daraltılabilir satır gösterildiğinde görünür."
            },
            "product_list_limit": {
              "label": "Gösterilecek maksimum ürün sayısı"
            },
            "products_per_page": {
              "label": "Sayfa başına ürün sayısı"
            },
            "pagination_style": {
              "label": "Sayfalara ayırma stili",
              "options": {
                "option_1": "Noktalar",
                "option_2": "Sayaç",
                "option_3": "Numaralar"
              }
            },
            "product_card": {
              "heading": "Ürün kartı"
            },
            "image_ratio": {
              "label": "Görsel oranı",
              "options": {
                "option_1": "Portre",
                "option_2": "Kare"
              }
            },
            "enable_quick_add": {
              "label": "Hızlı ekleme düğmesini etkinleştir"
            }
          }
        },
        "icon_with_text": {
          "name": "Metin içeren simge",
          "settings": {
            "layout": {
              "label": "Düzen",
              "options__1": {
                "label": "Yatay"
              },
              "options__2": {
                "label": "Dikey"
              }
            },
            "content": {
              "label": "İçerik",
              "info": "Her sütun veya satır için bir simge seçin ya da görsel ekleyin."
            },
            "heading": {
              "info": "Simge sütununu gizlemek için başlık etiketini boş bırakın."
            },
            "icon_1": {
              "label": "İlk simge"
            },
            "image_1": {
              "label": "İlk görsel"
            },
            "heading_1": {
              "label": "İlk başlık"
            },
            "icon_2": {
              "label": "İkinci simge"
            },
            "image_2": {
              "label": "İkinci görsel"
            },
            "heading_2": {
              "label": "İkinci başlık"
            },
            "icon_3": {
              "label": "Üçüncü simge"
            },
            "image_3": {
              "label": "Üçüncü görsel"
            },
            "heading_3": {
              "label": "Üçüncü başlık"
            }
          }
        },
        "sku": {
          "name": "SKU",
          "settings": {
            "text_style": {
              "label": "Metin stili",
              "options__1": {
                "label": "Gövde"
              },
              "options__2": {
                "label": "Alt yazı"
              },
              "options__3": {
                "label": "Büyük harf"
              }
            }
          }
        },
        "inventory": {
          "name": "Envanter durumu",
          "settings": {
            "text_style": {
              "label": "Metin stili",
              "options__1": {
                "label": "Gövde"
              },
              "options__2": {
                "label": "Alt yazı"
              },
              "options__3": {
                "label": "Büyük harf"
              }
            },
            "inventory_threshold": {
              "label": "Düşük envanter eşiği",
              "info": "Mevcutsa her zaman stokta göstermek için 0 değerini seçin"
            },
            "show_inventory_quantity": {
              "label": "Envanter sayımını göster"
            }
          }
        }
      },
      "settings": {
        "header": {
          "content": "Medya",
          "info": "Şunun hakkında daha fazla bilgi edinin: [medya türleri.](https:\/\/help.shopify.com\/manual\/products\/product-media)"
        },
        "enable_video_looping": {
          "label": "Video döngüsünü etkinleştir"
        },
        "enable_sticky_info": {
          "label": "Masaüstünde sabit içeriği etkinleştir"
        },
        "hide_variants": {
          "label": "Bir varyasyon seçtikten sonra diğer varyasyonların medyasını gizleyin"
        },
        "gallery_layout": {
          "label": "Masaüstü düzeni",
          "options__1": {
            "label": "Üst üste"
          },
          "options__2": {
            "label": "2 sütun"
          },
          "options__3": {
            "label": "Küçük resimler"
          },
          "options__4": {
            "label": "Küçük resim döngüsü"
          }
        },
        "media_size": {
          "label": "Masaüstü medya genişliği",
          "info": "Medya, mobil cihazlar için otomatik olarak optimize edilir.",
          "options__1": {
            "label": "Küçük"
          },
          "options__2": {
            "label": "Orta"
          },
          "options__3": {
            "label": "Büyük"
          }
        },
        "mobile_thumbnails": {
          "label": "Mobil düzen",
          "options__1": {
            "label": "2 sütun"
          },
          "options__2": {
            "label": "Küçük resimleri göster"
          },
          "options__3": {
            "label": "Küçük resimleri gizle"
          }
        },
        "media_position": {
          "label": "Masaüstü medya konumu",
          "info": "Konum, mobil cihazlar için otomatik olarak optimize edilir.",
          "options__1": {
            "label": "Sol"
          },
          "options__2": {
            "label": "Sağ"
          }
        },
        "image_zoom": {
          "label": "Görsel yakınlaştırma",
          "info": "Ligtbox'ı mobilde açmak için tıklayın ve imleci varsayılan seçeneklerin üzerine getirin.",
          "options__1": {
            "label": "Lightbox'ı aç"
          },
          "options__2": {
            "label": "Tıkla ve imleci üzerine getir"
          },
          "options__3": {
            "label": "Yakınlaştırma yok"
          }
        },
        "constrain_to_viewport": {
          "label": "Medyayı ekran yüksekliğiyle sınırla"
        },
        "media_fit": {
          "label": "Medya sığdırma",
          "options__1": {
            "label": "Orijinal"
          },
          "options__2": {
            "label": "Doldur"
          }
        }
      },
      "name": "Ürün bilgileri"
    },
    "main-search": {
      "name": "Arama sonuçları",
      "settings": {
        "image_ratio": {
          "label": "Görsel oranı",
          "options__1": {
            "label": "Görsele uyarla"
          },
          "options__2": {
            "label": "Portre"
          },
          "options__3": {
            "label": "Kare"
          }
        },
        "show_secondary_image": {
          "label": "Üstüne gelindiğinde ikinci görseli göster"
        },
        "show_vendor": {
          "label": "Satıcıyı göster"
        },
        "header__1": {
          "content": "Ürün kartı"
        },
        "header__2": {
          "content": "Blog kartı",
          "info": "Blog kartı stilleri, arama sonuçlarındaki sayfa kartlarına da uygulanır. Kart stillerini değiştirmek için tema ayarlarınızı güncelleyin."
        },
        "article_show_date": {
          "label": "Tarihi göster"
        },
        "article_show_author": {
          "label": "Yazarı göster"
        },
        "show_rating": {
          "label": "Ürün puanlarını göster",
          "info": "Puan göstermek için bir ürün puanlandırma uygulaması ekleyin. [Daha fazla bilgi edinin](https:\/\/help.shopify.com\/manual\/online-store\/themes\/theme-structure\/page-types#search-results-section-settings)"
        },
        "columns_desktop": {
          "label": "Masaüstündeki sütun sayısı"
        },
        "header_mobile": {
          "content": "Mobil Düzen"
        },
        "columns_mobile": {
          "label": "Mobildeki sütun sayısı",
          "options__1": {
            "label": "1 sütun"
          },
          "options__2": {
            "label": "2 sütun"
          }
        }
      }
    },
    "multicolumn": {
      "name": "Çoklu sütun",
      "settings": {
        "title": {
          "label": "Başlık"
        },
        "image_width": {
          "label": "Görsel genişliği",
          "options__1": {
            "label": "Sütun genişliğinin üçte biri"
          },
          "options__2": {
            "label": "Sütun genişliğinin yarısı"
          },
          "options__3": {
            "label": "Sütun genişliğinin tamamı"
          }
        },
        "image_ratio": {
          "label": "Görsel oranı",
          "options__1": {
            "label": "Görsele uyarla"
          },
          "options__2": {
            "label": "Portre"
          },
          "options__3": {
            "label": "Kare"
          },
          "options__4": {
            "label": "Yuvarlak"
          }
        },
        "column_alignment": {
          "label": "Sütun hizalaması",
          "options__1": {
            "label": "Sol"
          },
          "options__2": {
            "label": "Orta"
          }
        },
        "background_style": {
          "label": "İkincil arka plan",
          "options__1": {
            "label": "Hiçbiri"
          },
          "options__2": {
            "label": "Sütun arka planı olarak göster"
          }
        },
        "button_label": {
          "label": "Düğme etiketi"
        },
        "button_link": {
          "label": "Düğme bağlantısı"
        },
        "swipe_on_mobile": {
          "label": "Mobil cihazda kaydırmayı etkinleştir"
        },
        "columns_desktop": {
          "label": "Masaüstündeki sütun sayısı"
        },
        "header_mobile": {
          "content": "Mobil Düzen"
        },
        "columns_mobile": {
          "label": "Mobildeki sütun sayısı",
          "options__1": {
            "label": "1 sütun"
          },
          "options__2": {
            "label": "2 sütun"
          }
        }
      },
      "blocks": {
        "column": {
          "name": "Sütun",
          "settings": {
            "image": {
              "label": "Görsel"
            },
            "title": {
              "label": "Başlık"
            },
            "text": {
              "label": "Açıklama"
            },
            "link_label": {
              "label": "Bağlantı etiketi"
            },
            "link": {
              "label": "Bağlantı"
            }
          }
        }
      },
      "presets": {
        "name": "Çoklu sütun"
      }
    },
    "newsletter": {
      "name": "E-posta kaydı",
      "settings": {
        "full_width": {
          "label": "Bölümü tam genişlikli yap"
        },
        "paragraph": {
          "content": "Her e-posta aboneliği bir müşteri hesabı oluşturur. [Daha fazla bilgi edinin](https:\/\/help.shopify.com\/manual\/customers)"
        }
      },
      "blocks": {
        "heading": {
          "name": "Başlık",
          "settings": {
            "heading": {
              "label": "Başlık"
            }
          }
        },
        "paragraph": {
          "name": "Alt başlık",
          "settings": {
            "paragraph": {
              "label": "Açıklama"
            }
          }
        },
        "email_form": {
          "name": "E-posta formu"
        }
      },
      "presets": {
        "name": "E-posta kaydı"
      }
    },
    "page": {
      "name": "Sayfa",
      "settings": {
        "page": {
          "label": "Sayfa"
        }
      },
      "presets": {
        "name": "Sayfa"
      }
    },
    "rich-text": {
      "name": "Zengin metin",
      "settings": {
        "full_width": {
          "label": "Bölümü tam genişlikli yap"
        },
        "desktop_content_position": {
          "options__1": {
            "label": "Sol"
          },
          "options__2": {
            "label": "Orta"
          },
          "options__3": {
            "label": "Sağ"
          },
          "label": "Masaüstü içerik konumu",
          "info": "Konum, mobil cihazlar için otomatik olarak optimize edilir."
        },
        "content_alignment": {
          "options__1": {
            "label": "Sol"
          },
          "options__2": {
            "label": "Orta"
          },
          "options__3": {
            "label": "Sağ"
          },
          "label": "İçerik hizalaması"
        }
      },
      "blocks": {
        "heading": {
          "name": "Başlık",
          "settings": {
            "heading": {
              "label": "Başlık"
            }
          }
        },
        "text": {
          "name": "Metin rengi",
          "settings": {
            "text": {
              "label": "Açıklama"
            }
          }
        },
        "buttons": {
          "name": "Düğmeler",
          "settings": {
            "button_label_1": {
              "label": "İlk düğme etiketi",
              "info": "Düğmeyi gizlemek için etiketi boş bırakın."
            },
            "button_link_1": {
              "label": "İlk düğme bağlantısı"
            },
            "button_style_secondary_1": {
              "label": "Dış çizgi düğme stilini kullan"
            },
            "button_label_2": {
              "label": "İkinci düğme etiketi",
              "info": "Düğmeyi gizlemek için etiketi boş bırakın."
            },
            "button_link_2": {
              "label": "İkinci düğme bağlantısı"
            },
            "button_style_secondary_2": {
              "label": "Dış çizgi düğme stilini kullan"
            }
          }
        },
        "caption": {
          "name": "Alt yazı",
          "settings": {
            "text": {
              "label": "Metin rengi"
            },
            "text_style": {
              "label": "Metin stili",
              "options__1": {
                "label": "Alt yazı"
              },
              "options__2": {
                "label": "Büyük harf"
              }
            },
            "caption_size": {
              "label": "Metin boyutu",
              "options__1": {
                "label": "Küçük"
              },
              "options__2": {
                "label": "Orta"
              },
              "options__3": {
                "label": "Büyük"
              }
            }
          }
        }
      },
      "presets": {
        "name": "Zengin metin"
      }
    },
    "apps": {
      "name": "Uygulamalar",
      "settings": {
        "include_margins": {
          "label": "Bölüm kenar boşluklarını temayla aynı yap"
        }
      },
      "presets": {
        "name": "Uygulamalar"
      }
    },
    "video": {
      "name": "Video",
      "settings": {
        "heading": {
          "label": "Başlık"
        },
        "cover_image": {
          "label": "Kapak görseli"
        },
        "video_url": {
          "label": "URL",
          "placeholder": "YouTube veya Vimeo URL'si kullanın",
          "info": "Video sayfada oynatılır."
        },
        "description": {
          "label": "Video alternatif metni",
          "info": "Ekran okuyucu kullanan müşteriler için videoyu açıklayın. [Daha fazla bilgi edinin](https:\/\/help.shopify.com\/manual\/online-store\/themes\/theme-structure\/theme-features#video)"
        },
        "image_padding": {
          "label": "Görsel dolgusu ekle",
          "info": "Kapak görselinizin kırpılmasını istemiyorsanız görsel dolgusunu seçin."
        },
        "full_width": {
          "label": "Bölümü tam genişlikli yap"
        }
      },
      "presets": {
        "name": "Video"
      }
    },
    "featured-product": {
      "name": "Öne çıkan ürün",
      "blocks": {
        "text": {
          "name": "Metin",
          "settings": {
            "text": {
              "label": "Metin"
            },
            "text_style": {
              "label": "Metin stili",
              "options__1": {
                "label": "Gövde"
              },
              "options__2": {
                "label": "Alt yazı"
              },
              "options__3": {
                "label": "Büyük harf"
              }
            }
          }
        },
        "title": {
          "name": "Başlık"
        },
        "price": {
          "name": "Fiyat"
        },
        "quantity_selector": {
          "name": "Adet seçici"
        },
        "variant_picker": {
          "name": "Varyasyon seçici",
          "settings": {
            "picker_type": {
              "label": "Tür",
              "options__1": {
                "label": "Açılır menü"
              },
              "options__2": {
                "label": "Seçenekler"
              }
            }
          }
        },
        "buy_buttons": {
          "name": "Satın al düğmeleri",
          "settings": {
            "show_dynamic_checkout": {
              "label": "Dinamik ödeme düğmelerini göster",
              "info": "Müşteriler, mağazanızda bulunan ödeme yöntemlerini kullanarak PayPal veya Apple Pay gibi tercih ettikleri seçeneği görür. [Daha fazla bilgi edinin](https:\/\/help.shopify.com\/manual\/using-themes\/change-the-layout\/dynamic-checkout)"
            }
          }
        },
        "description": {
          "name": "Açıklama"
        },
        "share": {
          "name": "Paylaş",
          "settings": {
            "featured_image_info": {
              "content": "Sosyal medya gönderilerine bağlantı eklerseniz sayfanın öne çıkan görseli, önizleme görseli olarak gösterilir. [Daha fazla bilgi edinin](https:\/\/help.shopify.com\/manual\/online-store\/images\/showing-social-media-thumbnail-images)"
            },
            "title_info": {
              "content": "Mağaza başlığı ve açıklaması, önizleme görseline dahildir. [Daha fazla bilgi edinin](https:\/\/help.shopify.com\/manual\/promoting-marketing\/seo\/adding-keywords#set-a-title-and-description-for-your-online-store)"
            },
            "text": {
              "label": "Metin rengi"
            }
          }
        },
        "custom_liquid": {
          "name": "Özel liquid",
          "settings": {
            "custom_liquid": {
              "label": "Özel liquid"
            }
          }
        },
        "rating": {
          "name": "Ürün puanı",
          "settings": {
            "paragraph": {
              "content": "Puan göstermek için bir ürün puanlandırma uygulaması ekleyin. [Daha fazla bilgi edinin](https:\/\/help.shopify.com\/manual\/online-store\/themes\/theme-structure\/theme-features#featured-product-rating)"
            }
          }
        },
        "sku": {
          "name": "SKU",
          "settings": {
            "text_style": {
              "label": "Metin stili",
              "options__1": {
                "label": "Gövde"
              },
              "options__2": {
                "label": "Alt yazı"
              },
              "options__3": {
                "label": "Büyük harf"
              }
            }
          }
        }
      },
      "settings": {
        "product": {
          "label": "Ürün"
        },
        "secondary_background": {
          "label": "İkincil arka planı göster"
        },
        "header": {
          "content": "Medya",
          "info": "Şunun hakkında daha fazla bilgi edinin: [medya türleri](https:\/\/help.shopify.com\/manual\/products\/product-media)"
        },
        "enable_video_looping": {
          "label": "Video döngüsünü etkinleştir"
        },
        "hide_variants": {
          "label": "Masaüstünde seçimi kaldırılmış varyasyonların medyasını gizle"
        },
        "media_position": {
          "label": "Masaüstü medya konumu",
          "info": "Konum, mobil cihazlar için otomatik olarak optimize edilir.",
          "options__1": {
            "label": "Sol"
          },
          "options__2": {
            "label": "Sağ"
          }
        }
      },
      "presets": {
        "name": "Öne çıkan ürün"
      }
    },
    "email-signup-banner": {
      "name": "E-posta kaydı banner'ı",
      "settings": {
        "paragraph": {
          "content": "Her e-posta aboneliği bir müşteri hesabı oluşturur. [Daha fazla bilgi edinin](https:\/\/help.shopify.com\/manual\/customers)"
        },
        "image": {
          "label": "Arka plan resmi"
        },
        "show_background_image": {
          "label": "Arka plan resmini göster"
        },
        "show_text_box": {
          "label": "Masaüstünde kapsayıcıyı göster"
        },
        "image_overlay_opacity": {
          "label": "Görsel yer paylaşımı opaklığı"
        },
        "color_scheme": {
          "info": "Kapsayıcı gösterildiğinde görünür."
        },
        "show_text_below": {
          "label": "Mobil cihaz üzerinde görselin altındaki içeriği göster",
          "info": "En iyi sonuçlar için 16:9 en-boy oranına sahip bir görsel kullanın. [Daha fazla bilgi edinin](https:\/\/help.shopify.com\/manual\/shopify-admin\/productivity-tools\/image-editor#understanding-image-aspect-ratio)"
        },
        "image_height": {
          "label": "Banner yüksekliği",
          "options__1": {
            "label": "Görsele uyarla"
          },
          "options__2": {
            "label": "Küçük"
          },
          "options__3": {
            "label": "Orta"
          },
          "options__4": {
            "label": "Büyük"
          },
          "info": "En iyi sonuçlar için 16:9 en-boy oranına sahip bir görsel kullanın. [Daha fazla bilgi edinin](https:\/\/help.shopify.com\/manual\/shopify-admin\/productivity-tools\/image-editor#understanding-image-aspect-ratio)"
        },
        "desktop_content_position": {
          "options__1": {
            "label": "Üst Sol"
          },
          "options__2": {
            "label": "Üst Orta"
          },
          "options__3": {
            "label": "Üst Sağ"
          },
          "options__4": {
            "label": "Orta Sol"
          },
          "options__5": {
            "label": "Orta Kısmın Ortası"
          },
          "options__6": {
            "label": "Orta Sağ"
          },
          "options__7": {
            "label": "Alt Sol"
          },
          "options__8": {
            "label": "Alt Orta"
          },
          "options__9": {
            "label": "Alt Sağ"
          },
          "label": "Masaüstü içerik konumu"
        },
        "desktop_content_alignment": {
          "options__1": {
            "label": "Sol"
          },
          "options__2": {
            "label": "Orta"
          },
          "options__3": {
            "label": "Sağ"
          },
          "label": "Masaüstü içerik hizalaması"
        },
        "header": {
          "content": "Mobil Düzen"
        },
        "mobile_content_alignment": {
          "options__1": {
            "label": "Sol"
          },
          "options__2": {
            "label": "Orta"
          },
          "options__3": {
            "label": "Sağ"
          },
          "label": "Mobil içerik hizalaması"
        }
      },
      "blocks": {
        "heading": {
          "name": "Başlık",
          "settings": {
            "heading": {
              "label": "Başlık"
            }
          }
        },
        "paragraph": {
          "name": "Paragraf",
          "settings": {
            "paragraph": {
              "label": "Açıklama"
            },
            "text_style": {
              "options__1": {
                "label": "Gövde"
              },
              "options__2": {
                "label": "Alt yazı"
              },
              "label": "Metin stili"
            }
          }
        },
        "email_form": {
          "name": "E-posta formu"
        }
      },
      "presets": {
        "name": "E-posta kaydı banner'ı"
      }
    },
    "slideshow": {
      "name": "Slayt gösterisi",
      "settings": {
        "layout": {
          "label": "Düzen",
          "options__1": {
            "label": "Tam genişlik"
          },
          "options__2": {
            "label": "Izgara"
          }
        },
        "slide_height": {
          "label": "Slayt yüksekliği",
          "options__1": {
            "label": "İlk görsele uyarla"
          },
          "options__2": {
            "label": "Küçük"
          },
          "options__3": {
            "label": "Orta"
          },
          "options__4": {
            "label": "Büyük"
          }
        },
        "slider_visual": {
          "label": "Sayfalara ayırma stili",
          "options__1": {
            "label": "Sayaç"
          },
          "options__2": {
            "label": "Noktalar"
          },
          "options__3": {
            "label": "Numaralar"
          }
        },
        "auto_rotate": {
          "label": "Slaytları otomatik olarak döndür"
        },
        "change_slides_speed": {
          "label": "Slaytları şu zaman aralığında değiştir:"
        },
        "show_text_below": {
          "label": "Mobil cihaz üzerinde görsellerin altındaki içeriği göster"
        },
        "mobile": {
          "content": "Mobil düzen"
        },
        "accessibility": {
          "content": "Erişilebilirlik",
          "label": "Slayt gösterisi açıklaması",
          "info": "Ekran koruyucu kullanan müşteriler için slayt gösterisini açıklayın."
        }
      },
      "blocks": {
        "slide": {
          "name": "Slayt",
          "settings": {
            "image": {
              "label": "Görsel"
            },
            "heading": {
              "label": "Başlık"
            },
            "subheading": {
              "label": "Alt başlık"
            },
            "button_label": {
              "label": "Düğme etiketi",
              "info": "Düğmeyi gizlemek için etiketi boş bırakın."
            },
            "link": {
              "label": "Düğme bağlantısı"
            },
            "secondary_style": {
              "label": "Dış çizgi düğme stilini kullan"
            },
            "box_align": {
              "label": "Masaüstü içerik konumu",
              "options__1": {
                "label": "Üst sol"
              },
              "options__2": {
                "label": "Üst orta"
              },
              "options__3": {
                "label": "Üst sağ"
              },
              "options__4": {
                "label": "Orta sol"
              },
              "options__5": {
                "label": "Orta kısmın ortası"
              },
              "options__6": {
                "label": "Orta sağ"
              },
              "options__7": {
                "label": "Alt sol"
              },
              "options__8": {
                "label": "Alt orta"
              },
              "options__9": {
                "label": "Alt sağ"
              },
              "info": "Konum, mobil cihazlar için otomatik olarak optimize edilir."
            },
            "show_text_box": {
              "label": "Masaüstünde kapsayıcıyı göster"
            },
            "text_alignment": {
              "label": "Masaüstü içerik hizalaması",
              "option_1": {
                "label": "Sol"
              },
              "option_2": {
                "label": "Orta"
              },
              "option_3": {
                "label": "Sağ"
              }
            },
            "image_overlay_opacity": {
              "label": "Görsel yer paylaşımı opaklığı"
            },
            "color_scheme": {
              "info": "Kapsayıcı gösterildiğinde görünür."
            },
            "text_alignment_mobile": {
              "label": "Mobil içerik hizalaması",
              "options__1": {
                "label": "Sol"
              },
              "options__2": {
                "label": "Orta"
              },
              "options__3": {
                "label": "Sağ"
              }
            }
          }
        }
      },
      "presets": {
        "name": "Slayt gösterisi"
      }
    },
    "collapsible_content": {
      "name": "Daraltılabilir içerik",
      "settings": {
        "caption": {
          "label": "Alt yazı"
        },
        "heading": {
          "label": "Başlık"
        },
        "heading_alignment": {
          "label": "Başlık hizalaması",
          "options__1": {
            "label": "Sol"
          },
          "options__2": {
            "label": "Orta"
          },
          "options__3": {
            "label": "Sağ"
          }
        },
        "layout": {
          "label": "Düzen",
          "options__1": {
            "label": "Kapsayıcı yok"
          },
          "options__2": {
            "label": "Satır kapsayıcı"
          },
          "options__3": {
            "label": "Bölüm kapsayıcı"
          }
        },
        "container_color_scheme": {
          "label": "Kapsayıcı renk şeması",
          "info": "Düzen; satır veya bölüm kapsayıcısına ayarlandığında görünür."
        },
        "open_first_collapsible_row": {
          "label": "İlk daraltılabilir satırı aç"
        },
        "header": {
          "content": "Görsel düzeni"
        },
        "image": {
          "label": "Görsel"
        },
        "image_ratio": {
          "label": "Görsel oranı",
          "options__1": {
            "label": "Görsele uyarla"
          },
          "options__2": {
            "label": "Küçük"
          },
          "options__3": {
            "label": "Büyük"
          }
        },
        "desktop_layout": {
          "label": "Masaüstü düzeni",
          "options__1": {
            "label": "Önce görsel"
          },
          "options__2": {
            "label": "İkinci olarak görsel"
          },
          "info": "Mobilde her zaman önce görsel görünür."
        }
      },
      "blocks": {
        "collapsible_row": {
          "name": "Daraltılabilir satır",
          "settings": {
            "heading": {
              "info": "İçeriği açıklayan bir başlık ekleyin.",
              "label": "Başlık"
            },
            "row_content": {
              "label": "Satır içeriği"
            },
            "page": {
              "label": "Sayfadan alınan satır içeriği"
            },
            "icon": {
              "label": "Simge",
              "options__1": {
                "label": "Hiçbiri"
              },
              "options__2": {
                "label": "Elma"
              },
              "options__3": {
                "label": "Muz"
              },
              "options__4": {
                "label": "Şişe"
              },
              "options__5": {
                "label": "Kutu"
              },
              "options__6": {
                "label": "Havuç"
              },
              "options__7": {
                "label": "Sohbet balonu"
              },
              "options__8": {
                "label": "Onay işareti"
              },
              "options__9": {
                "label": "Pano"
              },
              "options__10": {
                "label": "Süt ürünü"
              },
              "options__11": {
                "label": "Süt ürünü içermez"
              },
              "options__12": {
                "label": "Kurutucu"
              },
              "options__13": {
                "label": "Göz"
              },
              "options__14": {
                "label": "Ateş"
              },
              "options__15": {
                "label": "Glütensiz"
              },
              "options__16": {
                "label": "Kalp"
              },
              "options__17": {
                "label": "Ütü"
              },
              "options__18": {
                "label": "Yaprak"
              },
              "options__19": {
                "label": "Deri"
              },
              "options__20": {
                "label": "Şimşek"
              },
              "options__21": {
                "label": "Ruj"
              },
              "options__22": {
                "label": "Kilit"
              },
              "options__23": {
                "label": "Harita pini"
              },
              "options__24": {
                "label": "Kabuklu yemişsiz"
              },
              "options__25": {
                "label": "Pantolon"
              },
              "options__26": {
                "label": "Pati izi"
              },
              "options__27": {
                "label": "Biber"
              },
              "options__28": {
                "label": "Parfüm"
              },
              "options__29": {
                "label": "Uçak"
              },
              "options__30": {
                "label": "Bitki"
              },
              "options__31": {
                "label": "Fiyat etiketi"
              },
              "options__32": {
                "label": "Soru işareti"
              },
              "options__33": {
                "label": "Geri dönüşüm"
              },
              "options__34": {
                "label": "İade"
              },
              "options__35": {
                "label": "Cetvel"
              },
              "options__36": {
                "label": "Servis tabağı"
              },
              "options__37": {
                "label": "Gömlek"
              },
              "options__38": {
                "label": "Ayakkabı"
              },
              "options__39": {
                "label": "Silüet"
              },
              "options__40": {
                "label": "Kar tanesi"
              },
              "options__41": {
                "label": "Yıldız"
              },
              "options__42": {
                "label": "Kronometre"
              },
              "options__43": {
                "label": "Kamyon"
              },
              "options__44": {
                "label": "Yıkama"
              }
            }
          }
        }
      },
      "presets": {
        "name": "Daraltılabilir içerik"
      }
    },
    "main-account": {
      "name": "Hesap"
    },
    "main-activate-account": {
      "name": "Hesap etkinleştirme"
    },
    "main-addresses": {
      "name": "Adresler"
    },
    "main-login": {
      "name": "Giriş bilgileri"
    },
    "main-order": {
      "name": "Sipariş"
    },
    "main-register": {
      "name": "Kayıt"
    },
    "main-reset-password": {
      "name": "Parola sıfırlama"
    },
    "related-products": {
      "name": "Alakalı ürünler",
      "settings": {
        "heading": {
          "label": "Başlık"
        },
        "products_to_show": {
          "label": "Gösterilecek maksimum ürün sayısı"
        },
        "columns_desktop": {
          "label": "Masaüstündeki sütun sayısı"
        },
        "paragraph__1": {
          "content": "Dinamik önerilerin zamanla değişmesi ve gelişmesi için sipariş ve ürün bilgileri kullanılır. [Daha fazla bilgi edinin](https:\/\/help.shopify.com\/themes\/development\/recommended-products)"
        },
        "header__2": {
          "content": "Ürün kartı"
        },
        "image_ratio": {
          "label": "Görsel oranı",
          "options__1": {
            "label": "Görsele uyarla"
          },
          "options__2": {
            "label": "Portre"
          },
          "options__3": {
            "label": "Kare"
          }
        },
        "show_secondary_image": {
          "label": "Üstüne gelindiğinde ikinci görseli göster"
        },
        "show_vendor": {
          "label": "Satıcıyı göster"
        },
        "show_rating": {
          "label": "Ürün puanlarını göster",
          "info": "Puan göstermek için bir ürün puanlandırma uygulaması ekleyin. [Daha fazla bilgi edinin](https:\/\/help.shopify.com\/manual\/online-store\/themes\/theme-structure\/page-types#product-recommendations-section-settings)"
        },
        "header_mobile": {
          "content": "Mobil Düzen"
        },
        "columns_mobile": {
          "label": "Mobildeki sütun sayısı",
          "options__1": {
            "label": "1 sütun"
          },
          "options__2": {
            "label": "2 sütun"
          }
        }
      }
    }
  }
}<|MERGE_RESOLUTION|>--- conflicted
+++ resolved
@@ -1345,11 +1345,7 @@
         },
         "enable_filtering": {
           "label": "Filtrelemeyi etkinleştir",
-<<<<<<< HEAD
-          "info": "Özelleştir [filtreler](\/admin\/menus)"
-=======
           "info": "Search & Discovery uygulamasıyla filtreleri özelleştirin. [Daha fazla bilgi edinin](https://help.shopify.com/manual/online-store/search-and-discovery/filters)"
->>>>>>> 3e6bc979
         },
         "enable_sorting": {
           "label": "Sıralamayı etkinleştir"
@@ -1380,11 +1376,7 @@
         },
         "enable_tags": {
           "label": "Filtrelemeyi etkinleştir",
-<<<<<<< HEAD
-          "info": "[Filtreleri özelleştirin](\/admin\/menus)"
-=======
           "info": "Search & Discovery uygulamasıyla filtreleri özelleştirin. [Daha fazla bilgi edinin](https://help.shopify.com/manual/online-store/search-and-discovery/filters)"
->>>>>>> 3e6bc979
         },
         "show_rating": {
           "label": "Ürün puanlarını göster",
