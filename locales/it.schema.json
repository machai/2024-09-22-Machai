{
  "settings_schema": {
    "colors": {
      "name": "Colori",
      "settings": {
        "colors_solid_button_labels": {
          "label": "Etichetta pulsante in tinta unita",
          "info": "Utilizzato come colore in primo piano sui colori in risalto."
        },
        "colors_accent_1": {
          "label": "Elemento in risalto 1",
          "info": "Utilizzato per lo sfondo dei pulsanti in tinta unita."
        },
        "colors_accent_2": {
          "label": "Elemento in risalto 2"
        },
        "header__1": {
          "content": "Colori primari"
        },
        "header__2": {
          "content": "Colori secondari"
        },
        "colors_text": {
          "label": "Testo",
          "info": "Utilizzato come colore in primo piano sui colori dello sfondo."
        },
        "colors_outline_button_labels": {
          "label": "Contorno pulsante",
          "info": "Anche utilizzato per i link testuali."
        },
        "colors_background_1": {
          "label": "Sfondo 1"
        },
        "colors_background_2": {
          "label": "Sfondo 2"
        }
      }
    },
    "typography": {
      "name": "Caratteri tipografici",
      "settings": {
        "type_header_font": {
          "label": "Font",
          "info": "La selezione di un font diverso può influenzare la velocità del tuo negozio. [Maggiori informazioni sui font di sistema.](https://help.shopify.com/en/manual/online-store/os/store-speed/improving-speed#fonts)"
        },
        "header__1": {
          "content": "Titoli"
        },
        "header__2": {
          "content": "Testo"
        },
        "type_body_font": {
          "label": "Font",
          "info": "La selezione di un font diverso può influenzare la velocità del tuo negozio. [Maggiori informazioni sui font di sistema.](https://help.shopify.com/en/manual/online-store/os/store-speed/improving-speed#fonts)"
        }
      }
    },
    "styles": {
      "name": "Stili",
      "settings": {
        "sale_badge_color_scheme": {
          "options__1": {
            "label": "Sfondo 2"
          },
          "options__2": {
            "label": "Elemento in risalto 1"
          },
          "options__3": {
            "label": "Elemento in risalto 2"
          },
          "label": "Schema di colori per badge vendita"
        },
        "sold_out_badge_color_scheme": {
          "options__1": {
            "label": "Sfondo 1"
          },
          "options__2": {
            "label": "Inverso"
          },
          "label": "Schema di colori per badge esaurito"
        },
        "header__1": {
          "content": "Badge"
        },
        "header__2": {
          "content": "Elementi decorativi"
        },
        "accent_icons": {
          "options__1": {
            "label": "Elemento in risalto 1"
          },
          "options__2": {
            "label": "Elemento in risalto 2"
          },
          "options__3": {
            "label": "Contorno pulsante"
          },
          "options__4": {
            "label": "Testo"
          },
          "label": "Icone in risalto"
        }
      }
    },
    "social-media": {
      "name": "Social media",
      "settings": {
        "share_facebook": {
          "label": "Condividi su Facebook"
        },
        "share_twitter": {
          "label": "Twitta su Twitter"
        },
        "share_pinterest": {
          "label": "Aggiungi un pin su Pinterest"
        },
        "header__1": {
          "content": "Opzioni di condivisione sui social"
        },
        "header__2": {
          "content": "Account social"
        },
        "social_twitter_link": {
          "label": "Twitter",
          "info": "https://twitter.com/shopify"
        },
        "social_facebook_link": {
          "label": "Facebook",
          "info": "https://facebook.com/shopify"
        },
        "social_pinterest_link": {
          "label": "Pinterest",
          "info": "https://pinterest.com/shopify"
        },
        "social_instagram_link": {
          "label": "Instagram",
          "info": "http://instagram.com/shopify"
        },
        "social_tiktok_link": {
          "label": "TikTok",
          "info": "https://tiktok.com/@shopify"
        },
        "social_tumblr_link": {
          "label": "Tumblr",
          "info": "https://shopify.tumblr.com"
        },
        "social_snapchat_link": {
          "label": "Snapchat",
          "info": "https://www.snapchat.com/add/shopify"
        },
        "social_youtube_link": {
          "label": "YouTube",
          "info": "https://www.youtube.com/shopify"
        },
        "social_vimeo_link": {
          "label": "Vimeo",
          "info": "https://vimeo.com/shopify"
        },
        "header": {
          "content": "Account social"
        }
      }
    },
    "currency_format": {
      "name": "Formato valuta",
      "settings": {
        "content": "Codici valuta",
        "currency_code_enabled": {
          "label": "Mostra i codici valuta"
        },
        "paragraph": "I prezzi del carrello e del check-out mostrano sempre i codici valuta. Esempio: 1,00 EUR."
      }
    },
    "favicon": {
      "name": "Favicon",
      "settings": {
        "favicon": {
          "label": "Immagine favicon",
          "info": "Verrà ridimensionata a 32 x 32 pixel"
        }
      }
    },
    "layout": {
      "name": "Layout",
      "settings": {
        "page_width": {
          "label": "Larghezza massima",
          "options__1": {
            "label": "1200px"
          },
          "options__2": {
            "label": "1600px"
          }
        }
      }
    }
  },
  "sections": {
    "announcement-bar": {
      "name": "Barra degli annunci",
      "blocks": {
        "announcement": {
          "name": "Annuncio",
          "settings": {
            "text": {
              "label": "Testo"
            },
            "color_scheme": {
              "label": "Schema di colori",
              "options__1": {
                "label": "Sfondo 1"
              },
              "options__2": {
                "label": "Sfondo 2"
              },
              "options__3": {
                "label": "Inverso"
              },
              "options__4": {
                "label": "Elemento in risalto 1"
              },
              "options__5": {
                "label": "Elemento in risalto 2"
              }
            },
            "link": {
              "label": "Link"
            }
          }
        }
      }
    },
    "collage": {
      "name": "Collage",
      "settings": {
        "heading": {
          "label": "Titolo"
        },
        "desktop_layout": {
          "label": "Layout desktop",
          "options__1": {
            "label": "Blocco grande sinistro"
          },
          "options__2": {
            "label": "Blocco grande destro"
          }
        },
        "mobile_layout": {
          "label": "Layout dispositivo mobile",
          "options__1": {
            "label": "Collage"
          },
          "options__2": {
            "label": "Colonna"
          }
        }
      },
      "blocks": {
        "image": {
          "name": "Immagine",
          "settings": {
            "image": {
              "label": "Immagine"
            },
            "image_padding": {
              "label": "Aggiungi spaziatura immagine",
              "info": "Se non desideri che l'immagini venga ritagliata, seleziona una spaziatura."
            },
            "color_scheme": {
              "options__1": {
                "label": "Elemento in risalto 1"
              },
              "options__2": {
                "label": "Elemento in risalto 2"
              },
              "options__3": {
                "label": "Sfondo 1"
              },
              "options__4": {
                "label": "Sfondo 2"
              },
              "options__5": {
                "label": "Inverso"
              },
              "label": "Schema di colori",
              "info": "Seleziona una spaziatura immagine per rendere visibile il colore."
            }
          }
        },
        "product": {
          "name": "Prodotto",
          "settings": {
            "product": {
              "label": "Prodotto"
            },
            "secondary_background": {
              "label": "Mostra sfondo secondario"
            },
            "second_image": {
              "label": "Mostra la seconda immagine al passaggio del mouse"
            },
            "image_padding": {
              "label": "Aggiungi spaziatura immagine",
              "info": "Se non desideri che le immagini vengano ritagliate, seleziona una spaziatura per l'immagine."
            }
          }
        },
        "collection": {
          "name": "Collezione",
          "settings": {
            "collection": {
              "label": "Collezione"
            },
            "image_padding": {
              "label": "Aggiungi spaziatura immagine",
              "info": "Se non desideri che l'immagini venga ritagliata, seleziona una spaziatura."
            },
            "color_scheme": {
              "options__1": {
                "label": "Elemento in risalto 1"
              },
              "options__2": {
                "label": "Elemento in risalto 2"
              },
              "options__3": {
                "label": "Sfondo 1"
              },
              "options__4": {
                "label": "Sfondo 2"
              },
              "options__5": {
                "label": "Inverso"
              },
              "label": "Schema di colori"
            }
          }
        },
        "video": {
          "name": "Video",
          "settings": {
            "cover_image": {
              "label": "Immagine di copertina"
            },
            "video_url": {
              "label": "URL",
              "info": "Se la sezione contiene altri blocchi, il video viene riprodotto in un pop-up.",
              "placeholder": "Utilizza un URL YouTube o Vimeo"
            },
            "image_padding": {
              "label": "Aggiungi spaziatura immagine",
              "info": "Se non desideri che l'immagine di copertina venga ritagliata, seleziona una spaziatura."
            },
            "description": {
              "label": "Testo alternativo del video",
              "info": "Descrivi il video per renderlo accessibile ai clienti che utilizzano i lettori di schermo."
            }
          }
        }
      },
      "presets": {
        "name": "Collage"
      }
    },
    "collection-list": {
      "name": "Elenco delle collezioni",
      "settings": {
        "title": {
          "label": "Titolo"
        },
        "image_ratio": {
          "label": "Proporzioni delle immagini",
          "options__1": {
            "label": "Adatta all'immagine"
          },
          "options__2": {
            "label": "Ritratto"
          },
          "options__3": {
            "label": "Quadrate"
          },
<<<<<<< HEAD
          "info": "Aggiungi immagini modificando le collezioni. [Maggiori informazioni](https://help.shopify.com/en/manual/products/collections)"
=======
          "info": "Per aggiungere immagini, [modifica le collezioni](https://help.shopify.com/en/manual/products/collections)"
>>>>>>> 7a2f34fb
        },
        "color_scheme": {
          "options__1": {
            "label": "Elemento in risalto 1"
          },
          "options__2": {
            "label": "Elemento in risalto 2"
          },
          "options__3": {
            "label": "Sfondo 1"
          },
          "options__4": {
            "label": "Sfondo 2"
          },
          "options__5": {
            "label": "Inverso"
          },
          "label": "Schema di colori"
        },
        "swipe_on_mobile": {
          "label": "Abilita la banda magnetica su cellulare"
        },
        "image_padding": {
          "label": "Aggiungi spaziatura immagine"
        },
        "show_view_all": {
          "label": "Abilita il pulsante \"Visualizza tutto\" se l'elenco include più collezioni di quelle mostrate"
        }
      },
      "blocks": {
        "featured_collection": {
          "name": "Collezione",
          "settings": {
            "collection": {
              "label": "Collezione"
            }
          }
        }
      },
      "presets": {
        "name": "Elenco delle collezioni"
      }
    },
    "contact-form": {
      "name": "Modulo di contatto",
      "presets": {
        "name": "Modulo di contatto"
      }
    },
    "custom-liquid": {
      "name": "Liquid personalizzato",
      "settings": {
        "custom_liquid": {
          "label": "Liquid personalizzato",
          "info": "Aggiungi snippet di app o altro codice Liquid per creare personalizzazioni avanzate."
        }
      },
      "presets": {
        "name": "Liquid personalizzato"
      }
    },
    "featured-blog": {
      "name": "Articoli del blog",
      "settings": {
        "heading": {
          "label": "Titolo"
        },
        "blog": {
          "label": "Blog"
        },
        "post_limit": {
          "label": "Articoli del blog"
        },
        "show_view_all": {
          "label": "Abilita il pulsante \"Visualizza tutto\" se il blog include più articoli di quelli mostrati"
        },
        "show_image": {
          "label": "Mostra immagine in evidenza",
          "info": "Per un risultato ottimale utilizza un'immagine con proporzioni 2:3. [Maggiori informazioni](https://help.shopify.com/en/manual/shopify-admin/productivity-tools/image-editor#understanding-image-aspect-ratio)"
        },
        "soft_background": {
          "label": "Mostra sfondo secondario"
        },
        "show_date": {
          "label": "Mostra data"
        },
        "show_author": {
          "label": "Mostra autore"
        }
      },
      "blocks": {
        "title": {
          "name": "Titolo",
          "settings": {
            "show_date": {
              "label": "Mostra data"
            },
            "show_author": {
              "label": "Mostra autore"
            }
          }
        },
        "summary": {
          "name": "Riassunto"
        },
        "link": {
          "name": "Link"
        }
      },
      "presets": {
        "name": "Articoli del blog"
      }
    },
    "featured-collection": {
      "name": "Collezione in evidenza",
      "settings": {
        "title": {
          "label": "Titolo"
        },
        "collection": {
          "label": "Collezione"
        },
        "products_to_show": {
          "label": "Massimo di prodotti da mostrare"
        },
        "show_view_all": {
          "label": "Abilita il pulsante \"Visualizza tutto\" se la collezione include più prodotti di quelli mostrati"
        },
        "swipe_on_mobile": {
          "label": "Abilita la banda magnetica su cellulare"
        },
        "header": {
          "content": "Scheda prodotto"
        },
        "image_ratio": {
          "label": "Proporzioni delle immagini",
          "options__1": {
            "label": "Adatta all'immagine"
          },
          "options__2": {
            "label": "Ritratto"
          },
          "options__3": {
            "label": "Quadrate"
          }
        },
        "show_secondary_image": {
          "label": "Mostra la seconda immagine al passaggio del mouse"
        },
        "add_image_padding": {
          "label": "Aggiungi spaziatura immagine"
        },
        "show_vendor": {
          "label": "Mostra fornitore"
        },
        "show_image_outline": {
          "label": "Mostra bordo immagine"
        }
      },
      "presets": {
        "name": "Collezione in evidenza"
      }
    },
    "footer": {
      "name": "Footer",
      "blocks": {
        "link_list": {
          "name": "Menu",
          "settings": {
            "heading": {
              "label": "Titolo",
              "info": "Per visualizzare il menu è necessario un titolo."
            },
            "menu": {
              "label": "Menu",
              "info": "Mostra solo le voci di menu di livello superiore."
            }
          }
        },
        "text": {
          "name": "Testo",
          "settings": {
            "heading": {
              "label": "Titolo"
            },
            "subtext": {
              "label": "Sottotesto"
            }
          }
        }
      },
      "settings": {
        "color_scheme": {
          "options__1": {
            "label": "Elemento in risalto 1"
          },
          "options__2": {
            "label": "Elemento in risalto 2"
          },
          "options__3": {
            "label": "Sfondo 1"
          },
          "options__4": {
            "label": "Sfondo 2"
          },
          "options__5": {
            "label": "Inverso"
          },
          "label": "Schema di colori"
        },
        "newsletter_enable": {
          "label": "Mostra iscrizione alla newsletter"
        },
        "newsletter_heading": {
          "label": "Titolo"
        },
        "header__1": {
          "content": "Iscrizione alla newsletter",
<<<<<<< HEAD
          "info": "Iscritti aggiunti automaticamente all'elenco dei clienti che \"hanno accettato le comunicazioni di marketing\". [Maggiori informazioni](https://help.shopify.com/en/manual/customers/manage-customers)"
=======
          "info": "Iscritti aggiunti all'[elenco dei clienti che accettano le comunicazioni di marketing.](https://help.shopify.com/en/manual/customers/manage-customers)"
>>>>>>> 7a2f34fb
        },
        "header__2": {
          "content": "Icone dei social media",
          "info": "Per mostrare i tuoi account sui social media, inseriscine i link nelle impostazioni tema."
        },
        "show_social": {
          "label": "Mostra icone dei social media"
        },
        "header__3": {
          "content": "Selettore paese/area geografica"
        },
        "header__4": {
          "info": "Per aggiungere un paese/un'area geografica, vai alle [impostazioni di pagamento.](/admin/settings/payments)"
        },
        "enable_country_selector": {
          "label": "Abilita selettore paese/area geografica"
        },
        "header__5": {
          "content": "Selettore lingua"
        },
        "header__6": {
          "info": "Per aggiungere una lingua, vai alle [impostazioni lingua.](/admin/settings/languages)"
        },
        "enable_language_selector": {
          "label": "Abilita selettore lingua"
        },
        "header__7": {
          "content": "Metodi di pagamento"
        },
        "payment_enable": {
          "label": "Mostra le icone di pagamento"
        }
      }
    },
    "header": {
      "name": "Header",
      "settings": {
        "logo": {
          "label": "Immagine del logo"
        },
        "logo_width": {
          "unit": "px",
          "label": "Larghezza logo personalizzata"
        },
        "logo_position": {
          "label": "Posizione del logo su schermi grandi",
          "options__1": {
            "label": "In mezzo a sinistra"
          },
          "options__2": {
            "label": "In alto a sinistra"
          },
          "options__3": {
            "label": "In alto al centro"
          }
        },
        "menu": {
          "label": "Menu"
        },
        "show_line_separator": {
          "label": "Mostra linea di separazione"
        },
        "enable_sticky_header": {
          "label": "Abilita header fisso",
          "info": "L'header viene mostrato sullo schermo quando i clienti scorrono verso l'alto."
        }
      }
    },
    "image-banner": {
      "name": "Immagine banner",
      "settings": {
        "image": {
          "label": "Prima immagine"
        },
        "image_2": {
          "label": "Seconda immagine"
        },
        "desktop_text_box_position": {
          "options__1": {
            "label": "In alto"
          },
          "options__2": {
            "label": "Al centro"
          },
          "options__3": {
            "label": "In basso"
          },
          "label": "Posizione testo su desktop"
        },
        "color_scheme": {
          "options__1": {
            "label": "Elemento in risalto 1"
          },
          "options__2": {
            "label": "Elemento in risalto 2"
          },
          "options__3": {
            "label": "Sfondo 1"
          },
          "options__4": {
            "label": "Sfondo 2"
          },
          "options__5": {
            "label": "Inverso"
          },
          "label": "Schema di colori"
        },
        "stack_images_on_mobile": {
          "label": "Elenca immagini su dispositivo mobile"
        },
        "adapt_height_first_image": {
          "label": "Adatta l'altezza della sezione alle dimensioni della prima immagine"
        }
      },
      "blocks": {
        "heading": {
          "name": "Titolo",
          "settings": {
            "heading": {
              "label": "Titolo"
            }
          }
        },
        "text": {
          "name": "Testo",
          "settings": {
            "text": {
              "label": "Descrizione"
            }
          }
        },
        "buttons": {
          "name": "Pulsanti",
          "settings": {
            "button_label_1": {
              "label": "Prima etichetta pulsante",
              "info": "Lascia vuota l'etichetta per nascondere il pulsante."
            },
            "button_link_1": {
              "label": "Primo link pulsante"
            },
            "button_style_secondary_1": {
              "label": "Utilizza stile contorno pulsante"
            },
            "button_label_2": {
              "label": "Seconda etichetta pulsante",
              "info": "Lascia vuota l'etichetta per nascondere il pulsante."
            },
            "button_link_2": {
              "label": "Secondo link pulsante"
            },
            "button_style_secondary_2": {
              "label": "Utilizza stile contorno pulsante"
            }
          }
        }
      },
      "presets": {
        "name": "Immagine banner"
      }
    },
    "image-with-text": {
      "name": "Immagine con testo",
      "settings": {
        "image": {
          "label": "Immagine"
        },
        "height": {
          "options__1": {
            "label": "Adatta all'immagine"
          },
          "options__2": {
            "label": "Piccola"
          },
          "options__3": {
            "label": "Grande"
          },
          "label": "Proporzioni delle immagini"
        },
        "color_scheme": {
          "options__1": {
            "label": "Sfondo 1"
          },
          "options__2": {
            "label": "Sfondo 2"
          },
          "options__3": {
            "label": "Inverso"
          },
          "options__4": {
            "label": "Elemento in risalto 1"
          },
          "options__5": {
            "label": "Elemento in risalto 2"
          },
          "label": "Schema di colori"
        },
        "layout": {
          "options__1": {
            "label": "Prima l'immagine"
          },
          "options__2": {
            "label": "Prima il testo"
          },
          "label": "Layout desktop",
          "info": "Il layout predefinito per dispositivi mobili prevede prima l'immagine."
        }
      },
      "blocks": {
        "heading": {
          "name": "Titolo",
          "settings": {
            "heading": {
              "label": "Titolo"
            }
          }
        },
        "text": {
          "name": "Testo",
          "settings": {
            "text": {
              "label": "Descrizione"
            }
          }
        },
        "button": {
          "name": "Pulsante",
          "settings": {
            "button_label": {
              "label": "Etichetta pulsante",
              "info": "Lascia vuota l'etichetta per nascondere il pulsante."
            },
            "button_link": {
              "label": "Link pulsante"
            }
          }
        }
      },
      "presets": {
        "name": "Immagine con testo"
      }
    },
    "main-article": {
      "name": "Articolo del blog",
      "blocks": {
        "featured_image": {
          "name": "Immagine in evidenza",
          "settings": {
            "image_height": {
              "label": "Altezza immagine in evidenza",
              "options__1": {
                "label": "Adatta all'immagine"
              },
              "options__2": {
                "label": "Media"
              },
              "options__3": {
                "label": "Grande"
              },
              "info": "Per un risultato ottimale utilizza un'immagine con proporzioni 16:9. [Maggiori informazioni](https://help.shopify.com/en/manual/shopify-admin/productivity-tools/image-editor#understanding-image-aspect-ratio)"
            }
          }
        },
        "title": {
          "name": "Titolo",
          "settings": {
            "blog_show_date": {
              "label": "Mostra data"
            },
            "blog_show_author": {
              "label": "Mostra autore"
            }
          }
        },
        "content": {
          "name": "Contenuto"
        },
        "social_sharing": {
          "name": "Pulsanti per la condivisione sui social"
        },
        "share": {
          "name": "Condividi",
          "settings": {
            "featured_image_info": {
              "content": "Se includi un link in post sui social media, l'immagine in evidenza della pagina verrà mostrata come immagine di anteprima. [Maggiori informazioni](https://help.shopify.com/en/manual/online-store/images/showing-social-media-thumbnail-images)."
            },
            "title_info": {
              "content": "Insieme all'immagine di anteprima sono inclusi un titolo e una descrizione del negozio. [Maggiori informazioni](https://help.shopify.com/en/manual/promoting-marketing/seo/adding-keywords#set-a-title-and-description-for-your-online-store)."
            },
            "text": {
              "label": "Testo"
            }
          }
        }
      }
    },
    "main-blog": {
      "name": "Articoli del blog",
      "settings": {
        "header": {
          "content": "Scheda articoli del blog"
        },
        "show_image": {
          "label": "Mostra immagine in evidenza",
          "info": "Per un risultato ottimale utilizza un'immagine con proporzioni 2:3. [Maggiori informazioni](https://help.shopify.com/en/manual/shopify-admin/productivity-tools/image-editor#understanding-image-aspect-ratio)"
        },
        "paragraph": {
<<<<<<< HEAD
          "content": "Modifica i riassunti modificando gli articoli del blog. [Maggiori informazioni](https://help.shopify.com/en/manual/online-store/blogs/writing-blogs#display-an-excerpt-from-a-blog-post)"
=======
          "content": "Per modificare i riassunti, modifica gli [articoli del blog.](https://help.shopify.com/en/manual/online-store/blogs/writing-blogs#display-an-excerpt-from-a-blog-post)"
        },
        "show_date": {
          "label": "Mostra data"
        },
        "show_author": {
          "label": "Mostra autore"
>>>>>>> 7a2f34fb
        }
      },
      "blocks": {
        "title": {
          "name": "Titolo",
          "settings": {
            "show_date": {
              "label": "Mostra data"
            },
            "show_author": {
              "label": "Mostra autore"
            }
          }
        },
        "summary": {
          "name": "Riassunto"
        },
        "link": {
          "name": "Link"
        }
      }
    },
    "main-cart-footer": {
      "name": "Subtotale",
      "settings": {
        "show_cart_note": {
          "label": "Abilita nota carrello"
        }
      },
      "blocks": {
        "subtotal": {
          "name": "Prezzo subtotale"
        },
        "buttons": {
          "name": "Pulsante check-out"
        }
      }
    },
    "main-cart-items": {
      "name": "Articoli",
      "settings": {
        "show_vendor": {
          "label": "Mostra fornitore"
        }
      }
    },
    "main-collection-banner": {
      "name": "Banner collezione",
      "settings": {
        "paragraph": {
          "content": "Aggiungi una descrizione o un'immagine modificando la collezione. [Maggiori informazioni](https://help.shopify.com/en/manual/products/collections/collection-layout)"
        },
        "show_collection_description": {
          "label": "Mostra descrizione collezione"
        },
        "show_collection_image": {
          "label": "Mostra immagine collezione",
          "info": "Per un risultato ottimale utilizza un'immagine con proporzioni 16:9. [Maggiori informazioni](https://help.shopify.com/en/manual/shopify-admin/productivity-tools/image-editor#understanding-image-aspect-ratio)"
        }
      }
    },
    "main-collection-product-grid": {
      "name": "Griglia prodotti",
      "settings": {
        "products_per_page": {
          "label": "Prodotti per pagina"
        },
        "image_ratio": {
          "label": "Proporzioni delle immagini",
          "options__1": {
            "label": "Adatta all'immagine"
          },
          "options__2": {
            "label": "Ritratto"
          },
          "options__3": {
            "label": "Quadrate"
          }
        },
        "show_secondary_image": {
          "label": "Mostra la seconda immagine al passaggio del mouse"
        },
        "add_image_padding": {
          "label": "Aggiungi spaziatura immagine"
        },
        "show_vendor": {
          "label": "Mostra fornitore"
        },
        "enable_tags": {
          "label": "Abilita i filtri",
          "info": "[Personalizza i filtri](/admin/menus)"
        },
        "enable_filtering": {
          "label": "Abilita i filtri",
          "info": "[Personalizza i filtri](/admin/menus)"
        },
        "enable_sorting": {
          "label": "Abilita ordinamento"
        },
        "header__1": {
          "content": "Filtri e ordinamento"
        },
        "header__3": {
          "content": "Scheda prodotto"
        },
        "show_image_outline": {
          "label": "Mostra bordo immagine"
        },
        "enable_sort": {
          "label": "Abilita ordinamento"
        },
        "collapse_on_larger_devices": {
          "label": "Comprimi sugli schermi più grandi"
        }
      }
    },
    "main-list-collections": {
      "name": "Pagina con l'elenco delle collezioni",
      "settings": {
        "title": {
          "label": "Titolo"
        },
        "sort": {
          "label": "Ordina le collezioni per:",
          "options__1": {
            "label": "In ordine alfabetico, A - Z"
          },
          "options__2": {
            "label": "In ordine alfabetico, Z - A"
          },
          "options__3": {
            "label": "Data, dal più recente al più vecchio"
          },
          "options__4": {
            "label": "Data, dal più vecchio al più recente"
          },
          "options__5": {
            "label": "Conteggio prodotti decrescente"
          },
          "options__6": {
            "label": "Conteggio prodotti crescente"
          }
        },
        "image_ratio": {
          "label": "Proporzioni delle immagini",
          "options__1": {
            "label": "Adatta all'immagine"
          },
          "options__2": {
            "label": "Ritratto"
          },
          "options__3": {
            "label": "Quadrate"
          },
          "info": "Aggiungi immagini modificando le collezioni. [Maggiori informazioni](https://help.shopify.com/en/manual/products/collections)"
        },
        "color_scheme": {
          "options__1": {
            "label": "Elemento in risalto 1"
          },
          "options__2": {
            "label": "Elemento in risalto 2"
          },
          "options__3": {
            "label": "Sfondo 1"
          },
          "options__4": {
            "label": "Sfondo 2"
          },
          "options__5": {
            "label": "Inverso"
          },
          "label": "Schema di colori"
        },
        "image_padding": {
          "label": "Aggiungi spaziatura immagine"
        }
      }
    },
    "main-page": {
      "name": "Pagina"
    },
    "main-password-footer": {
      "name": "Footer della password",
      "settings": {
        "color_scheme": {
          "options__1": {
            "label": "Elemento in risalto 1"
          },
          "options__2": {
            "label": "Elemento in risalto 2"
          },
          "options__3": {
            "label": "Sfondo 1"
          },
          "options__4": {
            "label": "Sfondo 2"
          },
          "options__5": {
            "label": "Inverso"
          },
          "label": "Schema di colori"
        }
      }
    },
    "main-password-header": {
      "name": "Header della password",
      "settings": {
        "logo": {
          "label": "Immagine del logo"
        },
        "logo_max_width": {
          "label": "Larghezza logo personalizzata",
          "unit": "px"
        },
        "color_scheme": {
          "options__1": {
            "label": "Elemento in risalto 1"
          },
          "options__2": {
            "label": "Elemento in risalto 2"
          },
          "options__3": {
            "label": "Sfondo 1"
          },
          "options__4": {
            "label": "Sfondo 2"
          },
          "options__5": {
            "label": "Inverso"
          },
          "label": "Schema di colori"
        }
      }
    },
    "main-product": {
      "name": "Informazioni di prodotto",
      "blocks": {
        "text": {
          "name": "Testo",
          "settings": {
            "text": {
              "label": "Testo"
            },
            "text_style": {
              "label": "Stile del testo",
              "options__1": {
                "label": "Testo"
              },
              "options__2": {
                "label": "Sottotitolo"
              },
              "options__3": {
                "label": "Maiuscolo"
              }
            }
          }
        },
        "title": {
          "name": "Titolo"
        },
        "price": {
          "name": "Prezzo"
        },
        "quantity_selector": {
          "name": "Selettore di quantità"
        },
        "variant_picker": {
          "name": "Selettore di variante",
          "settings": {
            "picker_type": {
              "label": "Tipo",
              "options__1": {
                "label": "Menu a discesa"
              },
              "options__2": {
                "label": "Pulsante"
              }
            }
          }
        },
        "buy_buttons": {
          "name": "Buy button",
          "settings": {
            "show_dynamic_checkout": {
              "label": "Mostra pulsanti di check-out dinamico",
              "info": "Utilizzando i metodi di pagamento disponibili sul tuo negozio, i clienti vedranno la propria opzione preferita, ad esempio PayPal o Apple Pay. [Maggiori informazioni](https://help.shopify.com/manual/using-themes/change-the-layout/dynamic-checkout)"
            }
          }
        },
        "pickup_availability": {
          "name": "Disponibilità di ritiro"
        },
        "description": {
          "name": "Descrizione"
        },
        "share": {
          "name": "Condividi",
          "settings": {
            "header": {
              "content": "Condividi",
              "info": "Quando pubblichi sui social media un link del tuo negozio online, viene mostrata l'immagine in evidenza della pagina. [Maggiori informazioni](https://help.shopify.com/it/manual/online-store/images/showing-social-media-thumbnail-images). Imposta un titolo e una descrizione per il tuo negozio online. [Maggiori informazioni](https://help.shopify.com/it/manual/promoting-marketing/seo/adding-keywords#set-a-title-and-description-for-your-online-store)"
            },
            "featured_image_info": {
              "content": "Se includi un link in post sui social media, l'immagine in evidenza della pagina verrà mostrata come immagine di anteprima. [Maggiori informazioni](https://help.shopify.com/en/manual/online-store/images/showing-social-media-thumbnail-images)."
            },
            "title_info": {
              "content": "Insieme all'immagine di anteprima sono inclusi un titolo e una descrizione del negozio. [Maggiori informazioni](https://help.shopify.com/en/manual/promoting-marketing/seo/adding-keywords#set-a-title-and-description-for-your-online-store)."
            },
            "text": {
              "label": "Testo"
            }
          }
        },
        "collapsible_tab": {
          "name": "Scheda comprimibile",
          "settings": {
            "heading": {
              "info": "Includi un titolo che spieghi il contenuto.",
              "label": "Titolo"
            },
            "content": {
              "label": "Contenuto della scheda"
            },
            "page": {
              "label": "Contenuto della scheda dalla pagina"
            },
            "icon": {
              "label": "Icona",
              "options__1": {
                "label": "Nessuna"
              },
              "options__2": {
                "label": "Scatola"
              },
              "options__3": {
                "label": "Fumetto chat"
              },
              "options__4": {
                "label": "Segno di spunta"
              },
              "options__5": {
                "label": "Essiccatore"
              },
              "options__6": {
                "label": "Occhio"
              },
              "options__7": {
                "label": "Cuore"
              },
              "options__8": {
                "label": "Ferro"
              },
              "options__9": {
                "label": "Foglia"
              },
              "options__10": {
                "label": "Pelle"
              },
              "options__11": {
                "label": "Lucchetto"
              },
              "options__12": {
                "label": "Pin della mappa"
              },
              "options__13": {
                "label": "Pantaloni"
              },
              "options__14": {
                "label": "Aereo"
              },
              "options__15": {
                "label": "Cartellino del prezzo"
              },
              "options__16": {
                "label": "Punto interrogativo"
              },
              "options__17": {
                "label": "Reso"
              },
              "options__18": {
                "label": "Righello"
              },
              "options__19": {
                "label": "Maglietta"
              },
              "options__20": {
                "label": "Scarpa"
              },
              "options__21": {
                "label": "Silhouette"
              },
              "options__22": {
                "label": "Stella"
              },
              "options__23": {
                "label": "Camion"
              },
              "options__24": {
                "label": "Lavaggio"
              }
            }
          }
        },
        "popup": {
          "name": "Pop up",
          "settings": {
            "link_label": {
              "label": "Etichetta link"
            },
            "page": {
              "label": "Pagina"
            }
          }
        },
        "custom_liquid": {
          "name": "Liquid personalizzato",
          "settings": {
            "custom_liquid": {
              "label": "Liquid personalizzato",
              "info": "Aggiungi snippet di app o altro codice Liquid per creare personalizzazioni avanzate."
            }
          }
        }
      },
      "settings": {
        "header": {
          "content": "Contenuti multimediali",
          "info": "Maggiori informazioni sui [tipi di contenuti multimediali](https://help.shopify.com/manual/products/product-media)."
        },
        "enable_video_looping": {
          "label": "Abilita la riproduzione in loop dei video"
        },
        "enable_sticky_info": {
          "label": "Abilita le informazioni di prodotto fisse su schermi grandi"
        },
        "hide_variants": {
          "label": "Nascondi i contenuti multimediali delle altre varianti dopo averne selezionata una"
        }
      }
    },
    "main-search": {
      "name": "Risultati della ricerca",
      "settings": {
        "image_ratio": {
          "label": "Proporzioni delle immagini",
          "options__1": {
            "label": "Adatta all'immagine"
          },
          "options__2": {
            "label": "Ritratto"
          },
          "options__3": {
            "label": "Quadrate"
          }
        },
        "show_secondary_image": {
          "label": "Mostra la seconda immagine al passaggio del mouse"
        },
        "add_image_padding": {
          "label": "Aggiungi spaziatura immagine"
        },
        "show_vendor": {
          "label": "Mostra fornitore"
        },
        "header__1": {
          "content": "Scheda prodotto"
        },
        "header__2": {
          "content": "Scheda del blog"
        },
        "article_show_date": {
          "label": "Mostra data"
        },
        "article_show_author": {
          "label": "Mostra autore"
        },
        "show_image_outline": {
          "label": "Mostra bordo immagine"
        }
      }
    },
    "multicolumn": {
      "name": "Multicolonna",
      "settings": {
        "title": {
          "label": "Titolo"
        },
        "image_width": {
          "label": "Larghezza immagine",
          "options__1": {
            "label": "Un terzo della larghezza della colonna"
          },
          "options__2": {
            "label": "Metà della larghezza della colonna"
          },
          "options__3": {
            "label": "Intera larghezza della colonna"
          }
        },
        "image_ratio": {
          "label": "Proporzioni delle immagini",
          "options__1": {
            "label": "Adatta all'immagine"
          },
          "options__2": {
            "label": "Ritratto"
          },
          "options__3": {
            "label": "Quadrate"
          },
          "options__4": {
            "label": "Tonde"
          }
        },
        "column_alignment": {
          "label": "Allineamento colonna",
          "options__1": {
            "label": "A sinistra"
          },
          "options__2": {
            "label": "Al centro"
          }
        },
        "background_style": {
          "label": "Sfondo secondario",
          "options__1": {
            "label": "Nessuno"
          },
          "options__2": {
            "label": "Mostra come sfondo colonna"
          },
          "options__3": {
            "label": "Mostra come sfondo sezione"
          }
        },
        "button_label": {
          "label": "Etichetta pulsante"
        },
        "button_link": {
          "label": "Link pulsante"
        },
        "swipe_on_mobile": {
          "label": "Abilita la banda magnetica su cellulare"
        }
      },
      "blocks": {
        "column": {
          "name": "Colonna",
          "settings": {
            "image": {
              "label": "Immagine"
            },
            "title": {
              "label": "Titolo"
            },
            "text": {
              "label": "Descrizione"
            }
          }
        }
      },
      "presets": {
        "name": "Multicolonna"
      }
    },
    "newsletter": {
      "name": "Iscrizione alla newsletter",
      "settings": {
        "color_scheme": {
          "label": "Schema di colori",
          "options__1": {
            "label": "Elemento in risalto 1"
          },
          "options__2": {
            "label": "Elemento in risalto 2"
          },
          "options__3": {
            "label": "Sfondo 1"
          },
          "options__4": {
            "label": "Sfondo 2"
          },
          "options__5": {
            "label": "Inverso"
          }
        },
        "full_width": {
          "label": "Crea sezione a larghezza intera"
        },
        "paragraph": {
<<<<<<< HEAD
          "content": "Ogni abbonamento email crea un account cliente. [Maggiori informazioni](https://help.shopify.com/en/manual/customers)"
=======
          "content": "Quando i clienti si iscrivono alla mailing list vengono creati account cliente. [Maggiori informazioni](https://help.shopify.com/en/manual/customers)"
>>>>>>> 7a2f34fb
        }
      },
      "blocks": {
        "heading": {
          "name": "Titolo",
          "settings": {
            "heading": {
              "label": "Titolo"
            }
          }
        },
        "paragraph": {
          "name": "Sottotitolo",
          "settings": {
            "paragraph": {
              "label": "Descrizione"
            }
          }
        },
        "email_form": {
          "name": "Modulo email"
        }
      },
      "presets": {
        "name": "Iscrizione alla newsletter"
      }
    },
    "page": {
      "name": "Pagina",
      "settings": {
        "page": {
          "label": "Pagina"
        }
      },
      "presets": {
        "name": "Pagina"
      }
    },
    "product-recommendations": {
      "name": "Raccomandazioni sui prodotti",
      "settings": {
        "header": {
          "info": "Le raccomandazioni dinamiche utilizzano i dati di ordini e prodotti per cambiare e migliorare nel tempo. [Maggiori informazioni](https://shopify.dev/tutorials/develop-theme-recommended-products)"
        },
        "heading": {
          "label": "Titolo"
        },
        "header__1": {
          "content": "Raccomandazioni sui prodotti",
          "info": "Le raccomandazioni dinamiche utilizzano i dati di ordini e prodotti per cambiare e migliorare nel tempo. [Maggiori informazioni](https://shopify.dev/tutorials/develop-theme-recommended-products)"
        },
        "header__2": {
          "content": "Scheda prodotto"
        },
        "image_ratio": {
          "label": "Proporzioni delle immagini",
          "options__1": {
            "label": "Adatta all'immagine"
          },
          "options__2": {
            "label": "Ritratto"
          },
          "options__3": {
            "label": "Quadrate"
          }
        },
        "show_secondary_image": {
          "label": "Mostra la seconda immagine al passaggio del mouse"
        },
        "add_image_padding": {
          "label": "Aggiungi spaziatura immagine"
        },
        "show_vendor": {
          "label": "Mostra fornitore"
        },
        "paragraph__1": {
          "content": "Le raccomandazioni dinamiche utilizzano i dati di ordini e prodotti per cambiare e migliorare nel tempo. [Maggiori informazioni](https://help.shopify.com/en/themes/development/recommended-products)"
        },
        "show_image_outline": {
          "label": "Mostra bordo immagine"
        }
      }
    },
    "rich-text": {
      "name": "Rich text",
      "settings": {
        "color_scheme": {
          "options__1": {
            "label": "Elemento in risalto 1"
          },
          "options__2": {
            "label": "Elemento in risalto 2"
          },
          "options__3": {
            "label": "Sfondo 1"
          },
          "options__4": {
            "label": "Sfondo 2"
          },
          "options__5": {
            "label": "Inverso"
          },
          "label": "Schema di colori"
        },
        "full_width": {
          "label": "Crea sezione a larghezza intera"
        }
      },
      "blocks": {
        "heading": {
          "name": "Titolo",
          "settings": {
            "heading": {
              "label": "Titolo"
            },
            "heading_size": {
              "options__1": {
                "label": "Piccola"
              },
              "options__2": {
                "label": "Media"
              },
              "label": "Dimensione font titolo",
              "options__3": {
                "label": "Grande"
              }
            }
          }
        },
        "text": {
          "name": "Testo",
          "settings": {
            "text": {
              "label": "Descrizione"
            }
          }
        },
        "button": {
          "name": "Pulsante",
          "settings": {
            "button_label": {
              "label": "Etichetta pulsante"
            },
            "button_link": {
              "label": "Link pulsante"
            },
            "button_style_secondary": {
              "label": "Utilizza stile contorno pulsante"
            }
          }
        }
      },
      "presets": {
        "name": "Rich text"
      }
    },
    "apps": {
      "name": "App",
      "settings": {
        "include_margins": {
          "label": "Rendi i margini della sezione uguali al tema"
        }
      },
      "presets": {
        "name": "App"
      }
    },
    "video": {
      "name": "Video",
      "settings": {
        "heading": {
          "label": "Titolo"
        },
        "cover_image": {
          "label": "Immagine di copertina"
        },
        "video_url": {
          "label": "URL",
          "placeholder": "Utilizza un URL YouTube o Vimeo",
          "info": "Il video viene riprodotto nella pagina."
        },
        "description": {
          "label": "Testo alternativo del video",
          "info": "Descrivi il video per renderlo accessibile ai clienti che utilizzano i lettori di schermo."
        },
        "image_padding": {
          "label": "Aggiungi spaziatura immagine",
          "info": "Se non desideri che l'immagine di copertina venga ritagliata, seleziona una spaziatura per l'immagine."
        },
        "full_width": {
          "label": "Rendi sezione a larghezza intera"
        }
      },
      "presets": {
        "name": "Video"
      }
    },
    "featured-product": {
      "name": "Sezione \"prodotto in primo piano\"",
      "blocks": {
        "text": {
          "name": "Testo",
          "settings": {
            "text": {
              "label": "Testo"
            },
            "text_style": {
              "label": "Stile del testo",
              "options__1": {
                "label": "Testo"
              },
              "options__2": {
                "label": "Sottotitolo"
              },
              "options__3": {
                "label": "Maiuscolo"
              }
            }
          }
        },
        "title": {
          "name": "Titolo"
        },
        "price": {
          "name": "Prezzo"
        },
        "quantity_selector": {
          "name": "Selettore quantità"
        },
        "variant_picker": {
          "name": "Selettore di variante",
          "settings": {
            "picker_type": {
              "label": "Tipo",
              "options__1": {
                "label": "Menu a discesa"
              },
              "options__2": {
                "label": "Pulsante"
              }
            }
          }
        },
        "buy_buttons": {
          "name": "Buy button",
          "settings": {
            "show_dynamic_checkout": {
              "label": "Mostra pulsanti di check-out dinamico",
              "info": "Utilizzando i metodi di pagamento disponibili sul tuo negozio, i clienti vedranno la propria opzione preferita, ad esempio PayPal o Apple Pay. [Maggiori informazioni](https://help.shopify.com/it/manual/online-store/themes/dynamic-checkout)"
            }
          }
        },
        "description": {
          "name": "Descrizione"
        },
        "share": {
          "name": "Condividi",
          "settings": {
            "featured_image_info": {
              "content": "Se includi un link in post sui social media, l'immagine in evidenza della pagina verrà mostrata come immagine di anteprima. [Maggiori informazioni](https://help.shopify.com/it/manual/online-store/images/showing-social-media-thumbnail-images)."
            },
            "title_info": {
              "content": "Insieme all'immagine di anteprima sono inclusi un titolo e una descrizione del negozio. [Maggiori informazioni](https://help.shopify.com/it/manual/promoting-marketing/seo/adding-keywords#set-a-title-and-description-for-your-online-store)."
            }
          }
        },
        "custom_liquid": {
          "name": "Liquid personalizzato",
          "settings": {
            "custom_liquid": {
              "label": "Liquid personalizzato"
            }
          }
        }
      },
      "settings": {
        "product": {
          "label": "Prodotto"
        },
        "secondary_background": {
          "label": "Mostra sfondo secondario"
        },
        "header": {
          "content": "Contenuti multimediali",
          "info": "Scopri di più sui [tipi di media](https://help.shopify.com/it/manual/products/product-media)"
        },
        "enable_video_looping": {
          "label": "Abilita la riproduzione in loop dei video"
        }
      },
      "presets": {
        "name": "Sezione \"prodotto in primo piano\""
      }
    }
  }
}<|MERGE_RESOLUTION|>--- conflicted
+++ resolved
@@ -378,11 +378,7 @@
           "options__3": {
             "label": "Quadrate"
           },
-<<<<<<< HEAD
           "info": "Aggiungi immagini modificando le collezioni. [Maggiori informazioni](https://help.shopify.com/en/manual/products/collections)"
-=======
-          "info": "Per aggiungere immagini, [modifica le collezioni](https://help.shopify.com/en/manual/products/collections)"
->>>>>>> 7a2f34fb
         },
         "color_scheme": {
           "options__1": {
@@ -601,11 +597,7 @@
         },
         "header__1": {
           "content": "Iscrizione alla newsletter",
-<<<<<<< HEAD
           "info": "Iscritti aggiunti automaticamente all'elenco dei clienti che \"hanno accettato le comunicazioni di marketing\". [Maggiori informazioni](https://help.shopify.com/en/manual/customers/manage-customers)"
-=======
-          "info": "Iscritti aggiunti all'[elenco dei clienti che accettano le comunicazioni di marketing.](https://help.shopify.com/en/manual/customers/manage-customers)"
->>>>>>> 7a2f34fb
         },
         "header__2": {
           "content": "Icone dei social media",
@@ -913,17 +905,13 @@
           "info": "Per un risultato ottimale utilizza un'immagine con proporzioni 2:3. [Maggiori informazioni](https://help.shopify.com/en/manual/shopify-admin/productivity-tools/image-editor#understanding-image-aspect-ratio)"
         },
         "paragraph": {
-<<<<<<< HEAD
           "content": "Modifica i riassunti modificando gli articoli del blog. [Maggiori informazioni](https://help.shopify.com/en/manual/online-store/blogs/writing-blogs#display-an-excerpt-from-a-blog-post)"
-=======
-          "content": "Per modificare i riassunti, modifica gli [articoli del blog.](https://help.shopify.com/en/manual/online-store/blogs/writing-blogs#display-an-excerpt-from-a-blog-post)"
         },
         "show_date": {
           "label": "Mostra data"
         },
         "show_author": {
           "label": "Mostra autore"
->>>>>>> 7a2f34fb
         }
       },
       "blocks": {
@@ -1515,11 +1503,7 @@
           "label": "Crea sezione a larghezza intera"
         },
         "paragraph": {
-<<<<<<< HEAD
           "content": "Ogni abbonamento email crea un account cliente. [Maggiori informazioni](https://help.shopify.com/en/manual/customers)"
-=======
-          "content": "Quando i clienti si iscrivono alla mailing list vengono creati account cliente. [Maggiori informazioni](https://help.shopify.com/en/manual/customers)"
->>>>>>> 7a2f34fb
         }
       },
       "blocks": {
