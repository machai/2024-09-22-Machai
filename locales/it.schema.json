{
  "settings_schema": {
    "colors": {
      "name": "Colori",
      "settings": {
        "colors_solid_button_labels": {
          "label": "Etichetta pulsante in tinta unita",
          "info": "Utilizzato come colore in primo piano sui colori in risalto."
        },
        "colors_accent_1": {
          "label": "Elemento in risalto 1",
          "info": "Utilizzato per lo sfondo dei pulsanti in tinta unita."
        },
        "colors_accent_2": {
          "label": "Elemento in risalto 2"
        },
        "header__1": {
          "content": "Colori primari"
        },
        "header__2": {
          "content": "Colori secondari"
        },
        "colors_text": {
          "label": "Testo",
          "info": "Utilizzato come colore in primo piano sui colori dello sfondo."
        },
        "colors_outline_button_labels": {
          "label": "Contorno pulsante",
          "info": "Anche utilizzato per i link testuali."
        },
        "colors_background_1": {
          "label": "Sfondo 1"
        },
        "colors_background_2": {
          "label": "Sfondo 2"
        },
        "gradient_accent_1": {
          "label": "Gradiente Elemento in risalto 1"
        },
        "gradient_accent_2": {
          "label": "Gradiente Elemento in risalto 2"
        },
        "gradient_background_1": {
          "label": "Gradiente Sfondo 1"
        },
        "gradient_background_2": {
          "label": "Gradiente Sfondo 2"
        }
      }
    },
    "typography": {
      "name": "Caratteri tipografici",
      "settings": {
        "type_header_font": {
          "label": "Font",
          "info": "La selezione di un font diverso può influenzare la velocità del tuo negozio. [Maggiori informazioni sui font di sistema.](https://help.shopify.com/en/manual/online-store/os/store-speed/improving-speed#fonts)"
        },
        "header__1": {
          "content": "Titoli"
        },
        "header__2": {
          "content": "Testo"
        },
        "type_body_font": {
          "label": "Font",
          "info": "La selezione di un font diverso può influenzare la velocità del tuo negozio. [Maggiori informazioni sui font di sistema.](https://help.shopify.com/en/manual/online-store/os/store-speed/improving-speed#fonts)"
        },
        "heading_scale": {
          "label": "Scalabilità dimensione font"
        },
        "body_scale": {
          "label": "Scalabilità dimensione font"
        }
      }
    },
    "styles": {
      "name": "Icone",
      "settings": {
        "accent_icons": {
          "options__1": {
            "label": "Elemento in risalto 1"
          },
          "options__2": {
            "label": "Elemento in risalto 2"
          },
          "options__3": {
            "label": "Contorno pulsante"
          },
          "options__4": {
            "label": "Testo"
          },
          "label": "Colore"
        }
      }
    },
    "social-media": {
      "name": "Social media",
      "settings": {
        "social_twitter_link": {
          "label": "Twitter",
          "info": "https://twitter.com/shopify"
        },
        "social_facebook_link": {
          "label": "Facebook",
          "info": "https://facebook.com/shopify"
        },
        "social_pinterest_link": {
          "label": "Pinterest",
          "info": "https://pinterest.com/shopify"
        },
        "social_instagram_link": {
          "label": "Instagram",
          "info": "http://instagram.com/shopify"
        },
        "social_tiktok_link": {
          "label": "TikTok",
          "info": "https://tiktok.com/@shopify"
        },
        "social_tumblr_link": {
          "label": "Tumblr",
          "info": "https://shopify.tumblr.com"
        },
        "social_snapchat_link": {
          "label": "Snapchat",
          "info": "https://www.snapchat.com/add/shopify"
        },
        "social_youtube_link": {
          "label": "YouTube",
          "info": "https://www.youtube.com/shopify"
        },
        "social_vimeo_link": {
          "label": "Vimeo",
          "info": "https://vimeo.com/shopify"
        },
        "header": {
          "content": "Account social"
        }
      }
    },
    "currency_format": {
      "name": "Formato valuta",
      "settings": {
        "content": "Codici valuta",
        "currency_code_enabled": {
          "label": "Mostra i codici valuta"
        },
        "paragraph": "I prezzi del carrello e del check-out mostrano sempre i codici valuta. Esempio: 1,00 EUR."
      }
    },
    "favicon": {
      "name": "Favicon",
      "settings": {
        "favicon": {
          "label": "Immagine favicon",
          "info": "Verrà ridimensionata a 32 x 32 pixel"
        }
      }
    },
    "layout": {
      "name": "Layout",
      "settings": {
        "page_width": {
          "label": "Larghezza pagina"
        },
        "spacing_sections": {
          "label": "Spazio verticale tra sezioni"
        },
        "header__grid": {
          "content": "Griglia"
        },
        "paragraph__grid": {
          "content": "Incide sulle aree con layout multicolonna."
        },
        "spacing_grid_horizontal": {
          "label": "Spazio orizzontale"
        },
        "spacing_grid_vertical": {
          "label": "Spazio verticale"
        }
      }
    },
    "search_input": {
      "name": "Comportamento di ricerca",
      "settings": {
        "header": {
          "content": "Suggerimenti sui prodotti"
        },
        "predictive_search_enabled": {
          "label": "Abilita suggerimenti sui prodotti"
        },
        "predictive_search_show_vendor": {
          "label": "Mostra fornitore",
          "info": "Visibile quando i suggerimenti sui prodotti sono abilitati."
        },
        "predictive_search_show_price": {
          "label": "Mostra prezzo",
          "info": "Visibile quando i suggerimenti sui prodotti sono abilitati."
        }
      }
    },
    "global": {
      "settings": {
        "header__border": {
          "content": "Bordo"
        },
        "header__shadow": {
          "content": "Ombra"
        },
        "blur": {
          "label": "Sfocatura"
        },
        "corner_radius": {
          "label": "Raggio angolo"
        },
        "horizontal_offset": {
          "label": "Scostamento orizzontale"
        },
        "vertical_offset": {
          "label": "Scostamento verticale"
        },
        "thickness": {
          "label": "Spessore"
        },
        "opacity": {
          "label": "Opacità"
        },
        "image_padding": {
          "label": "Spaziatura immagine"
        },
        "text_alignment": {
          "options__1": {
            "label": "A sinistra"
          },
          "options__2": {
            "label": "Al centro"
          },
          "options__3": {
            "label": "A destra"
          },
          "label": "Allineamento testo"
        },
        "color_scheme": {
          "options__1": {
            "label": "Elemento in risalto 1"
          },
          "options__2": {
            "label": "Elemento in risalto 2"
          },
          "options__3": {
            "label": "Sfondo 1"
          },
          "options__4": {
            "label": "Sfondo 2"
          },
          "options__5": {
            "label": "Inverso"
          },
          "label": "Schema colori"
        }
      }
    },
    "cards": {
      "name": "Schede",
      "settings": {
        "header__badge": {
          "content": "Badge"
        },
        "style": {
          "options__1": {
            "label": "Standard"
          },
          "options__2": {
            "label": "Scheda"
          },
          "label": "Stile"
        }
      }
    },
    "badges": {
      "name": "Badge",
      "settings": {
        "position": {
          "options__1": {
            "label": "In basso a sinistra"
          },
          "options__2": {
            "label": "In basso a destra"
          },
          "options__3": {
            "label": "In alto a sinistra"
          },
          "options__4": {
            "label": "In alto a destra"
          },
          "label": "Posizione scheda prodotto"
        },
        "sale_badge_color_scheme": {
          "label": "Schema colori per badge vendita"
        },
        "sold_out_badge_color_scheme": {
          "label": "Schema colori per badge esaurito"
        }
      }
    },
    "buttons": {
      "name": "Pulsanti"
    },
    "variant_pills": {
      "name": "Pulsanti di selezione variante"
    },
    "inputs": {
      "name": "Input"
    },
    "content_containers": {
      "name": "Contenitori contenuto"
    },
    "popups": {
      "name": "Menu a discesa e pop up",
      "paragraph": "Incide su aree come menu di navigazione a discesa, modali pop up e pop up di carrello."
    },
    "media": {
      "name": "Contenuti multimediali"
    },
    "drawers": {
      "name": "Finestre"
    }
  },
  "sections": {
    "all": {
      "padding": {
        "section_padding_heading": "Spaziatura sezione",
        "padding_top": "Spaziatura superiore",
        "padding_bottom": "Spaziatura inferiore"
      },
      "spacing": "Spaziatura",
      "colors": {
        "accent_1": {
          "label": "Elemento in risalto 1"
        },
        "accent_2": {
          "label": "Elemento in risalto 2"
        },
        "background_1": {
          "label": "Sfondo 1"
        },
        "background_2": {
          "label": "Sfondo 2"
        },
        "inverse": {
          "label": "Inverso"
        },
        "label": "Schema colori",
        "has_cards_info": "Per modificare lo schema dei colori delle schede, aggiorna le impostazioni del tema."
      }
    },
    "announcement-bar": {
      "name": "Barra degli annunci",
      "blocks": {
        "announcement": {
          "name": "Annuncio",
          "settings": {
            "text": {
              "label": "Testo"
            },
            "color_scheme": {
              "label": "Schema di colori",
              "options__1": {
                "label": "Sfondo 1"
              },
              "options__2": {
                "label": "Sfondo 2"
              },
              "options__3": {
                "label": "Inverso"
              },
              "options__4": {
                "label": "Elemento in risalto 1"
              },
              "options__5": {
                "label": "Elemento in risalto 2"
              }
            },
            "link": {
              "label": "Link"
            }
          }
        }
      }
    },
    "collage": {
      "name": "Collage",
      "settings": {
        "heading": {
          "label": "Titolo"
        },
        "desktop_layout": {
          "label": "Layout desktop",
          "options__1": {
            "label": "Blocco grande sinistro"
          },
          "options__2": {
            "label": "Blocco grande destro"
          }
        },
        "mobile_layout": {
          "label": "Layout dispositivo mobile",
          "options__1": {
            "label": "Collage"
          },
          "options__2": {
            "label": "Colonna"
          }
        }
      },
      "blocks": {
        "image": {
          "name": "Immagine",
          "settings": {
            "image": {
              "label": "Immagine"
            },
            "image_padding": {
              "label": "Utilizza proporzioni delle immagini originali",
              "info": "Seleziona l'opzione se non desideri che l'immagine venga ritagliata."
            }
          }
        },
        "product": {
          "name": "Prodotto",
          "settings": {
            "product": {
              "label": "Prodotto"
            },
            "secondary_background": {
              "label": "Mostra sfondo secondario"
            },
            "second_image": {
              "label": "Mostra la seconda immagine al passaggio del mouse"
            }
          }
        },
        "collection": {
          "name": "Collezione",
          "settings": {
            "collection": {
              "label": "Collezione"
            }
          }
        },
        "video": {
          "name": "Video",
          "settings": {
            "cover_image": {
              "label": "Immagine di copertina"
            },
            "video_url": {
              "label": "URL",
              "info": "Se la sezione contiene altri blocchi, il video viene riprodotto in un pop-up.",
              "placeholder": "Utilizza un URL YouTube o Vimeo"
            },
            "image_padding": {
              "label": "Utilizza proporzioni delle immagini originali",
              "info": "Seleziona l'opzione se non desideri che l'immagine venga ritagliata."
            },
            "description": {
              "label": "Testo alternativo del video",
              "info": "Descrivi il video per renderlo accessibile ai clienti che utilizzano i lettori di schermo."
            }
          }
        }
      },
      "presets": {
        "name": "Collage"
      }
    },
    "collection-list": {
      "name": "Elenco delle collezioni",
      "settings": {
        "title": {
          "label": "Titolo"
        },
        "image_ratio": {
          "label": "Proporzioni delle immagini",
          "options__1": {
            "label": "Adatta all'immagine"
          },
          "options__2": {
            "label": "Ritratto"
          },
          "options__3": {
            "label": "Quadrate"
          },
          "info": "Aggiungi immagini modificando le collezioni. [Maggiori informazioni](https://help.shopify.com/en/manual/products/collections)"
        },
        "swipe_on_mobile": {
          "label": "Abilita scorrimento su dispositivo mobile"
        },
        "show_view_all": {
          "label": "Abilita il pulsante \"Visualizza tutto\" se l'elenco include più collezioni di quelle mostrate"
        },
        "columns_desktop": {
          "label": "Numero di colonne su desktop"
        },
        "header_mobile": {
          "content": "Layout dispositivo mobile"
        },
        "columns_mobile": {
          "label": "Numero di colonne su mobile",
          "options__1": {
            "label": "1 colonna"
          },
          "options__2": {
            "label": "2 colonne"
          }
        }
      },
      "blocks": {
        "featured_collection": {
          "name": "Collezione",
          "settings": {
            "collection": {
              "label": "Collezione"
            }
          }
        }
      },
      "presets": {
        "name": "Elenco delle collezioni"
      }
    },
    "contact-form": {
      "name": "Modulo di contatto",
      "presets": {
        "name": "Modulo di contatto"
      }
    },
    "custom-liquid": {
      "name": "Liquid personalizzato",
      "settings": {
        "custom_liquid": {
          "label": "Liquid personalizzato",
          "info": "Aggiungi snippet di app o altro codice Liquid per creare personalizzazioni avanzate."
        }
      },
      "presets": {
        "name": "Liquid personalizzato"
      }
    },
    "featured-blog": {
      "name": "Articoli del blog",
      "settings": {
        "heading": {
          "label": "Titolo"
        },
        "blog": {
          "label": "Blog"
        },
        "post_limit": {
          "label": "Numero di articoli del blog da mostrare"
        },
        "show_view_all": {
          "label": "Abilita il pulsante \"Visualizza tutto\" se il blog include più articoli di quelli mostrati"
        },
        "show_image": {
          "label": "Mostra immagine in evidenza",
          "info": "Per un risultato ottimale, utilizza un'immagine con proporzioni 3:2. [Maggiori informazioni](https://help.shopify.com/en/manual/shopify-admin/productivity-tools/image-editor#understanding-image-aspect-ratio)"
        },
        "show_date": {
          "label": "Mostra data"
        },
        "show_author": {
          "label": "Mostra autore"
        },
        "columns_desktop": {
          "label": "Numero di colonne su desktop"
        }
      },
      "presets": {
        "name": "Articoli del blog"
      }
    },
    "featured-collection": {
      "name": "Collezione in evidenza",
      "settings": {
        "title": {
          "label": "Titolo"
        },
        "collection": {
          "label": "Collezione"
        },
        "products_to_show": {
          "label": "Massimo di prodotti da mostrare"
        },
        "show_view_all": {
          "label": "Abilita \"Visualizza tutto\" se la collezione include più prodotti di quelli mostrati"
        },
        "header": {
          "content": "Scheda prodotto"
        },
        "image_ratio": {
          "label": "Proporzioni delle immagini",
          "options__1": {
            "label": "Adatta all'immagine"
          },
          "options__2": {
            "label": "Ritratto"
          },
          "options__3": {
            "label": "Quadrate"
          }
        },
        "show_secondary_image": {
          "label": "Mostra la seconda immagine al passaggio del mouse"
        },
        "show_vendor": {
          "label": "Mostra fornitore"
        },
        "show_rating": {
          "label": "Mostra valutazione del prodotto",
          "info": "Per mostrare una valutazione, aggiungi un'app di valutazione del prodotto. [Maggiori informazioni](https://help.shopify.com/manual/online-store/themes/os20/themes-by-shopify/dawn/sections#featured-collection-show-product-rating)"
        },
        "columns_desktop": {
          "label": "Numero di colonne su desktop"
        },
<<<<<<< HEAD
        "description": {
          "label": "Descrizione"
        },
        "show_description": {
          "label": "Mostra descrizione collezione dal pannello di controllo Shopify"
        },
        "description_style": {
          "label": "Stile descrizione",
          "options__1": {
            "label": "Corpo"
          },
          "options__2": {
            "label": "Sottotitolo"
          },
          "options__3": {
            "label": "Maiuscolo"
          }
        },
        "view_all_style": {
          "options__1": {
            "label": "Link"
          },
          "options__2": {
            "label": "Contorno pulsante"
          },
          "options__3": {
            "label": "Pulsante in tinta unita"
          },
          "label": "Stile \"Visualizza tutto\""
        },
        "enable_desktop_slider": {
          "label": "Consenti carosello su desktop"
        },
        "full_width": {
          "label": "Rendi prodotti a larghezza intera"
        },
        "mobile_header": {
          "content": "Layout dispositivo mobile"
        },
        "enable_mobile_slider": {
          "label": "Abilita scorrimento su dispositivo mobile"
=======
        "header_mobile": {
          "content": "Layout dispositivo mobile"
        },
        "columns_mobile": {
          "label": "Numero di colonne su mobile",
          "options__1": {
            "label": "1 colonna"
          },
          "options__2": {
            "label": "2 colonne"
          }
>>>>>>> 406cb6cd
        }
      },
      "presets": {
        "name": "Collezione in evidenza"
      }
    },
    "footer": {
      "name": "Footer",
      "blocks": {
        "link_list": {
          "name": "Menu",
          "settings": {
            "heading": {
              "label": "Titolo",
              "info": "Per visualizzare il menu è necessario un titolo."
            },
            "menu": {
              "label": "Menu",
              "info": "Mostra solo le voci di menu di livello superiore."
            }
          }
        },
        "text": {
          "name": "Testo",
          "settings": {
            "heading": {
              "label": "Titolo"
            },
            "subtext": {
              "label": "Sottotesto"
            }
          }
        }
      },
      "settings": {
        "color_scheme": {
          "options__1": {
            "label": "Elemento in risalto 1"
          },
          "options__2": {
            "label": "Elemento in risalto 2"
          },
          "options__3": {
            "label": "Sfondo 1"
          },
          "options__4": {
            "label": "Sfondo 2"
          },
          "options__5": {
            "label": "Inverso"
          },
          "label": "Schema di colori"
        },
        "newsletter_enable": {
          "label": "Mostra iscrizione alla newsletter"
        },
        "newsletter_heading": {
          "label": "Titolo"
        },
        "header__1": {
          "content": "Iscrizione alla newsletter",
          "info": "Iscritti aggiunti automaticamente all'elenco dei clienti che \"hanno accettato le comunicazioni di marketing\". [Maggiori informazioni](https://help.shopify.com/en/manual/customers/manage-customers)"
        },
        "header__2": {
          "content": "Icone dei social media",
          "info": "Per mostrare i tuoi account sui social media, inseriscine i link nelle impostazioni tema."
        },
        "show_social": {
          "label": "Mostra icone dei social media"
        },
        "header__3": {
          "content": "Selettore paese/area geografica"
        },
        "header__4": {
          "info": "Per aggiungere un paese/un'area geografica, vai alle [impostazioni di pagamento.](/admin/settings/payments)"
        },
        "enable_country_selector": {
          "label": "Abilita selettore paese/area geografica"
        },
        "header__5": {
          "content": "Selettore lingua"
        },
        "header__6": {
          "info": "Per aggiungere una lingua, vai alle [impostazioni lingua.](/admin/settings/languages)"
        },
        "enable_language_selector": {
          "label": "Abilita selettore lingua"
        },
        "header__7": {
          "content": "Metodi di pagamento"
        },
        "payment_enable": {
          "label": "Mostra le icone di pagamento"
        },
        "margin_top": {
          "label": "Margine superiore"
        }
      }
    },
    "header": {
      "name": "Header",
      "settings": {
        "logo": {
          "label": "Immagine del logo"
        },
        "logo_width": {
          "unit": "px",
          "label": "Larghezza logo personalizzata"
        },
        "logo_position": {
          "label": "Posizione logo su desktop",
          "options__1": {
            "label": "In mezzo a sinistra"
          },
          "options__2": {
            "label": "In alto a sinistra"
          },
          "options__3": {
            "label": "In alto al centro"
          },
          "info": "Posizione automaticamente ottimizzata per dispositivi mobili."
        },
        "menu": {
          "label": "Menu"
        },
        "show_line_separator": {
          "label": "Mostra linea di separazione"
        },
        "enable_sticky_header": {
          "label": "Abilita header fisso",
          "info": "L'header viene mostrato sullo schermo quando i clienti scorrono verso l'alto."
        },
        "color_scheme": {
          "options__1": {
            "label": "Elemento in risalto 1"
          },
          "options__2": {
            "label": "Elemento in risalto 2"
          },
          "options__3": {
            "label": "Sfondo 1"
          },
          "options__4": {
            "label": "Sfondo 2"
          },
          "options__5": {
            "label": "Inverso"
          },
          "label": "Schema di colori"
        },
        "margin_bottom": {
          "label": "Margine inferiore"
        }
      }
    },
    "image-banner": {
      "name": "Immagine banner",
      "settings": {
        "image": {
          "label": "Prima immagine"
        },
        "image_2": {
          "label": "Seconda immagine"
        },
        "color_scheme": {
          "options__1": {
            "label": "Elemento in risalto 1"
          },
          "options__2": {
            "label": "Elemento in risalto 2"
          },
          "options__3": {
            "label": "Sfondo 1"
          },
          "options__4": {
            "label": "Sfondo 2"
          },
          "options__5": {
            "label": "Inverso"
          },
          "label": "Schema di colori",
          "info": "Visibile quando è visualizzato il contenitore."
        },
        "stack_images_on_mobile": {
          "label": "Elenca immagini su dispositivo mobile"
        },
        "adapt_height_first_image": {
          "label": "Adatta l'altezza della sezione alle dimensioni della prima immagine",
          "info": "Se si effettua la selezione, sovrascrive le impostazioni dell'altezza del banner immagine."
        },
        "show_text_box": {
          "label": "Mostra contenitore sul desktop"
        },
        "image_overlay_opacity": {
          "label": "Opacità della sovrapposizione immagine"
        },
        "header": {
          "content": "Layout dispositivo mobile"
        },
        "show_text_below": {
          "label": "Mostra contenitore su dispositivo mobile"
        },
        "image_height": {
          "label": "Altezza banner",
          "options__1": {
            "label": "Piccola"
          },
          "options__2": {
            "label": "Media"
          },
          "options__3": {
            "label": "Grande"
          },
          "info": "Per un risultato ottimale, utilizza un'immagine con proporzioni 3:2. [Maggiori informazioni](https://help.shopify.com/en/manual/shopify-admin/productivity-tools/image-editor#understanding-image-aspect-ratio)"
        },
        "desktop_content_position": {
          "options__1": {
            "label": "In alto a sinistra"
          },
          "options__2": {
            "label": "In alto al centro"
          },
          "options__3": {
            "label": "In alto a destra"
          },
          "options__4": {
            "label": "In mezzo a sinistra"
          },
          "options__5": {
            "label": "In mezzo al centro"
          },
          "options__6": {
            "label": "In mezzo a destra"
          },
          "options__7": {
            "label": "In basso a sinistra"
          },
          "options__8": {
            "label": "In basso al centro"
          },
          "options__9": {
            "label": "In basso a destra"
          },
          "label": "Posizione contenuto su desktop"
        },
        "desktop_content_alignment": {
          "options__1": {
            "label": "A sinistra"
          },
          "options__2": {
            "label": "Al centro"
          },
          "options__3": {
            "label": "A destra"
          },
          "label": "Allineamento contenuto su desktop"
        },
        "mobile_content_alignment": {
          "options__1": {
            "label": "A sinistra"
          },
          "options__2": {
            "label": "Al centro"
          },
          "options__3": {
            "label": "A destra"
          },
          "label": "Allineamento contenuto su dispositivi mobili"
        }
      },
      "blocks": {
        "heading": {
          "name": "Titolo",
          "settings": {
            "heading": {
              "label": "Titolo"
            },
            "heading_size": {
              "options__1": {
                "label": "Medio"
              },
              "options__2": {
                "label": "Grande"
              },
              "label": "Dimensione del titolo"
            }
          }
        },
        "text": {
          "name": "Testo",
          "settings": {
            "text": {
              "label": "Descrizione"
            },
            "text_style": {
              "options__1": {
                "label": "Testo"
              },
              "options__2": {
                "label": "Sottotitolo"
              },
              "options__3": {
                "label": "Maiuscolo"
              },
              "label": "Stile del testo"
            }
          }
        },
        "buttons": {
          "name": "Pulsanti",
          "settings": {
            "button_label_1": {
              "label": "Prima etichetta pulsante",
              "info": "Lascia vuota l'etichetta per nascondere il pulsante."
            },
            "button_link_1": {
              "label": "Primo link pulsante"
            },
            "button_style_secondary_1": {
              "label": "Utilizza stile contorno pulsante"
            },
            "button_label_2": {
              "label": "Seconda etichetta pulsante",
              "info": "Lascia vuota l'etichetta per nascondere il pulsante."
            },
            "button_link_2": {
              "label": "Secondo link pulsante"
            },
            "button_style_secondary_2": {
              "label": "Utilizza stile contorno pulsante"
            }
          }
        }
      },
      "presets": {
        "name": "Immagine banner"
      }
    },
    "image-with-text": {
      "name": "Immagine con testo",
      "settings": {
        "image": {
          "label": "Immagine"
        },
        "height": {
          "options__1": {
            "label": "Adatta all'immagine"
          },
          "options__2": {
            "label": "Piccola"
          },
          "options__3": {
            "label": "Grande"
          },
          "label": "Altezza immagine"
        },
        "color_scheme": {
          "options__1": {
            "label": "Sfondo 1"
          },
          "options__2": {
            "label": "Sfondo 2"
          },
          "options__3": {
            "label": "Inverso"
          },
          "options__4": {
            "label": "Elemento in risalto 1"
          },
          "options__5": {
            "label": "Elemento in risalto 2"
          },
          "label": "Schema di colori"
        },
        "layout": {
          "options__1": {
            "label": "Prima l'immagine"
          },
          "options__2": {
            "label": "Seconda immagine"
          },
          "label": "Posizionamento immagine su desktop",
          "info": "Il layout predefinito per dispositivi mobili prevede prima l'immagine."
        },
        "desktop_image_width": {
          "options__1": {
            "label": "Piccola"
          },
          "options__2": {
            "label": "Media"
          },
          "options__3": {
            "label": "Grande"
          },
          "label": "Larghezza immagine su desktop",
          "info": "L'immagine viene automaticamente ottimizzata per il mobile."
        },
        "desktop_content_alignment": {
          "options__1": {
            "label": "A sinistra"
          },
          "options__3": {
            "label": "A destra"
          },
          "label": "Allineamento contenuto su desktop",
          "options__2": {
            "label": "Al centro"
          }
        },
        "desktop_content_position": {
          "options__1": {
            "label": "In alto"
          },
          "options__2": {
            "label": "Al centro"
          },
          "options__3": {
            "label": "In basso"
          },
          "label": "Posizione contenuto su desktop"
        },
        "content_layout": {
          "options__1": {
            "label": "Non sovrapporre"
          },
          "options__2": {
            "label": "Sovrapponi"
          },
          "label": "Layout del contenuto"
        },
        "mobile_content_alignment": {
          "options__1": {
            "label": "A sinistra"
          },
          "options__3": {
            "label": "A destra"
          },
          "label": "Allineamento contenuto su dispositivi mobili",
          "options__2": {
            "label": "Al centro"
          }
        }
      },
      "blocks": {
        "heading": {
          "name": "Titolo",
          "settings": {
            "heading": {
              "label": "Titolo"
            },
            "heading_size": {
              "options__1": {
                "label": "Piccola"
              },
              "options__2": {
                "label": "Media"
              },
              "options__3": {
                "label": "Grande"
              },
              "label": "Dimensione del titolo"
            }
          }
        },
        "text": {
          "name": "Testo",
          "settings": {
            "text": {
              "label": "Contenuto"
            },
            "text_style": {
              "label": "Stile del testo",
              "options__1": {
                "label": "Testo"
              },
              "options__2": {
                "label": "Sottotitolo"
              }
            }
          }
        },
        "button": {
          "name": "Pulsante",
          "settings": {
            "button_label": {
              "label": "Etichetta pulsante",
              "info": "Lascia vuota l'etichetta per nascondere il pulsante."
            },
            "button_link": {
              "label": "Link pulsante"
            }
          }
        },
        "caption": {
          "name": "Didascalia",
          "settings": {
            "text": {
              "label": "Testo"
            },
            "text_style": {
              "label": "Stile testo",
              "options__1": {
                "label": "Sottotitolo"
              },
              "options__2": {
                "label": "Maiuscolo"
              }
            },
            "caption_size": {
              "label": "Dimensione del testo",
              "options__1": {
                "label": "Piccola"
              },
              "options__2": {
                "label": "Media"
              },
              "options__3": {
                "label": "Grande"
              }
            }
          }
        }
      },
      "presets": {
        "name": "Immagine con testo"
      }
    },
    "main-article": {
      "name": "Articolo del blog",
      "blocks": {
        "featured_image": {
          "name": "Immagine in evidenza",
          "settings": {
            "image_height": {
              "label": "Altezza immagine in evidenza",
              "options__1": {
                "label": "Adatta all'immagine"
              },
              "options__2": {
                "label": "Piccola"
              },
              "options__3": {
                "label": "Media"
              },
              "info": "Per un risultato ottimale utilizza un'immagine con proporzioni 16:9. [Maggiori informazioni](https://help.shopify.com/en/manual/shopify-admin/productivity-tools/image-editor#understanding-image-aspect-ratio)",
              "options__4": {
                "label": "Grande"
              }
            }
          }
        },
        "title": {
          "name": "Titolo",
          "settings": {
            "blog_show_date": {
              "label": "Mostra data"
            },
            "blog_show_author": {
              "label": "Mostra autore"
            }
          }
        },
        "content": {
          "name": "Contenuto"
        },
        "share": {
          "name": "Condividi",
          "settings": {
            "featured_image_info": {
              "content": "Se includi un link in post sui social media, l'immagine in evidenza della pagina verrà mostrata come immagine di anteprima. [Maggiori informazioni](https://help.shopify.com/en/manual/online-store/images/showing-social-media-thumbnail-images)."
            },
            "title_info": {
              "content": "Insieme all'immagine di anteprima sono inclusi un titolo e una descrizione del negozio. [Maggiori informazioni](https://help.shopify.com/en/manual/promoting-marketing/seo/adding-keywords#set-a-title-and-description-for-your-online-store)."
            },
            "text": {
              "label": "Testo"
            }
          }
        }
      }
    },
    "main-blog": {
      "name": "Articoli del blog",
      "settings": {
        "header": {
          "content": "Scheda articoli del blog"
        },
        "show_image": {
          "label": "Mostra immagine in evidenza"
        },
        "paragraph": {
          "content": "Modifica i riassunti modificando gli articoli del blog. [Maggiori informazioni](https://help.shopify.com/en/manual/online-store/blogs/writing-blogs#display-an-excerpt-from-a-blog-post)"
        },
        "show_date": {
          "label": "Mostra data"
        },
        "show_author": {
          "label": "Mostra autore"
        },
        "layout": {
          "label": "Layout desktop",
          "options__1": {
            "label": "Griglia"
          },
          "options__2": {
            "label": "Collage"
          },
          "info": "I post sono visualizzati in elenco sui dispositivi mobili."
        },
        "image_height": {
          "label": "Altezza immagine in evidenza",
          "options__1": {
            "label": "Adatta all'immagine"
          },
          "options__2": {
            "label": "Piccola"
          },
          "options__3": {
            "label": "Media"
          },
          "options__4": {
            "label": "Grande"
          },
          "info": "Per un risultato ottimale, utilizza un'immagine con proporzioni 3:2. [Maggiori informazioni](https://help.shopify.com/en/manual/shopify-admin/productivity-tools/image-editor#understanding-image-aspect-ratio)"
        }
      }
    },
    "main-cart-footer": {
      "name": "Subtotale",
      "settings": {
        "show_cart_note": {
          "label": "Abilita nota carrello"
        }
      },
      "blocks": {
        "subtotal": {
          "name": "Prezzo subtotale"
        },
        "buttons": {
          "name": "Pulsante check-out"
        }
      }
    },
    "main-cart-items": {
      "name": "Articoli",
      "settings": {
        "show_vendor": {
          "label": "Mostra fornitore"
        }
      }
    },
    "main-collection-banner": {
      "name": "Banner collezione",
      "settings": {
        "paragraph": {
          "content": "Aggiungi una descrizione o un'immagine modificando la collezione. [Maggiori informazioni](https://help.shopify.com/en/manual/products/collections/collection-layout)"
        },
        "show_collection_description": {
          "label": "Mostra descrizione collezione"
        },
        "show_collection_image": {
          "label": "Mostra immagine collezione",
          "info": "Per un risultato ottimale utilizza un'immagine con proporzioni 16:9. [Maggiori informazioni](https://help.shopify.com/en/manual/shopify-admin/productivity-tools/image-editor#understanding-image-aspect-ratio)"
        }
      }
    },
    "main-collection-product-grid": {
      "name": "Griglia prodotti",
      "settings": {
        "products_per_page": {
          "label": "Prodotti per pagina"
        },
        "image_ratio": {
          "label": "Proporzioni delle immagini",
          "options__1": {
            "label": "Adatta all'immagine"
          },
          "options__2": {
            "label": "Ritratto"
          },
          "options__3": {
            "label": "Quadrate"
          }
        },
        "show_secondary_image": {
          "label": "Mostra la seconda immagine al passaggio del mouse"
        },
        "show_vendor": {
          "label": "Mostra fornitore"
        },
        "enable_tags": {
          "label": "Abilita i filtri",
          "info": "[Personalizza i filtri](/admin/menus)"
        },
        "enable_filtering": {
          "label": "Abilita i filtri",
          "info": "[Personalizza i filtri](/admin/menus)"
        },
        "enable_sorting": {
          "label": "Abilita ordinamento"
        },
        "header__1": {
          "content": "Filtri e ordinamento"
        },
        "header__3": {
          "content": "Scheda prodotto"
        },
        "collapse_on_larger_devices": {
          "label": "Comprimi su desktop"
        },
        "show_rating": {
          "label": "Mostra valutazione del prodotto",
          "info": "Per mostrare una valutazione, aggiungi un'app di valutazione del prodotto. [Maggiori informazioni](https://help.shopify.com/manual/online-store/themes/os20/themes-by-shopify/dawn/page-types#product-grid-show-product-rating)"
        },
        "columns_desktop": {
          "label": "Numero di colonne su desktop"
        },
        "header_mobile": {
          "content": "Layout dispositivo mobile"
        },
        "columns_mobile": {
          "label": "Numero di colonne su mobile",
          "options__1": {
            "label": "1 colonna"
          },
          "options__2": {
            "label": "2 colonne"
          }
        }
      }
    },
    "main-list-collections": {
      "name": "Pagina con l'elenco delle collezioni",
      "settings": {
        "title": {
          "label": "Titolo"
        },
        "sort": {
          "label": "Ordina le collezioni per:",
          "options__1": {
            "label": "In ordine alfabetico, A-Z"
          },
          "options__2": {
            "label": "In ordine alfabetico, Z-A"
          },
          "options__3": {
            "label": "Data, da più a meno recente"
          },
          "options__4": {
            "label": "Data, da meno a più recente"
          },
          "options__5": {
            "label": "Conteggio prodotti decrescente"
          },
          "options__6": {
            "label": "Conteggio prodotti crescente"
          }
        },
        "image_ratio": {
          "label": "Proporzioni delle immagini",
          "options__1": {
            "label": "Adatta all'immagine"
          },
          "options__2": {
            "label": "Ritratto"
          },
          "options__3": {
            "label": "Quadrate"
          },
          "info": "Aggiungi immagini modificando le collezioni. [Maggiori informazioni](https://help.shopify.com/en/manual/products/collections)"
        }
      }
    },
    "main-page": {
      "name": "Pagina"
    },
    "main-password-footer": {
      "name": "Footer della password",
      "settings": {
        "color_scheme": {
          "options__1": {
            "label": "Elemento in risalto 1"
          },
          "options__2": {
            "label": "Elemento in risalto 2"
          },
          "options__3": {
            "label": "Sfondo 1"
          },
          "options__4": {
            "label": "Sfondo 2"
          },
          "options__5": {
            "label": "Inverso"
          },
          "label": "Schema di colori"
        }
      }
    },
    "main-password-header": {
      "name": "Header della password",
      "settings": {
        "logo": {
          "label": "Immagine del logo"
        },
        "logo_max_width": {
          "label": "Larghezza logo personalizzata",
          "unit": "px"
        },
        "color_scheme": {
          "options__1": {
            "label": "Elemento in risalto 1"
          },
          "options__2": {
            "label": "Elemento in risalto 2"
          },
          "options__3": {
            "label": "Sfondo 1"
          },
          "options__4": {
            "label": "Sfondo 2"
          },
          "options__5": {
            "label": "Inverso"
          },
          "label": "Schema di colori"
        }
      }
    },
    "main-product": {
      "name": "Informazioni di prodotto",
      "blocks": {
        "text": {
          "name": "Testo",
          "settings": {
            "text": {
              "label": "Testo"
            },
            "text_style": {
              "label": "Stile del testo",
              "options__1": {
                "label": "Testo"
              },
              "options__2": {
                "label": "Sottotitolo"
              },
              "options__3": {
                "label": "Maiuscolo"
              }
            }
          }
        },
        "title": {
          "name": "Titolo"
        },
        "price": {
          "name": "Prezzo"
        },
        "quantity_selector": {
          "name": "Selettore di quantità"
        },
        "variant_picker": {
          "name": "Selettore di variante",
          "settings": {
            "picker_type": {
              "label": "Tipo",
              "options__1": {
                "label": "Menu a discesa"
              },
              "options__2": {
                "label": "\"A pillole\""
              }
            }
          }
        },
        "buy_buttons": {
          "name": "Buy button",
          "settings": {
            "show_dynamic_checkout": {
              "label": "Mostra pulsanti di check-out dinamico",
              "info": "Utilizzando i metodi di pagamento disponibili sul tuo negozio, i clienti vedranno la propria opzione preferita, ad esempio PayPal o Apple Pay. [Maggiori informazioni](https://help.shopify.com/manual/using-themes/change-the-layout/dynamic-checkout)"
            }
          }
        },
        "pickup_availability": {
          "name": "Disponibilità di ritiro"
        },
        "description": {
          "name": "Descrizione"
        },
        "share": {
          "name": "Condividi",
          "settings": {
            "featured_image_info": {
              "content": "Se includi un link in post sui social media, l'immagine in evidenza della pagina verrà mostrata come immagine di anteprima. [Maggiori informazioni](https://help.shopify.com/en/manual/online-store/images/showing-social-media-thumbnail-images)."
            },
            "title_info": {
              "content": "Insieme all'immagine di anteprima sono inclusi un titolo e una descrizione del negozio. [Maggiori informazioni](https://help.shopify.com/en/manual/promoting-marketing/seo/adding-keywords#set-a-title-and-description-for-your-online-store)."
            },
            "text": {
              "label": "Testo"
            }
          }
        },
        "collapsible_tab": {
          "name": "Riga comprimibile",
          "settings": {
            "heading": {
              "info": "Includi un titolo che spieghi il contenuto.",
              "label": "Titolo"
            },
            "content": {
              "label": "Contenuto riga"
            },
            "page": {
              "label": "Contenuto riga dalla pagina"
            },
            "icon": {
              "label": "Icona",
              "options__1": {
                "label": "Nessuna"
              },
              "options__2": {
                "label": "Mela"
              },
              "options__3": {
                "label": "Banana"
              },
              "options__4": {
                "label": "Bottiglia"
              },
              "options__5": {
                "label": "Casella"
              },
              "options__6": {
                "label": "Carota"
              },
              "options__7": {
                "label": "Fumetto chat"
              },
              "options__8": {
                "label": "Segno di spunta"
              },
              "options__9": {
                "label": "Blocco appunti"
              },
              "options__10": {
                "label": "Latticini"
              },
              "options__11": {
                "label": "Senza latticini"
              },
              "options__12": {
                "label": "Asciugatrice"
              },
              "options__13": {
                "label": "Occhio"
              },
              "options__14": {
                "label": "Fuoco"
              },
              "options__15": {
                "label": "Senza glutine"
              },
              "options__16": {
                "label": "Cuore"
              },
              "options__17": {
                "label": "Ferro"
              },
              "options__18": {
                "label": "Foglia"
              },
              "options__19": {
                "label": "Pelle"
              },
              "options__20": {
                "label": "Fulmine"
              },
              "options__21": {
                "label": "Rossetto"
              },
              "options__22": {
                "label": "Lucchetto"
              },
              "options__23": {
                "label": "Pin mappa"
              },
              "options__24": {
                "label": "Senza frutta a guscio"
              },
              "options__25": {
                "label": "Pantaloni"
              },
              "options__26": {
                "label": "Impronta di zampa"
              },
              "options__27": {
                "label": "Pepe"
              },
              "options__28": {
                "label": "Profumi"
              },
              "options__29": {
                "label": "Aereo"
              },
              "options__30": {
                "label": "Piante"
              },
              "options__31": {
                "label": "Cartellino prezzo"
              },
              "options__32": {
                "label": "Punto interrogativo"
              },
              "options__33": {
                "label": "Riciclo"
              },
              "options__34": {
                "label": "Reso"
              },
              "options__35": {
                "label": "Righello"
              },
              "options__36": {
                "label": "Piatto da portata"
              },
              "options__37": {
                "label": "Maglietta"
              },
              "options__38": {
                "label": "Scarpa"
              },
              "options__39": {
                "label": "Silhouette"
              },
              "options__40": {
                "label": "Fiocco di neve"
              },
              "options__41": {
                "label": "Stella"
              },
              "options__42": {
                "label": "Cronometro"
              },
              "options__43": {
                "label": "Camion"
              },
              "options__44": {
                "label": "Lavaggio"
              }
            }
          }
        },
        "popup": {
          "name": "Pop up",
          "settings": {
            "link_label": {
              "label": "Etichetta link"
            },
            "page": {
              "label": "Pagina"
            }
          }
        },
        "custom_liquid": {
          "name": "Liquid personalizzato",
          "settings": {
            "custom_liquid": {
              "label": "Liquid personalizzato",
              "info": "Aggiungi snippet di app o altro codice Liquid per creare personalizzazioni avanzate."
            }
          }
        },
        "rating": {
          "name": "Valutazione del prodotto",
          "settings": {
            "paragraph": {
              "content": "Per mostrare una valutazione, aggiungi un'app di valutazione del prodotto. [Maggiori informazioni](https://help.shopify.com/manual/online-store/themes/os20/themes-by-shopify/dawn/page-types#product-rating-block)"
            }
          }
        }
      },
      "settings": {
        "header": {
          "content": "Contenuti multimediali",
          "info": "Maggiori informazioni sui [tipi di contenuti multimediali](https://help.shopify.com/manual/products/product-media)."
        },
        "enable_video_looping": {
          "label": "Abilita la riproduzione in loop dei video"
        },
        "enable_sticky_info": {
          "label": "Abilita contenuto fisso su desktop"
        },
        "hide_variants": {
          "label": "Nascondi i contenuti multimediali delle altre varianti dopo averne selezionata una"
        },
        "gallery_layout": {
          "label": "Layout desktop",
          "options__1": {
            "label": "Elencato"
          },
          "options__2": {
            "label": "Miniature"
          },
          "options__3": {
            "label": "Carosello miniature"
          }
        },
        "media_size": {
          "label": "Dimensioni contenuti multimediali desktop",
          "options__1": {
            "label": "Piccola"
          },
          "options__2": {
            "label": "Media"
          },
          "options__3": {
            "label": "Grande"
          },
          "info": "Contenuti multimediali automaticamente ottimizzati per dispositivi mobili."
        },
        "mobile_thumbnails": {
          "label": "Layout dispositivo mobile",
          "options__1": {
            "label": "Mostra miniature"
          },
          "options__2": {
            "label": "Nascondi miniature"
          }
        }
      }
    },
    "main-search": {
      "name": "Risultati della ricerca",
      "settings": {
        "image_ratio": {
          "label": "Proporzioni delle immagini",
          "options__1": {
            "label": "Adatta all'immagine"
          },
          "options__2": {
            "label": "Ritratto"
          },
          "options__3": {
            "label": "Quadrate"
          }
        },
        "show_secondary_image": {
          "label": "Mostra la seconda immagine al passaggio del mouse"
        },
        "show_vendor": {
          "label": "Mostra fornitore"
        },
        "header__1": {
          "content": "Scheda prodotto"
        },
        "header__2": {
          "content": "Scheda del blog"
        },
        "article_show_date": {
          "label": "Mostra data"
        },
        "article_show_author": {
          "label": "Mostra autore"
        },
        "show_rating": {
          "label": "Mostra valutazione del prodotto",
          "info": "Per mostrare una valutazione, aggiungi un'app di valutazione del prodotto. [Maggiori informazioni](https://help.shopify.com/manual/online-store/themes/os20/themes-by-shopify/dawn/page-types#search-results-show-product-rating)"
        },
        "columns_desktop": {
          "label": "Numero di colonne su desktop"
        },
        "header_mobile": {
          "content": "Layout dispositivo mobile"
        },
        "columns_mobile": {
          "label": "Numero di colonne su mobile",
          "options__1": {
            "label": "1 colonna"
          },
          "options__2": {
            "label": "2 colonne"
          }
        }
      }
    },
    "multicolumn": {
      "name": "Multicolonna",
      "settings": {
        "title": {
          "label": "Titolo"
        },
        "image_width": {
          "label": "Larghezza immagine",
          "options__1": {
            "label": "Un terzo della larghezza della colonna"
          },
          "options__2": {
            "label": "Metà della larghezza della colonna"
          },
          "options__3": {
            "label": "Intera larghezza della colonna"
          }
        },
        "image_ratio": {
          "label": "Proporzioni delle immagini",
          "options__1": {
            "label": "Adatta all'immagine"
          },
          "options__2": {
            "label": "Ritratto"
          },
          "options__3": {
            "label": "Quadrate"
          },
          "options__4": {
            "label": "Tonde"
          }
        },
        "column_alignment": {
          "label": "Allineamento colonna",
          "options__1": {
            "label": "A sinistra"
          },
          "options__2": {
            "label": "Al centro"
          }
        },
        "background_style": {
          "label": "Sfondo secondario",
          "options__1": {
            "label": "Nessuno"
          },
          "options__2": {
            "label": "Mostra come sfondo colonna"
          }
        },
        "button_label": {
          "label": "Etichetta pulsante"
        },
        "button_link": {
          "label": "Link pulsante"
        },
        "swipe_on_mobile": {
          "label": "Abilita scorrimento su dispositivo mobile"
        },
        "columns_desktop": {
          "label": "Numero di colonne su desktop"
        },
        "header_mobile": {
          "content": "Layout dispositivo mobile"
        },
        "columns_mobile": {
          "label": "Numero di colonne su mobile",
          "options__1": {
            "label": "1 colonna"
          },
          "options__2": {
            "label": "2 colonne"
          }
        }
      },
      "blocks": {
        "column": {
          "name": "Colonna",
          "settings": {
            "image": {
              "label": "Immagine"
            },
            "title": {
              "label": "Titolo"
            },
            "text": {
              "label": "Descrizione"
            },
            "link_label": {
              "label": "Etichetta link"
            },
            "link": {
              "label": "Link"
            }
          }
        }
      },
      "presets": {
        "name": "Multicolonna"
      }
    },
    "newsletter": {
      "name": "Iscrizione alla newsletter",
      "settings": {
        "color_scheme": {
          "label": "Schema di colori",
          "options__1": {
            "label": "Elemento in risalto 1"
          },
          "options__2": {
            "label": "Elemento in risalto 2"
          },
          "options__3": {
            "label": "Sfondo 1"
          },
          "options__4": {
            "label": "Sfondo 2"
          },
          "options__5": {
            "label": "Inverso"
          }
        },
        "full_width": {
          "label": "Crea sezione a larghezza intera"
        },
        "paragraph": {
          "content": "Ogni abbonamento email crea un account cliente. [Maggiori informazioni](https://help.shopify.com/en/manual/customers)"
        }
      },
      "blocks": {
        "heading": {
          "name": "Titolo",
          "settings": {
            "heading": {
              "label": "Titolo"
            }
          }
        },
        "paragraph": {
          "name": "Sottotitolo",
          "settings": {
            "paragraph": {
              "label": "Descrizione"
            }
          }
        },
        "email_form": {
          "name": "Modulo email"
        }
      },
      "presets": {
        "name": "Iscrizione alla newsletter"
      }
    },
    "page": {
      "name": "Pagina",
      "settings": {
        "page": {
          "label": "Pagina"
        }
      },
      "presets": {
        "name": "Pagina"
      }
    },
    "product-recommendations": {
      "name": "Raccomandazioni sui prodotti",
      "settings": {
        "heading": {
          "label": "Titolo"
        },
        "header__2": {
          "content": "Scheda prodotto"
        },
        "image_ratio": {
          "label": "Proporzioni delle immagini",
          "options__1": {
            "label": "Adatta all'immagine"
          },
          "options__2": {
            "label": "Ritratto"
          },
          "options__3": {
            "label": "Quadrate"
          }
        },
        "show_secondary_image": {
          "label": "Mostra la seconda immagine al passaggio del mouse"
        },
        "show_vendor": {
          "label": "Mostra fornitore"
        },
        "paragraph__1": {
          "content": "Le raccomandazioni dinamiche utilizzano i dati di ordini e prodotti per cambiare e migliorare nel tempo. [Maggiori informazioni](https://help.shopify.com/en/themes/development/recommended-products)"
        },
        "show_rating": {
          "label": "Mostra valutazione del prodotto",
          "info": "Per mostrare una valutazione, aggiungi un'app di valutazione del prodotto. [Maggiori informazioni](https://help.shopify.com/manual/online-store/themes/os20/themes-by-shopify/dawn/page-types#product-recommendations-show-product-rating)"
        },
        "columns_desktop": {
          "label": "Numero di colonne su desktop"
        },
        "header_mobile": {
          "content": "Layout dispositivo mobile"
        },
        "columns_mobile": {
          "label": "Numero di colonne su mobile",
          "options__1": {
            "label": "1 colonna"
          },
          "options__2": {
            "label": "2 colonne"
          }
        }
      }
    },
    "rich-text": {
      "name": "Rich text",
      "settings": {
        "color_scheme": {
          "options__1": {
            "label": "Elemento in risalto 1"
          },
          "options__2": {
            "label": "Elemento in risalto 2"
          },
          "options__3": {
            "label": "Sfondo 1"
          },
          "options__4": {
            "label": "Sfondo 2"
          },
          "options__5": {
            "label": "Inverso"
          },
          "label": "Schema di colori"
        },
        "full_width": {
          "label": "Crea sezione a larghezza intera"
        }
      },
      "blocks": {
        "heading": {
          "name": "Titolo",
          "settings": {
            "heading": {
              "label": "Titolo"
            },
            "heading_size": {
              "options__1": {
                "label": "Piccola"
              },
              "options__2": {
                "label": "Media"
              },
              "label": "Dimensione titolo",
              "options__3": {
                "label": "Grande"
              }
            }
          }
        },
        "text": {
          "name": "Testo",
          "settings": {
            "text": {
              "label": "Descrizione"
            }
          }
        },
        "button": {
          "name": "Pulsante",
          "settings": {
            "button_label": {
              "label": "Etichetta pulsante"
            },
            "button_link": {
              "label": "Link pulsante"
            },
            "button_style_secondary": {
              "label": "Utilizza stile contorno pulsante"
            }
          }
        }
      },
      "presets": {
        "name": "Rich text"
      }
    },
    "apps": {
      "name": "App",
      "settings": {
        "include_margins": {
          "label": "Rendi i margini della sezione uguali al tema"
        }
      },
      "presets": {
        "name": "App"
      }
    },
    "video": {
      "name": "Video",
      "settings": {
        "heading": {
          "label": "Titolo"
        },
        "cover_image": {
          "label": "Immagine di copertina"
        },
        "video_url": {
          "label": "URL",
          "placeholder": "Utilizza un URL YouTube o Vimeo",
          "info": "Il video viene riprodotto nella pagina."
        },
        "description": {
          "label": "Testo alternativo del video",
          "info": "Descrivi il video per renderlo accessibile ai clienti che utilizzano i lettori di schermo."
        },
        "image_padding": {
          "label": "Aggiungi spaziatura immagine",
          "info": "Se non desideri che l'immagine di copertina venga ritagliata, seleziona una spaziatura per l'immagine."
        },
        "full_width": {
          "label": "Rendi sezione a larghezza intera"
        }
      },
      "presets": {
        "name": "Video"
      }
    },
    "featured-product": {
      "name": "Sezione \"prodotto in primo piano\"",
      "blocks": {
        "text": {
          "name": "Testo",
          "settings": {
            "text": {
              "label": "Testo"
            },
            "text_style": {
              "label": "Stile del testo",
              "options__1": {
                "label": "Testo"
              },
              "options__2": {
                "label": "Sottotitolo"
              },
              "options__3": {
                "label": "Maiuscolo"
              }
            }
          }
        },
        "title": {
          "name": "Titolo"
        },
        "price": {
          "name": "Prezzo"
        },
        "quantity_selector": {
          "name": "Selettore quantità"
        },
        "variant_picker": {
          "name": "Selettore di variante",
          "settings": {
            "picker_type": {
              "label": "Tipo",
              "options__1": {
                "label": "Menu a discesa"
              },
              "options__2": {
                "label": "\"A pillole\""
              }
            }
          }
        },
        "buy_buttons": {
          "name": "Buy button",
          "settings": {
            "show_dynamic_checkout": {
              "label": "Mostra pulsanti di check-out dinamico",
              "info": "Utilizzando i metodi di pagamento disponibili sul tuo negozio, i clienti vedranno la propria opzione preferita, ad esempio PayPal o Apple Pay. [Maggiori informazioni](https://help.shopify.com/manual/using-themes/change-the-layout/dynamic-checkout)"
            }
          }
        },
        "description": {
          "name": "Descrizione"
        },
        "share": {
          "name": "Condividi",
          "settings": {
            "featured_image_info": {
              "content": "Se includi un link nei post sui social media, l'immagine in evidenza della pagina verrà mostrata come immagine di anteprima. [Maggiori informazioni](https://help.shopify.com/en/manual/online-store/images/showing-social-media-thumbnail-images)"
            },
            "title_info": {
              "content": "Insieme all'immagine di anteprima sono inclusi un titolo e una descrizione del negozio. [Maggiori informazioni](https://help.shopify.com/en/manual/promoting-marketing/seo/adding-keywords#set-a-title-and-description-for-your-online-store)"
            },
            "text": {
              "label": "Testo"
            }
          }
        },
        "custom_liquid": {
          "name": "Liquid personalizzato",
          "settings": {
            "custom_liquid": {
              "label": "Liquid personalizzato"
            }
          }
        },
        "rating": {
          "name": "Valutazione del prodotto",
          "settings": {
            "paragraph": {
              "content": "Per mostrare una valutazione, aggiungi un'app di valutazione del prodotto. [Maggiori informazioni](https://help.shopify.com/manual/online-store/themes/os20/themes-by-shopify/dawn/sections#featured-product-rating)"
            }
          }
        }
      },
      "settings": {
        "product": {
          "label": "Prodotto"
        },
        "secondary_background": {
          "label": "Mostra sfondo secondario"
        },
        "header": {
          "content": "Contenuti multimediali",
          "info": "Maggiori informazioni sui [tipi di media](https://help.shopify.com/manual/products/product-media)"
        },
        "enable_video_looping": {
          "label": "Abilita la riproduzione in loop dei video"
        },
        "hide_variants": {
          "label": "Nascondi contenuti multimediali delle varianti non selezionate sul desktop"
        }
      },
      "presets": {
        "name": "Sezione \"prodotto in primo piano\""
      }
    },
    "email-signup-banner": {
      "name": "Banner di iscrizione alla newsletter",
      "settings": {
        "paragraph": {
          "content": "Ogni abbonamento email crea un account cliente. [Maggiori informazioni](https://help.shopify.com/en/manual/customers)"
        },
        "image": {
          "label": "Immagine di sfondo"
        },
        "show_background_image": {
          "label": "Mostra immagine di sfondo"
        },
        "show_text_box": {
          "label": "Mostra contenitore sul desktop"
        },
        "image_overlay_opacity": {
          "label": "Opacità della sovrapposizione immagine"
        },
        "color_scheme": {
          "options__1": {
            "label": "Elemento in risalto 1"
          },
          "options__2": {
            "label": "Elemento in risalto 2"
          },
          "options__3": {
            "label": "Sfondo 1"
          },
          "options__4": {
            "label": "Sfondo 2"
          },
          "options__5": {
            "label": "Inverso"
          },
          "label": "Schema di colori",
          "info": "Visibile quando è visualizzato il contenitore"
        },
        "show_text_below": {
          "label": "Mostra contenuto sotto le immagini sui dispositivi mobili",
          "info": "Per un risultato ottimale utilizza un'immagine con proporzioni 16:9. [Maggiori informazioni](https://help.shopify.com/en/manual/shopify-admin/productivity-tools/image-editor#understanding-image-aspect-ratio)"
        },
        "image_height": {
          "label": "Altezza banner",
          "options__1": {
            "label": "Adatta all'immagine"
          },
          "options__2": {
            "label": "Piccola"
          },
          "options__3": {
            "label": "Media"
          },
          "options__4": {
            "label": "Grande"
          },
          "info": "Per un risultato ottimale utilizza un'immagine con proporzioni 16:9. [Maggiori informazioni](https://help.shopify.com/en/manual/shopify-admin/productivity-tools/image-editor#understanding-image-aspect-ratio)"
        },
        "desktop_content_position": {
          "options__4": {
            "label": "In mezzo a sinistra"
          },
          "options__5": {
            "label": "In mezzo al centro"
          },
          "options__6": {
            "label": "In mezzo a destra"
          },
          "options__7": {
            "label": "In basso a sinistra"
          },
          "options__8": {
            "label": "In basso al centro"
          },
          "options__9": {
            "label": "In basso a destra"
          },
          "options__1": {
            "label": "In alto a sinistra"
          },
          "options__2": {
            "label": "In alto al centro"
          },
          "options__3": {
            "label": "In alto a destra"
          },
          "label": "Posizione contenuto su desktop"
        },
        "desktop_content_alignment": {
          "options__1": {
            "label": "A sinistra"
          },
          "options__2": {
            "label": "Al centro"
          },
          "options__3": {
            "label": "A destra"
          },
          "label": "Allineamento contenuto su desktop"
        },
        "header": {
          "content": "Layout dispositivo mobile"
        },
        "mobile_content_alignment": {
          "options__1": {
            "label": "A sinistra"
          },
          "options__2": {
            "label": "Al centro"
          },
          "options__3": {
            "label": "A destra"
          },
          "label": "Allineamento contenuto su dispositivi mobili"
        }
      },
      "blocks": {
        "heading": {
          "name": "Titolo",
          "settings": {
            "heading": {
              "label": "Titolo"
            }
          }
        },
        "paragraph": {
          "name": "Paragrafo",
          "settings": {
            "paragraph": {
              "label": "Descrizione"
            },
            "text_style": {
              "options__1": {
                "label": "Testo"
              },
              "options__2": {
                "label": "Sottotitolo"
              },
              "label": "Stile del testo"
            }
          }
        },
        "email_form": {
          "name": "Modulo email"
        }
      },
      "presets": {
        "name": "Banner di iscrizione alla newsletter"
      }
    },
    "slideshow": {
      "name": "Presentazione",
      "settings": {
        "layout": {
          "label": "Layout",
          "options__1": {
            "label": "Larghezza intera"
          },
          "options__2": {
            "label": "Griglia"
          }
        },
        "slide_height": {
          "label": "Altezza slide",
          "options__1": {
            "label": "Adatta alla prima immagine"
          },
          "options__2": {
            "label": "Piccola"
          },
          "options__3": {
            "label": "Media"
          },
          "options__4": {
            "label": "Grande"
          }
        },
        "slider_visual": {
          "label": "Stile impaginazione",
          "options__1": {
            "label": "Contatore"
          },
          "options__2": {
            "label": "Punti"
          },
          "options__3": {
            "label": "Numeri"
          }
        },
        "auto_rotate": {
          "label": "Ruota slide automaticamente"
        },
        "change_slides_speed": {
          "label": "Cambia slide ogni"
        },
        "mobile": {
          "content": "Layout dispositivo mobile"
        },
        "show_text_below": {
          "label": "Mostra contenuto sotto le immagini sui dispositivi mobili"
        },
        "accessibility": {
          "content": "Accessibilità",
          "label": "Descrizione presentazione",
          "info": "Descrivi la presentazione per i clienti che utilizzano i lettori di schermo."
        }
      },
      "blocks": {
        "slide": {
          "name": "Scorrimento",
          "settings": {
            "image": {
              "label": "Image"
            },
            "heading": {
              "label": "Titolo"
            },
            "subheading": {
              "label": "Sottotitolo"
            },
            "button_label": {
              "label": "Etichetta pulsante",
              "info": "Lascia vuota l'etichetta per nascondere il pulsante."
            },
            "link": {
              "label": "Link pulsante"
            },
            "secondary_style": {
              "label": "Utilizza stile contorno pulsante"
            },
            "heading_size": {
              "label": "Dimensione del titolo",
              "options__1": {
                "label": "Piccola"
              },
              "options__2": {
                "label": "Media"
              },
              "options__3": {
                "label": "Grande"
              }
            },
            "box_align": {
              "label": "Posizione contenuto su desktop",
              "options__1": {
                "label": "In alto a sinistra"
              },
              "options__2": {
                "label": "In alto al centro"
              },
              "options__3": {
                "label": "In alto a destra"
              },
              "options__4": {
                "label": "In mezzo a sinistra"
              },
              "options__5": {
                "label": "In mezzo al centro"
              },
              "options__6": {
                "label": "In mezzo a destra"
              },
              "options__7": {
                "label": "In basso a sinistra"
              },
              "options__8": {
                "label": "In basso al centro"
              },
              "options__9": {
                "label": "In basso a destra"
              },
              "info": "Posizione automaticamente ottimizzata per dispositivi mobili."
            },
            "show_text_box": {
              "label": "Mostra contenitore sul desktop"
            },
            "text_alignment": {
              "label": "Allineamento contenuto su desktop",
              "option_1": {
                "label": "A sinistra"
              },
              "option_2": {
                "label": "Al centro"
              },
              "option_3": {
                "label": "A destra"
              }
            },
            "image_overlay_opacity": {
              "label": "Opacità della sovrapposizione immagine"
            },
            "color_scheme": {
              "label": "Schema colori",
              "info": "Visibile quando è visualizzato il contenitore.",
              "options__1": {
                "label": "Elemento in risalto 1"
              },
              "options__2": {
                "label": "Elemento in risalto 2"
              },
              "options__3": {
                "label": "Sfondo 1"
              },
              "options__4": {
                "label": "Sfondo 2"
              },
              "options__5": {
                "label": "Inverso"
              }
            },
            "text_alignment_mobile": {
              "label": "Allineamento contenuto su dispositivi mobili",
              "options__1": {
                "label": "A sinistra"
              },
              "options__2": {
                "label": "Al centro"
              },
              "options__3": {
                "label": "A destra"
              }
            }
          }
        }
      },
      "presets": {
        "name": "Presentazione"
      }
    },
    "collapsible_content": {
      "name": "Contenuto comprimibile",
      "settings": {
        "caption": {
          "label": "Didascalia"
        },
        "heading": {
          "label": "Titolo"
        },
        "heading_alignment": {
          "label": "Allineamento titolo",
          "options__1": {
            "label": "A sinistra"
          },
          "options__2": {
            "label": "Al centro"
          },
          "options__3": {
            "label": "A destra"
          }
        },
        "layout": {
          "label": "Layout",
          "options__1": {
            "label": "Nessun contenitore"
          },
          "options__2": {
            "label": "Contenitore riga"
          },
          "options__3": {
            "label": "Contenitore sezione"
          }
        },
        "color_scheme": {
          "label": "Schema colori",
          "options__1": {
            "label": "Sfondo 1"
          },
          "options__2": {
            "label": "Sfondo 2"
          },
          "options__3": {
            "label": "Inverso"
          },
          "options__4": {
            "label": "Elemento in risalto 1"
          },
          "options__5": {
            "label": "Elemento in risalto 2"
          }
        },
        "container_color_scheme": {
          "label": "Schema di colori dei contenitori",
          "info": "Visibile quando il Layout viene impostato a contenitore Riga o Sezione.",
          "options__1": {
            "label": "Sfondo 1"
          },
          "options__2": {
            "label": "Sfondo 2"
          },
          "options__3": {
            "label": "Inverso"
          },
          "options__4": {
            "label": "Elemento in risalto 1"
          },
          "options__5": {
            "label": "Elemento in risalto 2"
          }
        },
        "open_first_collapsible_row": {
          "label": "Apri prima riga comprimibile"
        },
        "header": {
          "content": "Layout immagine"
        },
        "image": {
          "label": "Immagine"
        },
        "image_ratio": {
          "label": "Proporzioni immagine",
          "options__1": {
            "label": "Adatta a immagine"
          },
          "options__2": {
            "label": "Piccola"
          },
          "options__3": {
            "label": "Grande"
          }
        },
        "desktop_layout": {
          "label": "Layout desktop",
          "options__1": {
            "label": "Prima l'immagine"
          },
          "options__2": {
            "label": "L'immagine dopo"
          },
          "info": "Sempre prima l'immagine su dispositivo mobile."
        }
      },
      "blocks": {
        "collapsible_row": {
          "name": "Riga comprimibile",
          "settings": {
            "heading": {
              "info": "Includi un titolo che spieghi il contenuto.",
              "label": "Titolo"
            },
            "row_content": {
              "label": "Contenuto riga"
            },
            "page": {
              "label": "Contenuto riga dalla pagina"
            },
            "icon": {
              "label": "Icona",
              "options__1": {
                "label": "Nessuna"
              },
              "options__2": {
                "label": "Mela"
              },
              "options__3": {
                "label": "Banana"
              },
              "options__4": {
                "label": "Bottiglia"
              },
              "options__5": {
                "label": "Casella"
              },
              "options__6": {
                "label": "Carota"
              },
              "options__7": {
                "label": "Fumetto chat"
              },
              "options__8": {
                "label": "Segno di spunta"
              },
              "options__9": {
                "label": "Blocco appunti"
              },
              "options__10": {
                "label": "Latticini"
              },
              "options__11": {
                "label": "Senza latticini"
              },
              "options__12": {
                "label": "Asciugatrice"
              },
              "options__13": {
                "label": "Occhio"
              },
              "options__14": {
                "label": "Fuoco"
              },
              "options__15": {
                "label": "Senza glutine"
              },
              "options__16": {
                "label": "Cuore"
              },
              "options__17": {
                "label": "Ferro"
              },
              "options__18": {
                "label": "Foglia"
              },
              "options__19": {
                "label": "Pelle"
              },
              "options__20": {
                "label": "Fulmine"
              },
              "options__21": {
                "label": "Rossetto"
              },
              "options__22": {
                "label": "Lucchetto"
              },
              "options__23": {
                "label": "Pin mappa"
              },
              "options__24": {
                "label": "Senza frutta a guscio"
              },
              "options__25": {
                "label": "Pantaloni"
              },
              "options__26": {
                "label": "Impronta di zampa"
              },
              "options__27": {
                "label": "Pepe"
              },
              "options__28": {
                "label": "Profumi"
              },
              "options__29": {
                "label": "Aereo"
              },
              "options__30": {
                "label": "Piante"
              },
              "options__31": {
                "label": "Cartellino prezzo"
              },
              "options__32": {
                "label": "Punto interrogativo"
              },
              "options__33": {
                "label": "Riciclo"
              },
              "options__34": {
                "label": "Reso"
              },
              "options__35": {
                "label": "Righello"
              },
              "options__36": {
                "label": "Piatto da portata"
              },
              "options__37": {
                "label": "Maglietta"
              },
              "options__38": {
                "label": "Scarpa"
              },
              "options__39": {
                "label": "Silhouette"
              },
              "options__40": {
                "label": "Fiocco di neve"
              },
              "options__41": {
                "label": "Stella"
              },
              "options__42": {
                "label": "Cronometro"
              },
              "options__43": {
                "label": "Camion"
              },
              "options__44": {
                "label": "Lavaggio"
              }
            }
          }
        }
      },
      "presets": {
        "name": "Contenuto comprimibile"
      }
    }
  }
}<|MERGE_RESOLUTION|>--- conflicted
+++ resolved
@@ -622,7 +622,6 @@
         "columns_desktop": {
           "label": "Numero di colonne su desktop"
         },
-<<<<<<< HEAD
         "description": {
           "label": "Descrizione"
         },
@@ -659,24 +658,20 @@
         "full_width": {
           "label": "Rendi prodotti a larghezza intera"
         },
-        "mobile_header": {
+        "header_mobile": {
           "content": "Layout dispositivo mobile"
+        },
+        "columns_mobile": {
+          "label": "Numero di colonne su mobile",
+          "options__1": {
+            "label": "1 colonna"
+          },
+          "options__2": {
+            "label": "2 colonne"
+          }
         },
         "enable_mobile_slider": {
           "label": "Abilita scorrimento su dispositivo mobile"
-=======
-        "header_mobile": {
-          "content": "Layout dispositivo mobile"
-        },
-        "columns_mobile": {
-          "label": "Numero di colonne su mobile",
-          "options__1": {
-            "label": "1 colonna"
-          },
-          "options__2": {
-            "label": "2 colonne"
-          }
->>>>>>> 406cb6cd
         }
       },
       "presets": {
