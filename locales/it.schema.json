--- conflicted
+++ resolved
@@ -1363,19 +1363,11 @@
         },
         "enable_tags": {
           "label": "Abilita i filtri",
-<<<<<<< HEAD
-          "info": "[Personalizza i filtri](\/admin\/menus)"
-        },
-        "enable_filtering": {
-          "label": "Abilita i filtri",
-          "info": "[Personalizza i filtri](\/admin\/menus)"
-=======
           "info": "Personalizza i filtri con l'app Search & Discovery. [Maggiori informazioni](https://help.shopify.com/manual/online-store/search-and-discovery/filters)"
         },
         "enable_filtering": {
           "label": "Abilita i filtri",
           "info": "Personalizza i filtri con l'app Search & Discovery. [Maggiori informazioni](https://help.shopify.com/manual/online-store/search-and-discovery/filters)"
->>>>>>> 3e6bc979
         },
         "enable_sorting": {
           "label": "Abilita ordinamento"
