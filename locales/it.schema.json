{
  "settings_schema": {
    "colors": {
      "name": "Colori",
      "settings": {
        "colors_solid_button_labels": {
          "label": "Etichetta pulsante in tinta unita",
          "info": "Utilizzato come colore in primo piano sui colori in risalto."
        },
        "colors_accent_1": {
          "label": "Elemento in risalto 1",
          "info": "Utilizzato per lo sfondo dei pulsanti in tinta unita."
        },
        "colors_accent_2": {
          "label": "Elemento in risalto 2"
        },
        "header__1": {
          "content": "Colori primari"
        },
        "header__2": {
          "content": "Colori secondari"
        },
        "colors_text": {
          "label": "Testo",
          "info": "Utilizzato come colore in primo piano sui colori dello sfondo."
        },
        "colors_outline_button_labels": {
          "label": "Contorno pulsante",
          "info": "Anche utilizzato per i link testuali."
        },
        "colors_background_1": {
          "label": "Sfondo 1"
        },
        "colors_background_2": {
          "label": "Sfondo 2"
        }
      }
    },
    "typography": {
      "name": "Caratteri tipografici",
      "settings": {
        "type_header_font": {
          "label": "Font",
          "info": "La selezione di un font diverso può influenzare la velocità del tuo negozio. [Scopri di più sui font di sistema.](https:\/\/help.shopify.com\/it\/manual\/online-store\/store-speed\/improving-speed#font)"
        },
        "header__1": {
          "content": "Titoli"
        },
        "header__2": {
          "content": "Testo"
        },
        "type_body_font": {
          "label": "Font",
          "info": "La selezione di un font diverso può influenzare la velocità del tuo negozio. [Scopri di più sui font di sistema.](https:\/\/help.shopify.com\/it\/manual\/online-store\/store-speed\/improving-speed#font)"
        }
      }
    },
    "styles": {
      "name": "Stili",
      "settings": {
        "sale_badge_color_scheme": {
          "options__1": {
            "label": "Sfondo 2"
          },
          "options__2": {
            "label": "Elemento in risalto 1"
          },
          "options__3": {
            "label": "Elemento in risalto 2"
          },
          "label": "Schema di colori per badge vendita"
        },
        "sold_out_badge_color_scheme": {
          "options__1": {
            "label": "Sfondo 1"
          },
          "options__2": {
            "label": "Inverso"
          },
          "label": "Schema di colori per badge esaurito"
        },
        "header__1": {
          "content": "Badge"
        },
        "header__2": {
          "content": "Elementi decorativi"
        },
        "accent_icons": {
          "options__1": {
            "label": "Elemento in risalto 1"
          },
          "options__2": {
            "label": "Elemento in risalto 2"
          },
          "options__3": {
            "label": "Contorno pulsante"
          },
          "options__4": {
            "label": "Testo"
          },
          "label": "Icone in risalto"
        }
      }
    },
    "social-media": {
      "name": "Social media",
      "settings": {
        "share_facebook": {
          "label": "Condividi su Facebook"
        },
        "share_twitter": {
          "label": "Twitta su Twitter"
        },
        "share_pinterest": {
          "label": "Aggiungi un pin su Pinterest"
        },
        "header__1": {
          "content": "Opzioni di condivisione sui social"
        },
        "header__2": {
          "content": "Account social"
        },
        "social_twitter_link": {
          "label": "Twitter",
          "info": "https:\/\/twitter.com\/shopify"
        },
        "social_facebook_link": {
          "label": "Facebook",
          "info": "https:\/\/facebook.com\/shopify"
        },
        "social_pinterest_link": {
          "label": "Pinterest",
          "info": "https:\/\/pinterest.com\/shopify"
        },
        "social_instagram_link": {
          "label": "Instagram",
          "info": "http:\/\/instagram.com\/shopify"
        },
        "social_tiktok_link": {
          "label": "TikTok",
          "info": "https:\/\/tiktok.com\/@shopify"
        },
        "social_tumblr_link": {
          "label": "Tumblr",
          "info": "https:\/\/shopify.tumblr.com"
        },
        "social_snapchat_link": {
          "label": "Snapchat",
          "info": "https:\/\/www.snapchat.com\/add\/shopify"
        },
        "social_youtube_link": {
          "label": "YouTube",
          "info": "https:\/\/www.youtube.com\/shopify"
        },
        "social_vimeo_link": {
          "label": "Vimeo",
          "info": "https:\/\/vimeo.com\/shopify"
        }
      }
    },
    "currency_format": {
      "name": "Formato valuta",
      "settings": {
        "content": "Codici valuta",
        "currency_code_enabled": {
          "label": "Mostra i codici valuta"
        },
        "paragraph": "I prezzi del carrello e del check-out mostrano sempre i codici valuta. Esempio: 1,00 EUR."
      }
    }
  },
  "sections": {
    "announcement-bar": {
      "name": "Barra degli annunci",
      "blocks": {
        "announcement": {
          "name": "Annuncio",
          "settings": {
            "text": {
              "label": "Testo"
            },
            "color_scheme": {
              "label": "Schema di colori",
              "options__1": {
                "label": "Sfondo 1"
              },
              "options__2": {
                "label": "Sfondo 2"
              },
              "options__3": {
                "label": "Inverso"
              },
              "options__4": {
                "label": "Elemento in risalto 1"
              },
              "options__5": {
                "label": "Elemento in risalto 2"
              }
            },
            "link": {
              "label": "Link"
            }
          }
        }
      }
    },
    "collage": {
      "name": "Collage",
      "settings": {
        "heading": {
          "label": "Titolo"
        },
        "desktop_layout": {
          "label": "Layout desktop",
          "options__1": {
            "label": "Blocco grande sinistro"
          },
          "options__2": {
            "label": "Blocco grande destro"
          }
        },
        "mobile_layout": {
          "label": "Layout dispositivo mobile",
          "options__1": {
            "label": "Collage"
          },
          "options__2": {
            "label": "Colonna"
          }
        }
      },
      "blocks": {
        "image": {
          "name": "Immagine",
          "settings": {
            "image": {
              "label": "Immagine"
            },
            "image_padding": {
              "label": "Aggiungi spaziatura immagine",
              "info": "Se non desideri che le immagini vengano ritagliate, seleziona una spaziatura per l'immagine."
            },
            "color_scheme": {
              "options__1": {
                "label": "Elemento in risalto 1"
              },
              "options__2": {
                "label": "Elemento in risalto 2"
              },
              "options__3": {
                "label": "Sfondo 1"
              },
              "options__4": {
                "label": "Sfondo 2"
              },
              "options__5": {
                "label": "Inverso"
              },
              "label": "Schema di colori",
              "info": "Seleziona una spaziatura immagine per rendere visibile il colore."
            }
          }
        },
        "product": {
          "name": "Prodotto",
          "settings": {
            "product": {
              "label": "Prodotto"
            },
            "secondary_background": {
              "label": "Mostra sfondo secondario"
            },
            "second_image": {
              "label": "Mostra la seconda immagine al passaggio del mouse"
            },
            "image_padding": {
              "label": "Aggiungi spaziatura immagine",
              "info": "Se non desideri che le immagini vengano ritagliate, seleziona una spaziatura per l'immagine."
            }
          }
        },
        "collection": {
          "name": "Collezione",
          "settings": {
            "collection": {
              "label": "Collezione"
            },
            "image_padding": {
              "label": "Aggiungi spaziatura immagine",
              "info": "Se non desideri che le immagini vengano ritagliate, seleziona una spaziatura per l'immagine."
            },
            "color_scheme": {
              "options__1": {
                "label": "Elemento in risalto 1"
              },
              "options__2": {
                "label": "Elemento in risalto 2"
              },
              "options__3": {
                "label": "Sfondo 1"
              },
              "options__4": {
                "label": "Sfondo 2"
              },
              "options__5": {
                "label": "Inverso"
              },
              "label": "Schema di colori"
            }
          }
        },
        "video": {
          "name": "Video",
          "settings": {
            "cover_image": {
              "label": "Immagine di copertina"
            },
            "video_url": {
              "label": "Link",
              "info": "Se la sezione contiene altri blocchi, i video vengono riprodotti in un pop-up.",
              "placeholder": "Utilizza un link YouTube o Vimeo"
            },
            "image_padding": {
              "label": "Aggiungi spaziatura immagine",
              "info": "Se non desideri che le immagini vengano ritagliate, seleziona una spaziatura per l'immagine."
            }
          }
        }
      },
      "presets": {
        "name": "Collage"
      }
    },
    "collection-list": {
      "name": "Elenco delle collezioni",
      "settings": {
        "title": {
          "label": "Titolo"
        },
        "image_ratio": {
          "label": "Proporzioni delle immagini",
          "options__1": {
            "label": "Adatta all'immagine"
          },
          "options__2": {
            "label": "Ritratto"
          },
          "options__3": {
            "label": "Quadrate"
          },
          "info": "Per aggiungere immagini, [modifica le collezioni](https:\/\/help.shopify.com\/it\/manual\/products\/collections)"
        },
        "color_scheme": {
          "options__1": {
            "label": "Elemento in risalto 1"
          },
          "options__2": {
            "label": "Elemento in risalto 2"
          },
          "options__3": {
            "label": "Sfondo 1"
          },
          "options__4": {
            "label": "Sfondo 2"
          },
          "options__5": {
            "label": "Inverso"
          },
          "label": "Schema di colori"
        },
        "swipe_on_mobile": {
          "label": "Abilita la banda magnetica su cellulare"
        },
        "image_padding": {
          "label": "Aggiungi spaziatura immagine"
        },
        "show_view_all": {
          "label": "Abilita il pulsante \"Visualizza tutto\" se l'elenco include più collezioni di quelle mostrate"
        }
      },
      "blocks": {
        "featured_collection": {
          "name": "Collezione",
          "settings": {
            "collection": {
              "label": "Collezione"
            }
          }
        }
      },
      "presets": {
        "name": "Elenco delle collezioni"
      }
    },
    "contact-form": {
      "name": "Modulo di contatto",
      "presets": {
        "name": "Modulo di contatto"
      }
    },
    "custom-liquid": {
      "name": "Liquid personalizzato",
      "settings": {
        "custom_liquid": {
          "label": "Liquid personalizzato"
        }
      },
      "presets": {
        "name": "Liquid personalizzato"
      }
    },
    "featured-blog": {
      "name": "Articoli del blog",
      "settings": {
        "heading": {
          "label": "Titolo"
        },
        "blog": {
          "label": "Blog"
        },
        "post_limit": {
          "label": "Articoli del blog"
        },
        "show_view_all": {
          "label": "Abilita il pulsante \"Visualizza tutto\" se il blog include più articoli di quelli mostrati"
        },
        "show_image": {
          "label": "Mostra immagine in evidenza",
          "info": "Per un risultato ottimale utilizza un'immagine con proporzioni 2:3."
        },
        "soft_background": {
          "label": "Mostra sfondo secondario"
        }
      },
      "blocks": {
        "title": {
          "name": "Titolo",
          "settings": {
            "show_date": {
              "label": "Mostra data"
            },
            "show_author": {
              "label": "Mostra autore"
            }
          }
        },
        "summary": {
          "name": "Riassunto"
        },
        "link": {
          "name": "Link"
        }
      },
      "presets": {
        "name": "Articoli del blog"
      }
    },
    "featured-collection": {
      "name": "Collezione in evidenza",
      "settings": {
        "title": {
          "label": "Titolo"
        },
        "collection": {
          "label": "Collezione"
        },
        "products_to_show": {
          "label": "Massimo di prodotti da mostrare"
        },
        "show_view_all": {
          "label": "Abilita il pulsante \"Visualizza tutto\" se la collezione include più prodotti di quelli mostrati"
        },
        "swipe_on_mobile": {
          "label": "Abilita la banda magnetica su cellulare"
        },
        "header": {
          "content": "Scheda prodotto"
        },
        "image_ratio": {
          "label": "Proporzioni delle immagini",
          "options__1": {
            "label": "Adatta all'immagine"
          },
          "options__2": {
            "label": "Ritratto"
          },
          "options__3": {
            "label": "Quadrate"
          }
        },
        "show_secondary_image": {
          "label": "Mostra la seconda immagine al passaggio del mouse"
        },
        "add_image_padding": {
          "label": "Aggiungi spaziatura"
        },
        "show_vendor": {
          "label": "Mostra fornitore"
        },
        "show_image_outline": {
          "label": "Mostra contorno dell'immagine"
        }
      },
      "presets": {
        "name": "Collezione in evidenza"
      }
    },
    "footer": {
      "name": "Footer",
      "blocks": {
        "link_list": {
          "name": "Menu",
          "settings": {
            "heading": {
              "label": "Titolo",
              "info": "Per visualizzare il menu è necessario un titolo."
            },
            "menu": {
              "label": "Menu",
              "info": "Mostra solo le voci di menu di livello superiore."
            }
          }
        },
        "text": {
          "name": "Testo",
          "settings": {
            "heading": {
              "label": "Titolo"
            },
            "subtext": {
              "label": "Sottotesto"
            }
          }
        }
      },
      "settings": {
        "color_scheme": {
          "options__1": {
            "label": "Elemento in risalto 1"
          },
          "options__2": {
            "label": "Elemento in risalto 2"
          },
          "options__3": {
            "label": "Sfondo 1"
          },
          "options__4": {
            "label": "Sfondo 2"
          },
          "options__5": {
            "label": "Inverso"
          },
          "label": "Schema di colori"
        },
        "newsletter_enable": {
          "label": "Mostra iscrizione alla newsletter"
        },
        "newsletter_heading": {
          "label": "Titolo"
        },
        "header__1": {
          "content": "Iscrizione alla newsletter",
          "info": "Iscritti aggiunti all'[elenco dei clienti che accettano le comunicazioni di marketing.](https:\/\/help.shopify.com\/it\/manual\/customers\/manage-customers)"
        },
        "header__2": {
          "content": "Icone dei social media",
          "info": "Per mostrare i tuoi account sui social media, inseriscine i link nelle impostazioni tema."
        },
        "show_social": {
          "label": "Mostra icone dei social media"
        },
        "header__3": {
          "content": "Selettore paese\/area geografica"
        },
        "header__4": {
          "info": "Per aggiungere un paese\/un'area geografica, vai alle [impostazioni di pagamento.](\/admin\/settings\/payments)"
        },
        "enable_country_selector": {
          "label": "Abilita selettore paese\/area geografica"
        },
        "header__5": {
          "content": "Selettore lingua"
        },
        "header__6": {
          "info": "Per aggiungere una lingua, vai alle [impostazioni lingua.](\/admin\/settings\/languages)"
        },
        "enable_language_selector": {
          "label": "Abilita selettore lingua"
        },
        "header__7": {
          "content": "Metodi di pagamento"
        },
        "payment_enable": {
          "label": "Mostra le icone di pagamento"
        }
      }
    },
    "header": {
      "name": "Header",
      "settings": {
        "logo": {
          "label": "Immagine del logo"
        },
        "logo_width": {
          "unit": "px",
          "label": "Larghezza logo personalizzata"
        },
        "logo_position": {
          "label": "Posizione del logo su schermi grandi",
          "options__1": {
            "label": "In mezzo a sinistra"
          },
          "options__2": {
            "label": "In alto a sinistra"
          },
          "options__3": {
            "label": "In alto al centro"
          }
        },
        "menu": {
          "label": "Menu"
        },
        "show_line_separator": {
          "label": "Mostra linea separatore"
        },
        "enable_sticky_header": {
          "label": "Abilita header fisso",
          "info": "L'header viene mostrato sullo schermo quando i clienti scorrono verso l'alto."
        }
      }
    },
    "image-banner": {
      "name": "Immagine banner",
      "settings": {
        "image": {
          "label": "Prima immagine"
        },
        "image_2": {
          "label": "Seconda immagine"
        },
        "desktop_text_box_position": {
          "options__1": {
            "label": "In alto"
          },
          "options__2": {
            "label": "Al centro"
          },
          "options__3": {
            "label": "In basso"
          },
          "label": "Posizione testo su desktop"
        },
        "color_scheme": {
          "options__1": {
            "label": "Elemento in risalto 1"
          },
          "options__2": {
            "label": "Elemento in risalto 2"
          },
          "options__3": {
            "label": "Sfondo 1"
          },
          "options__4": {
            "label": "Sfondo 2"
          },
          "options__5": {
            "label": "Inverso"
          },
          "label": "Schema di colori"
        },
        "stack_images_on_mobile": {
          "label": "Elenca immagini su dispositivo mobile"
        },
        "adapt_height_first_image": {
          "label": "Adatta l'altezza della sezione alle dimensioni della prima immagine"
        }
      },
      "blocks": {
        "heading": {
          "name": "Titolo",
          "settings": {
            "heading": {
              "label": "Titolo"
            }
          }
        },
        "text": {
          "name": "Testo",
          "settings": {
            "text": {
              "label": "Descrizione"
            }
          }
        },
        "buttons": {
          "name": "Pulsanti",
          "settings": {
            "button_label_1": {
              "label": "Prima etichetta pulsante",
              "info": "Lascia vuota l'etichetta per nascondere il pulsante."
            },
            "button_link_1": {
              "label": "Primo link pulsante"
            },
            "button_style_secondary_1": {
              "label": "Utilizza stile contorno pulsante"
            },
            "button_label_2": {
              "label": "Seconda etichetta pulsante",
              "info": "Lascia vuota l'etichetta per nascondere il pulsante."
            },
            "button_link_2": {
              "label": "Secondo link pulsante"
            },
            "button_style_secondary_2": {
              "label": "Utilizza stile contorno pulsante"
            }
          }
        }
      },
      "presets": {
        "name": "Immagine banner"
      }
    },
    "image-with-text": {
      "name": "Immagine con testo",
      "settings": {
        "image": {
          "label": "Immagine"
        },
        "height": {
          "options__1": {
            "label": "Adatta all'immagine"
          },
          "options__2": {
            "label": "Piccola"
          },
          "options__3": {
            "label": "Grande"
          },
          "label": "Proporzioni delle immagini"
        },
        "color_scheme": {
          "options__1": {
            "label": "Sfondo 1"
          },
          "options__2": {
            "label": "Sfondo 2"
          },
          "options__3": {
            "label": "Inverso"
          },
          "options__4": {
            "label": "Elemento in risalto 1"
          },
          "options__5": {
            "label": "Elemento in risalto 2"
          },
          "label": "Schema di colori"
        },
        "layout": {
          "options__1": {
            "label": "Prima l'immagine"
          },
          "options__2": {
            "label": "Prima il testo"
          },
          "label": "Layout desktop",
          "info": "Il layout predefinito per dispositivi mobili prevede prima l'immagine."
        }
      },
      "blocks": {
        "heading": {
          "name": "Titolo",
          "settings": {
            "heading": {
              "label": "Titolo"
            }
          }
        },
        "text": {
          "name": "Testo",
          "settings": {
            "text": {
              "label": "Descrizione"
            }
          }
        },
        "button": {
          "name": "Pulsante",
          "settings": {
            "button_label": {
              "label": "Etichetta pulsante",
              "info": "Lascia vuota l'etichetta per nascondere il pulsante."
            },
            "button_link": {
              "label": "Link pulsante"
            }
          }
        }
      },
      "presets": {
        "name": "Immagine con testo"
      }
    },
    "main-article": {
      "name": "Articolo del blog",
      "blocks": {
        "featured_image": {
          "name": "Immagine in evidenza",
          "settings": {
            "image_height": {
              "label": "Altezza immagine in evidenza",
              "options__1": {
                "label": "Adatta all'immagine"
              },
              "options__2": {
                "label": "Media"
              },
              "options__3": {
                "label": "Grande"
              },
              "info": "Per un risultato ottimale utilizza un'immagine con proporzioni 16:9."
            }
          }
        },
        "title": {
          "name": "Titolo",
          "settings": {
            "blog_show_date": {
              "label": "Mostra data"
            },
            "blog_show_author": {
              "label": "Mostra autore"
            }
          }
        },
        "content": {
          "name": "Contenuto"
        },
        "social_sharing": {
          "name": "Pulsanti per la condivisione sui social"
        }
      }
    },
    "main-blog": {
      "name": "Articoli del blog",
      "settings": {
        "header": {
          "content": "Scheda articoli del blog"
        },
        "show_image": {
          "label": "Mostra immagine in evidenza",
          "info": "Per un risultato ottimale utilizza un'immagine con proporzioni 2:3."
        },
        "paragraph": {
          "content": "Per modificare i riassunti, modifica gli [articoli del blog.](https:\/\/help.shopify.com\/it\/manual\/online-store\/blogs\/writing-blogs#mostra-il-riassunto-di-un-articolo-del-blog)"
        }
      },
      "blocks": {
        "title": {
          "name": "Titolo",
          "settings": {
            "show_date": {
              "label": "Mostra data"
            },
            "show_author": {
              "label": "Mostra autore"
            }
          }
        },
        "summary": {
          "name": "Riassunto"
        },
        "link": {
          "name": "Link"
        }
      }
    },
    "main-cart-footer": {
      "name": "Subtotale",
      "settings": {
        "show_cart_note": {
          "label": "Abilita nota carrello"
        }
      },
      "blocks": {
        "subtotal": {
          "name": "Prezzo subtotale"
        },
        "buttons": {
          "name": "Pulsante check-out"
        }
      }
    },
    "main-cart-items": {
      "name": "Articoli",
      "settings": {
        "show_vendor": {
          "label": "Mostra fornitore"
        }
      }
    },
    "main-collection-banner": {
      "name": "Banner collezione",
      "settings": {
        "paragraph": {
          "content": "Per modificare le descrizioni o le immagini delle collezioni, [modifica le collezioni.](\/admin\/collections)"
        },
        "show_collection_description": {
          "label": "Mostra descrizione collezione"
        },
        "show_collection_image": {
          "label": "Mostra immagine collezione",
          "info": "Per un risultato ottimale utilizza un'immagine con proporzioni 16:9."
        }
      }
    },
    "main-collection-product-grid": {
      "name": "Griglia prodotti",
      "settings": {
        "products_per_page": {
          "label": "Prodotti per pagina"
        },
        "image_ratio": {
          "label": "Proporzioni delle immagini",
          "options__1": {
            "label": "Adatta all'immagine"
          },
          "options__2": {
            "label": "Ritratto"
          },
          "options__3": {
            "label": "Quadrate"
          }
        },
        "show_secondary_image": {
          "label": "Mostra la seconda immagine al passaggio del mouse"
        },
        "add_image_padding": {
          "label": "Aggiungi spaziatura immagine"
        },
        "show_vendor": {
          "label": "Mostra fornitore"
        },
        "enable_tags": {
          "label": "Abilita i filtri",
          "info": "[Personalizza i filtri](\/admin\/menus)"
        },
        "enable_filtering": {
          "label": "Abilita i filtri",
          "info": "[Personalizza i filtri](\/admin\/menus)"
        },
        "enable_sorting": {
          "label": "Abilita ordinamento"
        },
        "header__1": {
          "content": "Filtri e ordinamento"
        },
        "header__3": {
          "content": "Scheda prodotto"
        },
        "show_image_outline": {
          "label": "Mostra contorno dell'immagine"
        }
      }
    },
    "main-list-collections": {
      "name": "Pagina con l'elenco delle collezioni",
      "settings": {
        "title": {
          "label": "Titolo"
        },
        "sort": {
          "label": "Ordina le collezioni per:",
          "options__1": {
            "label": "In ordine alfabetico, A - Z"
          },
          "options__2": {
            "label": "In ordine alfabetico, Z - A"
          },
          "options__3": {
            "label": "Data, dal più recente al più vecchio"
          },
          "options__4": {
            "label": "Data, dal più vecchio al più recente"
          },
          "options__5": {
            "label": "Conteggio prodotti decrescente"
          },
          "options__6": {
            "label": "Conteggio prodotti crescente"
          }
        },
        "image_ratio": {
          "label": "Proporzioni delle immagini",
          "options__1": {
            "label": "Adatta all'immagine"
          },
          "options__2": {
            "label": "Ritratto"
          },
          "options__3": {
            "label": "Quadrate"
          },
          "info": "Per aggiungere immagini, [modifica le collezioni](https:\/\/help.shopify.com\/it\/manual\/products\/collections)"
        },
        "color_scheme": {
          "options__1": {
            "label": "Elemento in risalto 1"
          },
          "options__2": {
            "label": "Elemento in risalto 2"
          },
          "options__3": {
            "label": "Sfondo 1"
          },
          "options__4": {
            "label": "Sfondo 2"
          },
          "options__5": {
            "label": "Inverso"
          },
          "label": "Schema di colori"
        },
        "image_padding": {
          "label": "Aggiungi spaziatura immagine"
        }
      }
    },
    "main-page": {
      "name": "Pagina"
    },
    "main-password-footer": {
      "name": "Footer della password",
      "settings": {
        "color_scheme": {
          "options__1": {
            "label": "Elemento in risalto 1"
          },
          "options__2": {
            "label": "Elemento in risalto 2"
          },
          "options__3": {
            "label": "Sfondo 1"
          },
          "options__4": {
            "label": "Sfondo 2"
          },
          "options__5": {
            "label": "Inverso"
          },
          "label": "Schema di colori"
        }
      }
    },
    "main-password-header": {
      "name": "Header della password",
      "settings": {
        "logo": {
          "label": "Immagine del logo"
        },
        "logo_max_width": {
          "label": "Larghezza logo personalizzata",
          "unit": "px"
        },
        "color_scheme": {
          "options__1": {
            "label": "Elemento in risalto 1"
          },
          "options__2": {
            "label": "Elemento in risalto 2"
          },
          "options__3": {
            "label": "Sfondo 1"
          },
          "options__4": {
            "label": "Sfondo 2"
          },
          "options__5": {
            "label": "Inverso"
          },
          "label": "Schema di colori"
        }
      }
    },
    "main-product": {
      "name": "Informazioni di prodotto",
      "blocks": {
        "text": {
          "name": "Testo",
          "settings": {
            "text": {
              "label": "Testo"
            },
            "text_style": {
              "label": "Stile del testo",
              "options__1": {
                "label": "Testo"
              },
              "options__2": {
                "label": "Sottotitolo"
              },
              "options__3": {
                "label": "Maiuscolo"
              }
            }
          }
        },
        "title": {
          "name": "Titolo"
        },
        "price": {
          "name": "Prezzo"
        },
        "quantity_selector": {
          "name": "Selettore di quantità"
        },
        "variant_picker": {
          "name": "Selettore di variante",
          "settings": {
            "picker_type": {
              "label": "Tipo",
              "options__1": {
                "label": "Menu a discesa"
              },
              "options__2": {
                "label": "Pulsante"
              }
            }
          }
        },
        "buy_buttons": {
          "name": "Buy button",
          "settings": {
            "show_dynamic_checkout": {
              "label": "Mostra pulsanti di check-out dinamico",
              "info": "Utilizzando i metodi di pagamento disponibili sul tuo negozio, i clienti vedranno la propria opzione preferita, ad esempio PayPal o Apple Pay. [Maggiori informazioni](https:\/\/help.shopify.com\/manual\/using-themes\/change-the-layout\/dynamic-checkout)"
            }
          }
        },
        "pickup_availability": {
          "name": "Disponibilità di ritiro"
        },
        "description": {
          "name": "Descrizione"
        },
        "share": {
          "name": "Condividi",
          "settings": {
            "header": {
              "content": "Condividi",
              "info": "Quando pubblichi sui social media un link del tuo negozio online, viene mostrata l'immagine in evidenza della pagina. [Maggiori informazioni](https:\/\/help.shopify.com\/it\/manual\/online-store\/images\/showing-social-media-thumbnail-images). Imposta un titolo e una descrizione per il tuo negozio online. [Maggiori informazioni](https:\/\/help.shopify.com\/it\/manual\/promoting-marketing\/seo\/adding-keywords#set-a-title-and-description-for-your-online-store)"
            },
            "featured_image_info": {
              "content": "Se includi un link in post sui social media, l'immagine in evidenza della pagina verrà mostrata come immagine di anteprima. [Maggiori informazioni](https:\/\/help.shopify.com\/it\/manual\/online-store\/images\/showing-social-media-thumbnail-images)."
            },
            "title_info": {
              "content": "Insieme all'immagine di anteprima sono inclusi un titolo e una descrizione del negozio. [Maggiori informazioni](https:\/\/help.shopify.com\/it\/manual\/promoting-marketing\/seo\/adding-keywords#set-a-title-and-description-for-your-online-store)."
            }
          }
        },
        "collapsible_tab": {
          "name": "Scheda comprimibile",
          "settings": {
            "heading": {
              "info": "Includi un titolo che spieghi il contenuto.",
              "label": "Titolo"
            },
            "content": {
              "label": "Contenuto della scheda"
            },
            "page": {
              "label": "Contenuto della scheda dalla pagina"
            },
            "icon": {
              "label": "Icona",
              "options__1": {
                "label": "Nessuna"
              },
              "options__2": {
                "label": "Scatola"
              },
              "options__3": {
                "label": "Fumetto chat"
              },
              "options__4": {
                "label": "Segno di spunta"
              },
              "options__5": {
                "label": "Essiccatore"
              },
              "options__6": {
                "label": "Occhio"
              },
              "options__7": {
                "label": "Cuore"
              },
              "options__8": {
                "label": "Ferro"
              },
              "options__9": {
                "label": "Foglia"
              },
              "options__10": {
                "label": "Pelle"
              },
              "options__11": {
                "label": "Lucchetto"
              },
              "options__12": {
                "label": "Pin della mappa"
              },
              "options__13": {
                "label": "Pantaloni"
              },
              "options__14": {
                "label": "Aereo"
              },
              "options__15": {
                "label": "Cartellino del prezzo"
              },
              "options__16": {
                "label": "Punto interrogativo"
              },
              "options__17": {
                "label": "Reso"
              },
              "options__18": {
                "label": "Righello"
              },
              "options__19": {
                "label": "Maglietta"
              },
              "options__20": {
                "label": "Scarpa"
              },
              "options__21": {
                "label": "Silhouette"
              },
              "options__22": {
                "label": "Stella"
              },
              "options__23": {
                "label": "Camion"
              },
              "options__24": {
                "label": "Lavaggio"
              }
            }
          }
        },
        "popup": {
          "name": "Pop up",
          "settings": {
            "link_label": {
              "label": "Etichetta link"
            },
            "page": {
              "label": "Pagina"
            }
          }
        }
      },
      "settings": {
        "header": {
          "content": "Contenuti multimediali",
          "info": "Scopri di più sui [tipi di media](https:\/\/help.shopify.com\/manual\/products\/product-media)"
        },
        "enable_video_looping": {
          "label": "Abilita la riproduzione in loop dei video"
        },
        "enable_sticky_info": {
          "label": "Abilita le informazioni di prodotto fisse su schermi grandi"
        }
      }
    },
    "main-search": {
      "name": "Risultati della ricerca",
      "settings": {
        "image_ratio": {
          "label": "Proporzioni delle immagini",
          "options__1": {
            "label": "Adatta all'immagine"
          },
          "options__2": {
            "label": "Ritratto"
          },
          "options__3": {
            "label": "Quadrate"
          }
        },
        "show_secondary_image": {
          "label": "Mostra la seconda immagine al passaggio del mouse"
        },
        "add_image_padding": {
          "label": "Aggiungi spaziatura immagine"
        },
        "show_vendor": {
          "label": "Mostra fornitore"
        },
        "header__1": {
          "content": "Scheda prodotto"
        },
        "header__2": {
          "content": "Scheda del blog"
        },
        "article_show_date": {
          "label": "Mostra data"
        },
        "article_show_author": {
          "label": "Mostra autore"
        },
        "show_image_outline": {
          "label": "Mostra contorno dell'immagine"
        }
      }
    },
    "multicolumn": {
      "name": "Multicolonna",
      "settings": {
        "title": {
          "label": "Titolo"
        },
        "image_width": {
          "label": "Larghezza immagine",
          "options__1": {
            "label": "Un terzo della larghezza della colonna"
          },
          "options__2": {
            "label": "Metà della larghezza della colonna"
          },
          "options__3": {
            "label": "Intera larghezza della colonna"
          }
        },
        "image_ratio": {
          "label": "Proporzioni delle immagini",
          "options__1": {
            "label": "Adatta all'immagine"
          },
          "options__2": {
            "label": "Ritratto"
          },
          "options__3": {
            "label": "Quadrate"
          },
          "options__4": {
            "label": "Tonde"
          }
        },
        "column_alignment": {
          "label": "Allineamento colonna",
          "options__1": {
            "label": "A sinistra"
          },
          "options__2": {
            "label": "Al centro"
          }
        },
        "background_style": {
          "label": "Sfondo secondario",
          "options__1": {
            "label": "Nessuno"
          },
          "options__2": {
            "label": "Mostra come sfondo colonna"
          },
          "options__3": {
            "label": "Mostra come sfondo sezione"
          }
        },
        "button_label": {
          "label": "Etichetta pulsante"
        },
        "button_link": {
          "label": "Link pulsante"
        },
        "swipe_on_mobile": {
          "label": "Abilita la banda magnetica su cellulare"
        }
      },
      "blocks": {
        "column": {
          "name": "Colonna",
          "settings": {
            "image": {
              "label": "Immagine"
            },
            "title": {
              "label": "Titolo"
            },
            "text": {
              "label": "Descrizione"
            }
          }
        }
      },
      "presets": {
        "name": "Multicolonna"
      }
    },
    "newsletter": {
      "name": "Iscrizione alla newsletter",
      "settings": {
        "color_scheme": {
          "label": "Schema di colori",
          "options__1": {
            "label": "Elemento in risalto 1"
          },
          "options__2": {
            "label": "Elemento in risalto 2"
          },
          "options__3": {
            "label": "Sfondo 1"
          },
          "options__4": {
            "label": "Sfondo 2"
          },
          "options__5": {
            "label": "Inverso"
          }
        },
        "full_width": {
          "label": "Crea sezione a larghezza intera"
        },
        "paragraph": {
          "content": "Quando i clienti si iscrivono alla mailing list vengono creati account cliente. [Maggiori informazioni](https:\/\/help.shopify.com\/it\/manual\/customers)"
        }
      },
      "blocks": {
        "heading": {
          "name": "Titolo",
          "settings": {
            "heading": {
              "label": "Titolo"
            }
          }
        },
        "paragraph": {
          "name": "Sottotitolo",
          "settings": {
            "paragraph": {
              "label": "Descrizione"
            }
          }
        },
        "email_form": {
          "name": "Modulo email"
        }
      },
      "presets": {
        "name": "Iscrizione alla newsletter"
      }
    },
    "page": {
      "name": "Pagina",
      "settings": {
        "page": {
          "label": "Pagina"
        }
      },
      "presets": {
        "name": "Pagina"
      }
    },
    "product-recommendations": {
      "name": "Raccomandazioni sui prodotti",
      "settings": {
        "header": {
          "info": "Le raccomandazioni dinamiche utilizzano i dati di ordini e prodotti per cambiare e migliorare nel tempo. [Maggiori informazioni](https:\/\/shopify.dev\/tutorials\/develop-theme-recommended-products)"
        },
        "heading": {
          "label": "Titolo"
        },
        "header__1": {
          "content": "Raccomandazioni sui prodotti",
          "info": "Le raccomandazioni dinamiche utilizzano i dati di ordini e prodotti per cambiare e migliorare nel tempo. [Maggiori informazioni](https:\/\/shopify.dev\/tutorials\/develop-theme-recommended-products)"
        },
        "header__2": {
          "content": "Scheda prodotto"
        },
        "image_ratio": {
          "label": "Proporzioni delle immagini",
          "options__1": {
            "label": "Adatta all'immagine"
          },
          "options__2": {
            "label": "Ritratto"
          },
          "options__3": {
            "label": "Quadrate"
          }
        },
        "show_secondary_image": {
          "label": "Mostra la seconda immagine al passaggio del mouse"
        },
        "add_image_padding": {
          "label": "Aggiungi spaziatura immagine"
        },
        "show_vendor": {
          "label": "Mostra fornitore"
        },
        "paragraph__1": {
<<<<<<< HEAD
          "content": "Le raccomandazioni dinamiche utilizzano i dati di ordini e prodotti per cambiare e migliorare nel tempo. [Maggiori informazioni](https:\/\/shopify.dev\/tutorials\/develop-theme-recommended-products)"
=======
          "content": "Le raccomandazioni dinamiche utilizzano i dati di ordini e prodotti per cambiare e migliorare nel tempo. [Maggiori informazioni](https://shopify.dev/tutorials/develop-theme-recommended-products)"
        },
        "show_image_outline": {
          "label": "Mostra contorno dell'immagine"
>>>>>>> 9ee99dac
        }
      }
    },
    "rich-text": {
      "name": "Rich text",
      "settings": {
        "color_scheme": {
          "options__1": {
            "label": "Elemento in risalto 1"
          },
          "options__2": {
            "label": "Elemento in risalto 2"
          },
          "options__3": {
            "label": "Sfondo 1"
          },
          "options__4": {
            "label": "Sfondo 2"
          },
          "options__5": {
            "label": "Inverso"
          },
          "label": "Schema di colori"
        },
        "full_width": {
          "label": "Crea sezione a larghezza intera"
        }
      },
      "blocks": {
        "heading": {
          "name": "Titolo",
          "settings": {
            "heading": {
              "label": "Titolo"
            },
            "heading_size": {
              "options__1": {
                "label": "Piccola"
              },
              "options__2": {
                "label": "Media"
              },
              "label": "Dimensione font titolo"
            }
          }
        },
        "text": {
          "name": "Testo",
          "settings": {
            "text": {
              "label": "Descrizione"
            }
          }
        },
        "button": {
          "name": "Pulsante",
          "settings": {
            "button_label": {
              "label": "Etichetta pulsante"
            },
            "button_link": {
              "label": "Link pulsante"
            },
            "button_style_secondary": {
              "label": "Utilizza stile contorno pulsante"
            }
          }
        }
      },
      "presets": {
        "name": "Rich text"
      }
    },
    "apps": {
      "name": "App",
      "settings": {
        "include_margins": {
          "label": "Rendi i margini della sezione uguali al tema"
        }
      },
      "presets": {
        "name": "App"
      }
    }
  }
}<|MERGE_RESOLUTION|>--- conflicted
+++ resolved
@@ -1502,14 +1502,7 @@
           "label": "Mostra fornitore"
         },
         "paragraph__1": {
-<<<<<<< HEAD
-          "content": "Le raccomandazioni dinamiche utilizzano i dati di ordini e prodotti per cambiare e migliorare nel tempo. [Maggiori informazioni](https:\/\/shopify.dev\/tutorials\/develop-theme-recommended-products)"
-=======
-          "content": "Le raccomandazioni dinamiche utilizzano i dati di ordini e prodotti per cambiare e migliorare nel tempo. [Maggiori informazioni](https://shopify.dev/tutorials/develop-theme-recommended-products)"
-        },
-        "show_image_outline": {
-          "label": "Mostra contorno dell'immagine"
->>>>>>> 9ee99dac
+
         }
       }
     },
