--- conflicted
+++ resolved
@@ -1,450 +1,4 @@
 {
-<<<<<<< HEAD
-	"general": {
-		"password_page": {
-			"login_form_heading": "使用密碼進入商店：",
-			"login_password_button": "使用密碼進入",
-			"login_form_password_label": "密碼",
-			"login_form_password_placeholder": "您的密碼",
-			"login_form_error": "密碼錯誤！",
-			"login_form_submit": "輸入",
-			"modal": "密碼強制回應",
-			"admin_link_html": "您是商店擁有人嗎？<a href=\"/admin\" class=\"link underlined-link\">請在此登入</a>",
-			"powered_by_shopify_html": "本商店由 {{ shopify }} 提供技術支援"
-		},
-		"social": {
-			"alt_text": {
-				"share_on_facebook": "分享至 Facebook",
-				"share_on_twitter": "在 Twitter 上發佈 Twitter 貼文",
-				"share_on_pinterest": "在 Pinterest 上發佈 Pin 貼文"
-			},
-			"links": {
-				"twitter": "Twitter",
-				"facebook": "Facebook",
-				"pinterest": "Pinterest",
-				"instagram": "Instagram",
-				"tumblr": "Tumblr",
-				"snapchat": "Snapchat",
-				"youtube": "YouTube",
-				"vimeo": "Vimeo",
-				"tiktok": "TikTok"
-			}
-		},
-		"continue_shopping": "繼續購物",
-		"pagination": {
-			"label": "分頁",
-			"page": "第 {{ number }} 頁",
-			"next": "下一頁",
-			"previous": "上一頁"
-		},
-		"search": {
-			"search": "搜尋"
-		},
-		"cart": {
-			"view": "檢視我的購物車 ({{ count }})",
-			"item_added": "商品已加入購物車"
-		},
-		"share": {
-			"copy_to_clipboard": "複製連結",
-			"share": "分享",
-			"share_url": "連結",
-			"success_message": "連結已複製到剪貼簿",
-			"close": "關閉分享"
-		}
-	},
-	"newsletter": {
-		"label": "電子郵件",
-		"success": "感謝您訂閱",
-		"button_label": "訂閱"
-	},
-	"accessibility": {
-		"skip_to_text": "跳至內容",
-		"close": "關閉",
-		"unit_price_separator": "每",
-		"vendor": "廠商：",
-		"error": "錯誤",
-		"refresh_page": "選擇項目後，整個頁面將重新整理。",
-		"link_messages": {
-			"new_window": "在新視窗中開啟。",
-			"external": "開啟外部網站。"
-		},
-		"next_slide": "投影片右側",
-		"previous_slide": "投影片左側",
-		"loading": "載入中......",
-		"of": "的",
-		"skip_to_product_info": "略過產品資訊",
-		"total_reviews": "評論總次數",
-		"star_reviews_info": "{{ rating_value }} 顆星 (最高 {{ rating_max }} 顆星)"
-	},
-	"blogs": {
-		"article": {
-			"blog": "網誌",
-			"read_more_title": "繼續閱讀：{{ title }}",
-			"read_more": "繼續閱讀",
-			"comments": {
-				"one": "{{ count }} 則留言",
-				"other": "{{ count }} 則留言"
-			},
-			"moderated": "請注意，留言須先通過審核才能發佈。",
-			"comment_form_title": "發表留言",
-			"name": "名稱",
-			"email": "電子郵件",
-			"message": "留言",
-			"post": "貼文留言",
-			"back_to_blog": "返回網誌",
-			"share": "分享此文章",
-			"success": "您已成功留言！感謝您！",
-			"success_moderated": "您已成功留言。由於我們的網誌有人管理，因此過一段時間後才會進行發佈。"
-		}
-	},
-	"onboarding": {
-		"product_title": "產品名稱範例",
-		"collection_title": "您的商品系列名稱"
-	},
-	"products": {
-		"product": {
-			"add_to_cart": "加入購物車",
-			"description": "說明",
-			"on_sale": "銷售額",
-			"product_variants": "產品子類",
-			"quantity": {
-				"label": "數量",
-				"input_label": "{{ product }} 數量",
-				"increase": "{{ product }} 數量增加",
-				"decrease": "{{ product }} 數量減少"
-			},
-			"price": {
-				"from_price_html": "從 {{ price }} 起",
-				"regular_price": "定價",
-				"sale_price": "售價",
-				"unit_price": "單價"
-			},
-			"share": "分享產品",
-			"sold_out": "售罄",
-			"unavailable": "無法供貨",
-			"vendor": "廠商",
-			"video_exit_message": "{{ title }} 在同一視窗開啟全螢幕影片。",
-			"xr_button": "在您的空間中檢視",
-			"xr_button_label": "在您的空間中檢視，可將商品載入擴增實境視窗",
-			"pickup_availability": {
-				"view_store_info": "檢視商店資訊",
-				"check_other_stores": "查看其他商店的供貨情況",
-				"pick_up_available": "可提供取貨服務",
-				"pick_up_available_at_html": "可提供 <span class=\"color-foreground\">{{ location_name }}</span> 的取貨服務",
-				"pick_up_unavailable_at_html": "目前無法提供 <span class=\"color-foreground\">{{ location_name }}</span> 的取貨服務",
-				"unavailable": "無法載入取貨服務供應情況",
-				"refresh": "重新整理"
-			},
-			"media": {
-				"open_featured_media": "開啟圖庫檢視中的精選多媒體檔案",
-				"open_media": "開啟圖庫檢視中的多媒體檔案 {{ index }}",
-				"play_model": "播放 3D 檢視器",
-				"play_video": "播放影片"
-			},
-			"view_full_details": "查看完整資訊"
-		},
-		"modal": {
-			"label": "媒體庫"
-		},
-		"facets": {
-			"apply": "套用",
-			"clear": "清除",
-			"clear_all": "清除全部",
-			"from": "寄件人",
-			"filter_and_sort": "篩選與排序",
-			"filter_by_label": "篩選條件：",
-			"filter_button": "篩選條件",
-			"filters_selected": {
-				"one": "已選取 {{ count }} 項",
-				"other": "已選取 {{ count }} 項"
-			},
-			"max_price": "最高價格為 {{ price }}",
-			"product_count": {
-				"one": "{{ count }} 項產品中的 {{ product_count }} 項",
-				"other": "{{ count }} 項產品中的 {{ product_count }} 項"
-			},
-			"product_count_simple": {
-				"one": "{{ count }} 項產品",
-				"other": "{{ count }} 項產品"
-			},
-			"reset": "重設",
-			"sort_button": "排序",
-			"sort_by_label": "排序依據：",
-			"to": "給",
-			"clear_filter": "清除篩選條件"
-		}
-	},
-	"templates": {
-		"404": {
-			"title": "找不到頁面",
-			"subtext": "404"
-		},
-		"search": {
-			"no_results": "找不到與「{{ terms }}」相符的結果。請檢查拼字或使用其他字詞。",
-			"results_with_count": {
-				"one": "{{ count }} 項結果",
-				"other": "{{ count }} 項結果"
-			},
-			"title": "搜尋結果",
-			"page": "頁面",
-			"products": "產品",
-			"search_for": "搜尋「{{ terms }}」",
-			"results_with_count_and_term": {
-				"one": "找到「{{ terms }}」，共 {{ count }} 筆",
-				"other": "找到「{{ terms }}」，共 {{ count }} 筆"
-			}
-		},
-		"cart": {
-			"cart": "購物車"
-		},
-		"contact": {
-			"form": {
-				"name": "名稱",
-				"email": "電子郵件",
-				"phone": "電話號碼",
-				"comment": "留言",
-				"send": "傳送",
-				"post_success": "感謝您聯絡我們。我們會盡快回覆您。",
-				"error_heading": "請調整以下內容："
-			}
-		}
-	},
-	"sections": {
-		"header": {
-			"announcement": "公告",
-			"menu": "選單",
-			"cart_count": {
-				"one": "{{ count }} 件商品",
-				"other": "{{ count }} 件商品"
-			}
-		},
-		"cart": {
-			"title": "您的購物車",
-			"caption": "購物車商品",
-			"remove_title": "移除 {{ title }}",
-			"subtotal": "小計",
-			"new_subtotal": "新小計",
-			"note": "訂單特別指示",
-			"checkout": "結帳",
-			"empty": "您的購物車是空的",
-			"cart_error": "更新購物車時發生錯誤。請再試一次。",
-			"cart_quantity_error_html": "您只能將 [quantity] 個商品加入您的購物車。",
-			"taxes_and_shipping_policy_at_checkout_html": "結帳時計算稅金和<a href=\"{{ link }}\">運費</a>",
-			"taxes_included_but_shipping_at_checkout": "內含稅金，結帳時計算運費",
-			"taxes_included_and_shipping_policy_html": "內含稅金。結帳時計算<a href=\"{{ link }}\">運費</a>。",
-			"taxes_and_shipping_at_checkout": "結帳時計算稅金和運費",
-			"headings": {
-				"product": "產品",
-				"price": "價格",
-				"total": "總計",
-				"quantity": "數量"
-			},
-			"update": "更新",
-			"login": {
-				"title": "是否有帳號？",
-				"paragraph_html": "<a href=\"{{ link }}\" class=\"link underlined-link\">登入</a>以加速結帳。"
-			}
-		},
-		"footer": {
-			"payment": "付款方式",
-			"social_placeholder": "在社群媒體上追蹤我們！"
-		},
-		"featured_blog": {
-			"view_all": "檢視全部",
-			"onboarding_title": "網誌文章",
-			"onboarding_content": "提供網誌文章摘要給顧客"
-		},
-		"featured_collection": {
-			"view_all": "檢視全部",
-			"view_all_label": "檢視 {{ collection_name }} 商品系列的全部產品"
-		},
-		"collection_list": {
-			"view_all": "檢視全部"
-		},
-		"collection_template": {
-			"title": "商品系列",
-			"empty": "找不到任何產品",
-			"use_fewer_filters_html": "使用較少篩選條件或<a class=\"{{ class }}\" href=\"{{ link }}\">清除全部</a>"
-		},
-		"video": {
-			"load_video": "載入影片：{{ description }}"
-		}
-	},
-	"localization": {
-		"country_label": "國家/地區",
-		"language_label": "語言",
-		"update_language": "更新語言",
-		"update_country": "更新國家/地區"
-	},
-	"customer": {
-		"account": {
-			"title": "帳號",
-			"details": "帳號詳細資訊",
-			"view_addresses": "查看地址",
-			"return": "返回帳號詳細資訊"
-		},
-		"account_fallback": "帳號",
-		"activate_account": {
-			"title": "啟用帳號",
-			"subtext": "建立密碼以啟用帳戶。",
-			"password": "密碼",
-			"password_confirm": "確認密碼",
-			"submit": "啟用帳號",
-			"cancel": "拒絕邀請"
-		},
-		"addresses": {
-			"title": "地址",
-			"default": "預設",
-			"add_new": "新增地址",
-			"edit_address": "編輯地址",
-			"first_name": "名字",
-			"last_name": "姓氏",
-			"company": "公司",
-			"address1": "地址 1",
-			"address2": "地址 2",
-			"city": "市",
-			"country": "國家/地區",
-			"province": "省",
-			"zip": "郵政/郵遞區號",
-			"phone": "電話",
-			"set_default": "設為預設地址",
-			"add": "新增地址",
-			"update": "更新地址",
-			"cancel": "取消",
-			"edit": "編輯",
-			"delete": "刪除",
-			"delete_confirm": "是否確定要刪除此地址？"
-		},
-		"log_in": "登入",
-		"log_out": "登出",
-		"login_page": {
-			"cancel": "取消",
-			"create_account": "建立帳號",
-			"email": "電子郵件",
-			"forgot_password": "忘記密碼了嗎？",
-			"guest_continue": "繼續",
-			"guest_title": "以訪客身分繼續操作",
-			"password": "密碼",
-			"title": "登入",
-			"sign_in": "登入",
-			"submit": "提交"
-		},
-		"orders": {
-			"title": "訂單紀錄",
-			"order_number": "訂單",
-			"order_number_link": "訂單編號 {{ number }}",
-			"date": "日期",
-			"payment_status": "付款狀態",
-			"fulfillment_status": "出貨狀態",
-			"total": "總計",
-			"none": "您尚未下訂任何商品。"
-		},
-		"recover_password": {
-			"title": "重設密碼",
-			"subtext": "我們會傳送重設密碼的電子郵件給您",
-			"success": "我們已傳送一封電子郵件給您，內有連結，可讓您更新密碼。"
-		},
-		"register": {
-			"title": "建立帳號",
-			"first_name": "名字",
-			"last_name": "姓氏",
-			"email": "電子郵件",
-			"password": "密碼",
-			"submit": "建立"
-		},
-		"reset_password": {
-			"title": "重設帳號密碼",
-			"subtext": "輸入 {{ email }} 的新密碼",
-			"password": "密碼",
-			"password_confirm": "確認密碼",
-			"submit": "重設密碼"
-		},
-		"order": {
-			"title": "訂單 {{ name }}",
-			"date_html": "已於 {{ date }} 下單",
-			"cancelled_html": "已於 {{ date }} 取消訂單",
-			"cancelled_reason": "原因：{{ reason }}",
-			"billing_address": "帳單地址",
-			"payment_status": "付款狀態",
-			"shipping_address": "運送地址",
-			"fulfillment_status": "訂單出貨狀態",
-			"discount": "折扣",
-			"shipping": "運送",
-			"tax": "稅金",
-			"product": "產品",
-			"sku": "存貨單位 (SKU)",
-			"price": "價格",
-			"quantity": "數量",
-			"total": "總計",
-			"fulfilled_at_html": "已於 {{ date }} 出貨",
-			"track_shipment": "追蹤貨件",
-			"tracking_url": "追蹤連結",
-			"tracking_company": "貨運業者",
-			"tracking_number": "追蹤編號",
-			"subtotal": "小計"
-		}
-	},
-	"gift_cards": {
-		"issued": {
-			"title": "這是您在 {{ shop }} 價值 {{ value }} 的禮品卡！",
-			"subtext": "您的禮品卡",
-			"gift_card_code": "禮品卡代碼",
-			"shop_link": "繼續購物",
-			"remaining_html": "餘額 {{ balance }}",
-			"add_to_apple_wallet": "加入 Apple 錢包",
-			"qr_image_alt": "QR 碼 — 掃描以兌換禮品卡",
-			"copy_code": "複製程式碼",
-			"expired": "已到期",
-			"copy_code_success": "代碼已成功複製",
-			"print_gift_card": "列印"
-		}
-	},
-	"pagefly": {
-		"products": {
-			"product": {
-				"regular_price": "Regular price",
-				"sold_out": "Sold out",
-				"unavailable": "Unavailable",
-				"on_sale": "Sale",
-				"quantity": "Quantity",
-				"add_to_cart": "Add to cart",
-				"back_to_collection": "Back to {{ title }}",
-				"view_details": "View details"
-			}
-		},
-		"article": {
-			"tags": "Tags:",
-			"all_topics": "All topics",
-			"by_author": "by {{ author }}",
-			"posted_in": "Posted in",
-			"read_more": "Read more",
-			"back_to_blog": "Back to {{ title }}"
-		},
-		"comments": {
-			"title": "Leave a comment",
-			"name": "Name",
-			"email": "Email",
-			"message": "Message",
-			"post": "Post comment",
-			"moderated": "Please note, comments must be approved before they are published",
-			"success_moderated": "Your comment was posted successfully. We will publish it in a little while, as our blog is moderated.",
-			"success": "Your comment was posted successfully! Thank you!",
-			"comments_with_count": {
-				"one": "{{ count }} comment",
-				"other": "{{ count }} comments"
-			}
-		},
-		"password_page": {
-			"login_form_message": "Enter store using password:",
-			"login_form_password_label": "Password",
-			"login_form_password_placeholder": "Your password",
-			"login_form_submit": "Enter",
-			"signup_form_email_label": "Email",
-			"signup_form_success": "We will send you an email right before we open!",
-			"password_link": "Enter using password"
-		}
-	}
-=======
   "general": {
     "password_page": {
       "login_form_heading": "使用密碼進入商店：",
@@ -846,5 +400,4 @@
       "print_gift_card": "列印"
     }
   }
->>>>>>> dbd0249e
 }