{
  "settings_schema": {
    "colors": {
      "name": "Farger",
      "settings": {
        "colors_solid_button_labels": {
          "label": "Fylt knappetikett",
          "info": "Brukes som forgrunnsfarge på aksentfarger."
        },
        "colors_accent_1": {
          "label": "Aksent 1",
          "info": "Brukes til fylt knappbakgrunn."
        },
        "colors_accent_2": {
          "label": "Aksent 2"
        },
        "header__1": {
          "content": "Primærfarger"
        },
        "header__2": {
          "content": "Sekundærfarger"
        },
        "colors_text": {
          "label": "Tekst",
          "info": "Brukes som forgrunnsfarge på bakgrunnsfarger."
        },
        "colors_outline_button_labels": {
          "label": "Omriss rundt knapp",
          "info": "Brukes også til tekstkoblinger."
        },
        "colors_background_1": {
          "label": "Bakgrunn 1"
        },
        "colors_background_2": {
          "label": "Bakgrunn 2"
        }
      }
    },
    "typography": {
      "name": "Typografi",
      "settings": {
        "type_header_font": {
          "label": "Skrifttype",
          "info": "Dersom du velger en annen skrifttype kan det påvirke hastigheten i butikken. [Finn ut mer om systemskrifter.](https://help.shopify.com/en/manual/online-store/os/store-speed/improving-speed#fonts)"
        },
        "header__1": {
          "content": "Overskrifter"
        },
        "header__2": {
          "content": "Brødtekst"
        },
        "type_body_font": {
          "label": "Skrifttype",
          "info": "Dersom du velger en annen skrifttype kan det påvirke hastigheten i butikken. [Finn ut mer om systemskrifter.](https://help.shopify.com/en/manual/online-store/os/store-speed/improving-speed#fonts)"
        }
      }
    },
    "styles": {
      "name": "Stiler",
      "settings": {
        "sold_out_badge_color_scheme": {
          "options__1": {
            "label": "Bakgrunn 1"
          },
          "options__2": {
            "label": "Omvendt"
          },
          "label": "Fargetema for utsolgt-merker"
        },
        "header__1": {
          "content": "Merker"
        },
        "header__2": {
          "content": "Dekorative elementer"
        },
        "sale_badge_color_scheme": {
          "options__1": {
            "label": "Bakgrunn 2"
          },
          "options__2": {
            "label": "Aksent 1"
          },
          "options__3": {
            "label": "Aksent 2"
          },
          "label": "Fargetema for salgsmerke"
        },
        "accent_icons": {
          "options__1": {
            "label": "Aksent 1"
          },
          "options__2": {
            "label": "Aksent 2"
          },
          "options__3": {
            "label": "Omriss rundt knapp"
          },
          "options__4": {
            "label": "Tekst"
          },
          "label": "Aksentikoner"
        }
      }
    },
    "social-media": {
      "name": "Sosiale medier",
      "settings": {
        "share_facebook": {
          "label": "Del på Facebook"
        },
        "share_twitter": {
          "label": "Tweet på Twitter"
        },
        "share_pinterest": {
          "label": "Pin på Pinterest"
        },
        "header__1": {
          "content": "Knapper for deling på sosiale medier"
        },
        "header__2": {
          "content": "Sosiale kontoer"
        },
        "social_twitter_link": {
          "label": "Twitter",
          "info": "https://twitter.com/shopify"
        },
        "social_facebook_link": {
          "label": "Facebook",
          "info": "https://facebook.com/shopify"
        },
        "social_pinterest_link": {
          "label": "Pinterest",
          "info": "https://pinterest.com/shopify"
        },
        "social_instagram_link": {
          "label": "Instagram",
          "info": "http://instagram.com/shopify"
        },
        "social_tiktok_link": {
          "label": "TikTok",
          "info": "https://tiktok.com/@shopify"
        },
        "social_tumblr_link": {
          "label": "Tumblr",
          "info": "https://shopify.tumblr.com"
        },
        "social_snapchat_link": {
          "label": "Snapchat",
          "info": "https://snapchat.com/add/shopify"
        },
        "social_youtube_link": {
          "label": "YouTube",
          "info": "https://www.youtube.com/shopify"
        },
        "social_vimeo_link": {
          "label": "Vimeo",
          "info": "https://vimeo.com/shopify"
        },
        "header": {
          "content": "Sosiale kontoer"
        }
      }
    },
    "currency_format": {
      "name": "Valutaformat",
      "settings": {
        "content": "Valutakoder",
        "currency_code_enabled": {
          "label": "Vis valutakoder"
        },
        "paragraph": "Handlekurv- og kassepriser viser alltid valutakoder. Eksempel: 1,00 USD."
      }
    },
    "favicon": {
      "name": "Favorittikon",
      "settings": {
        "favicon": {
          "label": "Favorittikon-bilde",
          "info": "Vil skaleres ned til 32 x 32 px"
        }
      }
    },
    "layout": {
      "name": "Oppsett",
      "settings": {
        "page_width": {
          "label": "Maksimumsbredde",
          "options__1": {
            "label": "1200 px"
          },
          "options__2": {
            "label": "1600 px"
          }
        }
      }
    }
  },
  "sections": {
    "announcement-bar": {
      "name": "Kunngjøringslinje",
      "blocks": {
        "announcement": {
          "name": "Kunngjøring",
          "settings": {
            "text": {
              "label": "Tekst"
            },
            "color_scheme": {
              "label": "Fargepalett",
              "options__1": {
                "label": "Bakgrunn 1"
              },
              "options__2": {
                "label": "Bakgrunn 2"
              },
              "options__3": {
                "label": "Omvendt"
              },
              "options__4": {
                "label": "Aksent 1"
              },
              "options__5": {
                "label": "Aksent 2"
              }
            },
            "link": {
              "label": "Kobling"
            }
          }
        }
      }
    },
    "collage": {
      "name": "Fotomontasje",
      "settings": {
        "heading": {
          "label": "Overskrift"
        },
        "desktop_layout": {
          "label": "Layout på datamaskin",
          "options__1": {
            "label": "Stor blokk til venstre"
          },
          "options__2": {
            "label": "Stor blokk til høyre"
          }
        },
        "mobile_layout": {
          "label": "Mobillayout",
          "options__1": {
            "label": "Fotomontasje"
          },
          "options__2": {
            "label": "Kolonne"
          }
        }
      },
      "blocks": {
        "image": {
          "name": "Bilde",
          "settings": {
            "image": {
              "label": "Bilde"
            },
            "image_padding": {
              "label": "Legg til bildemarg",
              "info": "Velg bildemarg hvis du ikke ønsker at bildene skal beskjæres."
            },
            "color_scheme": {
              "options__1": {
                "label": "Aksent 1"
              },
              "options__2": {
                "label": "Aksent 2"
              },
              "options__3": {
                "label": "Bakgrunn 1"
              },
              "options__4": {
                "label": "Bakgrunn 2"
              },
              "options__5": {
                "label": "Omvendt"
              },
              "label": "Fargepalett",
              "info": "Velg bildemarg for å gjøre fargen synlig."
            }
          }
        },
        "product": {
          "name": "Produkt",
          "settings": {
            "product": {
              "label": "Produkt"
            },
            "secondary_background": {
              "label": "Vis sekundærbakgrunn"
            },
            "second_image": {
              "label": "Vis sekundærbilde når musepekeren beveges over"
            },
            "image_padding": {
              "label": "Legg til bildemarg",
              "info": "Velg bildemarg hvis du ikke ønsker at bildene skal beskjæres."
            }
          }
        },
        "collection": {
          "name": "Samling",
          "settings": {
            "collection": {
              "label": "Samling"
            },
            "image_padding": {
              "label": "Legg til bildemarg",
              "info": "Velg bildemarg hvis du ikke ønsker at bildene skal beskjæres."
            },
            "color_scheme": {
              "options__1": {
                "label": "Aksent 1"
              },
              "options__2": {
                "label": "Aksent 2"
              },
              "options__3": {
                "label": "Bakgrunn 1"
              },
              "options__4": {
                "label": "Bakgrunn 2"
              },
              "options__5": {
                "label": "Omvendt"
              },
              "label": "Fargepalett"
            }
          }
        },
        "video": {
          "name": "Video",
          "settings": {
            "cover_image": {
              "label": "Forsidebilde"
            },
            "video_url": {
              "label": "URL-adresse",
              "info": "Videoer spilles i et popup-vindu hvis seksjonen inneholder andre blokker.",
              "placeholder": "Bruk en YouTube- eller Vimeo-URL-adresse"
            },
            "image_padding": {
              "label": "Legg til bildemarg",
              "info": "Velg bildemarg hvis du ikke ønsker at toppbildet skal beskjæres."
            },
            "description": {
              "label": "Alt. tekst for video",
              "info": "Beskriv videoen for å gjøre den tilgjengelig for kunder som bruker skjermlesere."
            }
          }
        }
      },
      "presets": {
        "name": "Fotomontasje"
      }
    },
    "collection-list": {
      "name": "Samlingsliste",
      "settings": {
        "title": {
          "label": "Overskrift"
        },
        "image_ratio": {
          "label": "Bildeforhold",
          "options__1": {
            "label": "Tilpass til bilde"
          },
          "options__2": {
            "label": "Portrett"
          },
          "options__3": {
            "label": "Square"
          },
          "info": "Legg til bilder ved å redigere samlingene dine. [Finn ut mer](https://help.shopify.com/en/manual/products/collections)"
        },
        "color_scheme": {
          "options__1": {
            "label": "Aksent 1"
          },
          "options__2": {
            "label": "Aksent 2"
          },
          "options__3": {
            "label": "Bakgrunn 1"
          },
          "options__4": {
            "label": "Bakgrunn 2"
          },
          "options__5": {
            "label": "Omvendt"
          },
          "label": "Fargepalett"
        },
        "swipe_on_mobile": {
          "label": "Aktiver sveip på mobil"
        },
        "image_padding": {
          "label": "Legg til bildemarg"
        },
        "show_view_all": {
          "label": "Aktiver «Vis alle»-knapp hvis listen inneholder flere samlinger enn de som vises"
        }
      },
      "blocks": {
        "featured_collection": {
          "name": "Samling",
          "settings": {
            "collection": {
              "label": "Samling"
            }
          }
        }
      },
      "presets": {
        "name": "Samlingsliste"
      }
    },
    "contact-form": {
      "name": "Kontaktskjema",
      "presets": {
        "name": "Kontaktskjema"
      }
    },
    "custom-liquid": {
      "name": "Egendefinert Liquid",
      "settings": {
        "custom_liquid": {
          "label": "Egendefinert Liquid"
        }
      },
      "presets": {
        "name": "Egendefinert Liquid"
      }
    },
    "featured-blog": {
      "name": "Blogginnlegg",
      "settings": {
        "heading": {
          "label": "Overskrift"
        },
        "blog": {
          "label": "Blogg"
        },
        "post_limit": {
          "label": "Blogginnlegg"
        },
        "show_view_all": {
          "label": "Aktiver «Vis alle»-knapp hvis bloggen inneholder flere blogginnlegg enn de som vises"
        },
        "show_image": {
          "label": "Vis fremhevet bilde",
          "info": "Bruk et bilde med størrelsesforhold 2:3 for best resultat. [Finn ut mer](https://help.shopify.com/en/manual/shopify-admin/productivity-tools/image-editor#understanding-image-aspect-ratio)"
        },
        "soft_background": {
          "label": "Vis sekundærbakgrunn"
        },
        "show_date": {
          "label": "Vis dato"
        },
        "show_author": {
          "label": "Vis forfatter"
        }
      },
      "blocks": {
        "title": {
          "name": "Tittel",
          "settings": {
            "show_date": {
              "label": "Vis dato"
            },
            "show_author": {
              "label": "Vis forfatter"
            }
          }
        },
        "summary": {
          "name": "Utdrag"
        },
        "link": {
          "name": "Kobling"
        }
      },
      "presets": {
        "name": "Blogginnlegg"
      }
    },
    "featured-collection": {
      "name": "Utvalgt samling",
      "settings": {
        "title": {
          "label": "Overskrift"
        },
        "collection": {
          "label": "Samling"
        },
        "products_to_show": {
          "label": "Maksimalt antall produkter som vises"
        },
        "show_view_all": {
          "label": "Aktiver «Vis alle»-knapp hvis samlingen inneholder flere produkter enn de som vises"
        },
        "swipe_on_mobile": {
          "label": "Aktiver sveip på mobil"
        },
        "header": {
          "content": "Produktkort"
        },
        "image_ratio": {
          "label": "Bildeforhold",
          "options__1": {
            "label": "Tilpass til bilde"
          },
          "options__2": {
            "label": "Portrett"
          },
          "options__3": {
            "label": "Square"
          }
        },
        "show_secondary_image": {
          "label": "Vis sekundærbilde når musepekeren beveges over"
        },
        "add_image_padding": {
          "label": "Legg til bildemarg"
        },
        "show_vendor": {
          "label": "Vis selger"
        },
        "show_image_outline": {
          "label": "Vis kantlinje for bilde"
        }
      },
      "presets": {
        "name": "Utvalgt samling"
      }
    },
    "footer": {
      "name": "Bunntekst",
      "blocks": {
        "link_list": {
          "name": "Meny",
          "settings": {
            "heading": {
              "label": "Overskrift",
              "info": "En overskrift kreves for å vise menyen."
            },
            "menu": {
              "label": "Meny",
              "info": "Vises bare på menyelementer i toppnivå."
            }
          }
        },
        "text": {
          "name": "Tekst",
          "settings": {
            "heading": {
              "label": "Overskrift"
            },
            "subtext": {
              "label": "Undertekst"
            }
          }
        }
      },
      "settings": {
        "color_scheme": {
          "options__1": {
            "label": "Aksent 1"
          },
          "options__2": {
            "label": "Aksent 2"
          },
          "options__3": {
            "label": "Bakgrunn 1"
          },
          "options__4": {
            "label": "Bakgrunn 2"
          },
          "options__5": {
            "label": "Omvendt"
          },
          "label": "Fargepalett"
        },
        "newsletter_enable": {
          "label": "Vis e-postregistrering"
        },
        "newsletter_heading": {
          "label": "Overskrift"
        },
        "header__1": {
          "content": "E-postregistrering",
          "info": "Abonnenter legges automatisk til i «aksepterer markedsføring»-kundelisten. [Finn ut mer](https://help.shopify.com/en/manual/customers/manage-customers)"
        },
        "header__2": {
          "content": "Ikoner for sosiale medier",
          "info": "Koble til kontoer i sosiale medier i temainnstillingene for å vise dem."
        },
        "show_social": {
          "label": "Vis ikoner for sosiale medier"
        },
        "header__3": {
          "content": "Land-/regionvelger"
        },
        "header__4": {
          "info": "Gå til [betalingsinnstillingene](/admin/settings/payments) for å legge til et land/region."
        },
        "enable_country_selector": {
          "label": "Ativer land-/regionvelger"
        },
        "header__5": {
          "content": "Språkvelger"
        },
        "header__6": {
          "info": "Gå til [språkinnstillingene](/admin/settings/languages) for å legge til et språk."
        },
        "enable_language_selector": {
          "label": "Aktiver språkvelger"
        },
        "header__7": {
          "content": "Betalingsmåter"
        },
        "payment_enable": {
          "label": "Vis betalingsikoner"
        }
      }
    },
    "header": {
      "name": "Overskrift",
      "settings": {
        "logo": {
          "label": "Logobilde"
        },
        "logo_width": {
          "unit": "px",
          "label": "Egendefinert logobredde"
        },
        "logo_position": {
          "label": "Logoplassering på stor skjerm",
          "options__1": {
            "label": "Midt til venstre"
          },
          "options__2": {
            "label": "Øverst til venstre"
          },
          "options__3": {
            "label": "Toppsentrert"
          }
        },
        "menu": {
          "label": "Meny"
        },
        "show_line_separator": {
          "label": "Vis delelinje"
        },
        "enable_sticky_header": {
          "label": "Aktiver festet overskrift",
          "info": "Overskriften vises på skjermen når kunden blar opp."
        }
      }
    },
    "image-banner": {
      "name": "Bildeoverskrift",
      "settings": {
        "image": {
          "label": "Første bilde"
        },
        "image_2": {
          "label": "Andre bilde"
        },
        "desktop_text_box_position": {
          "options__1": {
            "label": "Topp"
          },
          "options__2": {
            "label": "Sentrert"
          },
          "options__3": {
            "label": "Bunn"
          },
          "label": "Tekstplassering på datamaskin"
        },
        "color_scheme": {
          "options__1": {
            "label": "Aksent 1"
          },
          "options__2": {
            "label": "Aksent 2"
          },
          "options__3": {
            "label": "Bakgrunn 1"
          },
          "options__4": {
            "label": "Bakgrunn 2"
          },
          "options__5": {
            "label": "Omvendt"
          },
          "label": "Fargepalett"
        },
        "stack_images_on_mobile": {
          "label": "Stable bilder på mobil"
        },
        "adapt_height_first_image": {
          "label": "Tilpass seksjonshøyden til den første bildestørrelsen"
        }
      },
      "blocks": {
        "heading": {
          "name": "Overskrift",
          "settings": {
            "heading": {
              "label": "Overskrift"
            }
          }
        },
        "text": {
          "name": "Tekst",
          "settings": {
            "text": {
              "label": "Beskrivelse"
            }
          }
        },
        "buttons": {
          "name": "Knapper",
          "settings": {
            "button_label_1": {
              "label": "Første knappetikett",
              "info": "La etiketten stå tom for å skjule knappen."
            },
            "button_link_1": {
              "label": "Første knappekobling"
            },
            "button_style_secondary_1": {
              "label": "Bruk knappestil med omriss"
            },
            "button_label_2": {
              "label": "Andre knappetikett",
              "info": "La etiketten stå tom for å skjule knappen."
            },
            "button_link_2": {
              "label": "Andre knappekobling"
            },
            "button_style_secondary_2": {
              "label": "Bruk knappestil med omriss"
            }
          }
        }
      },
      "presets": {
        "name": "Bildeoverskrift"
      }
    },
    "image-with-text": {
      "name": "Bilde med tekst",
      "settings": {
        "image": {
          "label": "Bilde"
        },
        "height": {
          "options__1": {
            "label": "Tilpass til bilde"
          },
          "options__2": {
            "label": "Liten"
          },
          "options__3": {
            "label": "Stor"
          },
          "label": "Bildeforhold"
        },
        "color_scheme": {
          "options__1": {
            "label": "Bakgrunn 1"
          },
          "options__2": {
            "label": "Bakgrunn 2"
          },
          "options__3": {
            "label": "Omvendt"
          },
          "options__4": {
            "label": "Aksent 1"
          },
          "options__5": {
            "label": "Aksent 2"
          },
          "label": "Fargepalett"
        },
        "layout": {
          "options__1": {
            "label": "Bilde først"
          },
          "options__2": {
            "label": "Tekst først"
          },
          "label": "Layout på datamaskin",
          "info": "Bilde først er standardlayout for mobil."
        }
      },
      "blocks": {
        "heading": {
          "name": "Overskrift",
          "settings": {
            "heading": {
              "label": "Overskrift"
            }
          }
        },
        "text": {
          "name": "Tekst",
          "settings": {
            "text": {
              "label": "Beskrivelse"
            }
          }
        },
        "button": {
          "name": "Knapp",
          "settings": {
            "button_label": {
              "label": "Knappetikett",
              "info": "La etiketten stå tom for å skjule knappen."
            },
            "button_link": {
              "label": "Knappekobling"
            }
          }
        }
      },
      "presets": {
        "name": "Bilde med tekst"
      }
    },
    "main-article": {
      "name": "Blogginnlegg",
      "blocks": {
        "featured_image": {
          "name": "Fremhevet bilde",
          "settings": {
            "image_height": {
              "label": "Høyde på fremhevet bilde",
              "options__1": {
                "label": "Tilpass til bilde"
              },
              "options__2": {
                "label": "Middels"
              },
              "options__3": {
                "label": "Stor"
              },
              "info": "Bruk et bilde med størrelsesforhold 16:9 for best resultat. [Finn ut mer](https://help.shopify.com/en/manual/shopify-admin/productivity-tools/image-editor#understanding-image-aspect-ratio)"
            }
          }
        },
        "title": {
          "name": "Tittel",
          "settings": {
            "blog_show_date": {
              "label": "Vis dato"
            },
            "blog_show_author": {
              "label": "Vis forfatter"
            }
          }
        },
        "content": {
          "name": "Innhold"
        },
        "social_sharing": {
          "name": "Knapper for deling på sosiale medier"
        },
        "share": {
          "name": "Del",
          "settings": {
            "featured_image_info": {
              "content": "Hvis du inkluderer en kobling i innlegg på sosiale medier, vil sidens fremhevede bilde vises som forhåndsvisningsbilde. [Finn ut mer](https://help.shopify.com/en/manual/online-store/images/showing-social-media-thumbnail-images)."
            },
            "title_info": {
              "content": "En butikktittel og -beskrivelse inkluderes med forhåndsvisningsbildet. [Finn ut mer](https://help.shopify.com/en/manual/promoting-marketing/seo/adding-keywords#set-a-title-and-description-for-your-online-store)."
            }
          }
        }
      }
    },
    "main-blog": {
      "name": "Blogginnlegg",
      "settings": {
        "header": {
          "content": "Blogginnleggkort"
        },
        "show_image": {
          "label": "Vis fremhevet bilde",
          "info": "Bruk et bilde med størrelsesforhold 2:3 for best resultat. [Finn ut mer](https://help.shopify.com/en/manual/shopify-admin/productivity-tools/image-editor#understanding-image-aspect-ratio)"
        },
        "paragraph": {
<<<<<<< HEAD
          "content": "Endre utdrag ved å redigere blogginnlegg. [Finn ut mer](https://help.shopify.com/en/manual/online-store/blogs/writing-blogs#display-an-excerpt-from-a-blog-post)"
=======
          "content": "For å endre utdrag, må du redigere [blogginnleggene.](https://help.shopify.com/en/manual/online-store/blogs/writing-blogs#display-an-excerpt-from-a-blog-post)"
        },
        "show_date": {
          "label": "Vis dato"
        },
        "show_author": {
          "label": "Vis forfatter"
>>>>>>> 7a2f34fb
        }
      },
      "blocks": {
        "title": {
          "name": "Tittel",
          "settings": {
            "show_date": {
              "label": "Vis dato"
            },
            "show_author": {
              "label": "Vis forfatter"
            }
          }
        },
        "summary": {
          "name": "Utdrag"
        },
        "link": {
          "name": "Kobling"
        }
      }
    },
    "main-cart-footer": {
      "name": "Delsum",
      "settings": {
        "show_cart_note": {
          "label": "Aktiver handlekurvnotat"
        }
      },
      "blocks": {
        "subtotal": {
          "name": "Delsumpris"
        },
        "buttons": {
          "name": "Knapp for å gå til kassen"
        }
      }
    },
    "main-cart-items": {
      "name": "Varer",
      "settings": {
        "show_vendor": {
          "label": "Vis selger"
        }
      }
    },
    "main-collection-banner": {
      "name": "Samlingsbanner",
      "settings": {
        "paragraph": {
          "content": "Legg til en beskrivelse eller et bilde ved å redigere samlingen. [Finn ut mer](https://help.shopify.com/en/manual/products/collections/collection-layout)"
        },
        "show_collection_description": {
          "label": "Vis samlingsbeskrivelse"
        },
        "show_collection_image": {
          "label": "Vis samlingsbilde",
          "info": "Bruk et bilde med størrelsesforhold 16:9 for best resultat. [Finn ut mer](https://help.shopify.com/en/manual/shopify-admin/productivity-tools/image-editor#understanding-image-aspect-ratio)"
        }
      }
    },
    "main-collection-product-grid": {
      "name": "Produktrutenett",
      "settings": {
        "products_per_page": {
          "label": "Produkter per side"
        },
        "enable_filtering": {
          "label": "Aktiver filtrering",
          "info": "Tilpass [filtre](/admin/menus)"
        },
        "enable_sorting": {
          "label": "Aktiver sortering"
        },
        "image_ratio": {
          "label": "Bildeforhold",
          "options__1": {
            "label": "Tilpass til bilde"
          },
          "options__2": {
            "label": "Portrett"
          },
          "options__3": {
            "label": "Square"
          }
        },
        "show_secondary_image": {
          "label": "Vis sekundærbilde når musepekeren beveges over"
        },
        "add_image_padding": {
          "label": "Legg til bildemarg"
        },
        "show_vendor": {
          "label": "Vis selger"
        },
        "header__1": {
          "content": "Filtrering og sortering"
        },
        "header__3": {
          "content": "Produktkort"
        },
        "enable_tags": {
          "label": "Aktiver filtrering",
          "info": "[Tilpass filtre](/admin/menus)"
        },
        "show_image_outline": {
          "label": "Vis kantlinje for bilde"
        },
        "enable_sort": {
          "label": "Aktiver sortering"
        },
        "collapse_on_larger_devices": {
          "label": "Lukk på større skjermer"
        }
      }
    },
    "main-list-collections": {
      "name": "Samlingsliste-side",
      "settings": {
        "title": {
          "label": "Overskrift"
        },
        "sort": {
          "label": "Sorter samlinger etter:",
          "options__1": {
            "label": "Alfabetisk, A–Å"
          },
          "options__2": {
            "label": "Alfabetisk, Å–A"
          },
          "options__3": {
            "label": "Dato, nytt til gammelt"
          },
          "options__4": {
            "label": "Dato, gammelt til nytt"
          },
          "options__5": {
            "label": "Produktantall, høy til lav"
          },
          "options__6": {
            "label": "Produktantall, lav til høy"
          }
        },
        "image_ratio": {
          "label": "Bildeforhold",
          "options__1": {
            "label": "Tilpass til bilde"
          },
          "options__2": {
            "label": "Portrett"
          },
          "options__3": {
            "label": "Square"
          },
          "info": "Legg til bilder ved å redigere samlingene dine. [Finn ut mer](https://help.shopify.com/en/manual/products/collections)"
        },
        "color_scheme": {
          "options__1": {
            "label": "Aksent 1"
          },
          "options__2": {
            "label": "Aksent 2"
          },
          "options__3": {
            "label": "Bakgrunn 1"
          },
          "options__4": {
            "label": "Bakgrunn 2"
          },
          "options__5": {
            "label": "Omvendt"
          },
          "label": "Fargepalett"
        },
        "image_padding": {
          "label": "Legg til bildemarg"
        }
      }
    },
    "main-page": {
      "name": "Side"
    },
    "main-password-footer": {
      "name": "Bunntekst for passord",
      "settings": {
        "color_scheme": {
          "options__1": {
            "label": "Aksent 1"
          },
          "options__2": {
            "label": "Aksent 2"
          },
          "options__3": {
            "label": "Bakgrunn 1"
          },
          "options__4": {
            "label": "Bakgrunn 2"
          },
          "options__5": {
            "label": "Omvendt"
          },
          "label": "Fargepalett"
        }
      }
    },
    "main-password-header": {
      "name": "Overskrift for passord",
      "settings": {
        "logo": {
          "label": "Logobilde"
        },
        "logo_max_width": {
          "label": "Egendefinert logobredde",
          "unit": "px"
        },
        "color_scheme": {
          "options__1": {
            "label": "Aksent 1"
          },
          "options__2": {
            "label": "Aksent 2"
          },
          "options__3": {
            "label": "Bakgrunn 1"
          },
          "options__4": {
            "label": "Bakgrunn 2"
          },
          "options__5": {
            "label": "Omvendt"
          },
          "label": "Fargepalett"
        }
      }
    },
    "main-product": {
      "blocks": {
        "text": {
          "name": "Tekst",
          "settings": {
            "text": {
              "label": "Tekst"
            },
            "text_style": {
              "label": "Tekststil",
              "options__1": {
                "label": "Brødtekst"
              },
              "options__2": {
                "label": "Undertekst"
              },
              "options__3": {
                "label": "Store bokstaver"
              }
            }
          }
        },
        "title": {
          "name": "Tittel"
        },
        "price": {
          "name": "Pris"
        },
        "quantity_selector": {
          "name": "Antallsvelger"
        },
        "variant_picker": {
          "name": "Variantvelger",
          "settings": {
            "picker_type": {
              "label": "Type",
              "options__1": {
                "label": "Rullegardin"
              },
              "options__2": {
                "label": "Knapp"
              }
            }
          }
        },
        "buy_buttons": {
          "name": "Kjøp-knapper",
          "settings": {
            "show_dynamic_checkout": {
              "label": "Vis dynamiske knapper for å gå til kassen",
              "info": "Kundene vil se sitt foretrukne alternativ, som PayPal eller Apple Pay, av betalingsmåtene som er tilgjengelig i butikken. [Finn ut mer](https://help.shopify.com/manual/using-themes/change-the-layout/dynamic-checkout)"
            }
          }
        },
        "pickup_availability": {
          "name": "Hentetilgjengelighet"
        },
        "description": {
          "name": "Beskrivelse"
        },
        "share": {
          "name": "Del",
          "settings": {
            "featured_image_info": {
              "content": "Hvis du inkluderer en kobling i innlegg på sosiale medier, vil sidens fremhevede bilde vises som forhåndsvisningsbilde. [Finn ut mer](https://help.shopify.com/en/manual/online-store/images/showing-social-media-thumbnail-images)."
            },
            "title_info": {
              "content": "En butikktittel og -beskrivelse inkluderes med forhåndsvisningsbildet. [Finn ut mer](https://help.shopify.com/en/manual/promoting-marketing/seo/adding-keywords#set-a-title-and-description-for-your-online-store)."
            }
          }
        },
        "collapsible_tab": {
          "name": "Lukkbar fane",
          "settings": {
            "heading": {
              "info": "Inkluder en overskrift som forklarer innholdet.",
              "label": "Overskrift"
            },
            "content": {
              "label": "Faneinnhold"
            },
            "page": {
              "label": "Faneinnhold fra side"
            },
            "icon": {
              "options__1": {
                "label": "Ingen"
              },
              "options__2": {
                "label": "postboks"
              },
              "options__3": {
                "label": "Chatboble"
              },
              "options__4": {
                "label": "Avkrysningsmerke"
              },
              "options__5": {
                "label": "Tørker"
              },
              "options__6": {
                "label": "Øye"
              },
              "options__7": {
                "label": "Hjerte"
              },
              "options__8": {
                "label": "Jern"
              },
              "options__9": {
                "label": "Blad"
              },
              "options__10": {
                "label": "Skinn"
              },
              "options__11": {
                "label": "Lås"
              },
              "options__12": {
                "label": "Kartpinne"
              },
              "options__13": {
                "label": "Bukser"
              },
              "options__14": {
                "label": "Fly"
              },
              "options__15": {
                "label": "Prislapp"
              },
              "options__16": {
                "label": "Spørsmålstegn"
              },
              "options__17": {
                "label": "Gå tilbake"
              },
              "options__18": {
                "label": "Linjal"
              },
              "options__19": {
                "label": "Skjorte"
              },
              "options__20": {
                "label": "Sko"
              },
              "options__21": {
                "label": "Silhuett"
              },
              "options__22": {
                "label": "Stjerne"
              },
              "options__23": {
                "label": "Varebil"
              },
              "options__24": {
                "label": "Vasking"
              },
              "label": "Ikon"
            }
          }
        },
        "popup": {
          "name": "Pop-up",
          "settings": {
            "link_label": {
              "label": "Koblingsetikett"
            },
            "page": {
              "label": "Side"
            }
          }
        },
        "custom_liquid": {
          "name": "Egendefinert liquid",
          "settings": {
            "custom_liquid": {
              "label": "Egendefinert liquid"
            }
          }
        }
      },
      "settings": {
        "header": {
          "content": "Medier",
<<<<<<< HEAD
          "info": "Finn ut mer om [medietyper.](https://help.shopify.com/manual/products/product-media)"
=======
          "info": "Finn ut mer om [medietyper](https://help.shopify.com/manual/products/product-media)"
>>>>>>> 7a2f34fb
        },
        "enable_video_looping": {
          "label": "Aktiver løkkeavspilling av video"
        },
        "enable_sticky_info": {
          "label": "Aktiver festet produktinformasjon på store skjermer"
        }
      },
      "name": "Produktinformasjon"
    },
    "main-search": {
      "name": "Søkeresultater",
      "settings": {
        "image_ratio": {
          "label": "Bildeforhold",
          "options__1": {
            "label": "Tilpass til bilde"
          },
          "options__2": {
            "label": "Portrett"
          },
          "options__3": {
            "label": "Square"
          }
        },
        "show_secondary_image": {
          "label": "Vis sekundærbilde når musepekeren beveges over"
        },
        "add_image_padding": {
          "label": "Legg til bildemarg"
        },
        "show_vendor": {
          "label": "Vis selger"
        },
        "header__1": {
          "content": "Produktkort"
        },
        "header__2": {
          "content": "Bloggkort"
        },
        "article_show_date": {
          "label": "Vis dato"
        },
        "article_show_author": {
          "label": "Vis forfatter"
        },
        "show_image_outline": {
          "label": "Vis kantlinje for bilde"
        }
      }
    },
    "multicolumn": {
      "name": "Flerkolonne",
      "settings": {
        "title": {
          "label": "Overskrift"
        },
        "image_width": {
          "label": "Bildebredde",
          "options__1": {
            "label": "Én tredjedels bredde av kolonnen"
          },
          "options__2": {
            "label": "Halve kolonnebredden"
          },
          "options__3": {
            "label": "Hele kolonnebredden"
          }
        },
        "image_ratio": {
          "label": "Bildeforhold",
          "options__1": {
            "label": "Tilpass til bilde"
          },
          "options__2": {
            "label": "Portrett"
          },
          "options__3": {
            "label": "Square"
          },
          "options__4": {
            "label": "Sirkel"
          }
        },
        "column_alignment": {
          "label": "Kolonnejustering",
          "options__1": {
            "label": "Venstre"
          },
          "options__2": {
            "label": "Sentrert"
          }
        },
        "background_style": {
          "label": "Sekundær bakgrunn",
          "options__1": {
            "label": "Ingen"
          },
          "options__2": {
            "label": "Vis som kolonnebakgrunn"
          },
          "options__3": {
            "label": "Vis som seksjonsbakgrunn"
          }
        },
        "button_label": {
          "label": "Knappetikett"
        },
        "button_link": {
          "label": "Knappekobling"
        },
        "swipe_on_mobile": {
          "label": "Aktiver sveip på mobil"
        }
      },
      "blocks": {
        "column": {
          "name": "Kolonne",
          "settings": {
            "image": {
              "label": "Bilde"
            },
            "title": {
              "label": "Overskrift"
            },
            "text": {
              "label": "Beskrivelse"
            }
          }
        }
      },
      "presets": {
        "name": "Flerkolonne"
      }
    },
    "newsletter": {
      "name": "E-postregistrering",
      "settings": {
        "color_scheme": {
          "label": "Fargepalett",
          "options__1": {
            "label": "Aksent 1"
          },
          "options__2": {
            "label": "Aksent 2"
          },
          "options__3": {
            "label": "Bakgrunn 1"
          },
          "options__4": {
            "label": "Bakgrunn 2"
          },
          "options__5": {
            "label": "Omvendt"
          }
        },
        "full_width": {
          "label": "Gjør seksjonen til full bredde"
        },
        "paragraph": {
          "content": "Hvert e-postabonnement oppretter en kundekonto. [Finn ut mer](https://help.shopify.com/en/manual/customers)"
        }
      },
      "blocks": {
        "heading": {
          "name": "Overskrift",
          "settings": {
            "heading": {
              "label": "Overskrift"
            }
          }
        },
        "paragraph": {
          "name": "Underoverskrift",
          "settings": {
            "paragraph": {
              "label": "Beskrivelse"
            }
          }
        },
        "email_form": {
          "name": "E-postskjema"
        }
      },
      "presets": {
        "name": "E-postregistrering"
      }
    },
    "page": {
      "name": "Side",
      "settings": {
        "page": {
          "label": "Side"
        }
      },
      "presets": {
        "name": "Side"
      }
    },
    "product-recommendations": {
      "name": "Produktanbefalinger",
      "settings": {
        "heading": {
          "label": "Overskrift"
        },
        "header__1": {
          "content": "Produktanbefalinger"
        },
        "header__2": {
          "content": "Produktkort"
        },
        "image_ratio": {
          "label": "Bildeforhold",
          "options__1": {
            "label": "Tilpass til bilde"
          },
          "options__2": {
            "label": "Portrett"
          },
          "options__3": {
            "label": "Square"
          }
        },
        "show_secondary_image": {
          "label": "Vis sekundærbilde når musepekeren beveges over"
        },
        "add_image_padding": {
          "label": "Legg til bildemarg"
        },
        "show_vendor": {
          "label": "Vis selger"
        },
        "paragraph__1": {
          "content": "Dynamiske anbefalinger bruker bestillings- og produktinformasjon til å endres og forbedres over tid. [Finn ut mer](https://help.shopify.com/en/themes/development/recommended-products)"
        },
        "show_image_outline": {
          "label": "Vis kantlinje for bilde"
        }
      }
    },
    "rich-text": {
      "name": "Rik tekst",
      "settings": {
        "color_scheme": {
          "options__1": {
            "label": "Aksent 1"
          },
          "options__2": {
            "label": "Aksent 2"
          },
          "options__3": {
            "label": "Bakgrunn 1"
          },
          "options__4": {
            "label": "Bakgrunn 2"
          },
          "options__5": {
            "label": "Omvendt"
          },
          "label": "Fargepalett"
        },
        "full_width": {
          "label": "Gjør seksjonen til full bredde"
        }
      },
      "blocks": {
        "heading": {
          "name": "Overskrift",
          "settings": {
            "heading": {
              "label": "Overskrift"
            },
            "heading_size": {
              "options__1": {
                "label": "Liten"
              },
              "options__2": {
                "label": "Middels"
              },
              "label": "Skriftstørrelse for overskrift",
              "options__3": {
                "label": "Stor"
              }
            }
          }
        },
        "text": {
          "name": "Tekst",
          "settings": {
            "text": {
              "label": "Beskrivelse"
            }
          }
        },
        "button": {
          "name": "Knapp",
          "settings": {
            "button_label": {
              "label": "Knappetikett"
            },
            "button_link": {
              "label": "Knappekobling"
            },
            "button_style_secondary": {
              "label": "Bruk knappestil med omriss"
            }
          }
        }
      },
      "presets": {
        "name": "Rik tekst"
      }
    },
    "apps": {
      "name": "Apper",
      "settings": {
        "include_margins": {
          "label": "Gjør seksjonsmarginene like som i temaet"
        }
      },
      "presets": {
        "name": "Apper"
      }
    },
    "video": {
      "name": "Video",
      "settings": {
        "heading": {
          "label": "Overskrift"
        },
        "cover_image": {
          "label": "Forsidebilde"
        },
        "video_url": {
          "label": "URL-adresse",
          "placeholder": "Bruk en YouTube- eller Vimeo-URL-adresse",
          "info": "Videoen spilles av på siden."
        },
        "description": {
          "label": "Alt. tekst for video",
          "info": "Beskriv videoen for å gjøre den tilgjengelig for kunder som bruker skjermlesere."
        },
        "image_padding": {
          "label": "Legg til bildemarg",
          "info": "Velg bildemarg hvis du ikke ønsker at toppbildet skal beskjæres."
        },
        "full_width": {
          "label": "Gjør seksjonen til full bredde"
        }
      },
      "presets": {
        "name": "Video"
      }
    },
    "featured-product": {
      "name": "Utvalgt produkt",
      "blocks": {
        "text": {
          "name": "Tekst",
          "settings": {
            "text": {
              "label": "Tekst"
            },
            "text_style": {
              "label": "Tekststil",
              "options__1": {
                "label": "Brødtekst"
              },
              "options__2": {
                "label": "Undertekst"
              },
              "options__3": {
                "label": "Store bokstaver"
              }
            }
          }
        },
        "title": {
          "name": "Tittel"
        },
        "price": {
          "name": "Pris"
        },
        "quantity_selector": {
          "name": "Mengdevelger"
        },
        "variant_picker": {
          "name": "Variantvelger",
          "settings": {
            "picker_type": {
              "label": "Type",
              "options__1": {
                "label": "Rullegardin"
              },
              "options__2": {
                "label": "Knapp"
              }
            }
          }
        },
        "buy_buttons": {
          "name": "Kjøp-knapper",
          "settings": {
            "show_dynamic_checkout": {
              "label": "Vis dynamiske knapper for å gå til kassen",
              "info": "Kundene vil se sitt foretrukne alternativ, som PayPal eller Apple Pay, av betalingsmåtene som er tilgjengelig i butikken. [Finn ut mer](https://help.shopify.com/manual/using-themes/change-the-layout/dynamic-checkout)"
            }
          }
        },
        "description": {
          "name": "Beskrivelse"
        },
        "share": {
          "name": "Del",
          "settings": {
            "featured_image_info": {
              "content": "Hvis du inkluderer en kobling i innlegg på sosiale medier, vil sidens fremhevede bilde vises som forhåndsvisningsbilde. [Finn ut mer](https://help.shopify.com/en/manual/online-store/images/showing-social-media-thumbnail-images)."
            },
            "title_info": {
              "content": "En butikktittel og -beskrivelse inkluderes med forhåndsvisningsbildet. [Finn ut mer](https://help.shopify.com/en/manual/promoting-marketing/seo/adding-keywords#set-a-title-and-description-for-your-online-store)."
            }
          }
        },
        "custom_liquid": {
          "name": "Egendefinert liquid",
          "settings": {
            "custom_liquid": {
              "label": "Egendefinert liquid"
            }
          }
        }
      },
      "settings": {
        "product": {
          "label": "Produkt"
        },
        "secondary_background": {
          "label": "Vis sekundærbakgrunn"
        },
        "header": {
          "content": "Medier",
          "info": "Finn ut mer om [medietyper](https://help.shopify.com/manual/products/product-media)"
        },
        "enable_video_looping": {
          "label": "Aktiver løkkeavspilling av video"
        }
      },
      "presets": {
        "name": "Utvalgt produkt"
      }
    }
  }
}<|MERGE_RESOLUTION|>--- conflicted
+++ resolved
@@ -901,17 +901,13 @@
           "info": "Bruk et bilde med størrelsesforhold 2:3 for best resultat. [Finn ut mer](https://help.shopify.com/en/manual/shopify-admin/productivity-tools/image-editor#understanding-image-aspect-ratio)"
         },
         "paragraph": {
-<<<<<<< HEAD
           "content": "Endre utdrag ved å redigere blogginnlegg. [Finn ut mer](https://help.shopify.com/en/manual/online-store/blogs/writing-blogs#display-an-excerpt-from-a-blog-post)"
-=======
-          "content": "For å endre utdrag, må du redigere [blogginnleggene.](https://help.shopify.com/en/manual/online-store/blogs/writing-blogs#display-an-excerpt-from-a-blog-post)"
         },
         "show_date": {
           "label": "Vis dato"
         },
         "show_author": {
           "label": "Vis forfatter"
->>>>>>> 7a2f34fb
         }
       },
       "blocks": {
@@ -1331,11 +1327,7 @@
       "settings": {
         "header": {
           "content": "Medier",
-<<<<<<< HEAD
           "info": "Finn ut mer om [medietyper.](https://help.shopify.com/manual/products/product-media)"
-=======
-          "info": "Finn ut mer om [medietyper](https://help.shopify.com/manual/products/product-media)"
->>>>>>> 7a2f34fb
         },
         "enable_video_looping": {
           "label": "Aktiver løkkeavspilling av video"
