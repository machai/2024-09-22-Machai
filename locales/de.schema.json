--- conflicted
+++ resolved
@@ -1813,13 +1813,8 @@
             }
           }
         },
-<<<<<<< HEAD
-        "inventory": {
-          "name": "Inventarstatus",
-=======
         "sku": {
           "name": "SKU",
->>>>>>> 81f194a5
           "settings": {
             "text_style": {
               "label": "Textstil",
@@ -1832,7 +1827,23 @@
               "options__3": {
                 "label": "Großbuchstaben"
               }
-<<<<<<< HEAD
+            }
+          }
+        },
+        "inventory": {
+          "name": "Inventarstatus",
+          "settings": {
+            "text_style": {
+              "label": "Textstil",
+              "options__1": {
+                "label": "Nachricht"
+              },
+              "options__2": {
+                "label": "Untertitel"
+              },
+              "options__3": {
+                "label": "Großbuchstaben"
+              }
             },
             "inventory_threshold": {
               "label": "Geringer Inventarschwellenwert",
@@ -1840,8 +1851,6 @@
             },
             "show_inventory_quantity": {
               "label": "Inventar anzeigen"
-=======
->>>>>>> 81f194a5
             }
           }
         }
