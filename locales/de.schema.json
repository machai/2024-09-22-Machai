--- conflicted
+++ resolved
@@ -1367,32 +1367,7 @@
           "options__3": {
             "label": "Quadratisch"
           },
-<<<<<<< HEAD
-          "info": "Bearbeite deine Kategorien, um Bilder hinzuzufügen. [Mehr Informationen](https:\/\/help.shopify.com\/en\/manual\/products\/collections)"
-        },
-        "color_scheme": {
-          "options__1": {
-            "label": "Akzent 1"
-          },
-          "options__2": {
-            "label": "Akzent 2"
-          },
-          "options__3": {
-            "label": "Hintergrund 1"
-          },
-          "options__4": {
-            "label": "Hintergrund 2"
-          },
-          "options__5": {
-            "label": "Invertiert"
-          },
-          "label": "Farbschema"
-        },
-        "image_padding": {
-          "label": "Bild-Padding hinzufügen"
-=======
           "info": "Bearbeite deine Kategorien, um Bilder hinzuzufügen. [Mehr Informationen](https://help.shopify.com/en/manual/products/collections)"
->>>>>>> 74615a0b
         }
       }
     },
