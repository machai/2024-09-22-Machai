{
  "settings_schema": {
    "colors": {
      "name": "Farben",
      "settings": {
        "colors_solid_button_labels": {
          "label": "Beschriftung für durchgehende Schaltfläche",
          "info": "Wird als Vordergrundfarbe für Akzentfarben verwendet."
        },
        "colors_accent_1": {
          "label": "Akzent 1",
          "info": "Wird als Hintergrund für durchgehende Schaltflächen verwendet."
        },
        "colors_accent_2": {
          "label": "Akzent 2"
        },
        "header__1": {
          "content": "Primärfarben"
        },
        "header__2": {
          "content": "Sekundärfarben"
        },
        "colors_text": {
          "label": "Text",
          "info": "Wird als Vordergrundfarbe für Hintergrundfarben verwendet."
        },
        "colors_outline_button_labels": {
          "label": "Umriss-Schaltfläche",
          "info": "Wird auch für Textlinks verwendet."
        },
        "colors_background_1": {
          "label": "Hintergrund 1"
        },
        "colors_background_2": {
          "label": "Hintergrund 2"
        },
        "gradient_accent_1": {
          "label": "Akzent 1 Farbverlauf"
        },
        "gradient_accent_2": {
          "label": "Akzent 2 Farbverlauf"
        },
        "gradient_background_1": {
          "label": "Hintergrund 1 Farbverlauf"
        },
        "gradient_background_2": {
          "label": "Hintergrund 2 Farbverlauf"
        }
      }
    },
    "typography": {
      "name": "Typografie",
      "settings": {
        "type_header_font": {
          "label": "Schriftart",
          "info": "Die Auswahl einer anderen Schriftart kann sich auf die Geschwindigkeit deines Shops auswirken. [Weitere Informationen zu Systemschriftarten.](https://help.shopify.com/en/manual/online-store/os/store-speed/improving-speed#fonts)"
        },
        "header__1": {
          "content": "Überschriften"
        },
        "header__2": {
          "content": "Nachricht"
        },
        "type_body_font": {
          "label": "Schriftart",
          "info": "Die Auswahl einer anderen Schriftart kann sich auf die Geschwindigkeit deines Shops auswirken. [Weitere Informationen zu Systemschriftarten.](https://help.shopify.com/en/manual/online-store/os/store-speed/improving-speed#fonts)"
        },
        "heading_scale": {
          "label": "Schriftgrößenmaßstab"
        },
        "body_scale": {
          "label": "Schriftgrößenmaßstab"
        }
      }
    },
    "styles": {
      "name": "Symbole",
      "settings": {
        "accent_icons": {
          "options__1": {
            "label": "Akzent 1"
          },
          "options__2": {
            "label": "Akzent 2"
          },
          "options__3": {
            "label": "Umriss-Schaltfläche"
          },
          "options__4": {
            "label": "Text"
          },
          "label": "Farbe"
        }
      }
    },
    "social-media": {
      "name": "Social Media",
      "settings": {
        "social_twitter_link": {
          "label": "Twitter",
          "info": "https://twitter.com/shopify"
        },
        "social_facebook_link": {
          "label": "Facebook",
          "info": "https://facebook.com/shopify"
        },
        "social_pinterest_link": {
          "label": "Pinterest",
          "info": "https://pinterest.com/shopify"
        },
        "social_instagram_link": {
          "label": "Instagram",
          "info": "http://instagram.com/shopify"
        },
        "social_tiktok_link": {
          "label": "TikTok",
          "info": "https://vimeo.com/shopify"
        },
        "social_tumblr_link": {
          "label": "Tumblr",
          "info": "http://shopify.tumblr.com"
        },
        "social_snapchat_link": {
          "label": "Snapchat",
          "info": "https://www.snapchat.com/add/shopify"
        },
        "social_youtube_link": {
          "label": "YouTube",
          "info": "https://www.youtube.com/shopify"
        },
        "social_vimeo_link": {
          "label": "Vimeo",
          "info": "https://vimeo.com/shopify"
        },
        "header": {
          "content": "Social-Media-Konten"
        }
      }
    },
    "currency_format": {
      "name": "Währungsformat",
      "settings": {
        "content": "Währungscodes",
        "currency_code_enabled": {
          "label": "Währungscodes anzeigen"
        },
        "paragraph": "Warenkorb- und Checkout-Preise zeigen immer Währungscodes an. Beispiel: 1,00 USD."
      }
    },
    "favicon": {
      "name": "Favicon",
      "settings": {
        "favicon": {
          "label": "Favicon-Bild",
          "info": "Wird auf 32 x 32 Pixel verkleinert"
        }
      }
    },
    "layout": {
      "name": "Layout",
      "settings": {
        "page_width": {
          "label": "Seitenbreite"
        },
        "spacing_sections": {
          "label": "Vertikaler Abstand zwischen Abschnitten"
        },
        "header__grid": {
          "content": "Raster"
        },
        "paragraph__grid": {
          "content": "Wirkt sich auf Bereiche mit einem Layout mit mehreren Spalten aus."
        },
        "spacing_grid_horizontal": {
          "label": "Horizontaler Abstand"
        },
        "spacing_grid_vertical": {
          "label": "Vertikaler Abstand"
        }
      }
    },
    "search_input": {
      "name": "Suchverhalten",
      "settings": {
        "header": {
          "content": "Produktvorschläge"
        },
        "predictive_search_enabled": {
          "label": "Produktvorschläge aktivieren"
        },
        "predictive_search_show_vendor": {
          "label": "Anbieter anzeigen",
          "info": "Sichtbar, wenn Produktvorschläge aktiviert sind."
        },
        "predictive_search_show_price": {
          "label": "Preis anzeigen",
          "info": "Sichtbar, wenn Produktvorschläge aktiviert sind."
        }
      }
    },
    "global": {
      "settings": {
        "header__border": {
          "content": "Rand"
        },
        "header__shadow": {
          "content": "Schatten"
        },
        "blur": {
          "label": "Weichzeichnen"
        },
        "corner_radius": {
          "label": "Eckradius"
        },
        "horizontal_offset": {
          "label": "Horizontaler Offset"
        },
        "vertical_offset": {
          "label": "Vertikaler Offset"
        },
        "thickness": {
          "label": "Dicke"
        },
        "opacity": {
          "label": "Opazität"
        },
        "image_padding": {
          "label": "Bild-Padding"
        },
        "text_alignment": {
          "options__1": {
            "label": "Links"
          },
          "options__2": {
            "label": "Zentriert"
          },
          "options__3": {
            "label": "Rechts"
          },
          "label": "Textausrichtung"
        },
        "color_scheme": {
          "options__1": {
            "label": "Akzent 1"
          },
          "options__2": {
            "label": "Akzent 2"
          },
          "options__3": {
            "label": "Hintergrund 1"
          },
          "options__4": {
            "label": "Hintergrund 2"
          },
          "options__5": {
            "label": "Invertiert"
          },
          "label": "Farbschema"
        }
      }
    },
    "cards": {
      "name": "Karten",
      "settings": {
        "header__badge": {
          "content": "Badge"
        },
        "style": {
          "options__1": {
            "label": "Standard"
          },
          "options__2": {
            "label": "Karte"
          },
          "label": "Optik"
        }
      }
    },
    "badges": {
      "name": "Badges",
      "settings": {
        "position": {
          "options__1": {
            "label": "Unten links"
          },
          "options__2": {
            "label": "Unten rechts"
          },
          "options__3": {
            "label": "Oben links"
          },
          "options__4": {
            "label": "Oben rechts"
          },
          "label": "Position der Produktkarte"
        },
        "sale_badge_color_scheme": {
          "label": "Farbschema für Sale-Badges"
        },
        "sold_out_badge_color_scheme": {
          "label": "Farbschema für Ausverkauft-Badges"
        }
      }
    },
    "buttons": {
      "name": "Schaltflächen"
    },
    "variant_pills": {
      "name": "Varianten-Kapseln"
    },
    "inputs": {
      "name": "Eingaben"
    },
    "content_containers": {
      "name": "Inhalts-Container"
    },
    "popups": {
      "name": "Dropdown-Listen und Pop-ups",
      "paragraph": "Wirkt sich auf Bereiche wie das Dropdown-Menü für die Navigation, modale Pop-ups und Warenkorb-Pop-ups aus."
    },
    "media": {
      "name": "Medien"
    },
    "drawers": {
      "name": "Einschübe"
    }
  },
  "sections": {
    "all": {
      "padding": {
        "section_padding_heading": "Abschnitts-Padding",
        "padding_top": "Oberes Padding",
        "padding_bottom": "Unteres Padding"
      },
      "spacing": "Abstand",
      "colors": {
        "accent_1": {
          "label": "Akzent 1"
        },
        "accent_2": {
          "label": "Akzent 2"
        },
        "background_1": {
          "label": "Hintergrund 1"
        },
        "background_2": {
          "label": "Hintergrund 2"
        },
        "inverse": {
          "label": "Invertiert"
        },
        "label": "Farbschema",
        "has_cards_info": "Aktualisiere deine Theme-Einstellungen, um das Farbschema der Karte zu ändern."
      }
    },
    "announcement-bar": {
      "name": "Ankündigungsleiste",
      "blocks": {
        "announcement": {
          "name": "Ankündigung",
          "settings": {
            "text": {
              "label": "Text"
            },
            "color_scheme": {
              "label": "Farbschema",
              "options__1": {
                "label": "Hintergrund 1"
              },
              "options__2": {
                "label": "Hintergrund 2"
              },
              "options__3": {
                "label": "Invertiert"
              },
              "options__4": {
                "label": "Akzent 1"
              },
              "options__5": {
                "label": "Akzent 2"
              }
            },
            "link": {
              "label": "Link"
            }
          }
        }
      }
    },
    "collage": {
      "name": "Collage",
      "settings": {
        "heading": {
          "label": "Überschrift"
        },
        "desktop_layout": {
          "label": "Desktop-Layout",
          "options__1": {
            "label": "Großer Block links"
          },
          "options__2": {
            "label": "Großer Block rechts"
          }
        },
        "mobile_layout": {
          "label": "Mobiles Layout",
          "options__1": {
            "label": "Collage"
          },
          "options__2": {
            "label": "Spalte"
          }
        }
      },
      "blocks": {
        "image": {
          "name": "Bild",
          "settings": {
            "image": {
              "label": "Bild"
            },
            "image_padding": {
              "label": "Original-Bildverhältnis verwenden",
              "info": "Wähle dies aus, wenn du nicht möchtest, dass dein Bild zurechtgeschnitten wird."
            }
          }
        },
        "product": {
          "name": "Produkt",
          "settings": {
            "product": {
              "label": "Produkt"
            },
            "secondary_background": {
              "label": "Sekundären Hintergrund anzeigen"
            },
            "second_image": {
              "label": "Hover-Effekt mit zweitem Bild"
            }
          }
        },
        "collection": {
          "name": "Kategorie",
          "settings": {
            "collection": {
              "label": "Kategorie"
            }
          }
        },
        "video": {
          "name": "Video",
          "settings": {
            "cover_image": {
              "label": "Titelbild"
            },
            "video_url": {
              "label": "URL",
              "info": "Video wird in einem Pop-up abgespielt, wenn der Abschnitt andere Blöcke enthält.",
              "placeholder": "YouTube- oder Vimeo-URL verwenden"
            },
            "image_padding": {
              "label": "Original-Bildverhältnis verwenden",
              "info": "Wähle dies aus, wenn du nicht möchtest, dass dein Bild zurechtgeschnitten wird."
            },
            "description": {
              "label": "Video-Alt-Text",
              "info": "Beschreibe das Video, um Kunden mit Bildschirmlesegeräten den Zugriff zu ermöglichen."
            }
          }
        }
      },
      "presets": {
        "name": "Collage"
      }
    },
    "collection-list": {
      "name": "Kategorieliste",
      "settings": {
        "title": {
          "label": "Überschrift"
        },
        "image_ratio": {
          "label": "Bildverhältnis",
          "options__1": {
            "label": "An Bild anpassen"
          },
          "options__2": {
            "label": "Porträt"
          },
          "options__3": {
            "label": "Quadratisch"
          },
          "info": "Bearbeite deine Kategorien, um Bilder hinzuzufügen. [Mehr Informationen](https://help.shopify.com/en/manual/products/collections)"
        },
        "swipe_on_mobile": {
          "label": "Wischen auf Mobilgeräten aktivieren"
        },
        "show_view_all": {
          "label": "Aktiviere die Schaltfläche \"Alle anzeigen\", wenn die Liste mehr Kategorien enthält, als angezeigt werden"
        },
        "columns_desktop": {
          "label": "Anzahl der Spalten auf dem Desktop"
        },
        "header_mobile": {
          "content": "Mobiles Layout"
        },
        "columns_mobile": {
          "label": "Anzahl der Spalten auf mobilem Gerät",
          "options__1": {
            "label": "1 Spalte"
          },
          "options__2": {
            "label": "2 Spalten"
          }
        }
      },
      "blocks": {
        "featured_collection": {
          "name": "Kategorie",
          "settings": {
            "collection": {
              "label": "Kategorie"
            }
          }
        }
      },
      "presets": {
        "name": "Kategorieliste"
      }
    },
    "contact-form": {
      "name": "Kontaktformular",
      "presets": {
        "name": "Kontaktformular"
      }
    },
    "custom-liquid": {
      "name": "Benutzerdefiniertes Liquid",
      "settings": {
        "custom_liquid": {
          "label": "Benutzerdefiniertes Liquid",
          "info": "Füge App-Snippets oder anderen Liquid-Code hinzu, um fortgeschrittene Anpassungen vorzunehmen."
        }
      },
      "presets": {
        "name": "Benutzerdefiniertes Liquid"
      }
    },
    "featured-blog": {
      "name": "Blog-Beiträge",
      "settings": {
        "heading": {
          "label": "Überschrift"
        },
        "blog": {
          "label": "Blog"
        },
        "post_limit": {
          "label": "Anzahl der anzuzeigenden Blog-Beiträge"
        },
        "show_view_all": {
          "label": "Aktiviere die Schaltfläche \"Alle anzeigen\", wenn der Blog mehr Blog-Beiträge enthält, als angezeigt werden"
        },
        "show_image": {
          "label": "Feature-Bild anzeigen",
          "info": "Verwende für Bilder ein Seitenverhältnis von 3:2 für optimale Ergebnisse. [Mehr Informationen](https://help.shopify.com/en/manual/shopify-admin/productivity-tools/image-editor#understanding-image-aspect-ratio)"
        },
        "show_date": {
          "label": "Datum anzeigen"
        },
        "show_author": {
          "label": "Autor anzeigen"
        },
        "columns_desktop": {
          "label": "Anzahl der Spalten auf dem Desktop"
        }
      },
      "presets": {
        "name": "Blog-Beiträge"
      }
    },
    "featured-collection": {
      "name": "Vorgestellte Kategorie",
      "settings": {
        "title": {
          "label": "Überschrift"
        },
        "collection": {
          "label": "Kategorie"
        },
        "products_to_show": {
          "label": "Maximal anzuzeigende Produkte"
        },
        "show_view_all": {
          "label": "\"Alles anzeigen\" aktivieren, wenn die Kategorie mehr Produkte enthält, als angezeigt werden"
        },
        "header": {
          "content": "Produktkarte"
        },
        "image_ratio": {
          "label": "Bildverhältnis",
          "options__1": {
            "label": "An Bild anpassen"
          },
          "options__2": {
            "label": "Porträt"
          },
          "options__3": {
            "label": "Quadratisch"
          }
        },
        "show_secondary_image": {
          "label": "Hover-Effekt mit zweitem Bild"
        },
        "show_vendor": {
          "label": "Anbieter anzeigen"
        },
        "show_rating": {
          "label": "Produktbewertung anzeigen",
          "info": "Um eine Bewertung anzuzeigen, musst du eine Produktbewertungs-App hinzufügen. [Mehr Informationen](https://help.shopify.com/manual/online-store/themes/os20/themes-by-shopify/dawn/sections#featured-collection-show-product-rating)"
        },
        "columns_desktop": {
          "label": "Anzahl der Spalten auf dem Desktop"
        },
<<<<<<< HEAD
        "description": {
          "label": "Beschreibung"
        },
        "show_description": {
          "label": "Kategoriebeschreibung im Adminbereich anzeigen"
        },
        "description_style": {
          "label": "Beschreibungsstil",
          "options__1": {
            "label": "Nachricht"
          },
          "options__2": {
            "label": "Untertitel"
          },
          "options__3": {
            "label": "Großbuchstaben"
          }
        },
        "view_all_style": {
          "options__1": {
            "label": "Link"
          },
          "options__2": {
            "label": "Umriss-Schaltfläche"
          },
          "options__3": {
            "label": "Durchgehende Schaltfläche"
          },
          "label": "Stil \"Alles anzeigen\""
        },
        "enable_desktop_slider": {
          "label": "Karussell auf Desktop aktivieren"
        },
        "full_width": {
          "label": "Produkte auf gesamte Breite auslegen"
        },
        "mobile_header": {
          "content": "Mobiles Layout"
        },
        "enable_mobile_slider": {
          "label": "Wischen auf Mobilgeräten aktivieren"
=======
        "header_mobile": {
          "content": "Mobiles Layout"
        },
        "columns_mobile": {
          "label": "Anzahl der Spalten auf mobilem Gerät",
          "options__1": {
            "label": "1 Spalte"
          },
          "options__2": {
            "label": "2 Spalten"
          }
>>>>>>> 406cb6cd
        }
      },
      "presets": {
        "name": "Vorgestellte Kategorie"
      }
    },
    "footer": {
      "name": "Fußzeile",
      "blocks": {
        "link_list": {
          "name": "Menü",
          "settings": {
            "heading": {
              "label": "Überschrift",
              "info": "Überschrift ist erforderlich, um das Menü anzuzeigen."
            },
            "menu": {
              "label": "Menü",
              "info": "Zeigt nur Top-Level-Menüpunkte an."
            }
          }
        },
        "text": {
          "name": "Text",
          "settings": {
            "heading": {
              "label": "Überschrift"
            },
            "subtext": {
              "label": "Subtext"
            }
          }
        }
      },
      "settings": {
        "color_scheme": {
          "options__1": {
            "label": "Akzent 1"
          },
          "options__2": {
            "label": "Akzent 2"
          },
          "options__3": {
            "label": "Hintergrund 1"
          },
          "options__4": {
            "label": "Hintergrund 2"
          },
          "options__5": {
            "label": "Invertiert"
          },
          "label": "Farbschema"
        },
        "newsletter_enable": {
          "label": "E-Mail-Anmeldung anzeigen"
        },
        "newsletter_heading": {
          "label": "Überschrift"
        },
        "header__1": {
          "content": "E-Mail-Anmeldung",
          "info": "Abonnenten, die automatisch zu deiner Kundenliste \"Akzeptiert Marketing\" hinzugefügt wurden. [Mehr Informationen](https://help.shopify.com/en/manual/customers/manage-customers)"
        },
        "header__2": {
          "content": "Social Media-Symbole",
          "info": "Um deine Social Media-Konten anzuzeigen, verlinke sie in deinen Theme-Einstellungen."
        },
        "show_social": {
          "label": "Social-Media-Symbole anzeigen"
        },
        "header__3": {
          "content": "Auswahl für Land/Region"
        },
        "header__4": {
          "info": "Gehe zu den [Zahlungseinstellungen](/admin/settings/payments), um ein Land / eine Region hinzuzufügen."
        },
        "enable_country_selector": {
          "label": "Auswahl für Land/Region aktivieren"
        },
        "header__5": {
          "content": "Sprachauswahl"
        },
        "header__6": {
          "info": "Gehe zu den [Spracheinstellungen](/admin/settings/languages), um eine Sprache hinzuzufügen."
        },
        "enable_language_selector": {
          "label": "Sprachauswahl aktivieren"
        },
        "header__7": {
          "content": "Zahlungsmethoden"
        },
        "payment_enable": {
          "label": "Zahlungssymbole anzeigen"
        },
        "margin_top": {
          "label": "Oberer Rand"
        }
      }
    },
    "header": {
      "name": "Header",
      "settings": {
        "logo": {
          "label": "Logo-Bild"
        },
        "logo_width": {
          "unit": "Pixel",
          "label": "Breite des benutzerdefinierten Logos"
        },
        "logo_position": {
          "label": "Desktop-Logoposition",
          "options__1": {
            "label": "Mitte links"
          },
          "options__2": {
            "label": "Oben links"
          },
          "options__3": {
            "label": "Oben zentriert"
          },
          "info": "Positionen werden automatisch für die mobile Nutzung optimiert."
        },
        "menu": {
          "label": "Menü"
        },
        "show_line_separator": {
          "label": "Trennlinie anzeigen"
        },
        "enable_sticky_header": {
          "label": "Fixierten Header aktivieren",
          "info": "Der Header wird auf dem Bildschirm angezeigt, wenn der Kunde nach oben scrollt."
        },
        "color_scheme": {
          "options__1": {
            "label": "Akzent 1"
          },
          "options__2": {
            "label": "Akzent 2"
          },
          "options__3": {
            "label": "Hintergrund 1"
          },
          "options__4": {
            "label": "Hintergrund 2"
          },
          "options__5": {
            "label": "Invertiert"
          },
          "label": "Farbschema"
        },
        "margin_bottom": {
          "label": "Unterer Rand"
        }
      }
    },
    "image-banner": {
      "name": "Bild-Banner",
      "settings": {
        "image": {
          "label": "Erstes Bild"
        },
        "image_2": {
          "label": "Zweites Bild"
        },
        "color_scheme": {
          "options__1": {
            "label": "Akzent 1"
          },
          "options__2": {
            "label": "Akzent 2"
          },
          "options__3": {
            "label": "Hintergrund 1"
          },
          "options__4": {
            "label": "Hintergrund 2"
          },
          "options__5": {
            "label": "Invertiert"
          },
          "label": "Farbschema",
          "info": "Sichtbar, wenn Container angezeigt wird."
        },
        "stack_images_on_mobile": {
          "label": "Gestapelte Bilder auf Mobilgeräten"
        },
        "adapt_height_first_image": {
          "label": "Abschnittshöhe an Größe des ersten Bildes anpassen",
          "info": "Überschreibt bei Überprüfung die Einstellung für die Höhe des Bild-Banners."
        },
        "show_text_box": {
          "label": "Container auf dem Desktop anzeigen"
        },
        "image_overlay_opacity": {
          "label": "Deckkraft der Bildüberlagerung"
        },
        "header": {
          "content": "Mobiles Layout"
        },
        "show_text_below": {
          "label": "Container auf Mobilgerät anzeigen"
        },
        "image_height": {
          "label": "Bannerhöhe",
          "options__1": {
            "label": "Klein"
          },
          "options__2": {
            "label": "Mittel"
          },
          "options__3": {
            "label": "Groß"
          },
          "info": "Verwende für Bilder ein Seitenverhältnis von 3:2 für optimale Ergebnisse. [Mehr Informationen](https://help.shopify.com/en/manual/shopify-admin/productivity-tools/image-editor#understanding-image-aspect-ratio)"
        },
        "desktop_content_position": {
          "options__1": {
            "label": "Oben links"
          },
          "options__2": {
            "label": "Oben zentriert"
          },
          "options__3": {
            "label": "Oben rechts"
          },
          "options__4": {
            "label": "Mitte links"
          },
          "options__5": {
            "label": "Mitte zentriert"
          },
          "options__6": {
            "label": "Mitte rechts"
          },
          "options__7": {
            "label": "Unten links"
          },
          "options__8": {
            "label": "Unten zentriert"
          },
          "options__9": {
            "label": "Unten rechts"
          },
          "label": "Desktopinhaltsposition"
        },
        "desktop_content_alignment": {
          "options__1": {
            "label": "Links"
          },
          "options__2": {
            "label": "Zentriert"
          },
          "options__3": {
            "label": "Rechts"
          },
          "label": "Desktopinhaltsausrichtung"
        },
        "mobile_content_alignment": {
          "options__1": {
            "label": "Links"
          },
          "options__2": {
            "label": "Zentriert"
          },
          "options__3": {
            "label": "Rechts"
          },
          "label": "Mobile Inhaltsausrichtung"
        }
      },
      "blocks": {
        "heading": {
          "name": "Titel",
          "settings": {
            "heading": {
              "label": "Überschrift"
            },
            "heading_size": {
              "options__1": {
                "label": "Mittel"
              },
              "options__2": {
                "label": "Groß"
              },
              "label": "Größe der Überschrift"
            }
          }
        },
        "text": {
          "name": "Text",
          "settings": {
            "text": {
              "label": "Beschreibung"
            },
            "text_style": {
              "options__1": {
                "label": "Nachricht"
              },
              "options__2": {
                "label": "Untertitel"
              },
              "options__3": {
                "label": "Großbuchstaben"
              },
              "label": "Textstil"
            }
          }
        },
        "buttons": {
          "name": "Schaltflächen",
          "settings": {
            "button_label_1": {
              "label": "Erste Beschriftung der Schaltfläche",
              "info": "Lasse die Beschriftung leer, um die Schaltfläche auszublenden."
            },
            "button_link_1": {
              "label": "Erster Link der Schaltfläche"
            },
            "button_style_secondary_1": {
              "label": "Umriss-Stil für Schaltfläche verwenden"
            },
            "button_label_2": {
              "label": "Zweite Beschriftung der Schaltfläche",
              "info": "Lasse die Beschriftung leer, um die Schaltfläche auszublenden."
            },
            "button_link_2": {
              "label": "Zweiter Link der Schaltfläche"
            },
            "button_style_secondary_2": {
              "label": "Umriss-Stil für Schaltfläche verwenden"
            }
          }
        }
      },
      "presets": {
        "name": "Bild-Banner"
      }
    },
    "image-with-text": {
      "name": "Bild mit Text",
      "settings": {
        "image": {
          "label": "Bild"
        },
        "height": {
          "options__1": {
            "label": "An Bild anpassen"
          },
          "options__2": {
            "label": "Klein"
          },
          "options__3": {
            "label": "Groß"
          },
          "label": "Bildhöhe"
        },
        "color_scheme": {
          "options__1": {
            "label": "Hintergrund 1"
          },
          "options__2": {
            "label": "Hintergrund 2"
          },
          "options__3": {
            "label": "Invertiert"
          },
          "options__4": {
            "label": "Akzent 1"
          },
          "options__5": {
            "label": "Akzent 2"
          },
          "label": "Farbschema"
        },
        "layout": {
          "options__1": {
            "label": "Bild zuerst"
          },
          "options__2": {
            "label": "Zweites Bild"
          },
          "label": "Desktop-Bildplatzierung",
          "info": "Das Standardlayout für Mobilgeräte ist \"Bild zuerst\"."
        },
        "desktop_image_width": {
          "options__1": {
            "label": "Klein"
          },
          "options__2": {
            "label": "Mittel"
          },
          "options__3": {
            "label": "Groß"
          },
          "label": "Desktop-Bildbreite",
          "info": "Bild wird automatisch für die mobile Nutzung optimiert."
        },
        "desktop_content_alignment": {
          "options__1": {
            "label": "Links"
          },
          "options__2": {
            "label": "Zentriert"
          },
          "options__3": {
            "label": "Rechts"
          },
          "label": "Desktop-Inhaltsausrichtung"
        },
        "desktop_content_position": {
          "options__1": {
            "label": "Oben"
          },
          "options__2": {
            "label": "Mitte"
          },
          "options__3": {
            "label": "Unten"
          },
          "label": "Desktop-Inhaltsposition"
        },
        "content_layout": {
          "options__1": {
            "label": "Keine Überlappung"
          },
          "options__2": {
            "label": "Überlappung"
          },
          "label": "Layout des Inhalts"
        },
        "mobile_content_alignment": {
          "options__1": {
            "label": "Links"
          },
          "options__2": {
            "label": "Zentriert"
          },
          "options__3": {
            "label": "Rechts"
          },
          "label": "Mobile Inhaltsausrichtung"
        }
      },
      "blocks": {
        "heading": {
          "name": "Titel",
          "settings": {
            "heading": {
              "label": "Überschrift"
            },
            "heading_size": {
              "options__1": {
                "label": "Klein"
              },
              "options__2": {
                "label": "Mittel"
              },
              "options__3": {
                "label": "Groß"
              },
              "label": "Größe der Überschrift"
            }
          }
        },
        "text": {
          "name": "Text",
          "settings": {
            "text": {
              "label": "Inhalt"
            },
            "text_style": {
              "label": "Textstil",
              "options__1": {
                "label": "Nachricht"
              },
              "options__2": {
                "label": "Untertitel"
              }
            }
          }
        },
        "button": {
          "name": "Schaltfläche",
          "settings": {
            "button_label": {
              "label": "Schaltflächenbeschriftung",
              "info": "Lasse die Beschriftung leer, um die Schaltfläche auszublenden."
            },
            "button_link": {
              "label": "Schaltflächenlink"
            }
          }
        },
        "caption": {
          "name": "Bildtext",
          "settings": {
            "text": {
              "label": "Text"
            },
            "text_style": {
              "label": "Textstil",
              "options__1": {
                "label": "Untertitel"
              },
              "options__2": {
                "label": "Großbuchstaben"
              }
            },
            "caption_size": {
              "label": "Textgröße",
              "options__1": {
                "label": "Klein"
              },
              "options__2": {
                "label": "Mittel"
              },
              "options__3": {
                "label": "Groß"
              }
            }
          }
        }
      },
      "presets": {
        "name": "Bild mit Text"
      }
    },
    "main-article": {
      "name": "Blog-Beitrag",
      "blocks": {
        "featured_image": {
          "name": "Feature-Bild",
          "settings": {
            "image_height": {
              "label": "Höhe des Feature-Bildes",
              "options__1": {
                "label": "An Bild anpassen"
              },
              "options__2": {
                "label": "Klein"
              },
              "options__3": {
                "label": "Mittel"
              },
              "info": "Verwende für Bilder ein Seitenverhältnis von 16:9 für optimale Ergebnisse. [Mehr Informationen](https://help.shopify.com/en/manual/shopify-admin/productivity-tools/image-editor#understanding-image-aspect-ratio)",
              "options__4": {
                "label": "Groß"
              }
            }
          }
        },
        "title": {
          "name": "Titel",
          "settings": {
            "blog_show_date": {
              "label": "Datum anzeigen"
            },
            "blog_show_author": {
              "label": "Autor anzeigen"
            }
          }
        },
        "content": {
          "name": "Inhalt"
        },
        "share": {
          "name": "Teilen",
          "settings": {
            "featured_image_info": {
              "content": "Wenn du einen Link in Social-Media-Posts einfügst, wird das Feature-Bild der Seite als Vorschaubild angezeigt. [Mehr Informationen](https://help.shopify.com/en/manual/online-store/images/showing-social-media-thumbnail-images)"
            },
            "title_info": {
              "content": "Ein Titel und eine Beschreibung des Shops sind im Vorschaubild enthalten. [Mehr Informationen](https://help.shopify.com/en/manual/promoting-marketing/seo/adding-keywords#set-a-title-and-description-for-your-online-store)"
            },
            "text": {
              "label": "Text"
            }
          }
        }
      }
    },
    "main-blog": {
      "name": "Blog-Beiträge",
      "settings": {
        "header": {
          "content": "Blog-Beitrags-Karte"
        },
        "show_image": {
          "label": "Feature-Bild anzeigen"
        },
        "paragraph": {
          "content": "Bearbeite deine Blog-Beiträge, um Auszüge zu ändern. [Mehr Informationen](https://help.shopify.com/en/manual/online-store/blogs/writing-blogs#display-an-excerpt-from-a-blog-post)"
        },
        "show_date": {
          "label": "Datum anzeigen"
        },
        "show_author": {
          "label": "Autor anzeigen"
        },
        "layout": {
          "label": "Desktop-Layout",
          "options__1": {
            "label": "Raster"
          },
          "options__2": {
            "label": "Collage"
          },
          "info": "Beiträge werden bei der mobilen Nutzung gestapelt."
        },
        "image_height": {
          "label": "Höhe des Feature-Bildes",
          "options__1": {
            "label": "An Bild anpassen"
          },
          "options__2": {
            "label": "Klein"
          },
          "options__3": {
            "label": "Mittel"
          },
          "options__4": {
            "label": "Groß"
          },
          "info": "Verwende für Bilder ein Seitenverhältnis von 3:2 für optimale Ergebnisse. [Mehr Informationen](https://help.shopify.com/en/manual/shopify-admin/productivity-tools/image-editor#understanding-image-aspect-ratio)"
        }
      }
    },
    "main-cart-footer": {
      "name": "Zwischensumme",
      "settings": {
        "show_cart_note": {
          "label": "Warenkorbanmerkung aktivieren"
        }
      },
      "blocks": {
        "subtotal": {
          "name": "Zwischensumme"
        },
        "buttons": {
          "name": "Checkout-Schaltfläche"
        }
      }
    },
    "main-cart-items": {
      "name": "Artikel",
      "settings": {
        "show_vendor": {
          "label": "Anbieter anzeigen"
        }
      }
    },
    "main-collection-banner": {
      "name": "Kategoriebanner",
      "settings": {
        "paragraph": {
          "content": "Bearbeite deine Kategorien, um eine Beschreibung oder ein Bild hinzuzufügen. [Mehr Informationen](https://help.shopify.com/en/manual/products/collections/collection-layout)"
        },
        "show_collection_description": {
          "label": "Kategoriebeschreibung anzeigen"
        },
        "show_collection_image": {
          "label": "Kategoriebild anzeigen",
          "info": "Verwende für Bilder ein Seitenverhältnis von 16:9 für optimale Ergebnisse. [Mehr Informationen](https://help.shopify.com/en/manual/shopify-admin/productivity-tools/image-editor#understanding-image-aspect-ratio)"
        }
      }
    },
    "main-collection-product-grid": {
      "name": "Produktraster",
      "settings": {
        "products_per_page": {
          "label": "Produkte pro Seite"
        },
        "enable_filtering": {
          "label": "Filtern aktivieren",
          "info": "[Filter](/admin/menus) anpassen"
        },
        "enable_sorting": {
          "label": "Sortieren aktivieren"
        },
        "image_ratio": {
          "label": "Bildverhältnis",
          "options__1": {
            "label": "An Bild anpassen"
          },
          "options__2": {
            "label": "Porträt"
          },
          "options__3": {
            "label": "Quadratisch"
          }
        },
        "show_secondary_image": {
          "label": "Hover-Effekt mit zweitem Bild"
        },
        "show_vendor": {
          "label": "Anbieter anzeigen"
        },
        "header__1": {
          "content": "Filtern und Sortieren"
        },
        "header__3": {
          "content": "Produktkarte"
        },
        "enable_tags": {
          "label": "Filtern aktivieren",
          "info": "[Filter anpassen](/admin/menus)"
        },
        "collapse_on_larger_devices": {
          "label": "Auf Desktop minimieren"
        },
        "show_rating": {
          "label": "Produktbewertung anzeigen",
          "info": "Um eine Bewertung anzuzeigen, musst du eine Produktbewertungs-App hinzufügen. [Mehr Informationen](https://help.shopify.com/manual/online-store/themes/os20/themes-by-shopify/dawn/page-types#product-grid-show-product-rating)"
        },
        "columns_desktop": {
          "label": "Anzahl der Spalten auf dem Desktop"
        },
        "header_mobile": {
          "content": "Mobiles Layout"
        },
        "columns_mobile": {
          "label": "Anzahl der Spalten auf mobilem Gerät",
          "options__1": {
            "label": "1 Spalte"
          },
          "options__2": {
            "label": "2 Spalten"
          }
        }
      }
    },
    "main-list-collections": {
      "name": "Listenseite für Kategorien",
      "settings": {
        "title": {
          "label": "Überschrift"
        },
        "sort": {
          "label": "Kategorien sortieren nach:",
          "options__1": {
            "label": "Alphabetisch, A-Z"
          },
          "options__2": {
            "label": "Alphabetisch, Z-A"
          },
          "options__3": {
            "label": "Datum, neu zu alt"
          },
          "options__4": {
            "label": "Datum, alt zu neu"
          },
          "options__5": {
            "label": "Produktanzahl, hoch zu niedrig"
          },
          "options__6": {
            "label": "Produktanzahl, niedrig zu hoch"
          }
        },
        "image_ratio": {
          "label": "Bildverhältnis",
          "options__1": {
            "label": "An Bild anpassen"
          },
          "options__2": {
            "label": "Porträt"
          },
          "options__3": {
            "label": "Quadratisch"
          },
          "info": "Bearbeite deine Kategorien, um Bilder hinzuzufügen. [Mehr Informationen](https://help.shopify.com/en/manual/products/collections)"
        }
      }
    },
    "main-page": {
      "name": "Seite"
    },
    "main-password-footer": {
      "name": "Passwort-Fußzeile",
      "settings": {
        "color_scheme": {
          "options__1": {
            "label": "Akzent 1"
          },
          "options__2": {
            "label": "Akzent 2"
          },
          "options__3": {
            "label": "Hintergrund 1"
          },
          "options__4": {
            "label": "Hintergrund 2"
          },
          "options__5": {
            "label": "Invertiert"
          },
          "label": "Farbschema"
        }
      }
    },
    "main-password-header": {
      "name": "Passwort-Header",
      "settings": {
        "logo": {
          "label": "Logo-Bild"
        },
        "logo_max_width": {
          "label": "Breite des benutzerdefinierten Logos",
          "unit": "Pixel"
        },
        "color_scheme": {
          "options__1": {
            "label": "Akzent 1"
          },
          "options__2": {
            "label": "Akzent 2"
          },
          "options__3": {
            "label": "Hintergrund 1"
          },
          "options__4": {
            "label": "Hintergrund 2"
          },
          "options__5": {
            "label": "Invertiert"
          },
          "label": "Farbschema"
        }
      }
    },
    "main-product": {
      "blocks": {
        "text": {
          "name": "Text",
          "settings": {
            "text": {
              "label": "Text"
            },
            "text_style": {
              "label": "Textstil",
              "options__1": {
                "label": "Nachricht"
              },
              "options__2": {
                "label": "Untertitel"
              },
              "options__3": {
                "label": "Großbuchstaben"
              }
            }
          }
        },
        "title": {
          "name": "Titel"
        },
        "price": {
          "name": "Preis"
        },
        "quantity_selector": {
          "name": "Mengenauswahl"
        },
        "variant_picker": {
          "name": "Variantenauswahl",
          "settings": {
            "picker_type": {
              "label": "Art",
              "options__1": {
                "label": "Dropdown"
              },
              "options__2": {
                "label": "Kapseln"
              }
            }
          }
        },
        "buy_buttons": {
          "name": "Buy Buttons",
          "settings": {
            "show_dynamic_checkout": {
              "label": "Dynamischer Checkout-Button anzeigen",
              "info": "Wenn sie die Zahlungsmethoden verwenden, die in deinem Shop verfügbar sind, sehen Kunden ihre bevorzugte Option, z. B. PayPal oder Apple Pay. [Mehr Informationen](https://help.shopify.com/manual/using-themes/change-the-layout/dynamic-checkout)"
            }
          }
        },
        "pickup_availability": {
          "name": "Verfügbarkeit von Abholungen"
        },
        "description": {
          "name": "Beschreibung"
        },
        "share": {
          "name": "Teilen",
          "settings": {
            "featured_image_info": {
              "content": "Wenn du einen Link in Social-Media-Posts einfügst, wird das Feature-Bild der Seite als Vorschaubild angezeigt. [Mehr Informationen](https://help.shopify.com/en/manual/online-store/images/showing-social-media-thumbnail-images)."
            },
            "title_info": {
              "content": "Ein Titel und eine Beschreibung des Shops sind im Vorschaubild enthalten. [Mehr Informationen](https://help.shopify.com/en/manual/promoting-marketing/seo/adding-keywords#set-a-title-and-description-for-your-online-store)."
            },
            "text": {
              "label": "Text"
            }
          }
        },
        "collapsible_tab": {
          "name": "Einklappbare Reihe",
          "settings": {
            "heading": {
              "info": "Füge eine Überschrift ein, die den Inhalt erklärt.",
              "label": "Überschrift"
            },
            "content": {
              "label": "Reiheninhalt"
            },
            "page": {
              "label": "Reiheninhalt der Seite"
            },
            "icon": {
              "options__1": {
                "label": "Ohne"
              },
              "options__2": {
                "label": "Apfel"
              },
              "options__3": {
                "label": "Banane"
              },
              "options__4": {
                "label": "Flasche"
              },
              "options__5": {
                "label": "Box"
              },
              "options__6": {
                "label": "Möhre"
              },
              "options__7": {
                "label": "Chat-Blase"
              },
              "options__8": {
                "label": "Häkchen"
              },
              "options__9": {
                "label": "Klemmbrett"
              },
              "options__10": {
                "label": "Milch"
              },
              "options__11": {
                "label": "Laktosefrei"
              },
              "options__12": {
                "label": "Trockner"
              },
              "options__13": {
                "label": "Auge"
              },
              "options__14": {
                "label": "Feuer"
              },
              "options__15": {
                "label": "Glutenfrei"
              },
              "options__16": {
                "label": "Herz"
              },
              "options__17": {
                "label": "Bügeleisen"
              },
              "options__18": {
                "label": "Blatt"
              },
              "options__19": {
                "label": "Leder"
              },
              "options__20": {
                "label": "Blitz"
              },
              "options__21": {
                "label": "Lippenstift"
              },
              "options__22": {
                "label": "Schloss"
              },
              "options__23": {
                "label": "Pinnnadel"
              },
              "options__24": {
                "label": "Ohne Nüsse"
              },
              "label": "Symbol",
              "options__25": {
                "label": "Hosen"
              },
              "options__26": {
                "label": "Pfotenabdruck"
              },
              "options__27": {
                "label": "Pfeffer"
              },
              "options__28": {
                "label": "Parfüm"
              },
              "options__29": {
                "label": "Flugzeug"
              },
              "options__30": {
                "label": "Pflanze"
              },
              "options__31": {
                "label": "Preisschild"
              },
              "options__32": {
                "label": "Fragezeichen"
              },
              "options__33": {
                "label": "Recyclen"
              },
              "options__34": {
                "label": "Rückgabe"
              },
              "options__35": {
                "label": "Lineal"
              },
              "options__36": {
                "label": "Servierteller"
              },
              "options__37": {
                "label": "Hemd"
              },
              "options__38": {
                "label": "Schuh"
              },
              "options__39": {
                "label": "Silhouette"
              },
              "options__40": {
                "label": "Schneeflocke"
              },
              "options__41": {
                "label": "Stern"
              },
              "options__42": {
                "label": "Stoppuhr"
              },
              "options__43": {
                "label": "Lieferwagen"
              },
              "options__44": {
                "label": "Wäsche"
              }
            }
          }
        },
        "popup": {
          "name": "Pop-up",
          "settings": {
            "link_label": {
              "label": "Link-Label"
            },
            "page": {
              "label": "Seite"
            }
          }
        },
        "custom_liquid": {
          "name": "Benutzerdefiniertes Liquid",
          "settings": {
            "custom_liquid": {
              "label": "Benutzerdefiniertes Liquid",
              "info": "Füge App-Snippets oder anderen Liquid-Code hinzu, um fortgeschrittene Anpassungen vorzunehmen."
            }
          }
        },
        "rating": {
          "name": "Produktbewertung",
          "settings": {
            "paragraph": {
              "content": "Um eine Bewertung anzuzeigen, musst du eine Produktbewertungs-App hinzufügen. [Mehr Informationen](https://help.shopify.com/manual/online-store/themes/os20/themes-by-shopify/dawn/page-types#product-rating-block)"
            }
          }
        }
      },
      "settings": {
        "header": {
          "content": "Medien",
          "info": "Mehr Informationen über [Medienarten](https://help.shopify.com/manual/products/product-media)."
        },
        "enable_video_looping": {
          "label": "Videoschleife aktivieren"
        },
        "enable_sticky_info": {
          "label": "Fixierte Inhalte für Desktop aktivieren"
        },
        "hide_variants": {
          "label": "Medien anderer Varianten ausblenden, sobald eine Variante ausgewählt wurde"
        },
        "gallery_layout": {
          "label": "Desktop-Layout",
          "options__1": {
            "label": "Gestapelt"
          },
          "options__2": {
            "label": "Vorschaubilder"
          },
          "options__3": {
            "label": "Karussell mit Vorschaubildern"
          }
        },
        "media_size": {
          "label": "Mediengröße für Desktop",
          "options__1": {
            "label": "Klein"
          },
          "options__2": {
            "label": "Mittel"
          },
          "options__3": {
            "label": "Groß"
          },
          "info": "Medien werden automatisch für die mobile Nutzung optimiert."
        },
        "mobile_thumbnails": {
          "label": "Mobiles Layout",
          "options__1": {
            "label": "Vorschaubilder anzeigen"
          },
          "options__2": {
            "label": "Vorschaubilder ausblenden"
          }
        }
      },
      "name": "Produktinformationen"
    },
    "main-search": {
      "name": "Suchergebnisse",
      "settings": {
        "image_ratio": {
          "label": "Bildverhältnis",
          "options__1": {
            "label": "An Bild anpassen"
          },
          "options__2": {
            "label": "Porträt"
          },
          "options__3": {
            "label": "Quadratisch"
          }
        },
        "show_secondary_image": {
          "label": "Hover-Effekt mit zweitem Bild"
        },
        "show_vendor": {
          "label": "Anbieter anzeigen"
        },
        "header__1": {
          "content": "Produktkarte"
        },
        "header__2": {
          "content": "Blog-Karte"
        },
        "article_show_date": {
          "label": "Datum anzeigen"
        },
        "article_show_author": {
          "label": "Autor anzeigen"
        },
        "show_rating": {
          "label": "Produktbewertung anzeigen",
          "info": "Um eine Bewertung anzuzeigen, musst du eine Produktbewertungs-App hinzufügen. [Mehr Informationen](https://help.shopify.com/manual/online-store/themes/os20/themes-by-shopify/dawn/page-types#search-results-show-product-rating)"
        },
        "columns_desktop": {
          "label": "Anzahl der Spalten auf dem Desktop"
        },
        "header_mobile": {
          "content": "Mobiles Layout"
        },
        "columns_mobile": {
          "label": "Anzahl der Spalten auf mobilem Gerät",
          "options__1": {
            "label": "1 Spalte"
          },
          "options__2": {
            "label": "2 Spalten"
          }
        }
      }
    },
    "multicolumn": {
      "name": "Mit mehreren Spalten",
      "settings": {
        "title": {
          "label": "Überschrift"
        },
        "image_width": {
          "label": "Bildbreite",
          "options__1": {
            "label": "Drittelbreite der Spalte"
          },
          "options__2": {
            "label": "Halbe Breite der Spalte"
          },
          "options__3": {
            "label": "Ganze Breite der Spalte"
          }
        },
        "image_ratio": {
          "label": "Bildverhältnis",
          "options__1": {
            "label": "An Bild anpassen"
          },
          "options__2": {
            "label": "Porträt"
          },
          "options__3": {
            "label": "Quadratisch"
          },
          "options__4": {
            "label": "Kreis"
          }
        },
        "column_alignment": {
          "label": "Spaltenausrichtung",
          "options__1": {
            "label": "Links"
          },
          "options__2": {
            "label": "Zentriert"
          }
        },
        "background_style": {
          "label": "Sekundärer Hintergrund",
          "options__1": {
            "label": "Ohne"
          },
          "options__2": {
            "label": "Als Spaltenhintergrund anzeigen"
          }
        },
        "button_label": {
          "label": "Schaltflächenbeschriftung"
        },
        "button_link": {
          "label": "Schaltflächenlink"
        },
        "swipe_on_mobile": {
          "label": "Wischen auf Mobilgeräten aktivieren"
        },
        "columns_desktop": {
          "label": "Anzahl der Spalten auf dem Desktop"
        },
        "header_mobile": {
          "content": "Mobiles Layout"
        },
        "columns_mobile": {
          "label": "Anzahl der Spalten auf mobilem Gerät",
          "options__1": {
            "label": "1 Spalte"
          },
          "options__2": {
            "label": "2 Spalten"
          }
        }
      },
      "blocks": {
        "column": {
          "name": "Spalte",
          "settings": {
            "image": {
              "label": "Bild"
            },
            "title": {
              "label": "Überschrift"
            },
            "text": {
              "label": "Beschreibung"
            },
            "link_label": {
              "label": "Link-Label"
            },
            "link": {
              "label": "Link"
            }
          }
        }
      },
      "presets": {
        "name": "Mit mehreren Spalten"
      }
    },
    "newsletter": {
      "name": "E-Mail-Anmeldung",
      "settings": {
        "color_scheme": {
          "label": "Farbschema",
          "options__1": {
            "label": "Akzent 1"
          },
          "options__2": {
            "label": "Akzent 2"
          },
          "options__3": {
            "label": "Hintergrund 1"
          },
          "options__4": {
            "label": "Hintergrund 2"
          },
          "options__5": {
            "label": "Invertiert"
          }
        },
        "full_width": {
          "label": "Abschnitt über die gesamte Breite"
        },
        "paragraph": {
          "content": "Durch jedes E-Mail-Abonnement wird ein Kundenkonto erstellt. [Mehr Informationen](https://help.shopify.com/en/manual/customers)"
        }
      },
      "blocks": {
        "heading": {
          "name": "Titel",
          "settings": {
            "heading": {
              "label": "Überschrift"
            }
          }
        },
        "paragraph": {
          "name": "Unter-Überschrift",
          "settings": {
            "paragraph": {
              "label": "Beschreibung"
            }
          }
        },
        "email_form": {
          "name": "E-Mail-Formular"
        }
      },
      "presets": {
        "name": "E-Mail-Anmeldung"
      }
    },
    "page": {
      "name": "Seite",
      "settings": {
        "page": {
          "label": "Seite"
        }
      },
      "presets": {
        "name": "Seite"
      }
    },
    "product-recommendations": {
      "name": "Produktempfehlungen",
      "settings": {
        "heading": {
          "label": "Überschrift"
        },
        "header__2": {
          "content": "Produktkarte"
        },
        "image_ratio": {
          "label": "Bildverhältnis",
          "options__1": {
            "label": "An Bild anpassen"
          },
          "options__2": {
            "label": "Porträt"
          },
          "options__3": {
            "label": "Quadratisch"
          }
        },
        "show_secondary_image": {
          "label": "Hover-Effekt mit zweitem Bild"
        },
        "show_vendor": {
          "label": "Anbieter anzeigen"
        },
        "paragraph__1": {
          "content": "Dynamische Empfehlungen nutzen Bestell- und Produktinformationen, um sich mit der Zeit zu verändern und zu verbessern. [Weitere Informationen](https://help.shopify.com/en/themes/development/recommended-products)"
        },
        "show_rating": {
          "label": "Produktbewertung anzeigen",
          "info": "Um eine Bewertung anzuzeigen, musst du eine Produktbewertungs-App hinzufügen. [Mehr Informationen](https://help.shopify.com/manual/online-store/themes/os20/themes-by-shopify/dawn/page-types#product-recommendations-show-product-rating)"
        },
        "columns_desktop": {
          "label": "Anzahl der Spalten auf dem Desktop"
        },
        "header_mobile": {
          "content": "Mobiles Layout"
        },
        "columns_mobile": {
          "label": "Anzahl der Spalten auf mobilem Gerät",
          "options__1": {
            "label": "1 Spalte"
          },
          "options__2": {
            "label": "2 Spalten"
          }
        }
      }
    },
    "rich-text": {
      "name": "Rich Text",
      "settings": {
        "color_scheme": {
          "options__1": {
            "label": "Akzent 1"
          },
          "options__2": {
            "label": "Akzent 2"
          },
          "options__3": {
            "label": "Hintergrund 1"
          },
          "options__4": {
            "label": "Hintergrund 2"
          },
          "options__5": {
            "label": "Invertiert"
          },
          "label": "Farbschema"
        },
        "full_width": {
          "label": "Abschnitt über die gesamte Breite"
        }
      },
      "blocks": {
        "heading": {
          "name": "Titel",
          "settings": {
            "heading": {
              "label": "Überschrift"
            },
            "heading_size": {
              "options__1": {
                "label": "Klein"
              },
              "options__2": {
                "label": "Mittel"
              },
              "label": "Größe der Überschrift",
              "options__3": {
                "label": "Groß"
              }
            }
          }
        },
        "text": {
          "name": "Text",
          "settings": {
            "text": {
              "label": "Beschreibung"
            }
          }
        },
        "button": {
          "name": "Schaltfläche",
          "settings": {
            "button_label": {
              "label": "Schaltflächenbeschriftung"
            },
            "button_link": {
              "label": "Schaltflächenlink"
            },
            "button_style_secondary": {
              "label": "Umriss-Stil für Schaltfläche verwenden"
            }
          }
        }
      },
      "presets": {
        "name": "Rich Text"
      }
    },
    "apps": {
      "name": "Apps",
      "settings": {
        "include_margins": {
          "label": "Abschnittränder so gestalten wie das Theme"
        }
      },
      "presets": {
        "name": "Apps"
      }
    },
    "video": {
      "name": "Video",
      "settings": {
        "heading": {
          "label": "Titel"
        },
        "cover_image": {
          "label": "Titelbild"
        },
        "video_url": {
          "label": "URL",
          "placeholder": "YouTube- oder Vimeo-URL verwenden",
          "info": "Video wird auf der Seite abgespielt."
        },
        "description": {
          "label": "Video-Alt-Text",
          "info": "Beschreibe das Video, um Kunden mit Bildschirmlesegeräten den Zugriff zu ermöglichen."
        },
        "image_padding": {
          "label": "Bild-Padding hinzufügen",
          "info": "Wähle Bild-Padding aus, wenn du nicht möchtest, dass dein Titelbild abgeschnitten wird."
        },
        "full_width": {
          "label": "Abschnitt über die gesamte Breite"
        }
      },
      "presets": {
        "name": "Video"
      }
    },
    "featured-product": {
      "name": "Vorgestelltes Produkt",
      "blocks": {
        "text": {
          "name": "Text",
          "settings": {
            "text": {
              "label": "Text"
            },
            "text_style": {
              "label": "Textstil",
              "options__1": {
                "label": "Nachricht"
              },
              "options__2": {
                "label": "Untertitel"
              },
              "options__3": {
                "label": "Großbuchstaben"
              }
            }
          }
        },
        "title": {
          "name": "Titel"
        },
        "price": {
          "name": "Preis"
        },
        "quantity_selector": {
          "name": "Mengenauswahl"
        },
        "variant_picker": {
          "name": "Variantenauswahl",
          "settings": {
            "picker_type": {
              "label": "Art",
              "options__1": {
                "label": "Dropdown"
              },
              "options__2": {
                "label": "Kapseln"
              }
            }
          }
        },
        "buy_buttons": {
          "name": "Buy Buttons",
          "settings": {
            "show_dynamic_checkout": {
              "label": "Dynamischen Checkout-Button anzeigen",
              "info": "Wenn sie die Zahlungsmethoden verwenden, die in deinem Shop verfügbar sind, sehen Kunden ihre bevorzugte Option, z. B. PayPal oder Apple Pay. [Mehr Informationen](https://help.shopify.com/manual/using-themes/change-the-layout/dynamic-checkout)"
            }
          }
        },
        "description": {
          "name": "Beschreibung"
        },
        "share": {
          "name": "Teilen",
          "settings": {
            "featured_image_info": {
              "content": "Wenn du einen Link in Social-Media-Posts einfügst, wird das Feature-Bild der Seite als Vorschaubild angezeigt. [Mehr Informationen](https://help.shopify.com/en/manual/online-store/images/showing-social-media-thumbnail-images)"
            },
            "title_info": {
              "content": "Ein Titel und eine Beschreibung des Shops sind im Vorschaubild enthalten. [Mehr Informationen](https://help.shopify.com/en/manual/promoting-marketing/seo/adding-keywords#set-a-title-and-description-for-your-online-store)"
            },
            "text": {
              "label": "Text"
            }
          }
        },
        "custom_liquid": {
          "name": "Benutzerdefiniertes Liquid",
          "settings": {
            "custom_liquid": {
              "label": "Benutzerdefiniertes Liquid"
            }
          }
        },
        "rating": {
          "name": "Produktbewertung",
          "settings": {
            "paragraph": {
              "content": "Um eine Bewertung anzuzeigen, musst du eine Produktbewertungs-App hinzufügen. [Mehr Informationen](https://help.shopify.com/manual/online-store/themes/os20/themes-by-shopify/dawn/sections#featured-product-rating)"
            }
          }
        }
      },
      "settings": {
        "product": {
          "label": "Produkt"
        },
        "secondary_background": {
          "label": "Sekundären Hintergrund anzeigen"
        },
        "header": {
          "content": "Medien",
          "info": "Mehr Informationen zu [Medienarten](https://help.shopify.com/manual/products/product-media)"
        },
        "enable_video_looping": {
          "label": "Videoschleife aktivieren"
        },
        "hide_variants": {
          "label": "Medien von nicht ausgewählten Varianten auf dem Desktop ausblenden"
        }
      },
      "presets": {
        "name": "Vorgestelltes Produkt"
      }
    },
    "email-signup-banner": {
      "name": "Banner für E-Mail-Anmeldung",
      "settings": {
        "paragraph": {
          "content": "Durch jedes E-Mail-Abonnement wird ein Kundenkonto erstellt. [Mehr Informationen](https://help.shopify.com/en/manual/customers)"
        },
        "image": {
          "label": "Hintergrundbild"
        },
        "show_background_image": {
          "label": "Hintergrundbild anzeigen"
        },
        "show_text_box": {
          "label": "Container auf dem Desktop anzeigen"
        },
        "image_overlay_opacity": {
          "label": "Deckkraft der Bildüberlagerung"
        },
        "color_scheme": {
          "options__1": {
            "label": "Akzent 1"
          },
          "options__2": {
            "label": "Akzent 2"
          },
          "options__3": {
            "label": "Hintergrund 1"
          },
          "options__4": {
            "label": "Hintergrund 2"
          },
          "options__5": {
            "label": "Invertiert"
          },
          "label": "Farbschema",
          "info": "Sichtbar, wenn Container angezeigt wird"
        },
        "show_text_below": {
          "label": "Auf Mobilgeräten Inhalt unterhalb der Bilder anzeigen",
          "info": "Verwende Bilder mit einem Seitenverhältnis von 16:9 für optimale Ergebnisse. [Mehr Informationen](https://help.shopify.com/en/manual/shopify-admin/productivity-tools/image-editor#understanding-image-aspect-ratio)"
        },
        "image_height": {
          "label": "Bannerhöhe",
          "options__1": {
            "label": "An Bild anpassen"
          },
          "options__2": {
            "label": "Klein"
          },
          "options__3": {
            "label": "Mittel"
          },
          "options__4": {
            "label": "Groß"
          },
          "info": "Verwende Bilder mit einem Seitenverhältnis von 16:9 für optimale Ergebnisse. [Mehr Informationen](https://help.shopify.com/en/manual/shopify-admin/productivity-tools/image-editor#understanding-image-aspect-ratio)"
        },
        "desktop_content_position": {
          "options__1": {
            "label": "Oben links"
          },
          "options__2": {
            "label": "Oben zentriert"
          },
          "options__3": {
            "label": "Oben rechts"
          },
          "options__4": {
            "label": "Mitte links"
          },
          "options__5": {
            "label": "Mitte zentriert"
          },
          "options__6": {
            "label": "Mitte rechts"
          },
          "options__7": {
            "label": "Unten links"
          },
          "options__8": {
            "label": "Unten zentriert"
          },
          "options__9": {
            "label": "Unten rechts"
          },
          "label": "Desktopinhaltsposition"
        },
        "desktop_content_alignment": {
          "options__1": {
            "label": "Links"
          },
          "options__2": {
            "label": "Zentriert"
          },
          "options__3": {
            "label": "Rechts"
          },
          "label": "Desktopinhaltsausrichtung"
        },
        "header": {
          "content": "Mobiles Layout"
        },
        "mobile_content_alignment": {
          "options__1": {
            "label": "Links"
          },
          "options__2": {
            "label": "Zentriert"
          },
          "options__3": {
            "label": "Rechts"
          },
          "label": "Mobile Inhaltsausrichtung"
        }
      },
      "blocks": {
        "heading": {
          "name": "Titel",
          "settings": {
            "heading": {
              "label": "Titel"
            }
          }
        },
        "paragraph": {
          "name": "Absatz",
          "settings": {
            "paragraph": {
              "label": "Beschreibung"
            },
            "text_style": {
              "options__1": {
                "label": "Nachricht"
              },
              "options__2": {
                "label": "Untertitel"
              },
              "label": "Textstil"
            }
          }
        },
        "email_form": {
          "name": "E-Mail-Formular"
        }
      },
      "presets": {
        "name": "Banner für E-Mail-Anmeldung"
      }
    },
    "slideshow": {
      "name": "Slideshow",
      "settings": {
        "layout": {
          "label": "Layout",
          "options__1": {
            "label": "Volle Breite"
          },
          "options__2": {
            "label": "Raster"
          }
        },
        "slide_height": {
          "label": "Diahöhe",
          "options__1": {
            "label": "An erstes Bild anpassen"
          },
          "options__2": {
            "label": "Klein"
          },
          "options__3": {
            "label": "Mittel"
          },
          "options__4": {
            "label": "Groß"
          }
        },
        "slider_visual": {
          "label": "Seitennummerierungsstil",
          "options__1": {
            "label": "Zähler"
          },
          "options__2": {
            "label": "Punkte"
          },
          "options__3": {
            "label": "Zahlen"
          }
        },
        "auto_rotate": {
          "label": "Autorotieren der Slides"
        },
        "change_slides_speed": {
          "label": "Slides überall ändern"
        },
        "show_text_below": {
          "label": "Auf Mobilgeräten Inhalt unterhalb der Bilder anzeigen"
        },
        "mobile": {
          "content": "Mobiles Layout"
        },
        "accessibility": {
          "content": "Barrierefreiheit",
          "label": "Slideshow-Beschreibung",
          "info": "Beschreibe die Slideshow für Kunden, die Bildschirmlesegeräte benutzen."
        }
      },
      "blocks": {
        "slide": {
          "name": "Folie",
          "settings": {
            "image": {
              "label": "Bild"
            },
            "heading": {
              "label": "Titel"
            },
            "subheading": {
              "label": "Unter-Überschrift"
            },
            "button_label": {
              "label": "Schaltflächenbeschriftung",
              "info": "Lasse die Beschriftung leer, um die Schaltfläche auszublenden."
            },
            "link": {
              "label": "Schaltflächenlink"
            },
            "secondary_style": {
              "label": "Umriss-Stil für Schaltfläche verwenden"
            },
            "heading_size": {
              "label": "Größe der Überschrift",
              "options__1": {
                "label": "Klein"
              },
              "options__2": {
                "label": "Mittel"
              },
              "options__3": {
                "label": "Groß"
              }
            },
            "box_align": {
              "label": "Desktop-Inhaltsposition",
              "options__1": {
                "label": "Oben links"
              },
              "options__2": {
                "label": "Oben zentriert"
              },
              "options__3": {
                "label": "Oben rechts"
              },
              "options__4": {
                "label": "Mitte links"
              },
              "options__5": {
                "label": "Mitte mittig"
              },
              "options__6": {
                "label": "Mitte rechts"
              },
              "options__7": {
                "label": "Unten links"
              },
              "options__8": {
                "label": "Unten mittig"
              },
              "options__9": {
                "label": "Unten rechts"
              },
              "info": "Positionen werden automatisch für die mobile Nutzung optimiert."
            },
            "show_text_box": {
              "label": "Container auf dem Desktop anzeigen"
            },
            "text_alignment": {
              "label": "Desktop-Inhaltsausrichtung",
              "option_1": {
                "label": "Links"
              },
              "option_2": {
                "label": "Zentriert"
              },
              "option_3": {
                "label": "Rechts"
              }
            },
            "image_overlay_opacity": {
              "label": "Deckkraft der Bildüberlagerung"
            },
            "color_scheme": {
              "label": "Farbschema",
              "info": "Sichtbar, wenn Container angezeigt wird.",
              "options__1": {
                "label": "Akzent 1"
              },
              "options__2": {
                "label": "Akzent 2"
              },
              "options__3": {
                "label": "Hintergrund 1"
              },
              "options__4": {
                "label": "Hintergrund 2"
              },
              "options__5": {
                "label": "Invertiert"
              }
            },
            "text_alignment_mobile": {
              "label": "Mobile Inhaltsausrichtung",
              "options__1": {
                "label": "Links"
              },
              "options__2": {
                "label": "Zentriert"
              },
              "options__3": {
                "label": "Rechts"
              }
            }
          }
        }
      },
      "presets": {
        "name": "Slideshow"
      }
    },
    "collapsible_content": {
      "name": "Einklappbarer Inhalt",
      "settings": {
        "caption": {
          "label": "Bildtext"
        },
        "heading": {
          "label": "Überschrift"
        },
        "heading_alignment": {
          "label": "Ausrichtung der Überschrift",
          "options__1": {
            "label": "Links"
          },
          "options__2": {
            "label": "Zentriert"
          },
          "options__3": {
            "label": "Rechts"
          }
        },
        "layout": {
          "label": "Layout",
          "options__1": {
            "label": "Kein Container"
          },
          "options__2": {
            "label": "Reihencontainer"
          },
          "options__3": {
            "label": "Abschnittscontainer"
          }
        },
        "color_scheme": {
          "label": "Farbschema",
          "options__1": {
            "label": "Hintergrund 1"
          },
          "options__2": {
            "label": "Hintergrund 2"
          },
          "options__3": {
            "label": "Invertiert"
          },
          "options__4": {
            "label": "Akzent 1"
          },
          "options__5": {
            "label": "Akzent 2"
          }
        },
        "open_first_collapsible_row": {
          "label": "Erste einklappbare Reihe öffnen"
        },
        "header": {
          "content": "Bildlayout"
        },
        "image": {
          "label": "Bild"
        },
        "image_ratio": {
          "label": "Bildverhältnis",
          "options__1": {
            "label": "An Bild anpassen"
          },
          "options__2": {
            "label": "Klein"
          },
          "options__3": {
            "label": "Groß"
          }
        },
        "desktop_layout": {
          "label": "Desktop-Layout",
          "options__1": {
            "label": "Bild zuerst"
          },
          "options__2": {
            "label": "Bild an zweiter Stelle"
          },
          "info": "Das Bild wird auf mobilen Geräte immer zuerst angezeigt."
        },
        "container_color_scheme": {
          "label": "Farbschema für Container",
          "options__1": {
            "label": "Hintergrund 1"
          },
          "options__2": {
            "label": "Hintergrund 2"
          },
          "options__3": {
            "label": "Invertiert"
          },
          "options__4": {
            "label": "Akzent 1"
          },
          "options__5": {
            "label": "Akzent 2"
          },
          "info": "Wird angezeigt, wenn für das Layout Zeilen- oder Abschnitts-Container festgelegt wird."
        }
      },
      "blocks": {
        "collapsible_row": {
          "name": "Einklappbare Reihe",
          "settings": {
            "heading": {
              "info": "Füge eine Überschrift ein, die den Inhalt erklärt.",
              "label": "Überschrift"
            },
            "row_content": {
              "label": "Reiheninhalt"
            },
            "page": {
              "label": "Reiheninhalt der Seite"
            },
            "icon": {
              "label": "Symbol",
              "options__1": {
                "label": "Keine"
              },
              "options__2": {
                "label": "Apfel"
              },
              "options__3": {
                "label": "Banane"
              },
              "options__4": {
                "label": "Flasche"
              },
              "options__5": {
                "label": "Box"
              },
              "options__6": {
                "label": "Möhre"
              },
              "options__7": {
                "label": "Chat-Blase"
              },
              "options__8": {
                "label": "Häkchen"
              },
              "options__9": {
                "label": "Klemmbrett"
              },
              "options__10": {
                "label": "Milch"
              },
              "options__11": {
                "label": "Laktosefrei"
              },
              "options__12": {
                "label": "Trockner"
              },
              "options__13": {
                "label": "Auge"
              },
              "options__14": {
                "label": "Feuer"
              },
              "options__15": {
                "label": "Glutenfrei"
              },
              "options__16": {
                "label": "Herz"
              },
              "options__17": {
                "label": "Bügeleisen"
              },
              "options__18": {
                "label": "Blatt"
              },
              "options__19": {
                "label": "Leder"
              },
              "options__20": {
                "label": "Blitz"
              },
              "options__21": {
                "label": "Lippenstift"
              },
              "options__22": {
                "label": "Schloss"
              },
              "options__23": {
                "label": "Pinnnadel"
              },
              "options__24": {
                "label": "Ohne Nüsse"
              },
              "options__25": {
                "label": "Hosen"
              },
              "options__26": {
                "label": "Pfotenabdruck"
              },
              "options__27": {
                "label": "Pfeffer"
              },
              "options__28": {
                "label": "Parfüm"
              },
              "options__29": {
                "label": "Flugzeug"
              },
              "options__30": {
                "label": "Pflanze"
              },
              "options__31": {
                "label": "Preisschild"
              },
              "options__32": {
                "label": "Fragezeichen"
              },
              "options__33": {
                "label": "Recyclen"
              },
              "options__34": {
                "label": "Rückgabe"
              },
              "options__35": {
                "label": "Lineal"
              },
              "options__36": {
                "label": "Servierteller"
              },
              "options__37": {
                "label": "Hemd"
              },
              "options__38": {
                "label": "Schuh"
              },
              "options__39": {
                "label": "Silhouette"
              },
              "options__40": {
                "label": "Schneeflocke"
              },
              "options__41": {
                "label": "Stern"
              },
              "options__42": {
                "label": "Stoppuhr"
              },
              "options__43": {
                "label": "Lieferwagen"
              },
              "options__44": {
                "label": "Wäsche"
              }
            }
          }
        }
      },
      "presets": {
        "name": "Einklappbarer Inhalt"
      }
    }
  }
}<|MERGE_RESOLUTION|>--- conflicted
+++ resolved
@@ -622,7 +622,6 @@
         "columns_desktop": {
           "label": "Anzahl der Spalten auf dem Desktop"
         },
-<<<<<<< HEAD
         "description": {
           "label": "Beschreibung"
         },
@@ -659,24 +658,20 @@
         "full_width": {
           "label": "Produkte auf gesamte Breite auslegen"
         },
-        "mobile_header": {
+        "header_mobile": {
           "content": "Mobiles Layout"
+        },
+        "columns_mobile": {
+          "label": "Anzahl der Spalten auf mobilem Gerät",
+          "options__1": {
+            "label": "1 Spalte"
+          },
+          "options__2": {
+            "label": "2 Spalten"
+          }
         },
         "enable_mobile_slider": {
           "label": "Wischen auf Mobilgeräten aktivieren"
-=======
-        "header_mobile": {
-          "content": "Mobiles Layout"
-        },
-        "columns_mobile": {
-          "label": "Anzahl der Spalten auf mobilem Gerät",
-          "options__1": {
-            "label": "1 Spalte"
-          },
-          "options__2": {
-            "label": "2 Spalten"
-          }
->>>>>>> 406cb6cd
         }
       },
       "presets": {
