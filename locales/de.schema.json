{
  "settings_schema": {
    "colors": {
      "name": "Farben",
      "settings": {
        "colors_solid_button_labels": {
          "label": "Beschriftung für durchgehende Schaltfläche",
          "info": "Wird als Vordergrundfarbe für Akzentfarben verwendet."
        },
        "colors_accent_1": {
          "label": "Akzent 1",
          "info": "Wird als Hintergrund für durchgehende Schaltflächen verwendet."
        },
        "colors_accent_2": {
          "label": "Akzent 2"
        },
        "header__1": {
          "content": "Primärfarben"
        },
        "header__2": {
          "content": "Sekundärfarben"
        },
        "colors_text": {
          "label": "Text",
          "info": "Wird als Vordergrundfarbe für Hintergrundfarben verwendet."
        },
        "colors_outline_button_labels": {
          "label": "Umriss-Schaltfläche",
          "info": "Wird auch für Textlinks verwendet."
        },
        "colors_background_1": {
          "label": "Hintergrund 1"
        },
        "colors_background_2": {
          "label": "Hintergrund 2"
        },
        "gradient_accent_1": {
          "label": "Akzent 1 Farbverlauf"
        },
        "gradient_accent_2": {
          "label": "Akzent 2 Farbverlauf"
        },
        "gradient_background_1": {
          "label": "Hintergrund 1 Farbverlauf"
        },
        "gradient_background_2": {
          "label": "Hintergrund 2 Farbverlauf"
        }
      }
    },
    "typography": {
      "name": "Typografie",
      "settings": {
        "type_header_font": {
          "label": "Schriftart",
          "info": "Die Auswahl einer anderen Schriftart kann sich auf die Geschwindigkeit deines Shops auswirken. [Weitere Informationen zu Systemschriftarten.](https:\/\/help.shopify.com\/manual\/online-store\/os\/store-speed\/improving-speed#fonts)"
        },
        "header__1": {
          "content": "Überschriften"
        },
        "header__2": {
          "content": "Nachricht"
        },
        "type_body_font": {
          "label": "Schriftart",
          "info": "Die Auswahl einer anderen Schriftart kann sich auf die Geschwindigkeit deines Shops auswirken. [Weitere Informationen zu Systemschriftarten.](https:\/\/help.shopify.com\/manual\/online-store\/os\/store-speed\/improving-speed#fonts)"
        },
        "heading_scale": {
          "label": "Schriftgrößenmaßstab"
        },
        "body_scale": {
          "label": "Schriftgrößenmaßstab"
        }
      }
    },
    "styles": {
      "name": "Symbole",
      "settings": {
        "accent_icons": {
          "options__3": {
            "label": "Umriss-Schaltfläche"
          },
          "options__4": {
            "label": "Text"
          },
          "label": "Farbe"
        }
      }
    },
    "social-media": {
      "name": "Social Media",
      "settings": {
        "social_twitter_link": {
          "label": "Twitter",
          "info": "https:\/\/twitter.com\/shopify"
        },
        "social_facebook_link": {
          "label": "Facebook",
          "info": "https:\/\/facebook.com\/shopify"
        },
        "social_pinterest_link": {
          "label": "Pinterest",
          "info": "https:\/\/pinterest.com\/shopify"
        },
        "social_instagram_link": {
          "label": "Instagram",
          "info": "http:\/\/instagram.com\/shopify"
        },
        "social_tiktok_link": {
          "label": "TikTok",
          "info": "https:\/\/vimeo.com\/shopify"
        },
        "social_tumblr_link": {
          "label": "Tumblr",
          "info": "http:\/\/shopify.tumblr.com"
        },
        "social_snapchat_link": {
          "label": "Snapchat",
          "info": "https:\/\/www.snapchat.com\/add\/shopify"
        },
        "social_youtube_link": {
          "label": "YouTube",
          "info": "https:\/\/www.youtube.com\/shopify"
        },
        "social_vimeo_link": {
          "label": "Vimeo",
          "info": "https:\/\/vimeo.com\/shopify"
        },
        "header": {
          "content": "Social-Media-Konten"
        }
      }
    },
    "currency_format": {
      "name": "Währungsformat",
      "settings": {
        "content": "Währungscodes",
        "currency_code_enabled": {
          "label": "Währungscodes anzeigen"
        },
        "paragraph": "Warenkorb- und Checkout-Preise zeigen immer Währungscodes an. Beispiel: 1,00 USD."
      }
    },
    "layout": {
      "name": "Layout",
      "settings": {
        "page_width": {
          "label": "Seitenbreite"
        },
        "spacing_sections": {
          "label": "Platz zwischen Vorlagenabschnitten"
        },
        "header__grid": {
          "content": "Raster"
        },
        "paragraph__grid": {
          "content": "Wirkt sich auf Bereiche mit einem Layout mit mehreren Spalten aus."
        },
        "spacing_grid_horizontal": {
          "label": "Horizontaler Abstand"
        },
        "spacing_grid_vertical": {
          "label": "Vertikaler Abstand"
        }
      }
    },
    "search_input": {
      "name": "Suchverhalten",
      "settings": {
        "header": {
          "content": "Produktvorschläge"
        },
        "predictive_search_enabled": {
          "label": "Produktvorschläge aktivieren"
        },
        "predictive_search_show_vendor": {
          "label": "Anbieter anzeigen",
          "info": "Sichtbar, wenn Produktvorschläge aktiviert sind."
        },
        "predictive_search_show_price": {
          "label": "Preis anzeigen",
          "info": "Sichtbar, wenn Produktvorschläge aktiviert sind."
        }
      }
    },
    "global": {
      "settings": {
        "header__border": {
          "content": "Rand"
        },
        "header__shadow": {
          "content": "Schatten"
        },
        "blur": {
          "label": "Weichzeichnen"
        },
        "corner_radius": {
          "label": "Eckradius"
        },
        "horizontal_offset": {
          "label": "Horizontaler Offset"
        },
        "vertical_offset": {
          "label": "Vertikaler Offset"
        },
        "thickness": {
          "label": "Dicke"
        },
        "opacity": {
          "label": "Opazität"
        },
        "image_padding": {
          "label": "Bild-Padding"
        },
        "text_alignment": {
          "options__1": {
            "label": "Links"
          },
          "options__2": {
            "label": "Zentriert"
          },
          "options__3": {
            "label": "Rechts"
          },
          "label": "Textausrichtung"
        }
      }
    },
    "badges": {
      "name": "Badges",
      "settings": {
        "position": {
          "options__1": {
            "label": "Unten links"
          },
          "options__2": {
            "label": "Unten rechts"
          },
          "options__3": {
            "label": "Oben links"
          },
          "options__4": {
            "label": "Oben rechts"
          },
          "label": "Position auf Karten"
        },
        "sale_badge_color_scheme": {
          "label": "Farbschema für Sale-Badges"
        },
        "sold_out_badge_color_scheme": {
          "label": "Farbschema für Ausverkauft-Badges"
        }
      }
    },
    "buttons": {
      "name": "Schaltflächen"
    },
    "variant_pills": {
      "name": "Varianten-Kapseln",
      "paragraph": "Varianten-Kapseln sind eine Möglichkeit, deine Produktvarianten zu präsentieren. [Mehr Informationen](https:\/\/help.shopify.com\/en\/manual\/online-store\/themes\/theme-structure\/page-types#variant-picker-block)"
    },
    "inputs": {
      "name": "Eingaben"
    },
    "content_containers": {
      "name": "Inhalts-Container"
    },
    "popups": {
      "name": "Dropdown-Listen und Pop-ups",
      "paragraph": "Wirkt sich auf Bereiche wie das Dropdown-Menü für die Navigation, modale Pop-ups und Warenkorb-Pop-ups aus."
    },
    "media": {
      "name": "Medien"
    },
    "drawers": {
      "name": "Einschübe"
    },
    "cart": {
      "name": "Warenkorb",
      "settings": {
        "cart_type": {
          "label": "Warenkorbstil",
          "drawer": {
            "label": "Einschub"
          },
          "page": {
            "label": "Seite"
          },
          "notification": {
            "label": "Pop-up-Benachrichtigung"
          }
        },
        "show_vendor": {
          "label": "Anbieter anzeigen"
        },
        "show_cart_note": {
          "label": "Warenkorbanmerkung aktivieren"
        },
        "cart_drawer": {
          "header": "Warenkorbeinschub",
          "collection": {
            "label": "Kategorie",
            "info": "Sichtbar, wenn der Warenkorbeinschub leer ist."
          }
        }
      }
    },
    "cards": {
      "name": "Produktkarten",
      "settings": {
        "style": {
          "options__1": {
            "label": "Standard"
          },
          "options__2": {
            "label": "Karte"
          },
          "label": "Optik"
        }
      }
    },
    "collection_cards": {
      "name": "Kategoriekarten",
      "settings": {
        "style": {
          "options__1": {
            "label": "Standard"
          },
          "options__2": {
            "label": "Karte"
          },
          "label": "Optik"
        }
      }
    },
    "blog_cards": {
      "name": "Blog-Karten",
      "settings": {
        "style": {
          "options__1": {
            "label": "Standard"
          },
          "options__2": {
            "label": "Karte"
          },
          "label": "Optik"
        }
      }
    },
    "logo": {
      "name": "Logo",
      "settings": {
        "logo_image": {
          "label": "Logo"
        },
        "logo_width": {
          "label": "Desktop-Logobreite",
          "info": "Die Logobreite wird automatisch für Mobilgeräte optimiert."
        },
        "favicon": {
          "label": "Favicon-Bild",
          "info": "Wird auf 32 x 32 Pixel verkleinert"
        }
      }
    }
  },
  "sections": {
    "all": {
      "padding": {
        "section_padding_heading": "Abschnitts-Padding",
        "padding_top": "Oberes Padding",
        "padding_bottom": "Unteres Padding"
      },
      "spacing": "Abstand",
      "colors": {
        "accent_1": {
          "label": "Akzent 1"
        },
        "accent_2": {
          "label": "Akzent 2"
        },
        "background_1": {
          "label": "Hintergrund 1"
        },
        "background_2": {
          "label": "Hintergrund 2"
        },
        "inverse": {
          "label": "Invertiert"
        },
        "label": "Farbschema",
        "has_cards_info": "Aktualisiere deine Theme-Einstellungen, um das Farbschema der Karte zu ändern."
      },
      "heading_size": {
        "label": "Größe der Überschrift",
        "options__1": {
          "label": "Klein"
        },
        "options__2": {
          "label": "Mittel"
        },
        "options__3": {
          "label": "Groß"
        },
        "options__4": {
          "label": "Extra groß"
        }
      }
    },
    "announcement-bar": {
      "name": "Ankündigungsleiste",
      "blocks": {
        "announcement": {
          "name": "Ankündigung",
          "settings": {
            "text": {
              "label": "Text"
            },
            "link": {
              "label": "Link"
            },
            "text_alignment": {
              "label": "Textausrichtung",
              "options__1": {
                "label": "Links"
              },
              "options__2": {
                "label": "Zentriert"
              },
              "options__3": {
                "label": "Rechts"
              }
            }
          }
        }
      }
    },
    "collage": {
      "name": "Collage",
      "settings": {
        "heading": {
          "label": "Überschrift"
        },
        "desktop_layout": {
          "label": "Desktop-Layout",
          "options__1": {
            "label": "Großer Block links"
          },
          "options__2": {
            "label": "Großer Block rechts"
          }
        },
        "mobile_layout": {
          "label": "Mobiles Layout",
          "options__1": {
            "label": "Collage"
          },
          "options__2": {
            "label": "Spalte"
          }
        },
        "card_styles": {
          "label": "Kartendesign",
          "info": "Das Design von Produkten, Kategorien und Blogkarten kann in den Theme-Einstellungen aktualisiert werden.",
          "options__1": {
            "label": "Individuelle Kartendesigns verwenden"
          },
          "options__2": {
            "label": "Alle als Produktkarten gestalten"
          }
        }
      },
      "blocks": {
        "image": {
          "name": "Bild",
          "settings": {
            "image": {
              "label": "Bild"
            }
          }
        },
        "product": {
          "name": "Produkt",
          "settings": {
            "product": {
              "label": "Produkt"
            },
            "secondary_background": {
              "label": "Sekundären Hintergrund anzeigen"
            },
            "second_image": {
              "label": "Hover-Effekt mit zweitem Bild"
            }
          }
        },
        "collection": {
          "name": "Kategorie",
          "settings": {
            "collection": {
              "label": "Kategorie"
            }
          }
        },
        "video": {
          "name": "Video",
          "settings": {
            "cover_image": {
              "label": "Titelbild"
            },
            "video_url": {
              "label": "URL",
              "info": "Video wird in einem Pop-up abgespielt, wenn der Abschnitt andere Blöcke enthält.",
              "placeholder": "YouTube- oder Vimeo-URL verwenden"
            },
            "description": {
              "label": "Video-Alt-Text",
              "info": "Beschreibe das Video für Kunden, die Bildschirmlesegeräte benutzen. [Mehr Informationen](https:\/\/help.shopify.com\/manual\/online-store\/themes\/theme-structure\/theme-features#video-block)"
            }
          }
        }
      },
      "presets": {
        "name": "Collage"
      }
    },
    "collection-list": {
      "name": "Kategorieliste",
      "settings": {
        "title": {
          "label": "Überschrift"
        },
        "image_ratio": {
          "label": "Bildverhältnis",
          "options__1": {
            "label": "An Bild anpassen"
          },
          "options__2": {
            "label": "Porträt"
          },
          "options__3": {
            "label": "Quadratisch"
          },
          "info": "Bearbeite deine Kategorien, um Bilder hinzuzufügen. [Mehr Informationen](https:\/\/help.shopify.com\/manual\/products\/collections)"
        },
        "swipe_on_mobile": {
          "label": "Wischen auf Mobilgeräten aktivieren"
        },
        "show_view_all": {
          "label": "Aktiviere die Schaltfläche \"Alle anzeigen\", wenn die Liste mehr Kategorien enthält, als angezeigt werden"
        },
        "columns_desktop": {
          "label": "Anzahl der Spalten auf dem Desktop"
        },
        "header_mobile": {
          "content": "Mobiles Layout"
        },
        "columns_mobile": {
          "label": "Anzahl der Spalten auf mobilem Gerät",
          "options__1": {
            "label": "1 Spalte"
          },
          "options__2": {
            "label": "2 Spalten"
          }
        }
      },
      "blocks": {
        "featured_collection": {
          "name": "Kategorie",
          "settings": {
            "collection": {
              "label": "Kategorie"
            }
          }
        }
      },
      "presets": {
        "name": "Kategorieliste"
      }
    },
    "contact-form": {
      "name": "Kontaktformular",
      "presets": {
        "name": "Kontaktformular"
      }
    },
    "custom-liquid": {
      "name": "Benutzerdefiniertes Liquid",
      "settings": {
        "custom_liquid": {
          "label": "Benutzerdefiniertes Liquid",
          "info": "Füge App-Snippets oder anderen Liquid-Code hinzu, um fortgeschrittene Anpassungen vorzunehmen."
        }
      },
      "presets": {
        "name": "Benutzerdefiniertes Liquid"
      }
    },
    "featured-blog": {
      "name": "Blog-Beiträge",
      "settings": {
        "heading": {
          "label": "Überschrift"
        },
        "blog": {
          "label": "Blog"
        },
        "post_limit": {
          "label": "Anzahl der anzuzeigenden Blog-Beiträge"
        },
        "show_view_all": {
          "label": "Aktiviere die Schaltfläche \"Alle anzeigen\", wenn der Blog mehr Blog-Beiträge enthält, als angezeigt werden"
        },
        "show_image": {
          "label": "Feature-Bild anzeigen",
          "info": "Verwende für Bilder ein Seitenverhältnis von 3:2 für optimale Ergebnisse. [Mehr Informationen](https:\/\/help.shopify.com\/manual\/shopify-admin\/productivity-tools\/image-editor#understanding-image-aspect-ratio)"
        },
        "show_date": {
          "label": "Datum anzeigen"
        },
        "show_author": {
          "label": "Autor anzeigen"
        },
        "columns_desktop": {
          "label": "Anzahl der Spalten auf dem Desktop"
        }
      },
      "presets": {
        "name": "Blog-Beiträge"
      }
    },
    "featured-collection": {
      "name": "Vorgestellte Kategorie",
      "settings": {
        "title": {
          "label": "Überschrift"
        },
        "collection": {
          "label": "Kategorie"
        },
        "products_to_show": {
          "label": "Maximal anzuzeigende Produkte"
        },
        "show_view_all": {
          "label": "\"Alles anzeigen\" aktivieren, wenn die Kategorie mehr Produkte enthält, als angezeigt werden"
        },
        "header": {
          "content": "Produktkarte"
        },
        "image_ratio": {
          "label": "Bildverhältnis",
          "options__1": {
            "label": "An Bild anpassen"
          },
          "options__2": {
            "label": "Porträt"
          },
          "options__3": {
            "label": "Quadratisch"
          }
        },
        "show_secondary_image": {
          "label": "Hover-Effekt mit zweitem Bild"
        },
        "show_vendor": {
          "label": "Anbieter anzeigen"
        },
        "show_rating": {
          "label": "Produktbewertung anzeigen",
          "info": "Um eine Bewertung anzuzeigen, musst du eine Produktbewertungs-App hinzufügen. [Mehr Informationen](https:\/\/help.shopify.com\/manual\/online-store\/themes\/theme-structure\/theme-features#featured-collection-show-product-rating)"
        },
        "enable_quick_buy": {
          "label": "Schaltfläche zum schnellen Hinzufügen aktivieren",
          "info": "Optimal bei Warenkörben des Typs Pop-up oder Einschub."
        },
        "columns_desktop": {
          "label": "Anzahl der Spalten auf dem Desktop"
        },
        "description": {
          "label": "Beschreibung"
        },
        "show_description": {
          "label": "Kategoriebeschreibung im Adminbereich anzeigen"
        },
        "description_style": {
          "label": "Beschreibungsstil",
          "options__1": {
            "label": "Nachricht"
          },
          "options__2": {
            "label": "Untertitel"
          },
          "options__3": {
            "label": "Großbuchstaben"
          }
        },
        "view_all_style": {
          "options__1": {
            "label": "Link"
          },
          "options__2": {
            "label": "Umriss-Schaltfläche"
          },
          "options__3": {
            "label": "Durchgehende Schaltfläche"
          },
          "label": "Stil \"Alles anzeigen\""
        },
        "enable_desktop_slider": {
          "label": "Karussell auf Desktop aktivieren"
        },
        "full_width": {
          "label": "Produkte auf gesamte Breite auslegen"
        },
        "header_mobile": {
          "content": "Mobiles Layout"
        },
        "columns_mobile": {
          "label": "Anzahl der Spalten auf mobilem Gerät",
          "options__1": {
            "label": "1 Spalte"
          },
          "options__2": {
            "label": "2 Spalten"
          }
        },
        "swipe_on_mobile": {
          "label": "Wischen auf Mobilgeräten aktivieren"
        }
      },
      "presets": {
        "name": "Vorgestellte Kategorie"
      }
    },
    "footer": {
      "name": "Fußzeile",
      "blocks": {
        "link_list": {
          "name": "Menü",
          "settings": {
            "heading": {
              "label": "Überschrift"
            },
            "menu": {
              "label": "Menü",
              "info": "Zeigt nur Top-Level-Menüpunkte an."
            }
          }
        },
        "text": {
          "name": "Text",
          "settings": {
            "heading": {
              "label": "Überschrift"
            },
            "subtext": {
              "label": "Subtext"
            }
          }
        }
      },
      "settings": {
        "newsletter_enable": {
          "label": "E-Mail-Anmeldung anzeigen"
        },
        "newsletter_heading": {
          "label": "Überschrift"
        },
        "header__1": {
          "content": "E-Mail-Anmeldung",
          "info": "Abonnenten, die automatisch zu deiner Kundenliste \"Akzeptiert Marketing\" hinzugefügt wurden. [Mehr Informationen](https:\/\/help.shopify.com\/manual\/customers\/manage-customers)"
        },
        "header__2": {
          "content": "Social Media-Symbole",
          "info": "Um deine Social Media-Konten anzuzeigen, verlinke sie in deinen Theme-Einstellungen."
        },
        "show_social": {
          "label": "Social-Media-Symbole anzeigen"
        },
        "header__3": {
          "content": "Auswahl für Land\/Region"
        },
        "header__4": {
          "info": "Gehe zu den [Markteinstellungen](\/admin\/settings\/markets), um ein Land \/ eine Region hinzuzufügen."
        },
        "enable_country_selector": {
          "label": "Auswahl für Land\/Region aktivieren"
        },
        "header__5": {
          "content": "Sprachauswahl"
        },
        "header__6": {
          "info": "Gehe zu den [Spracheinstellungen](\/admin\/settings\/languages), um eine Sprache hinzuzufügen."
        },
        "enable_language_selector": {
          "label": "Sprachauswahl aktivieren"
        },
        "header__7": {
          "content": "Zahlungsmethoden"
        },
        "payment_enable": {
          "label": "Zahlungssymbole anzeigen"
        },
        "margin_top": {
          "label": "Oberer Rand"
        },
        "header__8": {
          "content": "Links zu Richtlinien",
          "info": "Um Richtlinien für den Shop hinzuzufügen, gehe zu deinen [Richtlinien-Einstellungen](\/admin\/settings\/legal)."
        },
        "show_policy": {
          "label": "Links zu Richtlinien anzeigen"
        }
      }
    },
    "header": {
      "name": "Header",
      "settings": {
        "logo_position": {
          "label": "Desktop-Logoposition",
          "options__1": {
            "label": "Mitte links"
          },
          "options__2": {
            "label": "Oben links"
          },
          "options__3": {
            "label": "Oben zentriert"
          },
          "options__4": {
            "label": "Mitte zentriert"
          }
        },
        "menu": {
          "label": "Menü"
        },
        "show_line_separator": {
          "label": "Trennlinie anzeigen"
        },
        "margin_bottom": {
          "label": "Unterer Rand"
        },
        "menu_type_desktop": {
          "label": "Desktop-Menütyp",
          "info": "Der Menütyp wird automatisch für die mobile Nutzung optimiert.",
          "options__1": {
            "label": "Dropdown"
          },
          "options__2": {
            "label": "Mega-Menü"
          }
        },
        "mobile_layout": {
          "content": "Mobiles Layout"
        },
        "mobile_logo_position": {
          "label": "Logo-Position für mobile Darstellung",
          "options__1": {
            "label": "Zentriert"
          },
          "options__2": {
            "label": "Links"
          }
        },
        "logo_header": {
          "content": "Logo"
        },
        "logo_help": {
          "content": "Bearbeite dein Logo in den [theme settings](\/editor?context=theme&category=logo)."
        },
        "sticky_header_type": {
          "label": "Fixierter Header",
          "options__1": {
            "label": "Keine"
          },
          "options__2": {
            "label": "Beim Hochscrollen"
          },
          "options__3": {
            "label": "Immer"
          },
          "options__4": {
            "label": "Immer, Größe des Logos reduzieren"
          }
        }
      }
    },
    "image-banner": {
      "name": "Bild-Banner",
      "settings": {
        "image": {
          "label": "Erstes Bild"
        },
        "image_2": {
          "label": "Zweites Bild"
        },
        "color_scheme": {
          "info": "Sichtbar, wenn Container angezeigt wird."
        },
        "stack_images_on_mobile": {
          "label": "Gestapelte Bilder auf Mobilgeräten"
        },
        "adapt_height_first_image": {
          "label": "Abschnittshöhe an Größe des ersten Bildes anpassen",
          "info": "Überschreibt bei Überprüfung die Einstellung für die Höhe des Bild-Banners."
        },
        "show_text_box": {
          "label": "Container auf dem Desktop anzeigen"
        },
        "image_overlay_opacity": {
          "label": "Deckkraft der Bildüberlagerung"
        },
        "header": {
          "content": "Mobiles Layout"
        },
        "show_text_below": {
          "label": "Container auf Mobilgerät anzeigen"
        },
        "image_height": {
          "label": "Bannerhöhe",
          "options__1": {
            "label": "An erstes Bild anpassen"
          },
          "options__2": {
            "label": "Klein"
          },
          "options__3": {
            "label": "Mittel"
          },
          "info": "Verwende für Bilder ein Seitenverhältnis von 3:2 für optimale Ergebnisse. [Mehr Informationen](https:\/\/help.shopify.com\/manual\/shopify-admin\/productivity-tools\/image-editor#understanding-image-aspect-ratio)",
          "options__4": {
            "label": "Groß"
          }
        },
        "desktop_content_position": {
          "options__1": {
            "label": "Oben links"
          },
          "options__2": {
            "label": "Oben zentriert"
          },
          "options__3": {
            "label": "Oben rechts"
          },
          "options__4": {
            "label": "Mitte links"
          },
          "options__5": {
            "label": "Mitte zentriert"
          },
          "options__6": {
            "label": "Mitte rechts"
          },
          "options__7": {
            "label": "Unten links"
          },
          "options__8": {
            "label": "Unten zentriert"
          },
          "options__9": {
            "label": "Unten rechts"
          },
          "label": "Desktopinhaltsposition"
        },
        "desktop_content_alignment": {
          "options__1": {
            "label": "Links"
          },
          "options__2": {
            "label": "Zentriert"
          },
          "options__3": {
            "label": "Rechts"
          },
          "label": "Desktopinhaltsausrichtung"
        },
        "mobile_content_alignment": {
          "options__1": {
            "label": "Links"
          },
          "options__2": {
            "label": "Zentriert"
          },
          "options__3": {
            "label": "Rechts"
          },
          "label": "Mobile Inhaltsausrichtung"
        }
      },
      "blocks": {
        "heading": {
          "name": "Titel",
          "settings": {
            "heading": {
              "label": "Überschrift"
            }
          }
        },
        "text": {
          "name": "Text",
          "settings": {
            "text": {
              "label": "Beschreibung"
            },
            "text_style": {
              "options__1": {
                "label": "Nachricht"
              },
              "options__2": {
                "label": "Untertitel"
              },
              "options__3": {
                "label": "Großbuchstaben"
              },
              "label": "Textstil"
            }
          }
        },
        "buttons": {
          "name": "Schaltflächen",
          "settings": {
            "button_label_1": {
              "label": "Erste Beschriftung der Schaltfläche",
              "info": "Lasse die Beschriftung leer, um die Schaltfläche auszublenden."
            },
            "button_link_1": {
              "label": "Erster Link der Schaltfläche"
            },
            "button_style_secondary_1": {
              "label": "Umriss-Stil für Schaltfläche verwenden"
            },
            "button_label_2": {
              "label": "Zweite Beschriftung der Schaltfläche",
              "info": "Lasse die Beschriftung leer, um die Schaltfläche auszublenden."
            },
            "button_link_2": {
              "label": "Zweiter Link der Schaltfläche"
            },
            "button_style_secondary_2": {
              "label": "Umriss-Stil für Schaltfläche verwenden"
            }
          }
        }
      },
      "presets": {
        "name": "Bild-Banner"
      }
    },
    "image-with-text": {
      "name": "Bild mit Text",
      "settings": {
        "image": {
          "label": "Bild"
        },
        "height": {
          "options__1": {
            "label": "An Bild anpassen"
          },
          "options__2": {
            "label": "Klein"
          },
          "options__3": {
            "label": "Mittel"
          },
          "label": "Bildhöhe",
          "options__4": {
            "label": "Groß"
          }
        },
        "layout": {
          "options__1": {
            "label": "Bild zuerst"
          },
          "options__2": {
            "label": "Zweites Bild"
          },
          "label": "Desktop-Bildplatzierung",
          "info": "Das Standardlayout für Mobilgeräte ist \"Bild zuerst\"."
        },
        "desktop_image_width": {
          "options__1": {
            "label": "Klein"
          },
          "options__2": {
            "label": "Mittel"
          },
          "options__3": {
            "label": "Groß"
          },
          "label": "Desktop-Bildbreite",
          "info": "Bild wird automatisch für die mobile Nutzung optimiert."
        },
        "desktop_content_alignment": {
          "options__1": {
            "label": "Links"
          },
          "options__2": {
            "label": "Zentriert"
          },
          "options__3": {
            "label": "Rechts"
          },
          "label": "Desktop-Inhaltsausrichtung"
        },
        "desktop_content_position": {
          "options__1": {
            "label": "Oben"
          },
          "options__2": {
            "label": "Mitte"
          },
          "options__3": {
            "label": "Unten"
          },
          "label": "Desktop-Inhaltsposition"
        },
        "content_layout": {
          "options__1": {
            "label": "Keine Überlappung"
          },
          "options__2": {
            "label": "Überlappung"
          },
          "label": "Layout des Inhalts"
        },
        "mobile_content_alignment": {
          "options__1": {
            "label": "Links"
          },
          "options__2": {
            "label": "Zentriert"
          },
          "options__3": {
            "label": "Rechts"
          },
          "label": "Mobile Inhaltsausrichtung"
        }
      },
      "blocks": {
        "heading": {
          "name": "Titel",
          "settings": {
            "heading": {
              "label": "Überschrift"
            }
          }
        },
        "text": {
          "name": "Text",
          "settings": {
            "text": {
              "label": "Inhalt"
            },
            "text_style": {
              "label": "Textstil",
              "options__1": {
                "label": "Nachricht"
              },
              "options__2": {
                "label": "Untertitel"
              }
            }
          }
        },
        "button": {
          "name": "Schaltfläche",
          "settings": {
            "button_label": {
              "label": "Schaltflächenbeschriftung",
              "info": "Lasse die Beschriftung leer, um die Schaltfläche auszublenden."
            },
            "button_link": {
              "label": "Schaltflächenlink"
            }
          }
        },
        "caption": {
          "name": "Bildtext",
          "settings": {
            "text": {
              "label": "Text"
            },
            "text_style": {
              "label": "Textstil",
              "options__1": {
                "label": "Untertitel"
              },
              "options__2": {
                "label": "Großbuchstaben"
              }
            },
            "caption_size": {
              "label": "Textgröße",
              "options__1": {
                "label": "Klein"
              },
              "options__2": {
                "label": "Mittel"
              },
              "options__3": {
                "label": "Groß"
              }
            }
          }
        }
      },
      "presets": {
        "name": "Bild mit Text"
      }
    },
    "main-article": {
      "name": "Blog-Beitrag",
      "blocks": {
        "featured_image": {
          "name": "Feature-Bild",
          "settings": {
            "image_height": {
              "label": "Höhe des Feature-Bildes",
              "options__1": {
                "label": "An Bild anpassen"
              },
              "options__2": {
                "label": "Klein"
              },
              "options__3": {
                "label": "Mittel"
              },
              "info": "Verwende für Bilder ein Seitenverhältnis von 16:9 für optimale Ergebnisse. [Mehr Informationen](https:\/\/help.shopify.com\/manual\/shopify-admin\/productivity-tools\/image-editor#understanding-image-aspect-ratio)",
              "options__4": {
                "label": "Groß"
              }
            }
          }
        },
        "title": {
          "name": "Titel",
          "settings": {
            "blog_show_date": {
              "label": "Datum anzeigen"
            },
            "blog_show_author": {
              "label": "Autor anzeigen"
            }
          }
        },
        "content": {
          "name": "Inhalt"
        },
        "share": {
          "name": "Teilen",
          "settings": {
            "featured_image_info": {
              "content": "Wenn du einen Link in Social-Media-Posts einfügst, wird das Feature-Bild der Seite als Vorschaubild angezeigt. [Mehr Informationen](https:\/\/help.shopify.com\/manual\/online-store\/images\/showing-social-media-thumbnail-images)"
            },
            "title_info": {
              "content": "Ein Titel und eine Beschreibung des Shops sind im Vorschaubild enthalten. [Mehr Informationen](https:\/\/help.shopify.com\/manual\/promoting-marketing\/seo\/adding-keywords#set-a-title-and-description-for-your-online-store)"
            },
            "text": {
              "label": "Text"
            }
          }
        }
      }
    },
    "main-blog": {
      "name": "Blog-Beiträge",
      "settings": {
        "header": {
          "content": "Blog-Beitrags-Karte"
        },
        "show_image": {
          "label": "Feature-Bild anzeigen"
        },
        "paragraph": {
          "content": "Bearbeite deine Blog-Beiträge, um Auszüge zu ändern. [Mehr Informationen](https:\/\/help.shopify.com\/manual\/online-store\/blogs\/writing-blogs#display-an-excerpt-from-a-blog-post)"
        },
        "show_date": {
          "label": "Datum anzeigen"
        },
        "show_author": {
          "label": "Autor anzeigen"
        },
        "layout": {
          "label": "Desktop-Layout",
          "options__1": {
            "label": "Raster"
          },
          "options__2": {
            "label": "Collage"
          },
          "info": "Beiträge werden bei der mobilen Nutzung gestapelt."
        },
        "image_height": {
          "label": "Höhe des Feature-Bildes",
          "options__1": {
            "label": "An Bild anpassen"
          },
          "options__2": {
            "label": "Klein"
          },
          "options__3": {
            "label": "Mittel"
          },
          "options__4": {
            "label": "Groß"
          },
          "info": "Verwende für Bilder ein Seitenverhältnis von 3:2 für optimale Ergebnisse. [Mehr Informationen](https:\/\/help.shopify.com\/manual\/shopify-admin\/productivity-tools\/image-editor#understanding-image-aspect-ratio)"
        }
      }
    },
    "main-cart-footer": {
      "name": "Zwischensumme",
      "blocks": {
        "subtotal": {
          "name": "Zwischensumme"
        },
        "buttons": {
          "name": "Checkout-Schaltfläche"
        }
      }
    },
    "main-cart-items": {
      "name": "Artikel"
    },
    "main-collection-banner": {
      "name": "Kategoriebanner",
      "settings": {
        "paragraph": {
          "content": "Bearbeite deine Kategorien, um eine Beschreibung oder ein Bild hinzuzufügen. [Mehr Informationen](https:\/\/help.shopify.com\/manual\/products\/collections\/collection-layout)"
        },
        "show_collection_description": {
          "label": "Kategoriebeschreibung anzeigen"
        },
        "show_collection_image": {
          "label": "Kategoriebild anzeigen",
          "info": "Verwende für Bilder ein Seitenverhältnis von 16:9 für optimale Ergebnisse. [Mehr Informationen](https:\/\/help.shopify.com\/manual\/shopify-admin\/productivity-tools\/image-editor#understanding-image-aspect-ratio)"
        }
      }
    },
    "main-collection-product-grid": {
      "name": "Produktraster",
      "settings": {
        "products_per_page": {
          "label": "Produkte pro Seite"
        },
        "enable_filtering": {
          "label": "Filtern aktivieren",
<<<<<<< HEAD
          "info": "[Filter](\/admin\/menus) anpassen"
=======
          "info": "Passe Filter mit der App Search & Discovery an. [Mehr Informationen](https://help.shopify.com/manual/online-store/search-and-discovery/filters)"
>>>>>>> 3e6bc979
        },
        "enable_sorting": {
          "label": "Sortieren aktivieren"
        },
        "image_ratio": {
          "label": "Bildverhältnis",
          "options__1": {
            "label": "An Bild anpassen"
          },
          "options__2": {
            "label": "Porträt"
          },
          "options__3": {
            "label": "Quadratisch"
          }
        },
        "show_secondary_image": {
          "label": "Hover-Effekt mit zweitem Bild"
        },
        "show_vendor": {
          "label": "Anbieter anzeigen"
        },
        "header__1": {
          "content": "Filtern und Sortieren"
        },
        "header__3": {
          "content": "Produktkarte"
        },
        "enable_tags": {
          "label": "Filtern aktivieren",
<<<<<<< HEAD
          "info": "[Filter anpassen](\/admin\/menus)"
=======
          "info": "Passe Filter mit der App Search & Discovery an. [Mehr Informationen](https://help.shopify.com/manual/online-store/search-and-discovery/filters)"
>>>>>>> 3e6bc979
        },
        "show_rating": {
          "label": "Produktbewertung anzeigen",
          "info": "Um eine Bewertung anzuzeigen, musst du eine Produktbewertungs-App hinzufügen. [Mehr Informationen](https:\/\/help.shopify.com\/manual\/online-store\/themes\/theme-structure\/page-types#product-grid-section-settings)"
        },
        "enable_quick_buy": {
          "label": "Schaltfläche zum schnellen Hinzufügen aktivieren",
          "info": "Optimal bei Warenkörben des Typs Pop-up oder Einschub."
        },
        "columns_desktop": {
          "label": "Anzahl der Spalten auf dem Desktop"
        },
        "header_mobile": {
          "content": "Mobiles Layout"
        },
        "columns_mobile": {
          "label": "Anzahl der Spalten auf mobilem Gerät",
          "options__1": {
            "label": "1 Spalte"
          },
          "options__2": {
            "label": "2 Spalten"
          }
        },
        "filter_type": {
          "label": "Desktopfilterlayout",
          "options__1": {
            "label": "Horizontal"
          },
          "options__2": {
            "label": "Vertikal"
          },
          "options__3": {
            "label": "Einschub"
          },
          "info": "Das Standardlayout für Mobilgeräte ist \"Einschub\"."
        }
      }
    },
    "main-list-collections": {
      "name": "Listenseite für Kategorien",
      "settings": {
        "title": {
          "label": "Überschrift"
        },
        "sort": {
          "label": "Kategorien sortieren nach:",
          "options__1": {
            "label": "Alphabetisch, A-Z"
          },
          "options__2": {
            "label": "Alphabetisch, Z-A"
          },
          "options__3": {
            "label": "Datum, neu zu alt"
          },
          "options__4": {
            "label": "Datum, alt zu neu"
          },
          "options__5": {
            "label": "Produktanzahl, hoch zu niedrig"
          },
          "options__6": {
            "label": "Produktanzahl, niedrig zu hoch"
          }
        },
        "image_ratio": {
          "label": "Bildverhältnis",
          "options__1": {
            "label": "An Bild anpassen"
          },
          "options__2": {
            "label": "Porträt"
          },
          "options__3": {
            "label": "Quadratisch"
          },
          "info": "Bearbeite deine Kategorien, um Bilder hinzuzufügen. [Mehr Informationen](https:\/\/help.shopify.com\/manual\/products\/collections)"
        },
        "columns_desktop": {
          "label": "Anzahl der Spalten auf dem Desktop"
        },
        "header_mobile": {
          "content": "Mobiles Layout"
        },
        "columns_mobile": {
          "label": "Anzahl der Spalten auf mobilem Gerät",
          "options__1": {
            "label": "1 Spalte"
          },
          "options__2": {
            "label": "2 Spalten"
          }
        }
      }
    },
    "main-page": {
      "name": "Seite"
    },
    "main-password-footer": {
      "name": "Passwort-Fußzeile"
    },
    "main-password-header": {
      "name": "Passwort-Header",
      "settings": {
        "logo_header": {
          "content": "Logo"
        },
        "logo_help": {
          "content": "Bearbeite dein Logo in den Theme-Einstellungen."
        }
      }
    },
    "main-product": {
      "blocks": {
        "text": {
          "name": "Text",
          "settings": {
            "text": {
              "label": "Text"
            },
            "text_style": {
              "label": "Textstil",
              "options__1": {
                "label": "Nachricht"
              },
              "options__2": {
                "label": "Untertitel"
              },
              "options__3": {
                "label": "Großbuchstaben"
              }
            }
          }
        },
        "title": {
          "name": "Titel"
        },
        "price": {
          "name": "Preis"
        },
        "quantity_selector": {
          "name": "Mengenauswahl"
        },
        "variant_picker": {
          "name": "Variantenauswahl",
          "settings": {
            "picker_type": {
              "label": "Art",
              "options__1": {
                "label": "Dropdown"
              },
              "options__2": {
                "label": "Kapseln"
              }
            }
          }
        },
        "buy_buttons": {
          "name": "Buy Buttons",
          "settings": {
            "show_dynamic_checkout": {
              "label": "Dynamischer Checkout-Button anzeigen",
              "info": "Wenn sie die Zahlungsmethoden verwenden, die in deinem Shop verfügbar sind, sehen Kunden ihre bevorzugte Option, z. B. PayPal oder Apple Pay. [Mehr Informationen](https:\/\/help.shopify.com\/manual\/using-themes\/change-the-layout\/dynamic-checkout)"
            }
          }
        },
        "pickup_availability": {
          "name": "Verfügbarkeit von Abholungen"
        },
        "description": {
          "name": "Beschreibung"
        },
        "share": {
          "name": "Teilen",
          "settings": {
            "featured_image_info": {
              "content": "Wenn du einen Link in Social-Media-Posts einfügst, wird das Feature-Bild der Seite als Vorschaubild angezeigt. [Mehr Informationen](https:\/\/help.shopify.com\/manual\/online-store\/images\/showing-social-media-thumbnail-images)."
            },
            "title_info": {
              "content": "Ein Titel und eine Beschreibung des Shops sind im Vorschaubild enthalten. [Mehr Informationen](https:\/\/help.shopify.com\/manual\/promoting-marketing\/seo\/adding-keywords#set-a-title-and-description-for-your-online-store)."
            },
            "text": {
              "label": "Text"
            }
          }
        },
        "collapsible_tab": {
          "name": "Einklappbare Reihe",
          "settings": {
            "heading": {
              "info": "Füge eine Überschrift ein, die den Inhalt erklärt.",
              "label": "Überschrift"
            },
            "content": {
              "label": "Reiheninhalt"
            },
            "page": {
              "label": "Reiheninhalt der Seite"
            },
            "icon": {
              "options__1": {
                "label": "Ohne"
              },
              "options__2": {
                "label": "Apfel"
              },
              "options__3": {
                "label": "Banane"
              },
              "options__4": {
                "label": "Flasche"
              },
              "options__5": {
                "label": "Box"
              },
              "options__6": {
                "label": "Möhre"
              },
              "options__7": {
                "label": "Chat-Blase"
              },
              "options__8": {
                "label": "Häkchen"
              },
              "options__9": {
                "label": "Klemmbrett"
              },
              "options__10": {
                "label": "Milch"
              },
              "options__11": {
                "label": "Laktosefrei"
              },
              "options__12": {
                "label": "Trockner"
              },
              "options__13": {
                "label": "Auge"
              },
              "options__14": {
                "label": "Feuer"
              },
              "options__15": {
                "label": "Glutenfrei"
              },
              "options__16": {
                "label": "Herz"
              },
              "options__17": {
                "label": "Bügeleisen"
              },
              "options__18": {
                "label": "Blatt"
              },
              "options__19": {
                "label": "Leder"
              },
              "options__20": {
                "label": "Blitz"
              },
              "options__21": {
                "label": "Lippenstift"
              },
              "options__22": {
                "label": "Schloss"
              },
              "options__23": {
                "label": "Pinnnadel"
              },
              "options__24": {
                "label": "Ohne Nüsse"
              },
              "label": "Symbol",
              "options__25": {
                "label": "Hosen"
              },
              "options__26": {
                "label": "Pfotenabdruck"
              },
              "options__27": {
                "label": "Pfeffer"
              },
              "options__28": {
                "label": "Parfüm"
              },
              "options__29": {
                "label": "Flugzeug"
              },
              "options__30": {
                "label": "Pflanze"
              },
              "options__31": {
                "label": "Preisschild"
              },
              "options__32": {
                "label": "Fragezeichen"
              },
              "options__33": {
                "label": "Recyclen"
              },
              "options__34": {
                "label": "Rückgabe"
              },
              "options__35": {
                "label": "Lineal"
              },
              "options__36": {
                "label": "Servierteller"
              },
              "options__37": {
                "label": "Hemd"
              },
              "options__38": {
                "label": "Schuh"
              },
              "options__39": {
                "label": "Silhouette"
              },
              "options__40": {
                "label": "Schneeflocke"
              },
              "options__41": {
                "label": "Stern"
              },
              "options__42": {
                "label": "Stoppuhr"
              },
              "options__43": {
                "label": "Lieferwagen"
              },
              "options__44": {
                "label": "Wäsche"
              }
            }
          }
        },
        "popup": {
          "name": "Pop-up",
          "settings": {
            "link_label": {
              "label": "Link-Label"
            },
            "page": {
              "label": "Seite"
            }
          }
        },
        "custom_liquid": {
          "name": "Benutzerdefiniertes Liquid",
          "settings": {
            "custom_liquid": {
              "label": "Benutzerdefiniertes Liquid",
              "info": "Füge App-Snippets oder anderen Liquid-Code hinzu, um fortgeschrittene Anpassungen vorzunehmen."
            }
          }
        },
        "rating": {
          "name": "Produktbewertung",
          "settings": {
            "paragraph": {
              "content": "Um eine Bewertung anzuzeigen, musst du eine Produktbewertungs-App hinzufügen. [Mehr Informationen](https:\/\/help.shopify.com\/manual\/online-store\/themes\/theme-structure\/page-types#product-rating-block)"
            }
          }
        },
        "complementary_products": {
          "name": "Ergänzende Produkte",
          "settings": {
            "paragraph": {
              "content": "Um ergänzende Produkte auszuwählen, füge die Search & Discovery-App hinzu. [Mehr Informationen](https:\/\/help.shopify.com\/manual\/online-store\/search-and-discovery\/product-recommendations)"
            },
            "heading": {
              "label": "Überschrift"
            },
            "make_collapsible_row": {
              "label": "Als einklappbare Reihe anzeigen"
            },
            "icon": {
              "info": "Sichtbar, wenn einklappbare Reihe angezeigt wird."
            },
            "product_list_limit": {
              "label": "Maximal anzuzeigende Produkte"
            },
            "products_per_page": {
              "label": "Anzahl der Produkte pro Seite"
            },
            "pagination_style": {
              "label": "Seitennummerierungsstil",
              "options": {
                "option_1": "Punkte",
                "option_2": "Zähler",
                "option_3": "Zahlen"
              }
            },
            "product_card": {
              "heading": "Produktkarte"
            },
            "image_ratio": {
              "label": "Bildverhältnis",
              "options": {
                "option_1": "Hochformat",
                "option_2": "Quadratisch"
              }
            },
            "enable_quick_add": {
              "label": "Schaltfläche zum schnellen Hinzufügen aktivieren"
            }
          }
        },
        "icon_with_text": {
          "name": "Symbol mit Text",
          "settings": {
            "layout": {
              "label": "Layout",
              "options__1": {
                "label": "Horizontal"
              },
              "options__2": {
                "label": "Vertikal"
              }
            },
            "content": {
              "label": "Inhalt",
              "info": "Wähle ein Symbol oder füge ein Bild für jede Spalte oder Zeile hinzu."
            },
            "heading": {
              "info": "Lasse die Überschrift leer, um die Symbolspalte auszublenden."
            },
            "icon_1": {
              "label": "Erstes Symbol"
            },
            "image_1": {
              "label": "Erstes Bild"
            },
            "heading_1": {
              "label": "Erste Überschrift"
            },
            "icon_2": {
              "label": "Zweites Symbol"
            },
            "image_2": {
              "label": "Zweites Bild"
            },
            "heading_2": {
              "label": "Zweite Überschrift"
            },
            "icon_3": {
              "label": "Drittes Symbol"
            },
            "image_3": {
              "label": "Drittes Bild"
            },
            "heading_3": {
              "label": "Dritte Überschrift"
            }
          }
        },
        "sku": {
          "name": "SKU",
          "settings": {
            "text_style": {
              "label": "Textstil",
              "options__1": {
                "label": "Nachricht"
              },
              "options__2": {
                "label": "Untertitel"
              },
              "options__3": {
                "label": "Großbuchstaben"
              }
            }
          }
        },
        "inventory": {
          "name": "Inventarstatus",
          "settings": {
            "text_style": {
              "label": "Textstil",
              "options__1": {
                "label": "Nachricht"
              },
              "options__2": {
                "label": "Untertitel"
              },
              "options__3": {
                "label": "Großbuchstaben"
              }
            },
            "inventory_threshold": {
              "label": "Geringer Inventarschwellenwert",
              "info": "Wähle 0 aus, um immer den Lagerbestand anzuzeigen, falls verfügbar."
            },
            "show_inventory_quantity": {
              "label": "Inventar anzeigen"
            }
          }
        }
      },
      "settings": {
        "header": {
          "content": "Medien",
          "info": "Mehr Informationen über [Medienarten](https:\/\/help.shopify.com\/manual\/products\/product-media)."
        },
        "enable_video_looping": {
          "label": "Videoschleife aktivieren"
        },
        "enable_sticky_info": {
          "label": "Fixierte Inhalte für Desktop aktivieren"
        },
        "hide_variants": {
          "label": "Medien anderer Varianten ausblenden, sobald eine Variante ausgewählt wurde"
        },
        "gallery_layout": {
          "label": "Desktop-Layout",
          "options__1": {
            "label": "Gestapelt"
          },
          "options__2": {
            "label": "2 Spalten"
          },
          "options__3": {
            "label": "Vorschaubilder"
          },
          "options__4": {
            "label": "Karussell mit Vorschaubildern"
          }
        },
        "media_size": {
          "label": "Medienbreite für Desktop",
          "options__1": {
            "label": "Klein"
          },
          "options__2": {
            "label": "Mittel"
          },
          "options__3": {
            "label": "Groß"
          },
          "info": "Medien werden automatisch für die mobile Nutzung optimiert."
        },
        "mobile_thumbnails": {
          "label": "Mobiles Layout",
          "options__1": {
            "label": "2 Spalten"
          },
          "options__2": {
            "label": "Vorschaubilder anzeigen"
          },
          "options__3": {
            "label": "Vorschaubilder ausblenden"
          }
        },
        "media_position": {
          "label": "Desktop-Medienposition",
          "info": "Positionen werden automatisch für die mobile Nutzung optimiert.",
          "options__1": {
            "label": "Links"
          },
          "options__2": {
            "label": "Rechts"
          }
        },
        "image_zoom": {
          "label": "Bildzoom",
          "info": "Klicke auf und fahre mit der Maus über \"Standards\", um Lightbox auf deinem Mobilgerät zu öffnen.",
          "options__1": {
            "label": "Lightbox öffnen"
          },
          "options__2": {
            "label": "Klicken und mit der Maus darüber fahren"
          },
          "options__3": {
            "label": "Nicht zoomen"
          }
        },
        "constrain_to_viewport": {
          "label": "Medien auf Bildschirmhöhe beschränken"
        },
        "media_fit": {
          "label": "Medienanpassung",
          "options__1": {
            "label": "Original"
          },
          "options__2": {
            "label": "Füllung"
          }
        }
      },
      "name": "Produktinformationen"
    },
    "main-search": {
      "name": "Suchergebnisse",
      "settings": {
        "image_ratio": {
          "label": "Bildverhältnis",
          "options__1": {
            "label": "An Bild anpassen"
          },
          "options__2": {
            "label": "Porträt"
          },
          "options__3": {
            "label": "Quadratisch"
          }
        },
        "show_secondary_image": {
          "label": "Hover-Effekt mit zweitem Bild"
        },
        "show_vendor": {
          "label": "Anbieter anzeigen"
        },
        "header__1": {
          "content": "Produktkarte"
        },
        "header__2": {
          "content": "Blog-Karte",
          "info": "Die Blog-Karten-Optik gilt auch für Seiten-Karten in den Suchergebnissen. Aktualisiere deine Theme-Einstellungen, um die Karten-Optik zu ändern."
        },
        "article_show_date": {
          "label": "Datum anzeigen"
        },
        "article_show_author": {
          "label": "Autor anzeigen"
        },
        "show_rating": {
          "label": "Produktbewertung anzeigen",
          "info": "Um eine Bewertung anzuzeigen, musst du eine Produktbewertungs-App hinzufügen. [Mehr Informationen](https:\/\/help.shopify.com\/manual\/online-store\/themes\/theme-structure\/page-types#search-results-section-settings)"
        },
        "columns_desktop": {
          "label": "Anzahl der Spalten auf dem Desktop"
        },
        "header_mobile": {
          "content": "Mobiles Layout"
        },
        "columns_mobile": {
          "label": "Anzahl der Spalten auf mobilem Gerät",
          "options__1": {
            "label": "1 Spalte"
          },
          "options__2": {
            "label": "2 Spalten"
          }
        }
      }
    },
    "multicolumn": {
      "name": "Mit mehreren Spalten",
      "settings": {
        "title": {
          "label": "Überschrift"
        },
        "image_width": {
          "label": "Bildbreite",
          "options__1": {
            "label": "Drittelbreite der Spalte"
          },
          "options__2": {
            "label": "Halbe Breite der Spalte"
          },
          "options__3": {
            "label": "Ganze Breite der Spalte"
          }
        },
        "image_ratio": {
          "label": "Bildverhältnis",
          "options__1": {
            "label": "An Bild anpassen"
          },
          "options__2": {
            "label": "Porträt"
          },
          "options__3": {
            "label": "Quadratisch"
          },
          "options__4": {
            "label": "Kreis"
          }
        },
        "column_alignment": {
          "label": "Spaltenausrichtung",
          "options__1": {
            "label": "Links"
          },
          "options__2": {
            "label": "Zentriert"
          }
        },
        "background_style": {
          "label": "Sekundärer Hintergrund",
          "options__1": {
            "label": "Ohne"
          },
          "options__2": {
            "label": "Als Spaltenhintergrund anzeigen"
          }
        },
        "button_label": {
          "label": "Schaltflächenbeschriftung"
        },
        "button_link": {
          "label": "Schaltflächenlink"
        },
        "swipe_on_mobile": {
          "label": "Wischen auf Mobilgeräten aktivieren"
        },
        "columns_desktop": {
          "label": "Anzahl der Spalten auf dem Desktop"
        },
        "header_mobile": {
          "content": "Mobiles Layout"
        },
        "columns_mobile": {
          "label": "Anzahl der Spalten auf mobilem Gerät",
          "options__1": {
            "label": "1 Spalte"
          },
          "options__2": {
            "label": "2 Spalten"
          }
        }
      },
      "blocks": {
        "column": {
          "name": "Spalte",
          "settings": {
            "image": {
              "label": "Bild"
            },
            "title": {
              "label": "Überschrift"
            },
            "text": {
              "label": "Beschreibung"
            },
            "link_label": {
              "label": "Link-Label"
            },
            "link": {
              "label": "Link"
            }
          }
        }
      },
      "presets": {
        "name": "Mit mehreren Spalten"
      }
    },
    "newsletter": {
      "name": "E-Mail-Anmeldung",
      "settings": {
        "full_width": {
          "label": "Abschnitt über die gesamte Breite"
        },
        "paragraph": {
          "content": "Durch jedes E-Mail-Abonnement wird ein Kundenkonto erstellt. [Mehr Informationen](https:\/\/help.shopify.com\/manual\/customers)"
        }
      },
      "blocks": {
        "heading": {
          "name": "Titel",
          "settings": {
            "heading": {
              "label": "Überschrift"
            }
          }
        },
        "paragraph": {
          "name": "Unter-Überschrift",
          "settings": {
            "paragraph": {
              "label": "Beschreibung"
            }
          }
        },
        "email_form": {
          "name": "E-Mail-Formular"
        }
      },
      "presets": {
        "name": "E-Mail-Anmeldung"
      }
    },
    "page": {
      "name": "Seite",
      "settings": {
        "page": {
          "label": "Seite"
        }
      },
      "presets": {
        "name": "Seite"
      }
    },
    "rich-text": {
      "name": "Rich Text",
      "settings": {
        "full_width": {
          "label": "Abschnitt über die gesamte Breite"
        },
        "desktop_content_position": {
          "options__1": {
            "label": "Links"
          },
          "options__2": {
            "label": "Zentriert"
          },
          "options__3": {
            "label": "Rechts"
          },
          "label": "Desktop-Inhaltsposition",
          "info": "Positionen werden automatisch für die mobile Nutzung optimiert."
        },
        "content_alignment": {
          "options__1": {
            "label": "Links"
          },
          "options__2": {
            "label": "Zentriert"
          },
          "options__3": {
            "label": "Rechts"
          },
          "label": "Inhaltsausrichtung"
        }
      },
      "blocks": {
        "heading": {
          "name": "Titel",
          "settings": {
            "heading": {
              "label": "Überschrift"
            }
          }
        },
        "text": {
          "name": "Text",
          "settings": {
            "text": {
              "label": "Beschreibung"
            }
          }
        },
        "buttons": {
          "name": "Schaltflächen",
          "settings": {
            "button_label_1": {
              "label": "Erste Schaltflächenbeschriftung",
              "info": "Lasse die Beschriftung leer, um die Schaltfläche auszublenden."
            },
            "button_link_1": {
              "label": "Erster Schaltflächenlink"
            },
            "button_style_secondary_1": {
              "label": "Umriss-Stil für Schaltfläche verwenden"
            },
            "button_label_2": {
              "label": "Zweite Schaltflächenbeschriftung",
              "info": "Lasse die Beschriftung leer, um die Schaltfläche auszublenden."
            },
            "button_link_2": {
              "label": "Zweiter Schaltflächenlink"
            },
            "button_style_secondary_2": {
              "label": "Umriss-Stil für Schaltfläche verwenden"
            }
          }
        },
        "caption": {
          "name": "Bildtext",
          "settings": {
            "text": {
              "label": "Text"
            },
            "text_style": {
              "label": "Textstil",
              "options__1": {
                "label": "Untertitel"
              },
              "options__2": {
                "label": "Großbuchstaben"
              }
            },
            "caption_size": {
              "label": "Textgröße",
              "options__1": {
                "label": "Klein"
              },
              "options__2": {
                "label": "Mittel"
              },
              "options__3": {
                "label": "Groß"
              }
            }
          }
        }
      },
      "presets": {
        "name": "Rich Text"
      }
    },
    "apps": {
      "name": "Apps",
      "settings": {
        "include_margins": {
          "label": "Abschnittränder so gestalten wie das Theme"
        }
      },
      "presets": {
        "name": "Apps"
      }
    },
    "video": {
      "name": "Video",
      "settings": {
        "heading": {
          "label": "Titel"
        },
        "cover_image": {
          "label": "Titelbild"
        },
        "video_url": {
          "label": "URL",
          "placeholder": "YouTube- oder Vimeo-URL verwenden",
          "info": "Video wird auf der Seite abgespielt."
        },
        "description": {
          "label": "Video-Alt-Text",
          "info": "Beschreibe das Video für Kunden, die Bildschirmlesegeräte benutzen. [Mehr Informationen](https:\/\/help.shopify.com\/manual\/online-store\/themes\/theme-structure\/theme-features#video)"
        },
        "image_padding": {
          "label": "Bild-Padding hinzufügen",
          "info": "Wähle Bild-Padding aus, wenn du nicht möchtest, dass dein Titelbild abgeschnitten wird."
        },
        "full_width": {
          "label": "Abschnitt über die gesamte Breite"
        }
      },
      "presets": {
        "name": "Video"
      }
    },
    "featured-product": {
      "name": "Vorgestelltes Produkt",
      "blocks": {
        "text": {
          "name": "Text",
          "settings": {
            "text": {
              "label": "Text"
            },
            "text_style": {
              "label": "Textstil",
              "options__1": {
                "label": "Nachricht"
              },
              "options__2": {
                "label": "Untertitel"
              },
              "options__3": {
                "label": "Großbuchstaben"
              }
            }
          }
        },
        "title": {
          "name": "Titel"
        },
        "price": {
          "name": "Preis"
        },
        "quantity_selector": {
          "name": "Mengenauswahl"
        },
        "variant_picker": {
          "name": "Variantenauswahl",
          "settings": {
            "picker_type": {
              "label": "Art",
              "options__1": {
                "label": "Dropdown"
              },
              "options__2": {
                "label": "Kapseln"
              }
            }
          }
        },
        "buy_buttons": {
          "name": "Buy Buttons",
          "settings": {
            "show_dynamic_checkout": {
              "label": "Dynamischen Checkout-Button anzeigen",
              "info": "Wenn sie die Zahlungsmethoden verwenden, die in deinem Shop verfügbar sind, sehen Kunden ihre bevorzugte Option, z. B. PayPal oder Apple Pay. [Mehr Informationen](https:\/\/help.shopify.com\/manual\/using-themes\/change-the-layout\/dynamic-checkout)"
            }
          }
        },
        "description": {
          "name": "Beschreibung"
        },
        "share": {
          "name": "Teilen",
          "settings": {
            "featured_image_info": {
              "content": "Wenn du einen Link in Social-Media-Posts einfügst, wird das Feature-Bild der Seite als Vorschaubild angezeigt. [Mehr Informationen](https:\/\/help.shopify.com\/manual\/online-store\/images\/showing-social-media-thumbnail-images)"
            },
            "title_info": {
              "content": "Ein Titel und eine Beschreibung des Shops sind im Vorschaubild enthalten. [Mehr Informationen](https:\/\/help.shopify.com\/manual\/promoting-marketing\/seo\/adding-keywords#set-a-title-and-description-for-your-online-store)"
            },
            "text": {
              "label": "Text"
            }
          }
        },
        "custom_liquid": {
          "name": "Benutzerdefiniertes Liquid",
          "settings": {
            "custom_liquid": {
              "label": "Benutzerdefiniertes Liquid"
            }
          }
        },
        "rating": {
          "name": "Produktbewertung",
          "settings": {
            "paragraph": {
              "content": "Um eine Bewertung anzuzeigen, musst du eine Produktbewertungs-App hinzufügen. [Mehr Informationen](https:\/\/help.shopify.com\/manual\/online-store\/themes\/theme-structure\/theme-features#featured-product-rating)"
            }
          }
        },
        "sku": {
          "name": "SKU",
          "settings": {
            "text_style": {
              "label": "Textstil",
              "options__1": {
                "label": "Nachricht"
              },
              "options__2": {
                "label": "Untertitel"
              },
              "options__3": {
                "label": "Großbuchstaben"
              }
            }
          }
        }
      },
      "settings": {
        "product": {
          "label": "Produkt"
        },
        "secondary_background": {
          "label": "Sekundären Hintergrund anzeigen"
        },
        "header": {
          "content": "Medien",
          "info": "Mehr Informationen zu [Medienarten](https:\/\/help.shopify.com\/manual\/products\/product-media)"
        },
        "enable_video_looping": {
          "label": "Videoschleife aktivieren"
        },
        "hide_variants": {
          "label": "Medien von nicht ausgewählten Varianten auf dem Desktop ausblenden"
        },
        "media_position": {
          "label": "Desktop-Medienposition",
          "info": "Positionen werden automatisch für die mobile Nutzung optimiert.",
          "options__1": {
            "label": "Links"
          },
          "options__2": {
            "label": "Rechts"
          }
        }
      },
      "presets": {
        "name": "Vorgestelltes Produkt"
      }
    },
    "email-signup-banner": {
      "name": "Banner für E-Mail-Anmeldung",
      "settings": {
        "paragraph": {
          "content": "Durch jedes E-Mail-Abonnement wird ein Kundenkonto erstellt. [Mehr Informationen](https:\/\/help.shopify.com\/manual\/customers)"
        },
        "image": {
          "label": "Hintergrundbild"
        },
        "show_background_image": {
          "label": "Hintergrundbild anzeigen"
        },
        "show_text_box": {
          "label": "Container auf dem Desktop anzeigen"
        },
        "image_overlay_opacity": {
          "label": "Deckkraft der Bildüberlagerung"
        },
        "color_scheme": {
          "info": "Sichtbar, wenn Container angezeigt wird."
        },
        "show_text_below": {
          "label": "Auf Mobilgeräten Inhalt unterhalb der Bilder anzeigen",
          "info": "Verwende Bilder mit einem Seitenverhältnis von 16:9 für optimale Ergebnisse. [Mehr Informationen](https:\/\/help.shopify.com\/manual\/shopify-admin\/productivity-tools\/image-editor#understanding-image-aspect-ratio)"
        },
        "image_height": {
          "label": "Bannerhöhe",
          "options__1": {
            "label": "An Bild anpassen"
          },
          "options__2": {
            "label": "Klein"
          },
          "options__3": {
            "label": "Mittel"
          },
          "options__4": {
            "label": "Groß"
          },
          "info": "Verwende Bilder mit einem Seitenverhältnis von 16:9 für optimale Ergebnisse. [Mehr Informationen](https:\/\/help.shopify.com\/manual\/shopify-admin\/productivity-tools\/image-editor#understanding-image-aspect-ratio)"
        },
        "desktop_content_position": {
          "options__1": {
            "label": "Oben links"
          },
          "options__2": {
            "label": "Oben zentriert"
          },
          "options__3": {
            "label": "Oben rechts"
          },
          "options__4": {
            "label": "Mitte links"
          },
          "options__5": {
            "label": "Mitte zentriert"
          },
          "options__6": {
            "label": "Mitte rechts"
          },
          "options__7": {
            "label": "Unten links"
          },
          "options__8": {
            "label": "Unten zentriert"
          },
          "options__9": {
            "label": "Unten rechts"
          },
          "label": "Desktopinhaltsposition"
        },
        "desktop_content_alignment": {
          "options__1": {
            "label": "Links"
          },
          "options__2": {
            "label": "Zentriert"
          },
          "options__3": {
            "label": "Rechts"
          },
          "label": "Desktopinhaltsausrichtung"
        },
        "header": {
          "content": "Mobiles Layout"
        },
        "mobile_content_alignment": {
          "options__1": {
            "label": "Links"
          },
          "options__2": {
            "label": "Zentriert"
          },
          "options__3": {
            "label": "Rechts"
          },
          "label": "Mobile Inhaltsausrichtung"
        }
      },
      "blocks": {
        "heading": {
          "name": "Titel",
          "settings": {
            "heading": {
              "label": "Titel"
            }
          }
        },
        "paragraph": {
          "name": "Absatz",
          "settings": {
            "paragraph": {
              "label": "Beschreibung"
            },
            "text_style": {
              "options__1": {
                "label": "Nachricht"
              },
              "options__2": {
                "label": "Untertitel"
              },
              "label": "Textstil"
            }
          }
        },
        "email_form": {
          "name": "E-Mail-Formular"
        }
      },
      "presets": {
        "name": "Banner für E-Mail-Anmeldung"
      }
    },
    "slideshow": {
      "name": "Slideshow",
      "settings": {
        "layout": {
          "label": "Layout",
          "options__1": {
            "label": "Volle Breite"
          },
          "options__2": {
            "label": "Raster"
          }
        },
        "slide_height": {
          "label": "Diahöhe",
          "options__1": {
            "label": "An erstes Bild anpassen"
          },
          "options__2": {
            "label": "Klein"
          },
          "options__3": {
            "label": "Mittel"
          },
          "options__4": {
            "label": "Groß"
          }
        },
        "slider_visual": {
          "label": "Seitennummerierungsstil",
          "options__1": {
            "label": "Zähler"
          },
          "options__2": {
            "label": "Punkte"
          },
          "options__3": {
            "label": "Zahlen"
          }
        },
        "auto_rotate": {
          "label": "Autorotieren der Slides"
        },
        "change_slides_speed": {
          "label": "Slides überall ändern"
        },
        "show_text_below": {
          "label": "Auf Mobilgeräten Inhalt unterhalb der Bilder anzeigen"
        },
        "mobile": {
          "content": "Mobiles Layout"
        },
        "accessibility": {
          "content": "Barrierefreiheit",
          "label": "Slideshow-Beschreibung",
          "info": "Beschreibe die Slideshow für Kunden, die Bildschirmlesegeräte benutzen."
        }
      },
      "blocks": {
        "slide": {
          "name": "Folie",
          "settings": {
            "image": {
              "label": "Bild"
            },
            "heading": {
              "label": "Titel"
            },
            "subheading": {
              "label": "Unter-Überschrift"
            },
            "button_label": {
              "label": "Schaltflächenbeschriftung",
              "info": "Lasse die Beschriftung leer, um die Schaltfläche auszublenden."
            },
            "link": {
              "label": "Schaltflächenlink"
            },
            "secondary_style": {
              "label": "Umriss-Stil für Schaltfläche verwenden"
            },
            "box_align": {
              "label": "Desktop-Inhaltsposition",
              "options__1": {
                "label": "Oben links"
              },
              "options__2": {
                "label": "Oben zentriert"
              },
              "options__3": {
                "label": "Oben rechts"
              },
              "options__4": {
                "label": "Mitte links"
              },
              "options__5": {
                "label": "Mitte mittig"
              },
              "options__6": {
                "label": "Mitte rechts"
              },
              "options__7": {
                "label": "Unten links"
              },
              "options__8": {
                "label": "Unten mittig"
              },
              "options__9": {
                "label": "Unten rechts"
              },
              "info": "Positionen werden automatisch für die mobile Nutzung optimiert."
            },
            "show_text_box": {
              "label": "Container auf dem Desktop anzeigen"
            },
            "text_alignment": {
              "label": "Desktop-Inhaltsausrichtung",
              "option_1": {
                "label": "Links"
              },
              "option_2": {
                "label": "Zentriert"
              },
              "option_3": {
                "label": "Rechts"
              }
            },
            "image_overlay_opacity": {
              "label": "Deckkraft der Bildüberlagerung"
            },
            "color_scheme": {
              "info": "Sichtbar, wenn Container angezeigt wird."
            },
            "text_alignment_mobile": {
              "label": "Mobile Inhaltsausrichtung",
              "options__1": {
                "label": "Links"
              },
              "options__2": {
                "label": "Zentriert"
              },
              "options__3": {
                "label": "Rechts"
              }
            }
          }
        }
      },
      "presets": {
        "name": "Slideshow"
      }
    },
    "collapsible_content": {
      "name": "Einklappbarer Inhalt",
      "settings": {
        "caption": {
          "label": "Bildtext"
        },
        "heading": {
          "label": "Überschrift"
        },
        "heading_alignment": {
          "label": "Ausrichtung der Überschrift",
          "options__1": {
            "label": "Links"
          },
          "options__2": {
            "label": "Zentriert"
          },
          "options__3": {
            "label": "Rechts"
          }
        },
        "layout": {
          "label": "Layout",
          "options__1": {
            "label": "Kein Container"
          },
          "options__2": {
            "label": "Reihencontainer"
          },
          "options__3": {
            "label": "Abschnittscontainer"
          }
        },
        "open_first_collapsible_row": {
          "label": "Erste einklappbare Reihe öffnen"
        },
        "header": {
          "content": "Bildlayout"
        },
        "image": {
          "label": "Bild"
        },
        "image_ratio": {
          "label": "Bildverhältnis",
          "options__1": {
            "label": "An Bild anpassen"
          },
          "options__2": {
            "label": "Klein"
          },
          "options__3": {
            "label": "Groß"
          }
        },
        "desktop_layout": {
          "label": "Desktop-Layout",
          "options__1": {
            "label": "Bild zuerst"
          },
          "options__2": {
            "label": "Bild an zweiter Stelle"
          },
          "info": "Das Bild wird auf mobilen Geräte immer zuerst angezeigt."
        },
        "container_color_scheme": {
          "label": "Farbschema für Container",
          "info": "Wird angezeigt, wenn für das Layout Zeilen- oder Abschnitts-Container festgelegt wird."
        }
      },
      "blocks": {
        "collapsible_row": {
          "name": "Einklappbare Reihe",
          "settings": {
            "heading": {
              "info": "Füge eine Überschrift ein, die den Inhalt erklärt.",
              "label": "Überschrift"
            },
            "row_content": {
              "label": "Reiheninhalt"
            },
            "page": {
              "label": "Reiheninhalt der Seite"
            },
            "icon": {
              "label": "Symbol",
              "options__1": {
                "label": "Keine"
              },
              "options__2": {
                "label": "Apfel"
              },
              "options__3": {
                "label": "Banane"
              },
              "options__4": {
                "label": "Flasche"
              },
              "options__5": {
                "label": "Box"
              },
              "options__6": {
                "label": "Möhre"
              },
              "options__7": {
                "label": "Chat-Blase"
              },
              "options__8": {
                "label": "Häkchen"
              },
              "options__9": {
                "label": "Klemmbrett"
              },
              "options__10": {
                "label": "Milch"
              },
              "options__11": {
                "label": "Laktosefrei"
              },
              "options__12": {
                "label": "Trockner"
              },
              "options__13": {
                "label": "Auge"
              },
              "options__14": {
                "label": "Feuer"
              },
              "options__15": {
                "label": "Glutenfrei"
              },
              "options__16": {
                "label": "Herz"
              },
              "options__17": {
                "label": "Bügeleisen"
              },
              "options__18": {
                "label": "Blatt"
              },
              "options__19": {
                "label": "Leder"
              },
              "options__20": {
                "label": "Blitz"
              },
              "options__21": {
                "label": "Lippenstift"
              },
              "options__22": {
                "label": "Schloss"
              },
              "options__23": {
                "label": "Pinnnadel"
              },
              "options__24": {
                "label": "Ohne Nüsse"
              },
              "options__25": {
                "label": "Hosen"
              },
              "options__26": {
                "label": "Pfotenabdruck"
              },
              "options__27": {
                "label": "Pfeffer"
              },
              "options__28": {
                "label": "Parfüm"
              },
              "options__29": {
                "label": "Flugzeug"
              },
              "options__30": {
                "label": "Pflanze"
              },
              "options__31": {
                "label": "Preisschild"
              },
              "options__32": {
                "label": "Fragezeichen"
              },
              "options__33": {
                "label": "Recyclen"
              },
              "options__34": {
                "label": "Rückgabe"
              },
              "options__35": {
                "label": "Lineal"
              },
              "options__36": {
                "label": "Servierteller"
              },
              "options__37": {
                "label": "Hemd"
              },
              "options__38": {
                "label": "Schuh"
              },
              "options__39": {
                "label": "Silhouette"
              },
              "options__40": {
                "label": "Schneeflocke"
              },
              "options__41": {
                "label": "Stern"
              },
              "options__42": {
                "label": "Stoppuhr"
              },
              "options__43": {
                "label": "Lieferwagen"
              },
              "options__44": {
                "label": "Wäsche"
              }
            }
          }
        }
      },
      "presets": {
        "name": "Einklappbarer Inhalt"
      }
    },
    "main-account": {
      "name": "Konto"
    },
    "main-activate-account": {
      "name": "Kontoaktivierung"
    },
    "main-addresses": {
      "name": "Adressen"
    },
    "main-login": {
      "name": "Login"
    },
    "main-order": {
      "name": "Bestellung"
    },
    "main-register": {
      "name": "Registrierung"
    },
    "main-reset-password": {
      "name": "Passwort zurücksetzen"
    },
    "related-products": {
      "name": "Ähnliche Produkte",
      "settings": {
        "heading": {
          "label": "Überschrift"
        },
        "products_to_show": {
          "label": "Maximal anzuzeigende Produkte"
        },
        "columns_desktop": {
          "label": "Anzahl der Spalten auf dem Desktop"
        },
        "paragraph__1": {
          "content": "Dynamische Empfehlungen nutzen Bestell- und Produktinformationen, um sich mit der Zeit zu verändern und zu verbessern. [Mehr Informationen](https:\/\/help.shopify.com\/themes\/development\/recommended-products)"
        },
        "header__2": {
          "content": "Produktkarte"
        },
        "image_ratio": {
          "label": "Bildverhältnis",
          "options__1": {
            "label": "An Bild anpassen"
          },
          "options__2": {
            "label": "Hochformat"
          },
          "options__3": {
            "label": "Quadratisch"
          }
        },
        "show_secondary_image": {
          "label": "Hover-Effekt mit zweitem Bild"
        },
        "show_vendor": {
          "label": "Anbieter anzeigen"
        },
        "show_rating": {
          "label": "Produktbewertung anzeigen",
          "info": "Um eine Bewertung anzuzeigen, musst du eine Produktbewertungs-App hinzufügen. [Mehr Informationen](https:\/\/help.shopify.com\/manual\/online-store\/themes\/theme-structure\/page-types#product-recommendations-section-settings)"
        },
        "header_mobile": {
          "content": "Mobiles Layout"
        },
        "columns_mobile": {
          "label": "Anzahl der Spalten auf mobilem Gerät",
          "options__1": {
            "label": "1 Spalte"
          },
          "options__2": {
            "label": "2 Spalten"
          }
        }
      }
    }
  }
}<|MERGE_RESOLUTION|>--- conflicted
+++ resolved
@@ -1345,11 +1345,7 @@
         },
         "enable_filtering": {
           "label": "Filtern aktivieren",
-<<<<<<< HEAD
-          "info": "[Filter](\/admin\/menus) anpassen"
-=======
           "info": "Passe Filter mit der App Search & Discovery an. [Mehr Informationen](https://help.shopify.com/manual/online-store/search-and-discovery/filters)"
->>>>>>> 3e6bc979
         },
         "enable_sorting": {
           "label": "Sortieren aktivieren"
@@ -1380,11 +1376,7 @@
         },
         "enable_tags": {
           "label": "Filtern aktivieren",
-<<<<<<< HEAD
-          "info": "[Filter anpassen](\/admin\/menus)"
-=======
           "info": "Passe Filter mit der App Search & Discovery an. [Mehr Informationen](https://help.shopify.com/manual/online-store/search-and-discovery/filters)"
->>>>>>> 3e6bc979
         },
         "show_rating": {
           "label": "Produktbewertung anzeigen",
