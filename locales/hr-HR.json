{
  "general": {
    "password_page": {
      "login_form_heading": "Uđite u trgovinu pomoću lozinke:",
      "login_password_button": "Uđite pomoću lozinke",
      "login_form_password_label": "Lozinka",
      "login_form_password_placeholder": "Vaša lozinka",
      "login_form_error": "Pogrešna lozinka!",
      "login_form_submit": "Unesi",
      "modal": "Dijaloški okvir za unos lozinke",
      "admin_link_html": "Jeste li vlasnik\/vlasnica trgovine? <a href=\"\/admin\" class=\"link underlined-link\">Prijavite se ovdje<\/a>",
      "powered_by_shopify_html": "Ovu trgovinu pokreće {{ shopify }}"
    },
    "social": {
      "alt_text": {
        "share_on_facebook": "Podijeli na Facebooku",
        "share_on_twitter": "Tweetaj na Twitteru",
        "share_on_pinterest": "Prikvači na Pinterest"
      },
      "links": {
        "twitter": "Twitter",
        "facebook": "Facebook",
        "pinterest": "Pinterest",
        "instagram": "Instagram",
        "tumblr": "Tumblr",
        "snapchat": "Snapchat",
        "youtube": "YouTube",
        "vimeo": "Vimeo",
        "tiktok": "TikTok"
      }
    },
    "continue_shopping": "Nastavite s kupovinom",
    "pagination": {
      "label": "Numeriranje stranica",
      "page": "Stranica {{ number }}",
      "next": "Sljedeća stranica",
      "previous": "Prethodna stranica"
    },
    "search": {
      "search": "Traži"
    },
    "cart": {
      "view": "Prikaži moju košaricu ({{ count }})",
      "item_added": "Artikl je dodan u vašu košaricu"
    },
    "share": {
      "copy_to_clipboard": "Kopiraj poveznicu",
      "share": "Podijeli",
      "share_url": "Poveznica",
      "success_message": "Poveznica je kopirana u međuspremnik",
      "close": "Zatvori dijeljenje"
    }
  },
  "newsletter": {
    "label": "Adresa e-pošte",
    "success": "Hvala što ste se pretplatili",
    "button_label": "Pretplatite se"
  },
  "accessibility": {
    "skip_to_text": "Preskoči na sadržaj",
    "close": "Zatvori",
    "unit_price_separator": "po",
    "vendor": "Prodavač:",
    "error": "Pogreška",
    "refresh_page": "Odabirom rezultata osvježava se cijela stranica.",
    "next_slide": "Klizno pomakni udesno",
    "previous_slide": "Klizno pomakni ulijevo",
    "loading": "Učitavanje...",
    "link_messages": {
      "new_window": "Otvara se u novom prozoru.",
      "external": "Otvara vanjsko web-mjesto."
    },
    "of": "od",
    "skip_to_product_info": "Preskoči do informacija o proizvodu",
    "total_reviews": "ukupan broj pregleda",
    "star_reviews_info": "{{ rating_value }} od sljedećeg broja zvjezdica: {{ rating_max }}"
  },
  "blogs": {
    "article": {
      "blog": "Blog",
      "read_more_title": "Pročitajte više: {{ title }}",
      "read_more": "Pročitajte više",
      "moderated": "Napominjemo da komentari moraju biti odobreni prije objave.",
      "comment_form_title": "Ostavite komentar",
      "name": "Ime",
      "email": "Adresa e-pošte",
      "message": "Komentar",
      "post": "Objavi komentar",
      "back_to_blog": "Natrag na blog",
      "share": "Podijeli ovaj članak",
      "success": "Vaš je komentar uspješno objavljen! Hvala!",
      "success_moderated": "Vaš je komentar uspješno objavljen. Uskoro ćemo ga objaviti jer se naš blog moderira.",
      "comments": {
        "one": "{{ count }} komentar",
        "other": "{{ count }} komentara",
        "few": "{{ count }} komentara"
      }
    }
  },
  "onboarding": {
    "product_title": "Primjer naziva proizvoda",
    "collection_title": "Naziv vaše kolekcije"
  },
  "products": {
    "product": {
      "add_to_cart": "Dodaj u košaricu",
      "description": "Opis",
      "on_sale": "Rasprodaja",
      "product_variants": "Varijante proizvoda",
      "share": "Podijelite ovaj proizvod",
      "sold_out": "Rasprodano",
      "unavailable": "Nedostupno",
      "vendor": "Prodavač",
      "video_exit_message": "Za {{ title }} otvara se videozapis preko čitavog zaslona u istom prozoru.",
      "xr_button": "Pogledajte u svojem prostoru",
      "xr_button_label": "Značajka Pogledajte u svojem prostoru učitava artikl u prozor proširene stvarnosti",
      "quantity": {
        "label": "Količina",
        "input_label": "Količina proizvoda {{ product }}",
        "increase": "Povećaj količinu proizvoda {{ product }}",
        "decrease": "Smanji količinu proizvoda {{ product }}"
      },
      "price": {
        "from_price_html": "Od {{ price }}",
        "regular_price": "Redovna cijena",
        "sale_price": "Prodajna cijena",
        "unit_price": "Jedinična cijena"
      },
      "pickup_availability": {
        "view_store_info": "Prikaži informacije o trgovini",
        "check_other_stores": "Provjeri dostupnost u drugim trgovinama",
        "pick_up_available": "Dostupno je preuzimanje",
        "pick_up_available_at_html": "Preuzimanje je dostupno na lokaciji <span class=\"color-foreground\">{{ location_name }}<\/span>",
        "pick_up_unavailable_at_html": "Preuzimanje trenutačno nije dostupno na lokaciji <span class=\"color-foreground\">{{ location_name }}<\/span>",
        "unavailable": "Učitavanje dostupnosti preuzimanje nije moguće",
        "refresh": "Osvježi"
      },
      "media": {
        "open_featured_media": "Otvori istaknuti medij u prikazu galerije",
        "open_media": "Otvori medij {{ index }} u prikazu galerije",
        "play_model": "Pokreni 3D preglednik",
        "play_video": "Reproduciraj videozapis"
      },
      "view_full_details": "Prikaži sve pojedinosti"
    },
    "modal": {
      "label": "Galerija medijskih zapisa"
    },
    "facets": {
      "apply": "Primijeni",
      "clear": "Očisti",
      "clear_all": "Očisti sve",
      "from": "Od",
      "filter_and_sort": "Filtriraj i razvrstaj",
      "filter_by_label": "Filtriraj:",
      "filter_button": "Filtriraj",
      "max_price": "Najveća cijena iznosi {{ price }}",
      "reset": "Resetiraj",
      "sort_button": "Razvrstaj",
      "sort_by_label": "Razvrstaj prema:",
      "to": "Do",
      "filters_selected": {
        "one": "Odabrano ih je ovoliko: {{ count }}",
        "other": "Odabrano ih je ovoliko: {{ count }}",
        "few": "Odabrano ih je ovoliko: {{ count }}"
      },
      "product_count": {
        "one": "{{ product_count }} od {{ count }} proizvoda",
        "other": "{{ product_count }} od {{ count }} proizvoda",
        "few": "{{ product_count }} od {{ count }} proizvoda"
      },
      "product_count_simple": {
        "one": "{{ count }} proizvod",
        "other": "Broj proizvoda: {{ count }}",
        "few": "Broj proizvoda: {{ count }}"
      },
      "clear_filter": "Očisti filtar"
    }
  },
  "templates": {
    "404": {
      "title": "Stranica nije pronađena",
      "subtext": "404"
    },
    "search": {
      "no_results": "Nije pronađen nijedan rezultat za „{{ terms }}”. Provjerite pravopis ili upotrijebite drugu riječ ili izraz.",
      "title": "Rezultati pretraživanja",
      "results_with_count": {
        "one": "{{ count }} rezultat",
        "other": "Broj rezultata: {{ count }}",
        "few": "Broj rezultata: {{ count }}"
      },
      "page": "Stranica",
      "products": "Proizvodi",
      "search_for": "Tražite „{{ terms }}”",
      "results_with_count_and_term": {
        "one": "Pronađen je {{ count }} rezultat za „{{ terms }}”",
        "other": "Pronađeno je ovoliko rezultata: {{ count }} za „{{ terms }}”",
        "few": "Pronađeno je ovoliko rezultata: {{ count }} za „{{ terms }}”"
      }
    },
    "cart": {
      "cart": "Košarica"
    },
    "contact": {
      "form": {
        "name": "Ime",
        "email": "Adresa e-pošte",
        "phone": "Broj telefona",
        "comment": "Komentar",
        "send": "Pošalji",
        "post_success": "Hvala vam na javljanju. Odgovorit ćemo vam u najkraćem mogućem roku.",
        "error_heading": "Prilagodite sljedeće:"
      }
    }
  },
  "sections": {
    "header": {
      "announcement": "Objava",
      "menu": "Izbornik",
      "cart_count": {
        "one": "{{ count }} artikl",
        "other": "Broj artikala: {{ count }}",
        "few": "Broj artikala: {{ count }}"
      }
    },
    "cart": {
      "title": "Vaša košarica",
      "caption": "Artikli u kokšarici",
      "remove_title": "Ukloni {{ title }}",
      "subtotal": "Podzbroj",
      "new_subtotal": "Novi podzbroj",
      "note": "Ostale posebne upute",
      "checkout": "Završi kupnju",
      "empty": "Vaša je košarica prazna",
      "cart_error": "Došlo je do pogreške prilikom ažuriranja košarice. Pokušajte ponovno.",
      "cart_quantity_error_html": "U košaricu možete dodati samo [quantity] kom ovog artikla.",
      "taxes_and_shipping_policy_at_checkout_html": "Porezi i <a href=\"{{ link }}\">troškovi dostave<\/a> obračunavaju se prilikom završetka kupovine",
      "taxes_included_but_shipping_at_checkout": "Porez je uključen, a troškovi dostave obračunavaju se prilikom završetka kupovine",
      "taxes_included_and_shipping_policy_html": "Porez je uključen. <a href=\"{{ link }}\">Troškovi dostave<\/a> obračunavaju se prilikom završetka kupovine.",
      "taxes_and_shipping_at_checkout": "Porezi i troškovi dostave obračunavaju se prilikom završetka kupovine",
      "update": "Ažuriraj",
      "headings": {
        "product": "Proizvod",
        "price": "Cijena",
        "total": "Ukupno",
        "quantity": "Količina"
      },
      "login": {
        "title": "Imate li račun?",
        "paragraph_html": "<a href=\"{{ link }}\" class=\"link underlined-link\">Prijavite se<\/a> za bržu provjeru."
      }
    },
    "footer": {
      "payment": "Načini plaćanja",
      "social_placeholder": "Pratite nas na društvenim mrežama!"
    },
    "featured_blog": {
      "view_all": "Prikaži sve",
      "onboarding_title": "Objava na blogu",
      "onboarding_content": "Omogućite kupcima sažeti prikaz vaše objave na blogu"
    },
    "featured_collection": {
      "view_all": "Prikaži sve",
      "view_all_label": "Prikaži sve proizvode iz kolekcije {{ collection_name }}"
    },
    "collection_list": {
      "view_all": "Prikaži sve"
    },
    "collection_template": {
      "title": "Kolekcija",
      "empty": "Nije pronađen nijedan proizvod",
<<<<<<< HEAD
      "apply": "Primijeni",
      "clear": "Očisti",
      "clear_all": "Očisti sve",
      "from": "Od",
      "filter_and_sort": "Filtriraj i razvrstaj",
      "filter_by_label": "Filtriraj:",
      "filter_button": "Filtriraj",
      "max_price": "Najveća cijena iznosi {{ price }}",
      "reset": "Resetiraj",
      "to": "Do",
      "use_fewer_filters_html": "Upotrijebite manje filtara ili <a class=\"{{ class }}\" href=\"{{ link }}\">očistite sve<\/a>",
=======
      "use_fewer_filters_html": "Upotrijebite manje filtara ili <a class=\"{{ class }}\" href=\"{{ link }}\">očistite sve</a>",
>>>>>>> 8c553758
      "product_count": {
        "few": "{{ product_count }} od {{ count }} proizvoda"
      },
      "filters_selected": {
        "few": "Odabrano ih je ovoliko: {{ count }}"
      },
      "product_count_simple": {
        "few": "Broj proizvoda: {{ count }}"
      }
    },
    "video": {
      "load_video": "Učitaj videozapis: {{ description }}"
    }
  },
  "localization": {
    "country_label": "Država\/regija",
    "language_label": "Jezik",
    "update_language": "Ažuriraj jezik",
    "update_country": "Ažuriraj državu\/regiju"
  },
  "customer": {
    "account": {
      "title": "Račun",
      "details": "Pojedinosti računa",
      "view_addresses": "Prikaži adrese",
      "return": "Povratak na pojedinosti o računu"
    },
    "account_fallback": "Račun",
    "log_in": "Prijava",
    "log_out": "Odjava",
    "activate_account": {
      "title": "Aktiviraj račun",
      "subtext": "Stvorite svoju lozinku kako biste aktivirali račun.",
      "password": "Lozinka",
      "password_confirm": "Potvrdi lozinku",
      "submit": "Aktiviraj račun",
      "cancel": "Odbij pozivnicu"
    },
    "addresses": {
      "title": "Adrese",
      "default": "Zadano",
      "add_new": "Dodaj novu adresu",
      "edit_address": "Uredi adresu",
      "first_name": "Ime",
      "last_name": "Prezime",
      "company": "Tvrtka",
      "address1": "Adresa 1",
      "address2": "Adresa 2",
      "city": "Grad",
      "country": "Država\/regija",
      "province": "Pokrajina",
      "zip": "Poštanski broj",
      "phone": "Telefon",
      "set_default": "Postavi kao zadanu adresu",
      "add": "Dodaj adresu",
      "update": "Ažuriraj adresu",
      "cancel": "Odustani",
      "edit": "Uredi",
      "delete": "Izbriši",
      "delete_confirm": "Jeste li sigurni da želite izbrisati ovu adresu?"
    },
    "login_page": {
      "cancel": "Odustani",
      "create_account": "Izradi račun",
      "email": "Adresa e-pošte",
      "forgot_password": "Zaboravili ste lozinku?",
      "guest_continue": "Nastavi",
      "guest_title": "Nastavi kao gost",
      "password": "Lozinka",
      "title": "Prijava",
      "sign_in": "Registracija",
      "submit": "Pošalji"
    },
    "orders": {
      "title": "Povijest narudžbe",
      "order_number": "Narudžba",
      "order_number_link": "Broj narudžbe {{ number }}",
      "date": "Datum",
      "payment_status": "Status plaćanja",
      "fulfillment_status": "Status izvršenja",
      "total": "Ukupno",
      "none": "Još niste ništa naručili."
    },
    "recover_password": {
      "title": "Ponovno postavljanje lozinke",
      "subtext": "Poslat ćemo vam poruku e-pošte za ponovno postavljanje lozinke",
      "success": "Poslali smo vam poruku e-pošte s poveznicom za ažuriranje lozinke."
    },
    "register": {
      "title": "Izradi račun",
      "first_name": "Ime",
      "last_name": "Prezime",
      "email": "Adresa e-pošte",
      "password": "Lozinka",
      "submit": "Stvori"
    },
    "reset_password": {
      "title": "Ponovno postavljanje lozinke računa",
      "subtext": "Unesite novu lozinku za {{ email }}",
      "password": "Lozinka",
      "password_confirm": "Potvrdi lozinku",
      "submit": "Ponovno postavi lozinku"
    },
    "order": {
      "title": "Narudžba {{ name }}",
      "date_html": "Naručeno {{ date }}",
      "cancelled_html": "Narudžba otkazana {{ date }}",
      "cancelled_reason": "Razlog: {{ reason }}",
      "billing_address": "Adresa za naplatu",
      "payment_status": "Status plaćanja",
      "shipping_address": "Adresa za dostavu",
      "fulfillment_status": "Status izvršenja",
      "discount": "Popust",
      "shipping": "Dostava",
      "tax": "Porez",
      "product": "Proizvod",
      "sku": "Inventarna šifra proizvoda (SKU)",
      "price": "Cijena",
      "quantity": "Količina",
      "total": "Ukupno",
      "fulfilled_at_html": "Izvršeno {{ date }}",
      "track_shipment": "Praćenje pošiljke",
      "tracking_url": "Poveznica za praćenje",
      "tracking_company": "Dostavna služba",
      "tracking_number": "Broj za praćenje",
      "subtotal": "Podzbroj"
    }
  },
  "gift_cards": {
    "issued": {
      "title": "Na dar dobivate poklon-karticu od {{ value }} za trgovinu {{ shop }}!",
      "subtext": "Vaša poklon-kartica",
      "gift_card_code": "Kod poklon-kartice",
      "shop_link": "Nastavite s kupovinom",
      "remaining_html": "Preostali saldo: {{ balance }}",
      "add_to_apple_wallet": "Dodaj u Apple Wallet",
      "qr_image_alt": "QR kod – skenirajte ga kako biste iskoristili poklon-karticu",
      "copy_code": "Kopiraj kod",
      "expired": "Isteklo",
      "copy_code_success": "Kod je uspješno kopiran",
      "print_gift_card": "Ispiši"
    }
  },
  "pagefly": {
    "products": {
      "product": {
        "regular_price": "Regular price",
        "sold_out": "Sold out",
        "unavailable": "Unavailable",
        "on_sale": "Sale",
        "quantity": "Quantity",
        "add_to_cart": "Add to cart",
        "back_to_collection": "Back to {{ title }}",
        "view_details": "View details"
      }
    },
    "article": {
      "tags": "Tags:",
      "all_topics": "All topics",
      "by_author": "by {{ author }}",
      "posted_in": "Posted in",
      "read_more": "Read more",
      "back_to_blog": "Back to {{ title }}"
    },
    "comments": {
      "title": "Leave a comment",
      "name": "Name",
      "email": "Email",
      "message": "Message",
      "post": "Post comment",
      "moderated": "Please note, comments must be approved before they are published",
      "success_moderated": "Your comment was posted successfully. We will publish it in a little while, as our blog is moderated.",
      "success": "Your comment was posted successfully! Thank you!",
      "comments_with_count": {
        "one": "{{ count }} comment",
        "other": "{{ count }} comments"
      }
    },
    "password_page": {
      "login_form_message": "Enter store using password:",
      "login_form_password_label": "Password",
      "login_form_password_placeholder": "Your password",
      "login_form_submit": "Enter",
      "signup_form_email_label": "Email",
      "signup_form_success": "We will send you an email right before we open!",
      "password_link": "Enter using password"
    }
  }
}<|MERGE_RESOLUTION|>--- conflicted
+++ resolved
@@ -1,476 +1,462 @@
 {
-  "general": {
-    "password_page": {
-      "login_form_heading": "Uđite u trgovinu pomoću lozinke:",
-      "login_password_button": "Uđite pomoću lozinke",
-      "login_form_password_label": "Lozinka",
-      "login_form_password_placeholder": "Vaša lozinka",
-      "login_form_error": "Pogrešna lozinka!",
-      "login_form_submit": "Unesi",
-      "modal": "Dijaloški okvir za unos lozinke",
-      "admin_link_html": "Jeste li vlasnik\/vlasnica trgovine? <a href=\"\/admin\" class=\"link underlined-link\">Prijavite se ovdje<\/a>",
-      "powered_by_shopify_html": "Ovu trgovinu pokreće {{ shopify }}"
-    },
-    "social": {
-      "alt_text": {
-        "share_on_facebook": "Podijeli na Facebooku",
-        "share_on_twitter": "Tweetaj na Twitteru",
-        "share_on_pinterest": "Prikvači na Pinterest"
-      },
-      "links": {
-        "twitter": "Twitter",
-        "facebook": "Facebook",
-        "pinterest": "Pinterest",
-        "instagram": "Instagram",
-        "tumblr": "Tumblr",
-        "snapchat": "Snapchat",
-        "youtube": "YouTube",
-        "vimeo": "Vimeo",
-        "tiktok": "TikTok"
-      }
-    },
-    "continue_shopping": "Nastavite s kupovinom",
-    "pagination": {
-      "label": "Numeriranje stranica",
-      "page": "Stranica {{ number }}",
-      "next": "Sljedeća stranica",
-      "previous": "Prethodna stranica"
-    },
-    "search": {
-      "search": "Traži"
-    },
-    "cart": {
-      "view": "Prikaži moju košaricu ({{ count }})",
-      "item_added": "Artikl je dodan u vašu košaricu"
-    },
-    "share": {
-      "copy_to_clipboard": "Kopiraj poveznicu",
-      "share": "Podijeli",
-      "share_url": "Poveznica",
-      "success_message": "Poveznica je kopirana u međuspremnik",
-      "close": "Zatvori dijeljenje"
-    }
-  },
-  "newsletter": {
-    "label": "Adresa e-pošte",
-    "success": "Hvala što ste se pretplatili",
-    "button_label": "Pretplatite se"
-  },
-  "accessibility": {
-    "skip_to_text": "Preskoči na sadržaj",
-    "close": "Zatvori",
-    "unit_price_separator": "po",
-    "vendor": "Prodavač:",
-    "error": "Pogreška",
-    "refresh_page": "Odabirom rezultata osvježava se cijela stranica.",
-    "next_slide": "Klizno pomakni udesno",
-    "previous_slide": "Klizno pomakni ulijevo",
-    "loading": "Učitavanje...",
-    "link_messages": {
-      "new_window": "Otvara se u novom prozoru.",
-      "external": "Otvara vanjsko web-mjesto."
-    },
-    "of": "od",
-    "skip_to_product_info": "Preskoči do informacija o proizvodu",
-    "total_reviews": "ukupan broj pregleda",
-    "star_reviews_info": "{{ rating_value }} od sljedećeg broja zvjezdica: {{ rating_max }}"
-  },
-  "blogs": {
-    "article": {
-      "blog": "Blog",
-      "read_more_title": "Pročitajte više: {{ title }}",
-      "read_more": "Pročitajte više",
-      "moderated": "Napominjemo da komentari moraju biti odobreni prije objave.",
-      "comment_form_title": "Ostavite komentar",
-      "name": "Ime",
-      "email": "Adresa e-pošte",
-      "message": "Komentar",
-      "post": "Objavi komentar",
-      "back_to_blog": "Natrag na blog",
-      "share": "Podijeli ovaj članak",
-      "success": "Vaš je komentar uspješno objavljen! Hvala!",
-      "success_moderated": "Vaš je komentar uspješno objavljen. Uskoro ćemo ga objaviti jer se naš blog moderira.",
-      "comments": {
-        "one": "{{ count }} komentar",
-        "other": "{{ count }} komentara",
-        "few": "{{ count }} komentara"
-      }
-    }
-  },
-  "onboarding": {
-    "product_title": "Primjer naziva proizvoda",
-    "collection_title": "Naziv vaše kolekcije"
-  },
-  "products": {
-    "product": {
-      "add_to_cart": "Dodaj u košaricu",
-      "description": "Opis",
-      "on_sale": "Rasprodaja",
-      "product_variants": "Varijante proizvoda",
-      "share": "Podijelite ovaj proizvod",
-      "sold_out": "Rasprodano",
-      "unavailable": "Nedostupno",
-      "vendor": "Prodavač",
-      "video_exit_message": "Za {{ title }} otvara se videozapis preko čitavog zaslona u istom prozoru.",
-      "xr_button": "Pogledajte u svojem prostoru",
-      "xr_button_label": "Značajka Pogledajte u svojem prostoru učitava artikl u prozor proširene stvarnosti",
-      "quantity": {
-        "label": "Količina",
-        "input_label": "Količina proizvoda {{ product }}",
-        "increase": "Povećaj količinu proizvoda {{ product }}",
-        "decrease": "Smanji količinu proizvoda {{ product }}"
-      },
-      "price": {
-        "from_price_html": "Od {{ price }}",
-        "regular_price": "Redovna cijena",
-        "sale_price": "Prodajna cijena",
-        "unit_price": "Jedinična cijena"
-      },
-      "pickup_availability": {
-        "view_store_info": "Prikaži informacije o trgovini",
-        "check_other_stores": "Provjeri dostupnost u drugim trgovinama",
-        "pick_up_available": "Dostupno je preuzimanje",
-        "pick_up_available_at_html": "Preuzimanje je dostupno na lokaciji <span class=\"color-foreground\">{{ location_name }}<\/span>",
-        "pick_up_unavailable_at_html": "Preuzimanje trenutačno nije dostupno na lokaciji <span class=\"color-foreground\">{{ location_name }}<\/span>",
-        "unavailable": "Učitavanje dostupnosti preuzimanje nije moguće",
-        "refresh": "Osvježi"
-      },
-      "media": {
-        "open_featured_media": "Otvori istaknuti medij u prikazu galerije",
-        "open_media": "Otvori medij {{ index }} u prikazu galerije",
-        "play_model": "Pokreni 3D preglednik",
-        "play_video": "Reproduciraj videozapis"
-      },
-      "view_full_details": "Prikaži sve pojedinosti"
-    },
-    "modal": {
-      "label": "Galerija medijskih zapisa"
-    },
-    "facets": {
-      "apply": "Primijeni",
-      "clear": "Očisti",
-      "clear_all": "Očisti sve",
-      "from": "Od",
-      "filter_and_sort": "Filtriraj i razvrstaj",
-      "filter_by_label": "Filtriraj:",
-      "filter_button": "Filtriraj",
-      "max_price": "Najveća cijena iznosi {{ price }}",
-      "reset": "Resetiraj",
-      "sort_button": "Razvrstaj",
-      "sort_by_label": "Razvrstaj prema:",
-      "to": "Do",
-      "filters_selected": {
-        "one": "Odabrano ih je ovoliko: {{ count }}",
-        "other": "Odabrano ih je ovoliko: {{ count }}",
-        "few": "Odabrano ih je ovoliko: {{ count }}"
-      },
-      "product_count": {
-        "one": "{{ product_count }} od {{ count }} proizvoda",
-        "other": "{{ product_count }} od {{ count }} proizvoda",
-        "few": "{{ product_count }} od {{ count }} proizvoda"
-      },
-      "product_count_simple": {
-        "one": "{{ count }} proizvod",
-        "other": "Broj proizvoda: {{ count }}",
-        "few": "Broj proizvoda: {{ count }}"
-      },
-      "clear_filter": "Očisti filtar"
-    }
-  },
-  "templates": {
-    "404": {
-      "title": "Stranica nije pronađena",
-      "subtext": "404"
-    },
-    "search": {
-      "no_results": "Nije pronađen nijedan rezultat za „{{ terms }}”. Provjerite pravopis ili upotrijebite drugu riječ ili izraz.",
-      "title": "Rezultati pretraživanja",
-      "results_with_count": {
-        "one": "{{ count }} rezultat",
-        "other": "Broj rezultata: {{ count }}",
-        "few": "Broj rezultata: {{ count }}"
-      },
-      "page": "Stranica",
-      "products": "Proizvodi",
-      "search_for": "Tražite „{{ terms }}”",
-      "results_with_count_and_term": {
-        "one": "Pronađen je {{ count }} rezultat za „{{ terms }}”",
-        "other": "Pronađeno je ovoliko rezultata: {{ count }} za „{{ terms }}”",
-        "few": "Pronađeno je ovoliko rezultata: {{ count }} za „{{ terms }}”"
-      }
-    },
-    "cart": {
-      "cart": "Košarica"
-    },
-    "contact": {
-      "form": {
-        "name": "Ime",
-        "email": "Adresa e-pošte",
-        "phone": "Broj telefona",
-        "comment": "Komentar",
-        "send": "Pošalji",
-        "post_success": "Hvala vam na javljanju. Odgovorit ćemo vam u najkraćem mogućem roku.",
-        "error_heading": "Prilagodite sljedeće:"
-      }
-    }
-  },
-  "sections": {
-    "header": {
-      "announcement": "Objava",
-      "menu": "Izbornik",
-      "cart_count": {
-        "one": "{{ count }} artikl",
-        "other": "Broj artikala: {{ count }}",
-        "few": "Broj artikala: {{ count }}"
-      }
-    },
-    "cart": {
-      "title": "Vaša košarica",
-      "caption": "Artikli u kokšarici",
-      "remove_title": "Ukloni {{ title }}",
-      "subtotal": "Podzbroj",
-      "new_subtotal": "Novi podzbroj",
-      "note": "Ostale posebne upute",
-      "checkout": "Završi kupnju",
-      "empty": "Vaša je košarica prazna",
-      "cart_error": "Došlo je do pogreške prilikom ažuriranja košarice. Pokušajte ponovno.",
-      "cart_quantity_error_html": "U košaricu možete dodati samo [quantity] kom ovog artikla.",
-      "taxes_and_shipping_policy_at_checkout_html": "Porezi i <a href=\"{{ link }}\">troškovi dostave<\/a> obračunavaju se prilikom završetka kupovine",
-      "taxes_included_but_shipping_at_checkout": "Porez je uključen, a troškovi dostave obračunavaju se prilikom završetka kupovine",
-      "taxes_included_and_shipping_policy_html": "Porez je uključen. <a href=\"{{ link }}\">Troškovi dostave<\/a> obračunavaju se prilikom završetka kupovine.",
-      "taxes_and_shipping_at_checkout": "Porezi i troškovi dostave obračunavaju se prilikom završetka kupovine",
-      "update": "Ažuriraj",
-      "headings": {
-        "product": "Proizvod",
-        "price": "Cijena",
-        "total": "Ukupno",
-        "quantity": "Količina"
-      },
-      "login": {
-        "title": "Imate li račun?",
-        "paragraph_html": "<a href=\"{{ link }}\" class=\"link underlined-link\">Prijavite se<\/a> za bržu provjeru."
-      }
-    },
-    "footer": {
-      "payment": "Načini plaćanja",
-      "social_placeholder": "Pratite nas na društvenim mrežama!"
-    },
-    "featured_blog": {
-      "view_all": "Prikaži sve",
-      "onboarding_title": "Objava na blogu",
-      "onboarding_content": "Omogućite kupcima sažeti prikaz vaše objave na blogu"
-    },
-    "featured_collection": {
-      "view_all": "Prikaži sve",
-      "view_all_label": "Prikaži sve proizvode iz kolekcije {{ collection_name }}"
-    },
-    "collection_list": {
-      "view_all": "Prikaži sve"
-    },
-    "collection_template": {
-      "title": "Kolekcija",
-      "empty": "Nije pronađen nijedan proizvod",
-<<<<<<< HEAD
-      "apply": "Primijeni",
-      "clear": "Očisti",
-      "clear_all": "Očisti sve",
-      "from": "Od",
-      "filter_and_sort": "Filtriraj i razvrstaj",
-      "filter_by_label": "Filtriraj:",
-      "filter_button": "Filtriraj",
-      "max_price": "Najveća cijena iznosi {{ price }}",
-      "reset": "Resetiraj",
-      "to": "Do",
-      "use_fewer_filters_html": "Upotrijebite manje filtara ili <a class=\"{{ class }}\" href=\"{{ link }}\">očistite sve<\/a>",
-=======
-      "use_fewer_filters_html": "Upotrijebite manje filtara ili <a class=\"{{ class }}\" href=\"{{ link }}\">očistite sve</a>",
->>>>>>> 8c553758
-      "product_count": {
-        "few": "{{ product_count }} od {{ count }} proizvoda"
-      },
-      "filters_selected": {
-        "few": "Odabrano ih je ovoliko: {{ count }}"
-      },
-      "product_count_simple": {
-        "few": "Broj proizvoda: {{ count }}"
-      }
-    },
-    "video": {
-      "load_video": "Učitaj videozapis: {{ description }}"
-    }
-  },
-  "localization": {
-    "country_label": "Država\/regija",
-    "language_label": "Jezik",
-    "update_language": "Ažuriraj jezik",
-    "update_country": "Ažuriraj državu\/regiju"
-  },
-  "customer": {
-    "account": {
-      "title": "Račun",
-      "details": "Pojedinosti računa",
-      "view_addresses": "Prikaži adrese",
-      "return": "Povratak na pojedinosti o računu"
-    },
-    "account_fallback": "Račun",
-    "log_in": "Prijava",
-    "log_out": "Odjava",
-    "activate_account": {
-      "title": "Aktiviraj račun",
-      "subtext": "Stvorite svoju lozinku kako biste aktivirali račun.",
-      "password": "Lozinka",
-      "password_confirm": "Potvrdi lozinku",
-      "submit": "Aktiviraj račun",
-      "cancel": "Odbij pozivnicu"
-    },
-    "addresses": {
-      "title": "Adrese",
-      "default": "Zadano",
-      "add_new": "Dodaj novu adresu",
-      "edit_address": "Uredi adresu",
-      "first_name": "Ime",
-      "last_name": "Prezime",
-      "company": "Tvrtka",
-      "address1": "Adresa 1",
-      "address2": "Adresa 2",
-      "city": "Grad",
-      "country": "Država\/regija",
-      "province": "Pokrajina",
-      "zip": "Poštanski broj",
-      "phone": "Telefon",
-      "set_default": "Postavi kao zadanu adresu",
-      "add": "Dodaj adresu",
-      "update": "Ažuriraj adresu",
-      "cancel": "Odustani",
-      "edit": "Uredi",
-      "delete": "Izbriši",
-      "delete_confirm": "Jeste li sigurni da želite izbrisati ovu adresu?"
-    },
-    "login_page": {
-      "cancel": "Odustani",
-      "create_account": "Izradi račun",
-      "email": "Adresa e-pošte",
-      "forgot_password": "Zaboravili ste lozinku?",
-      "guest_continue": "Nastavi",
-      "guest_title": "Nastavi kao gost",
-      "password": "Lozinka",
-      "title": "Prijava",
-      "sign_in": "Registracija",
-      "submit": "Pošalji"
-    },
-    "orders": {
-      "title": "Povijest narudžbe",
-      "order_number": "Narudžba",
-      "order_number_link": "Broj narudžbe {{ number }}",
-      "date": "Datum",
-      "payment_status": "Status plaćanja",
-      "fulfillment_status": "Status izvršenja",
-      "total": "Ukupno",
-      "none": "Još niste ništa naručili."
-    },
-    "recover_password": {
-      "title": "Ponovno postavljanje lozinke",
-      "subtext": "Poslat ćemo vam poruku e-pošte za ponovno postavljanje lozinke",
-      "success": "Poslali smo vam poruku e-pošte s poveznicom za ažuriranje lozinke."
-    },
-    "register": {
-      "title": "Izradi račun",
-      "first_name": "Ime",
-      "last_name": "Prezime",
-      "email": "Adresa e-pošte",
-      "password": "Lozinka",
-      "submit": "Stvori"
-    },
-    "reset_password": {
-      "title": "Ponovno postavljanje lozinke računa",
-      "subtext": "Unesite novu lozinku za {{ email }}",
-      "password": "Lozinka",
-      "password_confirm": "Potvrdi lozinku",
-      "submit": "Ponovno postavi lozinku"
-    },
-    "order": {
-      "title": "Narudžba {{ name }}",
-      "date_html": "Naručeno {{ date }}",
-      "cancelled_html": "Narudžba otkazana {{ date }}",
-      "cancelled_reason": "Razlog: {{ reason }}",
-      "billing_address": "Adresa za naplatu",
-      "payment_status": "Status plaćanja",
-      "shipping_address": "Adresa za dostavu",
-      "fulfillment_status": "Status izvršenja",
-      "discount": "Popust",
-      "shipping": "Dostava",
-      "tax": "Porez",
-      "product": "Proizvod",
-      "sku": "Inventarna šifra proizvoda (SKU)",
-      "price": "Cijena",
-      "quantity": "Količina",
-      "total": "Ukupno",
-      "fulfilled_at_html": "Izvršeno {{ date }}",
-      "track_shipment": "Praćenje pošiljke",
-      "tracking_url": "Poveznica za praćenje",
-      "tracking_company": "Dostavna služba",
-      "tracking_number": "Broj za praćenje",
-      "subtotal": "Podzbroj"
-    }
-  },
-  "gift_cards": {
-    "issued": {
-      "title": "Na dar dobivate poklon-karticu od {{ value }} za trgovinu {{ shop }}!",
-      "subtext": "Vaša poklon-kartica",
-      "gift_card_code": "Kod poklon-kartice",
-      "shop_link": "Nastavite s kupovinom",
-      "remaining_html": "Preostali saldo: {{ balance }}",
-      "add_to_apple_wallet": "Dodaj u Apple Wallet",
-      "qr_image_alt": "QR kod – skenirajte ga kako biste iskoristili poklon-karticu",
-      "copy_code": "Kopiraj kod",
-      "expired": "Isteklo",
-      "copy_code_success": "Kod je uspješno kopiran",
-      "print_gift_card": "Ispiši"
-    }
-  },
-  "pagefly": {
-    "products": {
-      "product": {
-        "regular_price": "Regular price",
-        "sold_out": "Sold out",
-        "unavailable": "Unavailable",
-        "on_sale": "Sale",
-        "quantity": "Quantity",
-        "add_to_cart": "Add to cart",
-        "back_to_collection": "Back to {{ title }}",
-        "view_details": "View details"
-      }
-    },
-    "article": {
-      "tags": "Tags:",
-      "all_topics": "All topics",
-      "by_author": "by {{ author }}",
-      "posted_in": "Posted in",
-      "read_more": "Read more",
-      "back_to_blog": "Back to {{ title }}"
-    },
-    "comments": {
-      "title": "Leave a comment",
-      "name": "Name",
-      "email": "Email",
-      "message": "Message",
-      "post": "Post comment",
-      "moderated": "Please note, comments must be approved before they are published",
-      "success_moderated": "Your comment was posted successfully. We will publish it in a little while, as our blog is moderated.",
-      "success": "Your comment was posted successfully! Thank you!",
-      "comments_with_count": {
-        "one": "{{ count }} comment",
-        "other": "{{ count }} comments"
-      }
-    },
-    "password_page": {
-      "login_form_message": "Enter store using password:",
-      "login_form_password_label": "Password",
-      "login_form_password_placeholder": "Your password",
-      "login_form_submit": "Enter",
-      "signup_form_email_label": "Email",
-      "signup_form_success": "We will send you an email right before we open!",
-      "password_link": "Enter using password"
-    }
-  }
+	"general": {
+		"password_page": {
+			"login_form_heading": "Uđite u trgovinu pomoću lozinke:",
+			"login_password_button": "Uđite pomoću lozinke",
+			"login_form_password_label": "Lozinka",
+			"login_form_password_placeholder": "Vaša lozinka",
+			"login_form_error": "Pogrešna lozinka!",
+			"login_form_submit": "Unesi",
+			"modal": "Dijaloški okvir za unos lozinke",
+			"admin_link_html": "Jeste li vlasnik/vlasnica trgovine? <a href=\"/admin\" class=\"link underlined-link\">Prijavite se ovdje</a>",
+			"powered_by_shopify_html": "Ovu trgovinu pokreće {{ shopify }}"
+		},
+		"social": {
+			"alt_text": {
+				"share_on_facebook": "Podijeli na Facebooku",
+				"share_on_twitter": "Tweetaj na Twitteru",
+				"share_on_pinterest": "Prikvači na Pinterest"
+			},
+			"links": {
+				"twitter": "Twitter",
+				"facebook": "Facebook",
+				"pinterest": "Pinterest",
+				"instagram": "Instagram",
+				"tumblr": "Tumblr",
+				"snapchat": "Snapchat",
+				"youtube": "YouTube",
+				"vimeo": "Vimeo",
+				"tiktok": "TikTok"
+			}
+		},
+		"continue_shopping": "Nastavite s kupovinom",
+		"pagination": {
+			"label": "Numeriranje stranica",
+			"page": "Stranica {{ number }}",
+			"next": "Sljedeća stranica",
+			"previous": "Prethodna stranica"
+		},
+		"search": {
+			"search": "Traži"
+		},
+		"cart": {
+			"view": "Prikaži moju košaricu ({{ count }})",
+			"item_added": "Artikl je dodan u vašu košaricu"
+		},
+		"share": {
+			"copy_to_clipboard": "Kopiraj poveznicu",
+			"share": "Podijeli",
+			"share_url": "Poveznica",
+			"success_message": "Poveznica je kopirana u međuspremnik",
+			"close": "Zatvori dijeljenje"
+		}
+	},
+	"newsletter": {
+		"label": "Adresa e-pošte",
+		"success": "Hvala što ste se pretplatili",
+		"button_label": "Pretplatite se"
+	},
+	"accessibility": {
+		"skip_to_text": "Preskoči na sadržaj",
+		"close": "Zatvori",
+		"unit_price_separator": "po",
+		"vendor": "Prodavač:",
+		"error": "Pogreška",
+		"refresh_page": "Odabirom rezultata osvježava se cijela stranica.",
+		"next_slide": "Klizno pomakni udesno",
+		"previous_slide": "Klizno pomakni ulijevo",
+		"loading": "Učitavanje...",
+		"link_messages": {
+			"new_window": "Otvara se u novom prozoru.",
+			"external": "Otvara vanjsko web-mjesto."
+		},
+		"of": "od",
+		"skip_to_product_info": "Preskoči do informacija o proizvodu",
+		"total_reviews": "ukupan broj pregleda",
+		"star_reviews_info": "{{ rating_value }} od sljedećeg broja zvjezdica: {{ rating_max }}"
+	},
+	"blogs": {
+		"article": {
+			"blog": "Blog",
+			"read_more_title": "Pročitajte više: {{ title }}",
+			"read_more": "Pročitajte više",
+			"moderated": "Napominjemo da komentari moraju biti odobreni prije objave.",
+			"comment_form_title": "Ostavite komentar",
+			"name": "Ime",
+			"email": "Adresa e-pošte",
+			"message": "Komentar",
+			"post": "Objavi komentar",
+			"back_to_blog": "Natrag na blog",
+			"share": "Podijeli ovaj članak",
+			"success": "Vaš je komentar uspješno objavljen! Hvala!",
+			"success_moderated": "Vaš je komentar uspješno objavljen. Uskoro ćemo ga objaviti jer se naš blog moderira.",
+			"comments": {
+				"one": "{{ count }} komentar",
+				"other": "{{ count }} komentara",
+				"few": "{{ count }} komentara"
+			}
+		}
+	},
+	"onboarding": {
+		"product_title": "Primjer naziva proizvoda",
+		"collection_title": "Naziv vaše kolekcije"
+	},
+	"products": {
+		"product": {
+			"add_to_cart": "Dodaj u košaricu",
+			"description": "Opis",
+			"on_sale": "Rasprodaja",
+			"product_variants": "Varijante proizvoda",
+			"share": "Podijelite ovaj proizvod",
+			"sold_out": "Rasprodano",
+			"unavailable": "Nedostupno",
+			"vendor": "Prodavač",
+			"video_exit_message": "Za {{ title }} otvara se videozapis preko čitavog zaslona u istom prozoru.",
+			"xr_button": "Pogledajte u svojem prostoru",
+			"xr_button_label": "Značajka Pogledajte u svojem prostoru učitava artikl u prozor proširene stvarnosti",
+			"quantity": {
+				"label": "Količina",
+				"input_label": "Količina proizvoda {{ product }}",
+				"increase": "Povećaj količinu proizvoda {{ product }}",
+				"decrease": "Smanji količinu proizvoda {{ product }}"
+			},
+			"price": {
+				"from_price_html": "Od {{ price }}",
+				"regular_price": "Redovna cijena",
+				"sale_price": "Prodajna cijena",
+				"unit_price": "Jedinična cijena"
+			},
+			"pickup_availability": {
+				"view_store_info": "Prikaži informacije o trgovini",
+				"check_other_stores": "Provjeri dostupnost u drugim trgovinama",
+				"pick_up_available": "Dostupno je preuzimanje",
+				"pick_up_available_at_html": "Preuzimanje je dostupno na lokaciji <span class=\"color-foreground\">{{ location_name }}</span>",
+				"pick_up_unavailable_at_html": "Preuzimanje trenutačno nije dostupno na lokaciji <span class=\"color-foreground\">{{ location_name }}</span>",
+				"unavailable": "Učitavanje dostupnosti preuzimanje nije moguće",
+				"refresh": "Osvježi"
+			},
+			"media": {
+				"open_featured_media": "Otvori istaknuti medij u prikazu galerije",
+				"open_media": "Otvori medij {{ index }} u prikazu galerije",
+				"play_model": "Pokreni 3D preglednik",
+				"play_video": "Reproduciraj videozapis"
+			},
+			"view_full_details": "Prikaži sve pojedinosti"
+		},
+		"modal": {
+			"label": "Galerija medijskih zapisa"
+		},
+		"facets": {
+			"apply": "Primijeni",
+			"clear": "Očisti",
+			"clear_all": "Očisti sve",
+			"from": "Od",
+			"filter_and_sort": "Filtriraj i razvrstaj",
+			"filter_by_label": "Filtriraj:",
+			"filter_button": "Filtriraj",
+			"max_price": "Najveća cijena iznosi {{ price }}",
+			"reset": "Resetiraj",
+			"sort_button": "Razvrstaj",
+			"sort_by_label": "Razvrstaj prema:",
+			"to": "Do",
+			"filters_selected": {
+				"one": "Odabrano ih je ovoliko: {{ count }}",
+				"other": "Odabrano ih je ovoliko: {{ count }}",
+				"few": "Odabrano ih je ovoliko: {{ count }}"
+			},
+			"product_count": {
+				"one": "{{ product_count }} od {{ count }} proizvoda",
+				"other": "{{ product_count }} od {{ count }} proizvoda",
+				"few": "{{ product_count }} od {{ count }} proizvoda"
+			},
+			"product_count_simple": {
+				"one": "{{ count }} proizvod",
+				"other": "Broj proizvoda: {{ count }}",
+				"few": "Broj proizvoda: {{ count }}"
+			},
+			"clear_filter": "Očisti filtar"
+		}
+	},
+	"templates": {
+		"404": {
+			"title": "Stranica nije pronađena",
+			"subtext": "404"
+		},
+		"search": {
+			"no_results": "Nije pronađen nijedan rezultat za „{{ terms }}”. Provjerite pravopis ili upotrijebite drugu riječ ili izraz.",
+			"title": "Rezultati pretraživanja",
+			"results_with_count": {
+				"one": "{{ count }} rezultat",
+				"other": "Broj rezultata: {{ count }}",
+				"few": "Broj rezultata: {{ count }}"
+			},
+			"page": "Stranica",
+			"products": "Proizvodi",
+			"search_for": "Tražite „{{ terms }}”",
+			"results_with_count_and_term": {
+				"one": "Pronađen je {{ count }} rezultat za „{{ terms }}”",
+				"other": "Pronađeno je ovoliko rezultata: {{ count }} za „{{ terms }}”",
+				"few": "Pronađeno je ovoliko rezultata: {{ count }} za „{{ terms }}”"
+			}
+		},
+		"cart": {
+			"cart": "Košarica"
+		},
+		"contact": {
+			"form": {
+				"name": "Ime",
+				"email": "Adresa e-pošte",
+				"phone": "Broj telefona",
+				"comment": "Komentar",
+				"send": "Pošalji",
+				"post_success": "Hvala vam na javljanju. Odgovorit ćemo vam u najkraćem mogućem roku.",
+				"error_heading": "Prilagodite sljedeće:"
+			}
+		}
+	},
+	"sections": {
+		"header": {
+			"announcement": "Objava",
+			"menu": "Izbornik",
+			"cart_count": {
+				"one": "{{ count }} artikl",
+				"other": "Broj artikala: {{ count }}",
+				"few": "Broj artikala: {{ count }}"
+			}
+		},
+		"cart": {
+			"title": "Vaša košarica",
+			"caption": "Artikli u kokšarici",
+			"remove_title": "Ukloni {{ title }}",
+			"subtotal": "Podzbroj",
+			"new_subtotal": "Novi podzbroj",
+			"note": "Ostale posebne upute",
+			"checkout": "Završi kupnju",
+			"empty": "Vaša je košarica prazna",
+			"cart_error": "Došlo je do pogreške prilikom ažuriranja košarice. Pokušajte ponovno.",
+			"cart_quantity_error_html": "U košaricu možete dodati samo [quantity] kom ovog artikla.",
+			"taxes_and_shipping_policy_at_checkout_html": "Porezi i <a href=\"{{ link }}\">troškovi dostave</a> obračunavaju se prilikom završetka kupovine",
+			"taxes_included_but_shipping_at_checkout": "Porez je uključen, a troškovi dostave obračunavaju se prilikom završetka kupovine",
+			"taxes_included_and_shipping_policy_html": "Porez je uključen. <a href=\"{{ link }}\">Troškovi dostave</a> obračunavaju se prilikom završetka kupovine.",
+			"taxes_and_shipping_at_checkout": "Porezi i troškovi dostave obračunavaju se prilikom završetka kupovine",
+			"update": "Ažuriraj",
+			"headings": {
+				"product": "Proizvod",
+				"price": "Cijena",
+				"total": "Ukupno",
+				"quantity": "Količina"
+			},
+			"login": {
+				"title": "Imate li račun?",
+				"paragraph_html": "<a href=\"{{ link }}\" class=\"link underlined-link\">Prijavite se</a> za bržu provjeru."
+			}
+		},
+		"footer": {
+			"payment": "Načini plaćanja",
+			"social_placeholder": "Pratite nas na društvenim mrežama!"
+		},
+		"featured_blog": {
+			"view_all": "Prikaži sve",
+			"onboarding_title": "Objava na blogu",
+			"onboarding_content": "Omogućite kupcima sažeti prikaz vaše objave na blogu"
+		},
+		"featured_collection": {
+			"view_all": "Prikaži sve",
+			"view_all_label": "Prikaži sve proizvode iz kolekcije {{ collection_name }}"
+		},
+		"collection_list": {
+			"view_all": "Prikaži sve"
+		},
+		"collection_template": {
+			"title": "Kolekcija",
+			"empty": "Nije pronađen nijedan proizvod",
+			"use_fewer_filters_html": "Upotrijebite manje filtara ili <a class=\"{{ class }}\" href=\"{{ link }}\">očistite sve</a>",
+			"product_count": {
+				"few": "{{ product_count }} od {{ count }} proizvoda"
+			},
+			"filters_selected": {
+				"few": "Odabrano ih je ovoliko: {{ count }}"
+			},
+			"product_count_simple": {
+				"few": "Broj proizvoda: {{ count }}"
+			}
+		},
+		"video": {
+			"load_video": "Učitaj videozapis: {{ description }}"
+		}
+	},
+	"localization": {
+		"country_label": "Država/regija",
+		"language_label": "Jezik",
+		"update_language": "Ažuriraj jezik",
+		"update_country": "Ažuriraj državu/regiju"
+	},
+	"customer": {
+		"account": {
+			"title": "Račun",
+			"details": "Pojedinosti računa",
+			"view_addresses": "Prikaži adrese",
+			"return": "Povratak na pojedinosti o računu"
+		},
+		"account_fallback": "Račun",
+		"log_in": "Prijava",
+		"log_out": "Odjava",
+		"activate_account": {
+			"title": "Aktiviraj račun",
+			"subtext": "Stvorite svoju lozinku kako biste aktivirali račun.",
+			"password": "Lozinka",
+			"password_confirm": "Potvrdi lozinku",
+			"submit": "Aktiviraj račun",
+			"cancel": "Odbij pozivnicu"
+		},
+		"addresses": {
+			"title": "Adrese",
+			"default": "Zadano",
+			"add_new": "Dodaj novu adresu",
+			"edit_address": "Uredi adresu",
+			"first_name": "Ime",
+			"last_name": "Prezime",
+			"company": "Tvrtka",
+			"address1": "Adresa 1",
+			"address2": "Adresa 2",
+			"city": "Grad",
+			"country": "Država/regija",
+			"province": "Pokrajina",
+			"zip": "Poštanski broj",
+			"phone": "Telefon",
+			"set_default": "Postavi kao zadanu adresu",
+			"add": "Dodaj adresu",
+			"update": "Ažuriraj adresu",
+			"cancel": "Odustani",
+			"edit": "Uredi",
+			"delete": "Izbriši",
+			"delete_confirm": "Jeste li sigurni da želite izbrisati ovu adresu?"
+		},
+		"login_page": {
+			"cancel": "Odustani",
+			"create_account": "Izradi račun",
+			"email": "Adresa e-pošte",
+			"forgot_password": "Zaboravili ste lozinku?",
+			"guest_continue": "Nastavi",
+			"guest_title": "Nastavi kao gost",
+			"password": "Lozinka",
+			"title": "Prijava",
+			"sign_in": "Registracija",
+			"submit": "Pošalji"
+		},
+		"orders": {
+			"title": "Povijest narudžbe",
+			"order_number": "Narudžba",
+			"order_number_link": "Broj narudžbe {{ number }}",
+			"date": "Datum",
+			"payment_status": "Status plaćanja",
+			"fulfillment_status": "Status izvršenja",
+			"total": "Ukupno",
+			"none": "Još niste ništa naručili."
+		},
+		"recover_password": {
+			"title": "Ponovno postavljanje lozinke",
+			"subtext": "Poslat ćemo vam poruku e-pošte za ponovno postavljanje lozinke",
+			"success": "Poslali smo vam poruku e-pošte s poveznicom za ažuriranje lozinke."
+		},
+		"register": {
+			"title": "Izradi račun",
+			"first_name": "Ime",
+			"last_name": "Prezime",
+			"email": "Adresa e-pošte",
+			"password": "Lozinka",
+			"submit": "Stvori"
+		},
+		"reset_password": {
+			"title": "Ponovno postavljanje lozinke računa",
+			"subtext": "Unesite novu lozinku za {{ email }}",
+			"password": "Lozinka",
+			"password_confirm": "Potvrdi lozinku",
+			"submit": "Ponovno postavi lozinku"
+		},
+		"order": {
+			"title": "Narudžba {{ name }}",
+			"date_html": "Naručeno {{ date }}",
+			"cancelled_html": "Narudžba otkazana {{ date }}",
+			"cancelled_reason": "Razlog: {{ reason }}",
+			"billing_address": "Adresa za naplatu",
+			"payment_status": "Status plaćanja",
+			"shipping_address": "Adresa za dostavu",
+			"fulfillment_status": "Status izvršenja",
+			"discount": "Popust",
+			"shipping": "Dostava",
+			"tax": "Porez",
+			"product": "Proizvod",
+			"sku": "Inventarna šifra proizvoda (SKU)",
+			"price": "Cijena",
+			"quantity": "Količina",
+			"total": "Ukupno",
+			"fulfilled_at_html": "Izvršeno {{ date }}",
+			"track_shipment": "Praćenje pošiljke",
+			"tracking_url": "Poveznica za praćenje",
+			"tracking_company": "Dostavna služba",
+			"tracking_number": "Broj za praćenje",
+			"subtotal": "Podzbroj"
+		}
+	},
+	"gift_cards": {
+		"issued": {
+			"title": "Na dar dobivate poklon-karticu od {{ value }} za trgovinu {{ shop }}!",
+			"subtext": "Vaša poklon-kartica",
+			"gift_card_code": "Kod poklon-kartice",
+			"shop_link": "Nastavite s kupovinom",
+			"remaining_html": "Preostali saldo: {{ balance }}",
+			"add_to_apple_wallet": "Dodaj u Apple Wallet",
+			"qr_image_alt": "QR kod – skenirajte ga kako biste iskoristili poklon-karticu",
+			"copy_code": "Kopiraj kod",
+			"expired": "Isteklo",
+			"copy_code_success": "Kod je uspješno kopiran",
+			"print_gift_card": "Ispiši"
+		}
+	},
+	"pagefly": {
+		"products": {
+			"product": {
+				"regular_price": "Regular price",
+				"sold_out": "Sold out",
+				"unavailable": "Unavailable",
+				"on_sale": "Sale",
+				"quantity": "Quantity",
+				"add_to_cart": "Add to cart",
+				"back_to_collection": "Back to {{ title }}",
+				"view_details": "View details"
+			}
+		},
+		"article": {
+			"tags": "Tags:",
+			"all_topics": "All topics",
+			"by_author": "by {{ author }}",
+			"posted_in": "Posted in",
+			"read_more": "Read more",
+			"back_to_blog": "Back to {{ title }}"
+		},
+		"comments": {
+			"title": "Leave a comment",
+			"name": "Name",
+			"email": "Email",
+			"message": "Message",
+			"post": "Post comment",
+			"moderated": "Please note, comments must be approved before they are published",
+			"success_moderated": "Your comment was posted successfully. We will publish it in a little while, as our blog is moderated.",
+			"success": "Your comment was posted successfully! Thank you!",
+			"comments_with_count": {
+				"one": "{{ count }} comment",
+				"other": "{{ count }} comments"
+			}
+		},
+		"password_page": {
+			"login_form_message": "Enter store using password:",
+			"login_form_password_label": "Password",
+			"login_form_password_placeholder": "Your password",
+			"login_form_submit": "Enter",
+			"signup_form_email_label": "Email",
+			"signup_form_success": "We will send you an email right before we open!",
+			"password_link": "Enter using password"
+		}
+	}
 }