{
  "general": {
    "password_page": {
      "login_form_heading": "Ange lösenord för att komma i butiken:",
      "login_password_button": "Ange lösenord för att komma in",
      "login_form_password_label": "Lösenord",
      "login_form_password_placeholder": "Ditt lösenord",
      "login_form_error": "Fel lösenord!",
      "login_form_submit": "Ange",
      "modal": "Lösenordsmodal",
      "admin_link_html": "Är du butiksägare? <a href=\"\/admin\" class=\"link underlined-link\">Logga in här<\/a>",
      "powered_by_shopify_html": "Denna butik kommer drivas av {{ shopify }}"
    },
    "social": {
      "alt_text": {
        "share_on_facebook": "Dela på Facebook",
        "share_on_twitter": "Tweet på Twitter",
        "share_on_pinterest": "Spara en pin på Pinterest"
      },
      "links": {
        "twitter": "Twitter",
        "facebook": "Facebook",
        "pinterest": "Pinterest",
        "instagram": "Instagram",
        "tumblr": "Tumblr",
        "snapchat": "Snapchat",
        "youtube": "YouTube",
        "vimeo": "Vimeo",
        "tiktok": "TikTok"
      }
    },
    "continue_shopping": "Fortsätt shoppa",
    "pagination": {
      "label": "Paginering",
      "page": "Sida {{ number }}",
      "next": "Nästa sida",
      "previous": "Föregående sida"
    },
    "search": {
      "search": "Sök"
    },
    "cart": {
      "view": "Visa min varukorg ({{ count }})",
      "item_added": "Artikeln har lagts till i varukorgen"
    },
    "share": {
      "copy_to_clipboard": "Kopiera länk",
      "share": "Dela",
      "share_url": "Länk",
      "success_message": "Länken kopierades till urklipp",
      "close": "Stäng dela"
    }
  },
  "newsletter": {
    "label": "E-post",
    "success": "Tack för att du prenumererar",
    "button_label": "Prenumerera"
  },
  "accessibility": {
    "skip_to_text": "Gå vidare till innehåll",
    "close": "Stäng",
    "unit_price_separator": "per",
    "vendor": "Säljare:",
    "error": "Fel",
    "refresh_page": "När du gör ett urval uppdateras sidan.",
    "link_messages": {
      "new_window": "Öppnas i ett nytt fönster.",
      "external": "Öppnar extern webbplats."
    },
    "next_slide": "Bild till höger",
    "previous_slide": "Bild till vänster",
    "loading": "Laddar ...",
    "skip_to_product_info": "Gå vidare till produktinformation",
    "of": "av",
    "total_reviews": "totalt antal recensioner",
    "star_reviews_info": "{{ rating_value }} av {{ rating_max }} stjärnor"
  },
  "blogs": {
    "article": {
      "blog": "Blogg",
      "read_more_title": "Läs mer: {{ title }}",
      "read_more": "Läs mer",
      "comments": {
        "one": "{{ count }} kommentar",
        "other": "{{ count }} kommentarer"
      },
      "moderated": "Notera att kommentarer behöver godkännas innan de publiceras.",
      "comment_form_title": "Lämna en kommentar",
      "name": "Namn",
      "email": "Email",
      "message": "Kommentar",
      "post": "Lägg upp kommentar",
      "back_to_blog": "Tillbaka till blogg",
      "share": "Dela denna artikel",
      "success": "Din kommentar har lagts upp! Tack!",
      "success_moderated": "Din kommentar har lagts upp. Vi kommer publicera den lite senare, eftersom att bloggen är modererad."
    }
  },
  "onboarding": {
    "product_title": "Exempel på produktnamn",
    "collection_title": "Namn på produktserien"
  },
  "products": {
    "product": {
      "add_to_cart": "Lägg i varukorgen",
      "description": "Beskrivning",
      "on_sale": "Rea",
      "product_variants": "Produktvarianter",
      "quantity": {
        "label": "Kvantitet",
        "input_label": "Kvantitet för {{ product }}",
        "increase": "Öka kvantitet för {{ product }}",
        "decrease": "Minska kvantitet för {{ product }}"
      },
      "price": {
        "from_price_html": "Från {{ price }}",
        "regular_price": "Ordinarie pris",
        "sale_price": "Försäljningspris",
        "unit_price": "Enhetspris"
      },
      "share": "Dela den här produkten",
      "sold_out": "Slutsåld",
      "unavailable": "Ej tillgänglig",
      "vendor": "Säljare",
      "video_exit_message": "{{ title }} öppnar helskärmsvideo i samma fönster.",
      "xr_button": "Visa i ditt utrymme",
      "xr_button_label": "Visa i ditt utrymme, laddar artiklar i fönster med förstärkt verklighet",
      "pickup_availability": {
        "view_store_info": "Visa butiksinformation",
        "check_other_stores": "Kontrollerar tillgänglighet i andra butiker",
        "pick_up_available": "Hämtning tillgänglig",
        "pick_up_available_at_html": "Hämtning tillgänglig på <span class=\"color-foreground\">{{ location_name }}<\/span>",
        "pick_up_unavailable_at_html": "Det går för närvarande inte att få hämtning på <span class=\"color-foreground\">{{ location_name }}<\/span>",
        "unavailable": "Det gick inte att ladda hämtningstillgänglighet",
        "refresh": "Uppdatera"
      },
      "media": {
        "open_featured_media": "Öppna utvald media i gallerivyn",
        "open_media": "Öppna media {{ index }} i gallerivyn",
        "play_model": "Spela 3D-visaren",
        "play_video": "Spela video"
      },
      "view_full_details": "Visa alla uppgifter"
    },
    "modal": {
      "label": "Mediagalleri"
    },
    "facets": {
      "apply": "Tillämpa",
      "clear": "Rensa",
      "clear_all": "Rensa alla",
      "from": "Från",
      "filter_and_sort": "Filtrera och sortera",
      "filter_by_label": "Filter:",
      "filter_button": "Filter",
      "filters_selected": {
        "one": "{{ count }} har valts",
        "other": "{{ count }} har valts"
      },
      "max_price": "Det högsta priset är {{ price }}",
      "product_count": {
        "one": "{{ product_count }} av {{ count }} produkt",
        "other": "{{ product_count }} av {{ count }} produkter"
      },
      "product_count_simple": {
        "one": "{{ count }} produkt",
        "other": "{{ count }} produkter"
      },
      "reset": "Återställ",
      "sort_button": "Sortera",
      "sort_by_label": "Sortera efter:",
      "to": "Till",
      "clear_filter": "Rensa filter"
    }
  },
  "templates": {
    "404": {
      "title": "Sidan hittades inte",
      "subtext": "404"
    },
    "search": {
      "no_results": "Inga resultat hittades för \"{{ terms }}\". Kontrollera stavningen eller använd ett annat ord eller fras.",
      "results_with_count": {
        "one": "{{ count }} resultat",
        "other": "{{ count }} resultat"
      },
      "title": "Sökresultat",
      "page": "Sida",
      "products": "Produkter",
      "search_for": "Sök efter \"{{ terms }}\"",
      "results_with_count_and_term": {
        "one": "hittat {{ count }} resultat för \"{{ terms }}\"",
        "other": "hittat {{ count }} resultat för \"{{ terms }}\""
      }
    },
    "cart": {
      "cart": "Varukorg"
    },
    "contact": {
      "form": {
        "name": "Namn",
        "email": "E-postadress",
        "phone": "Telefonnummer",
        "comment": "Kommentar",
        "send": "Skicka",
        "post_success": "Tack för att du kontaktar oss. Vi återkommer till dig så snart som möjligt.",
        "error_heading": "Justera följande:"
      }
    }
  },
  "sections": {
    "header": {
      "announcement": "Meddelande",
      "menu": "Meny",
      "cart_count": {
        "one": "{{ count }} artikel",
        "other": "{{ count }} artiklar"
      }
    },
    "cart": {
      "title": "Din varukorg",
      "caption": "Varukorgsartiklar",
      "remove_title": "Ta bort {{ title }}",
      "subtotal": "Delsumma",
      "new_subtotal": "Ny delsumma",
      "note": "Beställ särskilda instruktioner",
      "checkout": "Gå till kassan",
      "empty": "Din varukorg är tom",
      "cart_error": "Ett fel uppstod när du uppdaterade din varukorg. Försök igen.",
      "cart_quantity_error_html": "Du kan endast lägga till [antal] av denna artikel i din varukorg.",
      "taxes_and_shipping_policy_at_checkout_html": "Skatt och <a href=\"{{ link }}\">frakt<\/a> beräknas i kassan",
      "taxes_included_but_shipping_at_checkout": "Skatt ingår och frakt beräknas i kassan",
      "taxes_included_and_shipping_policy_html": "Skatt ingår. <a href=\"{{ link }}\">Frakt<\/a> beräknas i kassan.",
      "taxes_and_shipping_at_checkout": "Skatt och frakt beräknas i kassan",
      "headings": {
        "product": "Produkt",
        "price": "Pris",
        "total": "Totalt",
        "quantity": "Kvantitet"
      },
      "update": "Uppdatera",
      "login": {
        "title": "Har du ett konto?",
        "paragraph_html": "<a href=\"{{ link }}\" class=\"link underlined-link\">Logga in<\/a> för att gå till kassan snabbare."
      }
    },
    "footer": {
      "payment": "Betalningsmetoder",
      "social_placeholder": "Följ oss på sociala medier!"
    },
    "featured_blog": {
      "view_all": "Visa alla",
      "onboarding_title": "Blogginlägg",
      "onboarding_content": "Ge en sammanfattning av dina bloggposter till dina kunder"
    },
    "featured_collection": {
      "view_all": "Visa alla",
      "view_all_label": "Visa alla produkter i produktserien {{ collection_name }}"
    },
    "collection_list": {
      "view_all": "Visa alla"
    },
    "collection_template": {
      "title": "Produktserie",
      "empty": "Inga produkter hittades",
<<<<<<< HEAD
      "apply": "Tillämpa",
      "clear": "Rensa",
      "clear_all": "Rensa alla",
      "from": "Från",
      "filter_and_sort": "Filtrera och sortera",
      "filter_by_label": "Filter:",
      "filter_button": "Filter",
      "filters_selected": {
        "one": "{{ count }} har valts",
        "other": "{{ count }} har valts"
      },
      "max_price": "Det högsta priset är {{ price }}",
      "reset": "Återställ",
      "to": "Till",
      "use_fewer_filters_html": "Använd färre filter eller <a class=\"{{ class }}\" href=\"{{ link }}\">rensa alla<\/a>",
      "product_count_simple": {
        "one": "{{ count }} produkt",
        "other": "{{ count }} produkter"
      }
=======
      "use_fewer_filters_html": "Använd färre filter eller <a class=\"{{ class }}\" href=\"{{ link }}\">rensa alla</a>"
>>>>>>> 8c553758
    },
    "video": {
      "load_video": "Ladda video: {{ description }}"
    }
  },
  "localization": {
    "country_label": "Land\/Region",
    "language_label": "Språk",
    "update_language": "Uppdatera språk",
    "update_country": "Uppdatera land\/region"
  },
  "customer": {
    "account": {
      "title": "Konto",
      "details": "Kontouppgifter",
      "view_addresses": "Visa adresser",
      "return": "Återgå till kontouppgifter"
    },
    "account_fallback": "Konto",
    "activate_account": {
      "title": "Aktivera konto",
      "subtext": "Skapa ditt lösenord för att aktivera ditt konto.",
      "password": "Lösenord",
      "password_confirm": "Bekräfta lösenordet",
      "submit": "Aktivera konto",
      "cancel": "Avvisa inbjudan"
    },
    "addresses": {
      "title": "Adresser",
      "default": "Standard",
      "add_new": "Lägg till en ny adress",
      "edit_address": "Redigera adress",
      "first_name": "Förnamn",
      "last_name": "Efternamn",
      "company": "Företag",
      "address1": "Adress 1",
      "address2": "Adress 2",
      "city": "Stad",
      "country": "Land\/Region",
      "province": "Provins",
      "zip": "Postnummer",
      "phone": "Telefon",
      "set_default": "Ange som standardadress",
      "add": "Lägg till adress",
      "update": "Uppdatera adress",
      "cancel": "Avbryt",
      "edit": "Redigera",
      "delete": "Radera",
      "delete_confirm": "Är du säker på att du vill radera den här adressen?"
    },
    "log_in": "Logga in",
    "log_out": "Logga ut",
    "login_page": {
      "cancel": "Avbryt",
      "create_account": "Skapa konto",
      "email": "E-postadress",
      "forgot_password": "Har du glömt ditt lösenord?",
      "guest_continue": "Fortsätt",
      "guest_title": "Fortsätt som gäst",
      "password": "Lösenord",
      "title": "Inloggning",
      "sign_in": "Logga in",
      "submit": "Skicka"
    },
    "orders": {
      "title": "Orderhistorik",
      "order_number": "Order",
      "order_number_link": "Ordernummer {{ number }}",
      "date": "Datum",
      "payment_status": "Betalningsstatus",
      "fulfillment_status": "Distributionsstatus",
      "total": "Totalt",
      "none": "Du har ännu inte lagt någon order."
    },
    "recover_password": {
      "title": "Återställ ditt lösenord",
      "subtext": "Vi skickar dig ett e-postmeddelande så att du kan återställa ditt lösenord",
      "success": "Vi har skickat dig ett e-postmeddelande med en länk för att uppdatera ditt lösenord."
    },
    "register": {
      "title": "Skapa konto",
      "first_name": "Förnamn",
      "last_name": "Efternamn",
      "email": "E-postadress",
      "password": "Lösenord",
      "submit": "Skapa"
    },
    "reset_password": {
      "title": "Återställ kontolösenord",
      "subtext": "Ange ett nytt lösenord för {{ email }}",
      "password": "Lösenord",
      "password_confirm": "Bekräfta lösenordet",
      "submit": "Återställ lösenord"
    },
    "order": {
      "title": "Order {{ name }}",
      "date_html": "Beställd den {{ date }}",
      "cancelled_html": "Ordern avbröts den {{ date }}",
      "cancelled_reason": "Anledning: {{ reason }}",
      "billing_address": "Faktureringsadress",
      "payment_status": "Betalningsstatus",
      "shipping_address": "Leveransadress",
      "fulfillment_status": "Distributionsstatus",
      "discount": "Rabatt",
      "shipping": "Frakt",
      "tax": "Skatt",
      "product": "Produkt",
      "sku": "SKU",
      "price": "Pris",
      "quantity": "Kvantitet",
      "total": "Totalt",
      "fulfilled_at_html": "Distribuerad {{ date }}",
      "track_shipment": "Spåra försändelse",
      "tracking_url": "Spårningslänk",
      "tracking_company": "Transportör",
      "tracking_number": "Spårningsnummer",
      "subtotal": "Delsumma"
    }
  },
  "gift_cards": {
    "issued": {
      "title": "Här är ditt presentkort värt {{ value }} för {{ shop }}!",
      "subtext": "Ditt presentkort",
      "gift_card_code": "Presentkortskod",
      "shop_link": "Fortsätt shoppa",
      "remaining_html": "Återstående {{ balance }}",
      "add_to_apple_wallet": "Lägg till i Apple Wallet",
      "qr_image_alt": "QR-kod – skanna för att lösa in presentkort",
      "copy_code": "Kopiera kod",
      "expired": "Har gått ut",
      "copy_code_success": "Koden kopierades",
      "print_gift_card": "Skriv ut"
    }
  },
  "pagefly": {
    "products": {
      "product": {
        "regular_price": "Regular price",
        "sold_out": "Sold out",
        "unavailable": "Unavailable",
        "on_sale": "Sale",
        "quantity": "Quantity",
        "add_to_cart": "Add to cart",
        "back_to_collection": "Back to {{ title }}",
        "view_details": "View details"
      }
    },
    "article": {
      "tags": "Tags:",
      "all_topics": "All topics",
      "by_author": "by {{ author }}",
      "posted_in": "Posted in",
      "read_more": "Read more",
      "back_to_blog": "Back to {{ title }}"
    },
    "comments": {
      "title": "Leave a comment",
      "name": "Name",
      "email": "Email",
      "message": "Message",
      "post": "Post comment",
      "moderated": "Please note, comments must be approved before they are published",
      "success_moderated": "Your comment was posted successfully. We will publish it in a little while, as our blog is moderated.",
      "success": "Your comment was posted successfully! Thank you!",
      "comments_with_count": {
        "one": "{{ count }} comment",
        "other": "{{ count }} comments"
      }
    },
    "password_page": {
      "login_form_message": "Enter store using password:",
      "login_form_password_label": "Password",
      "login_form_password_placeholder": "Your password",
      "login_form_submit": "Enter",
      "signup_form_email_label": "Email",
      "signup_form_success": "We will send you an email right before we open!",
      "password_link": "Enter using password"
    }
  }
}<|MERGE_RESOLUTION|>--- conflicted
+++ resolved
@@ -1,468 +1,446 @@
 {
-  "general": {
-    "password_page": {
-      "login_form_heading": "Ange lösenord för att komma i butiken:",
-      "login_password_button": "Ange lösenord för att komma in",
-      "login_form_password_label": "Lösenord",
-      "login_form_password_placeholder": "Ditt lösenord",
-      "login_form_error": "Fel lösenord!",
-      "login_form_submit": "Ange",
-      "modal": "Lösenordsmodal",
-      "admin_link_html": "Är du butiksägare? <a href=\"\/admin\" class=\"link underlined-link\">Logga in här<\/a>",
-      "powered_by_shopify_html": "Denna butik kommer drivas av {{ shopify }}"
-    },
-    "social": {
-      "alt_text": {
-        "share_on_facebook": "Dela på Facebook",
-        "share_on_twitter": "Tweet på Twitter",
-        "share_on_pinterest": "Spara en pin på Pinterest"
-      },
-      "links": {
-        "twitter": "Twitter",
-        "facebook": "Facebook",
-        "pinterest": "Pinterest",
-        "instagram": "Instagram",
-        "tumblr": "Tumblr",
-        "snapchat": "Snapchat",
-        "youtube": "YouTube",
-        "vimeo": "Vimeo",
-        "tiktok": "TikTok"
-      }
-    },
-    "continue_shopping": "Fortsätt shoppa",
-    "pagination": {
-      "label": "Paginering",
-      "page": "Sida {{ number }}",
-      "next": "Nästa sida",
-      "previous": "Föregående sida"
-    },
-    "search": {
-      "search": "Sök"
-    },
-    "cart": {
-      "view": "Visa min varukorg ({{ count }})",
-      "item_added": "Artikeln har lagts till i varukorgen"
-    },
-    "share": {
-      "copy_to_clipboard": "Kopiera länk",
-      "share": "Dela",
-      "share_url": "Länk",
-      "success_message": "Länken kopierades till urklipp",
-      "close": "Stäng dela"
-    }
-  },
-  "newsletter": {
-    "label": "E-post",
-    "success": "Tack för att du prenumererar",
-    "button_label": "Prenumerera"
-  },
-  "accessibility": {
-    "skip_to_text": "Gå vidare till innehåll",
-    "close": "Stäng",
-    "unit_price_separator": "per",
-    "vendor": "Säljare:",
-    "error": "Fel",
-    "refresh_page": "När du gör ett urval uppdateras sidan.",
-    "link_messages": {
-      "new_window": "Öppnas i ett nytt fönster.",
-      "external": "Öppnar extern webbplats."
-    },
-    "next_slide": "Bild till höger",
-    "previous_slide": "Bild till vänster",
-    "loading": "Laddar ...",
-    "skip_to_product_info": "Gå vidare till produktinformation",
-    "of": "av",
-    "total_reviews": "totalt antal recensioner",
-    "star_reviews_info": "{{ rating_value }} av {{ rating_max }} stjärnor"
-  },
-  "blogs": {
-    "article": {
-      "blog": "Blogg",
-      "read_more_title": "Läs mer: {{ title }}",
-      "read_more": "Läs mer",
-      "comments": {
-        "one": "{{ count }} kommentar",
-        "other": "{{ count }} kommentarer"
-      },
-      "moderated": "Notera att kommentarer behöver godkännas innan de publiceras.",
-      "comment_form_title": "Lämna en kommentar",
-      "name": "Namn",
-      "email": "Email",
-      "message": "Kommentar",
-      "post": "Lägg upp kommentar",
-      "back_to_blog": "Tillbaka till blogg",
-      "share": "Dela denna artikel",
-      "success": "Din kommentar har lagts upp! Tack!",
-      "success_moderated": "Din kommentar har lagts upp. Vi kommer publicera den lite senare, eftersom att bloggen är modererad."
-    }
-  },
-  "onboarding": {
-    "product_title": "Exempel på produktnamn",
-    "collection_title": "Namn på produktserien"
-  },
-  "products": {
-    "product": {
-      "add_to_cart": "Lägg i varukorgen",
-      "description": "Beskrivning",
-      "on_sale": "Rea",
-      "product_variants": "Produktvarianter",
-      "quantity": {
-        "label": "Kvantitet",
-        "input_label": "Kvantitet för {{ product }}",
-        "increase": "Öka kvantitet för {{ product }}",
-        "decrease": "Minska kvantitet för {{ product }}"
-      },
-      "price": {
-        "from_price_html": "Från {{ price }}",
-        "regular_price": "Ordinarie pris",
-        "sale_price": "Försäljningspris",
-        "unit_price": "Enhetspris"
-      },
-      "share": "Dela den här produkten",
-      "sold_out": "Slutsåld",
-      "unavailable": "Ej tillgänglig",
-      "vendor": "Säljare",
-      "video_exit_message": "{{ title }} öppnar helskärmsvideo i samma fönster.",
-      "xr_button": "Visa i ditt utrymme",
-      "xr_button_label": "Visa i ditt utrymme, laddar artiklar i fönster med förstärkt verklighet",
-      "pickup_availability": {
-        "view_store_info": "Visa butiksinformation",
-        "check_other_stores": "Kontrollerar tillgänglighet i andra butiker",
-        "pick_up_available": "Hämtning tillgänglig",
-        "pick_up_available_at_html": "Hämtning tillgänglig på <span class=\"color-foreground\">{{ location_name }}<\/span>",
-        "pick_up_unavailable_at_html": "Det går för närvarande inte att få hämtning på <span class=\"color-foreground\">{{ location_name }}<\/span>",
-        "unavailable": "Det gick inte att ladda hämtningstillgänglighet",
-        "refresh": "Uppdatera"
-      },
-      "media": {
-        "open_featured_media": "Öppna utvald media i gallerivyn",
-        "open_media": "Öppna media {{ index }} i gallerivyn",
-        "play_model": "Spela 3D-visaren",
-        "play_video": "Spela video"
-      },
-      "view_full_details": "Visa alla uppgifter"
-    },
-    "modal": {
-      "label": "Mediagalleri"
-    },
-    "facets": {
-      "apply": "Tillämpa",
-      "clear": "Rensa",
-      "clear_all": "Rensa alla",
-      "from": "Från",
-      "filter_and_sort": "Filtrera och sortera",
-      "filter_by_label": "Filter:",
-      "filter_button": "Filter",
-      "filters_selected": {
-        "one": "{{ count }} har valts",
-        "other": "{{ count }} har valts"
-      },
-      "max_price": "Det högsta priset är {{ price }}",
-      "product_count": {
-        "one": "{{ product_count }} av {{ count }} produkt",
-        "other": "{{ product_count }} av {{ count }} produkter"
-      },
-      "product_count_simple": {
-        "one": "{{ count }} produkt",
-        "other": "{{ count }} produkter"
-      },
-      "reset": "Återställ",
-      "sort_button": "Sortera",
-      "sort_by_label": "Sortera efter:",
-      "to": "Till",
-      "clear_filter": "Rensa filter"
-    }
-  },
-  "templates": {
-    "404": {
-      "title": "Sidan hittades inte",
-      "subtext": "404"
-    },
-    "search": {
-      "no_results": "Inga resultat hittades för \"{{ terms }}\". Kontrollera stavningen eller använd ett annat ord eller fras.",
-      "results_with_count": {
-        "one": "{{ count }} resultat",
-        "other": "{{ count }} resultat"
-      },
-      "title": "Sökresultat",
-      "page": "Sida",
-      "products": "Produkter",
-      "search_for": "Sök efter \"{{ terms }}\"",
-      "results_with_count_and_term": {
-        "one": "hittat {{ count }} resultat för \"{{ terms }}\"",
-        "other": "hittat {{ count }} resultat för \"{{ terms }}\""
-      }
-    },
-    "cart": {
-      "cart": "Varukorg"
-    },
-    "contact": {
-      "form": {
-        "name": "Namn",
-        "email": "E-postadress",
-        "phone": "Telefonnummer",
-        "comment": "Kommentar",
-        "send": "Skicka",
-        "post_success": "Tack för att du kontaktar oss. Vi återkommer till dig så snart som möjligt.",
-        "error_heading": "Justera följande:"
-      }
-    }
-  },
-  "sections": {
-    "header": {
-      "announcement": "Meddelande",
-      "menu": "Meny",
-      "cart_count": {
-        "one": "{{ count }} artikel",
-        "other": "{{ count }} artiklar"
-      }
-    },
-    "cart": {
-      "title": "Din varukorg",
-      "caption": "Varukorgsartiklar",
-      "remove_title": "Ta bort {{ title }}",
-      "subtotal": "Delsumma",
-      "new_subtotal": "Ny delsumma",
-      "note": "Beställ särskilda instruktioner",
-      "checkout": "Gå till kassan",
-      "empty": "Din varukorg är tom",
-      "cart_error": "Ett fel uppstod när du uppdaterade din varukorg. Försök igen.",
-      "cart_quantity_error_html": "Du kan endast lägga till [antal] av denna artikel i din varukorg.",
-      "taxes_and_shipping_policy_at_checkout_html": "Skatt och <a href=\"{{ link }}\">frakt<\/a> beräknas i kassan",
-      "taxes_included_but_shipping_at_checkout": "Skatt ingår och frakt beräknas i kassan",
-      "taxes_included_and_shipping_policy_html": "Skatt ingår. <a href=\"{{ link }}\">Frakt<\/a> beräknas i kassan.",
-      "taxes_and_shipping_at_checkout": "Skatt och frakt beräknas i kassan",
-      "headings": {
-        "product": "Produkt",
-        "price": "Pris",
-        "total": "Totalt",
-        "quantity": "Kvantitet"
-      },
-      "update": "Uppdatera",
-      "login": {
-        "title": "Har du ett konto?",
-        "paragraph_html": "<a href=\"{{ link }}\" class=\"link underlined-link\">Logga in<\/a> för att gå till kassan snabbare."
-      }
-    },
-    "footer": {
-      "payment": "Betalningsmetoder",
-      "social_placeholder": "Följ oss på sociala medier!"
-    },
-    "featured_blog": {
-      "view_all": "Visa alla",
-      "onboarding_title": "Blogginlägg",
-      "onboarding_content": "Ge en sammanfattning av dina bloggposter till dina kunder"
-    },
-    "featured_collection": {
-      "view_all": "Visa alla",
-      "view_all_label": "Visa alla produkter i produktserien {{ collection_name }}"
-    },
-    "collection_list": {
-      "view_all": "Visa alla"
-    },
-    "collection_template": {
-      "title": "Produktserie",
-      "empty": "Inga produkter hittades",
-<<<<<<< HEAD
-      "apply": "Tillämpa",
-      "clear": "Rensa",
-      "clear_all": "Rensa alla",
-      "from": "Från",
-      "filter_and_sort": "Filtrera och sortera",
-      "filter_by_label": "Filter:",
-      "filter_button": "Filter",
-      "filters_selected": {
-        "one": "{{ count }} har valts",
-        "other": "{{ count }} har valts"
-      },
-      "max_price": "Det högsta priset är {{ price }}",
-      "reset": "Återställ",
-      "to": "Till",
-      "use_fewer_filters_html": "Använd färre filter eller <a class=\"{{ class }}\" href=\"{{ link }}\">rensa alla<\/a>",
-      "product_count_simple": {
-        "one": "{{ count }} produkt",
-        "other": "{{ count }} produkter"
-      }
-=======
-      "use_fewer_filters_html": "Använd färre filter eller <a class=\"{{ class }}\" href=\"{{ link }}\">rensa alla</a>"
->>>>>>> 8c553758
-    },
-    "video": {
-      "load_video": "Ladda video: {{ description }}"
-    }
-  },
-  "localization": {
-    "country_label": "Land\/Region",
-    "language_label": "Språk",
-    "update_language": "Uppdatera språk",
-    "update_country": "Uppdatera land\/region"
-  },
-  "customer": {
-    "account": {
-      "title": "Konto",
-      "details": "Kontouppgifter",
-      "view_addresses": "Visa adresser",
-      "return": "Återgå till kontouppgifter"
-    },
-    "account_fallback": "Konto",
-    "activate_account": {
-      "title": "Aktivera konto",
-      "subtext": "Skapa ditt lösenord för att aktivera ditt konto.",
-      "password": "Lösenord",
-      "password_confirm": "Bekräfta lösenordet",
-      "submit": "Aktivera konto",
-      "cancel": "Avvisa inbjudan"
-    },
-    "addresses": {
-      "title": "Adresser",
-      "default": "Standard",
-      "add_new": "Lägg till en ny adress",
-      "edit_address": "Redigera adress",
-      "first_name": "Förnamn",
-      "last_name": "Efternamn",
-      "company": "Företag",
-      "address1": "Adress 1",
-      "address2": "Adress 2",
-      "city": "Stad",
-      "country": "Land\/Region",
-      "province": "Provins",
-      "zip": "Postnummer",
-      "phone": "Telefon",
-      "set_default": "Ange som standardadress",
-      "add": "Lägg till adress",
-      "update": "Uppdatera adress",
-      "cancel": "Avbryt",
-      "edit": "Redigera",
-      "delete": "Radera",
-      "delete_confirm": "Är du säker på att du vill radera den här adressen?"
-    },
-    "log_in": "Logga in",
-    "log_out": "Logga ut",
-    "login_page": {
-      "cancel": "Avbryt",
-      "create_account": "Skapa konto",
-      "email": "E-postadress",
-      "forgot_password": "Har du glömt ditt lösenord?",
-      "guest_continue": "Fortsätt",
-      "guest_title": "Fortsätt som gäst",
-      "password": "Lösenord",
-      "title": "Inloggning",
-      "sign_in": "Logga in",
-      "submit": "Skicka"
-    },
-    "orders": {
-      "title": "Orderhistorik",
-      "order_number": "Order",
-      "order_number_link": "Ordernummer {{ number }}",
-      "date": "Datum",
-      "payment_status": "Betalningsstatus",
-      "fulfillment_status": "Distributionsstatus",
-      "total": "Totalt",
-      "none": "Du har ännu inte lagt någon order."
-    },
-    "recover_password": {
-      "title": "Återställ ditt lösenord",
-      "subtext": "Vi skickar dig ett e-postmeddelande så att du kan återställa ditt lösenord",
-      "success": "Vi har skickat dig ett e-postmeddelande med en länk för att uppdatera ditt lösenord."
-    },
-    "register": {
-      "title": "Skapa konto",
-      "first_name": "Förnamn",
-      "last_name": "Efternamn",
-      "email": "E-postadress",
-      "password": "Lösenord",
-      "submit": "Skapa"
-    },
-    "reset_password": {
-      "title": "Återställ kontolösenord",
-      "subtext": "Ange ett nytt lösenord för {{ email }}",
-      "password": "Lösenord",
-      "password_confirm": "Bekräfta lösenordet",
-      "submit": "Återställ lösenord"
-    },
-    "order": {
-      "title": "Order {{ name }}",
-      "date_html": "Beställd den {{ date }}",
-      "cancelled_html": "Ordern avbröts den {{ date }}",
-      "cancelled_reason": "Anledning: {{ reason }}",
-      "billing_address": "Faktureringsadress",
-      "payment_status": "Betalningsstatus",
-      "shipping_address": "Leveransadress",
-      "fulfillment_status": "Distributionsstatus",
-      "discount": "Rabatt",
-      "shipping": "Frakt",
-      "tax": "Skatt",
-      "product": "Produkt",
-      "sku": "SKU",
-      "price": "Pris",
-      "quantity": "Kvantitet",
-      "total": "Totalt",
-      "fulfilled_at_html": "Distribuerad {{ date }}",
-      "track_shipment": "Spåra försändelse",
-      "tracking_url": "Spårningslänk",
-      "tracking_company": "Transportör",
-      "tracking_number": "Spårningsnummer",
-      "subtotal": "Delsumma"
-    }
-  },
-  "gift_cards": {
-    "issued": {
-      "title": "Här är ditt presentkort värt {{ value }} för {{ shop }}!",
-      "subtext": "Ditt presentkort",
-      "gift_card_code": "Presentkortskod",
-      "shop_link": "Fortsätt shoppa",
-      "remaining_html": "Återstående {{ balance }}",
-      "add_to_apple_wallet": "Lägg till i Apple Wallet",
-      "qr_image_alt": "QR-kod – skanna för att lösa in presentkort",
-      "copy_code": "Kopiera kod",
-      "expired": "Har gått ut",
-      "copy_code_success": "Koden kopierades",
-      "print_gift_card": "Skriv ut"
-    }
-  },
-  "pagefly": {
-    "products": {
-      "product": {
-        "regular_price": "Regular price",
-        "sold_out": "Sold out",
-        "unavailable": "Unavailable",
-        "on_sale": "Sale",
-        "quantity": "Quantity",
-        "add_to_cart": "Add to cart",
-        "back_to_collection": "Back to {{ title }}",
-        "view_details": "View details"
-      }
-    },
-    "article": {
-      "tags": "Tags:",
-      "all_topics": "All topics",
-      "by_author": "by {{ author }}",
-      "posted_in": "Posted in",
-      "read_more": "Read more",
-      "back_to_blog": "Back to {{ title }}"
-    },
-    "comments": {
-      "title": "Leave a comment",
-      "name": "Name",
-      "email": "Email",
-      "message": "Message",
-      "post": "Post comment",
-      "moderated": "Please note, comments must be approved before they are published",
-      "success_moderated": "Your comment was posted successfully. We will publish it in a little while, as our blog is moderated.",
-      "success": "Your comment was posted successfully! Thank you!",
-      "comments_with_count": {
-        "one": "{{ count }} comment",
-        "other": "{{ count }} comments"
-      }
-    },
-    "password_page": {
-      "login_form_message": "Enter store using password:",
-      "login_form_password_label": "Password",
-      "login_form_password_placeholder": "Your password",
-      "login_form_submit": "Enter",
-      "signup_form_email_label": "Email",
-      "signup_form_success": "We will send you an email right before we open!",
-      "password_link": "Enter using password"
-    }
-  }
+	"general": {
+		"password_page": {
+			"login_form_heading": "Ange lösenord för att komma i butiken:",
+			"login_password_button": "Ange lösenord för att komma in",
+			"login_form_password_label": "Lösenord",
+			"login_form_password_placeholder": "Ditt lösenord",
+			"login_form_error": "Fel lösenord!",
+			"login_form_submit": "Ange",
+			"modal": "Lösenordsmodal",
+			"admin_link_html": "Är du butiksägare? <a href=\"/admin\" class=\"link underlined-link\">Logga in här</a>",
+			"powered_by_shopify_html": "Denna butik kommer drivas av {{ shopify }}"
+		},
+		"social": {
+			"alt_text": {
+				"share_on_facebook": "Dela på Facebook",
+				"share_on_twitter": "Tweet på Twitter",
+				"share_on_pinterest": "Spara en pin på Pinterest"
+			},
+			"links": {
+				"twitter": "Twitter",
+				"facebook": "Facebook",
+				"pinterest": "Pinterest",
+				"instagram": "Instagram",
+				"tumblr": "Tumblr",
+				"snapchat": "Snapchat",
+				"youtube": "YouTube",
+				"vimeo": "Vimeo",
+				"tiktok": "TikTok"
+			}
+		},
+		"continue_shopping": "Fortsätt shoppa",
+		"pagination": {
+			"label": "Paginering",
+			"page": "Sida {{ number }}",
+			"next": "Nästa sida",
+			"previous": "Föregående sida"
+		},
+		"search": {
+			"search": "Sök"
+		},
+		"cart": {
+			"view": "Visa min varukorg ({{ count }})",
+			"item_added": "Artikeln har lagts till i varukorgen"
+		},
+		"share": {
+			"copy_to_clipboard": "Kopiera länk",
+			"share": "Dela",
+			"share_url": "Länk",
+			"success_message": "Länken kopierades till urklipp",
+			"close": "Stäng dela"
+		}
+	},
+	"newsletter": {
+		"label": "E-post",
+		"success": "Tack för att du prenumererar",
+		"button_label": "Prenumerera"
+	},
+	"accessibility": {
+		"skip_to_text": "Gå vidare till innehåll",
+		"close": "Stäng",
+		"unit_price_separator": "per",
+		"vendor": "Säljare:",
+		"error": "Fel",
+		"refresh_page": "När du gör ett urval uppdateras sidan.",
+		"link_messages": {
+			"new_window": "Öppnas i ett nytt fönster.",
+			"external": "Öppnar extern webbplats."
+		},
+		"next_slide": "Bild till höger",
+		"previous_slide": "Bild till vänster",
+		"loading": "Laddar ...",
+		"skip_to_product_info": "Gå vidare till produktinformation",
+		"of": "av",
+		"total_reviews": "totalt antal recensioner",
+		"star_reviews_info": "{{ rating_value }} av {{ rating_max }} stjärnor"
+	},
+	"blogs": {
+		"article": {
+			"blog": "Blogg",
+			"read_more_title": "Läs mer: {{ title }}",
+			"read_more": "Läs mer",
+			"comments": {
+				"one": "{{ count }} kommentar",
+				"other": "{{ count }} kommentarer"
+			},
+			"moderated": "Notera att kommentarer behöver godkännas innan de publiceras.",
+			"comment_form_title": "Lämna en kommentar",
+			"name": "Namn",
+			"email": "Email",
+			"message": "Kommentar",
+			"post": "Lägg upp kommentar",
+			"back_to_blog": "Tillbaka till blogg",
+			"share": "Dela denna artikel",
+			"success": "Din kommentar har lagts upp! Tack!",
+			"success_moderated": "Din kommentar har lagts upp. Vi kommer publicera den lite senare, eftersom att bloggen är modererad."
+		}
+	},
+	"onboarding": {
+		"product_title": "Exempel på produktnamn",
+		"collection_title": "Namn på produktserien"
+	},
+	"products": {
+		"product": {
+			"add_to_cart": "Lägg i varukorgen",
+			"description": "Beskrivning",
+			"on_sale": "Rea",
+			"product_variants": "Produktvarianter",
+			"quantity": {
+				"label": "Kvantitet",
+				"input_label": "Kvantitet för {{ product }}",
+				"increase": "Öka kvantitet för {{ product }}",
+				"decrease": "Minska kvantitet för {{ product }}"
+			},
+			"price": {
+				"from_price_html": "Från {{ price }}",
+				"regular_price": "Ordinarie pris",
+				"sale_price": "Försäljningspris",
+				"unit_price": "Enhetspris"
+			},
+			"share": "Dela den här produkten",
+			"sold_out": "Slutsåld",
+			"unavailable": "Ej tillgänglig",
+			"vendor": "Säljare",
+			"video_exit_message": "{{ title }} öppnar helskärmsvideo i samma fönster.",
+			"xr_button": "Visa i ditt utrymme",
+			"xr_button_label": "Visa i ditt utrymme, laddar artiklar i fönster med förstärkt verklighet",
+			"pickup_availability": {
+				"view_store_info": "Visa butiksinformation",
+				"check_other_stores": "Kontrollerar tillgänglighet i andra butiker",
+				"pick_up_available": "Hämtning tillgänglig",
+				"pick_up_available_at_html": "Hämtning tillgänglig på <span class=\"color-foreground\">{{ location_name }}</span>",
+				"pick_up_unavailable_at_html": "Det går för närvarande inte att få hämtning på <span class=\"color-foreground\">{{ location_name }}</span>",
+				"unavailable": "Det gick inte att ladda hämtningstillgänglighet",
+				"refresh": "Uppdatera"
+			},
+			"media": {
+				"open_featured_media": "Öppna utvald media i gallerivyn",
+				"open_media": "Öppna media {{ index }} i gallerivyn",
+				"play_model": "Spela 3D-visaren",
+				"play_video": "Spela video"
+			},
+			"view_full_details": "Visa alla uppgifter"
+		},
+		"modal": {
+			"label": "Mediagalleri"
+		},
+		"facets": {
+			"apply": "Tillämpa",
+			"clear": "Rensa",
+			"clear_all": "Rensa alla",
+			"from": "Från",
+			"filter_and_sort": "Filtrera och sortera",
+			"filter_by_label": "Filter:",
+			"filter_button": "Filter",
+			"filters_selected": {
+				"one": "{{ count }} har valts",
+				"other": "{{ count }} har valts"
+			},
+			"max_price": "Det högsta priset är {{ price }}",
+			"product_count": {
+				"one": "{{ product_count }} av {{ count }} produkt",
+				"other": "{{ product_count }} av {{ count }} produkter"
+			},
+			"product_count_simple": {
+				"one": "{{ count }} produkt",
+				"other": "{{ count }} produkter"
+			},
+			"reset": "Återställ",
+			"sort_button": "Sortera",
+			"sort_by_label": "Sortera efter:",
+			"to": "Till",
+			"clear_filter": "Rensa filter"
+		}
+	},
+	"templates": {
+		"404": {
+			"title": "Sidan hittades inte",
+			"subtext": "404"
+		},
+		"search": {
+			"no_results": "Inga resultat hittades för \"{{ terms }}\". Kontrollera stavningen eller använd ett annat ord eller fras.",
+			"results_with_count": {
+				"one": "{{ count }} resultat",
+				"other": "{{ count }} resultat"
+			},
+			"title": "Sökresultat",
+			"page": "Sida",
+			"products": "Produkter",
+			"search_for": "Sök efter \"{{ terms }}\"",
+			"results_with_count_and_term": {
+				"one": "hittat {{ count }} resultat för \"{{ terms }}\"",
+				"other": "hittat {{ count }} resultat för \"{{ terms }}\""
+			}
+		},
+		"cart": {
+			"cart": "Varukorg"
+		},
+		"contact": {
+			"form": {
+				"name": "Namn",
+				"email": "E-postadress",
+				"phone": "Telefonnummer",
+				"comment": "Kommentar",
+				"send": "Skicka",
+				"post_success": "Tack för att du kontaktar oss. Vi återkommer till dig så snart som möjligt.",
+				"error_heading": "Justera följande:"
+			}
+		}
+	},
+	"sections": {
+		"header": {
+			"announcement": "Meddelande",
+			"menu": "Meny",
+			"cart_count": {
+				"one": "{{ count }} artikel",
+				"other": "{{ count }} artiklar"
+			}
+		},
+		"cart": {
+			"title": "Din varukorg",
+			"caption": "Varukorgsartiklar",
+			"remove_title": "Ta bort {{ title }}",
+			"subtotal": "Delsumma",
+			"new_subtotal": "Ny delsumma",
+			"note": "Beställ särskilda instruktioner",
+			"checkout": "Gå till kassan",
+			"empty": "Din varukorg är tom",
+			"cart_error": "Ett fel uppstod när du uppdaterade din varukorg. Försök igen.",
+			"cart_quantity_error_html": "Du kan endast lägga till [antal] av denna artikel i din varukorg.",
+			"taxes_and_shipping_policy_at_checkout_html": "Skatt och <a href=\"{{ link }}\">frakt</a> beräknas i kassan",
+			"taxes_included_but_shipping_at_checkout": "Skatt ingår och frakt beräknas i kassan",
+			"taxes_included_and_shipping_policy_html": "Skatt ingår. <a href=\"{{ link }}\">Frakt</a> beräknas i kassan.",
+			"taxes_and_shipping_at_checkout": "Skatt och frakt beräknas i kassan",
+			"headings": {
+				"product": "Produkt",
+				"price": "Pris",
+				"total": "Totalt",
+				"quantity": "Kvantitet"
+			},
+			"update": "Uppdatera",
+			"login": {
+				"title": "Har du ett konto?",
+				"paragraph_html": "<a href=\"{{ link }}\" class=\"link underlined-link\">Logga in</a> för att gå till kassan snabbare."
+			}
+		},
+		"footer": {
+			"payment": "Betalningsmetoder",
+			"social_placeholder": "Följ oss på sociala medier!"
+		},
+		"featured_blog": {
+			"view_all": "Visa alla",
+			"onboarding_title": "Blogginlägg",
+			"onboarding_content": "Ge en sammanfattning av dina bloggposter till dina kunder"
+		},
+		"featured_collection": {
+			"view_all": "Visa alla",
+			"view_all_label": "Visa alla produkter i produktserien {{ collection_name }}"
+		},
+		"collection_list": {
+			"view_all": "Visa alla"
+		},
+		"collection_template": {
+			"title": "Produktserie",
+			"empty": "Inga produkter hittades",
+			"use_fewer_filters_html": "Använd färre filter eller <a class=\"{{ class }}\" href=\"{{ link }}\">rensa alla</a>"
+		},
+		"video": {
+			"load_video": "Ladda video: {{ description }}"
+		}
+	},
+	"localization": {
+		"country_label": "Land/Region",
+		"language_label": "Språk",
+		"update_language": "Uppdatera språk",
+		"update_country": "Uppdatera land/region"
+	},
+	"customer": {
+		"account": {
+			"title": "Konto",
+			"details": "Kontouppgifter",
+			"view_addresses": "Visa adresser",
+			"return": "Återgå till kontouppgifter"
+		},
+		"account_fallback": "Konto",
+		"activate_account": {
+			"title": "Aktivera konto",
+			"subtext": "Skapa ditt lösenord för att aktivera ditt konto.",
+			"password": "Lösenord",
+			"password_confirm": "Bekräfta lösenordet",
+			"submit": "Aktivera konto",
+			"cancel": "Avvisa inbjudan"
+		},
+		"addresses": {
+			"title": "Adresser",
+			"default": "Standard",
+			"add_new": "Lägg till en ny adress",
+			"edit_address": "Redigera adress",
+			"first_name": "Förnamn",
+			"last_name": "Efternamn",
+			"company": "Företag",
+			"address1": "Adress 1",
+			"address2": "Adress 2",
+			"city": "Stad",
+			"country": "Land/Region",
+			"province": "Provins",
+			"zip": "Postnummer",
+			"phone": "Telefon",
+			"set_default": "Ange som standardadress",
+			"add": "Lägg till adress",
+			"update": "Uppdatera adress",
+			"cancel": "Avbryt",
+			"edit": "Redigera",
+			"delete": "Radera",
+			"delete_confirm": "Är du säker på att du vill radera den här adressen?"
+		},
+		"log_in": "Logga in",
+		"log_out": "Logga ut",
+		"login_page": {
+			"cancel": "Avbryt",
+			"create_account": "Skapa konto",
+			"email": "E-postadress",
+			"forgot_password": "Har du glömt ditt lösenord?",
+			"guest_continue": "Fortsätt",
+			"guest_title": "Fortsätt som gäst",
+			"password": "Lösenord",
+			"title": "Inloggning",
+			"sign_in": "Logga in",
+			"submit": "Skicka"
+		},
+		"orders": {
+			"title": "Orderhistorik",
+			"order_number": "Order",
+			"order_number_link": "Ordernummer {{ number }}",
+			"date": "Datum",
+			"payment_status": "Betalningsstatus",
+			"fulfillment_status": "Distributionsstatus",
+			"total": "Totalt",
+			"none": "Du har ännu inte lagt någon order."
+		},
+		"recover_password": {
+			"title": "Återställ ditt lösenord",
+			"subtext": "Vi skickar dig ett e-postmeddelande så att du kan återställa ditt lösenord",
+			"success": "Vi har skickat dig ett e-postmeddelande med en länk för att uppdatera ditt lösenord."
+		},
+		"register": {
+			"title": "Skapa konto",
+			"first_name": "Förnamn",
+			"last_name": "Efternamn",
+			"email": "E-postadress",
+			"password": "Lösenord",
+			"submit": "Skapa"
+		},
+		"reset_password": {
+			"title": "Återställ kontolösenord",
+			"subtext": "Ange ett nytt lösenord för {{ email }}",
+			"password": "Lösenord",
+			"password_confirm": "Bekräfta lösenordet",
+			"submit": "Återställ lösenord"
+		},
+		"order": {
+			"title": "Order {{ name }}",
+			"date_html": "Beställd den {{ date }}",
+			"cancelled_html": "Ordern avbröts den {{ date }}",
+			"cancelled_reason": "Anledning: {{ reason }}",
+			"billing_address": "Faktureringsadress",
+			"payment_status": "Betalningsstatus",
+			"shipping_address": "Leveransadress",
+			"fulfillment_status": "Distributionsstatus",
+			"discount": "Rabatt",
+			"shipping": "Frakt",
+			"tax": "Skatt",
+			"product": "Produkt",
+			"sku": "SKU",
+			"price": "Pris",
+			"quantity": "Kvantitet",
+			"total": "Totalt",
+			"fulfilled_at_html": "Distribuerad {{ date }}",
+			"track_shipment": "Spåra försändelse",
+			"tracking_url": "Spårningslänk",
+			"tracking_company": "Transportör",
+			"tracking_number": "Spårningsnummer",
+			"subtotal": "Delsumma"
+		}
+	},
+	"gift_cards": {
+		"issued": {
+			"title": "Här är ditt presentkort värt {{ value }} för {{ shop }}!",
+			"subtext": "Ditt presentkort",
+			"gift_card_code": "Presentkortskod",
+			"shop_link": "Fortsätt shoppa",
+			"remaining_html": "Återstående {{ balance }}",
+			"add_to_apple_wallet": "Lägg till i Apple Wallet",
+			"qr_image_alt": "QR-kod – skanna för att lösa in presentkort",
+			"copy_code": "Kopiera kod",
+			"expired": "Har gått ut",
+			"copy_code_success": "Koden kopierades",
+			"print_gift_card": "Skriv ut"
+		}
+	},
+	"pagefly": {
+		"products": {
+			"product": {
+				"regular_price": "Regular price",
+				"sold_out": "Sold out",
+				"unavailable": "Unavailable",
+				"on_sale": "Sale",
+				"quantity": "Quantity",
+				"add_to_cart": "Add to cart",
+				"back_to_collection": "Back to {{ title }}",
+				"view_details": "View details"
+			}
+		},
+		"article": {
+			"tags": "Tags:",
+			"all_topics": "All topics",
+			"by_author": "by {{ author }}",
+			"posted_in": "Posted in",
+			"read_more": "Read more",
+			"back_to_blog": "Back to {{ title }}"
+		},
+		"comments": {
+			"title": "Leave a comment",
+			"name": "Name",
+			"email": "Email",
+			"message": "Message",
+			"post": "Post comment",
+			"moderated": "Please note, comments must be approved before they are published",
+			"success_moderated": "Your comment was posted successfully. We will publish it in a little while, as our blog is moderated.",
+			"success": "Your comment was posted successfully! Thank you!",
+			"comments_with_count": {
+				"one": "{{ count }} comment",
+				"other": "{{ count }} comments"
+			}
+		},
+		"password_page": {
+			"login_form_message": "Enter store using password:",
+			"login_form_password_label": "Password",
+			"login_form_password_placeholder": "Your password",
+			"login_form_submit": "Enter",
+			"signup_form_email_label": "Email",
+			"signup_form_success": "We will send you an email right before we open!",
+			"password_link": "Enter using password"
+		}
+	}
 }