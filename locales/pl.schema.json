--- conflicted
+++ resolved
@@ -426,7 +426,6 @@
           "label": "Bardzo duży"
         }
       },
-<<<<<<< HEAD
       "image_shape": {
         "options__1": {
           "label": "Domyślny"
@@ -454,7 +453,7 @@
         },
         "label": "Kształt obrazu",
         "info": "Karty w stylu standardowym nie mają obramowania, gdy aktywny jest kształt obrazu."
-=======
+      },
       "animation": {
         "content": "Animacje",
         "image_behavior": {
@@ -466,7 +465,6 @@
           },
           "label": "Zachowanie obrazu"
         }
->>>>>>> e8083933
       }
     },
     "announcement-bar": {
