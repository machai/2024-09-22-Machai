{
  "settings_schema": {
    "colors": {
      "name": "Kolory",
      "settings": {
        "colors_solid_button_labels": {
          "label": "Przycisk z etykietą w jednolitym kolorze",
          "info": "Używany jako kolor pierwszego planu na kolorach akcentujących."
        },
        "colors_accent_1": {
          "label": "Akcent 1",
          "info": "Używane dla tła przycisku w jednolitym kolorze."
        },
        "colors_accent_2": {
          "label": "Akcent 2"
        },
        "header__1": {
          "content": "Kolory podstawowe"
        },
        "header__2": {
          "content": "Kolory dodatkowe"
        },
        "colors_text": {
          "label": "Tekst",
          "info": "Używany jako kolor pierwszego planu na kolorach tła."
        },
        "colors_outline_button_labels": {
          "label": "Przycisk konspektu",
          "info": "Używany również dla linków tekstowych."
        },
        "colors_background_1": {
          "label": "Tło 1"
        },
        "colors_background_2": {
          "label": "Tło 2"
        },
        "gradient_accent_1": {
          "label": "Gradient koloru akcentu 1"
        },
        "gradient_accent_2": {
          "label": "Gradient koloru akcentu 2"
        },
        "gradient_background_1": {
          "label": "Gradient tła 1"
        },
        "gradient_background_2": {
          "label": "Gradient tła 2"
        }
      }
    },
    "typography": {
      "name": "Typografia",
      "settings": {
        "type_header_font": {
          "label": "Czcionka",
          "info": "Wybór innej czcionki może wpłynąć na szybkość działania Twojego sklepu. [Dowiedz się więcej o czcionkach systemowych.](https://help.shopify.com/manual/online-store/os/store-speed/improving-speed#fonts)"
        },
        "header__1": {
          "content": "Nagłówki"
        },
        "header__2": {
          "content": "Tekst podstawowy"
        },
        "type_body_font": {
          "label": "Czcionka",
          "info": "Wybór innej czcionki może wpłynąć na szybkość działania Twojego sklepu. [Dowiedz się więcej o czcionkach systemowych.](https://help.shopify.com/manual/online-store/os/store-speed/improving-speed#fonts)"
        },
        "heading_scale": {
          "label": "Skala rozmiaru czcionki"
        },
        "body_scale": {
          "label": "Skala rozmiaru czcionki"
        }
      }
    },
    "styles": {
      "name": "Ikony",
      "settings": {
        "accent_icons": {
          "options__3": {
            "label": "Przycisk konspektu"
          },
          "options__4": {
            "label": "Tekst"
          },
          "label": "Kolor"
        }
      }
    },
    "social-media": {
      "name": "Media społecznościowe",
      "settings": {
        "social_twitter_link": {
          "label": "Twitter",
          "info": "https://twitter.com/shopify"
        },
        "social_facebook_link": {
          "label": "Facebook",
          "info": "https://facebook.com/shopify"
        },
        "social_pinterest_link": {
          "label": "Pinterest",
          "info": "https://pinterest.com/shopify"
        },
        "social_instagram_link": {
          "label": "Instagram",
          "info": "http://instagram.com/shopify"
        },
        "social_tiktok_link": {
          "label": "TikTok",
          "info": "https://tiktok.com/@shopify"
        },
        "social_tumblr_link": {
          "label": "Tumblr",
          "info": "https://shopify.tumblr.com"
        },
        "social_snapchat_link": {
          "label": "Snapchat",
          "info": "https://www.snapchat.com/add/shopify"
        },
        "social_youtube_link": {
          "label": "Youtube",
          "info": "https://www.youtube.com/shopify"
        },
        "social_vimeo_link": {
          "label": "Vimeo",
          "info": "https://vimeo.com/shopify"
        },
        "header": {
          "content": "Konta społecznościowe"
        }
      }
    },
    "currency_format": {
      "name": "Format waluty",
      "settings": {
        "content": "Kody walut",
        "currency_code_enabled": {
          "label": "Pokaż kody walut"
        },
        "paragraph": "Ceny w koszyku i kasie zawsze zawierają kody walut. Przykład: 1,00 USD."
      }
    },
    "favicon": {
      "name": "Ikona Favicon",
      "settings": {
        "favicon": {
          "label": "Obraz ikony Favicon",
          "info": "Zostanie zmniejszony do rozmiaru 32 x 32 piksele."
        }
      }
    },
    "layout": {
      "name": "Układ",
      "settings": {
        "page_width": {
          "label": "Szerokość strony"
        },
        "spacing_sections": {
          "label": "Pionowa przestrzeń między sekcjami"
        },
        "header__grid": {
          "content": "Siatka"
        },
        "paragraph__grid": {
          "content": "Dotyczy obszarów z układem wielokolumnowym."
        },
        "spacing_grid_horizontal": {
          "label": "Przestrzeń pozioma"
        },
        "spacing_grid_vertical": {
          "label": "Przestrzeń pionowa"
        }
      }
    },
    "search_input": {
      "name": "Zachowanie podczas wyszukiwania",
      "settings": {
        "header": {
          "content": "Propozycje dotyczące produktu"
        },
        "predictive_search_enabled": {
          "label": "Włącz propozycje dotyczące produktu"
        },
        "predictive_search_show_vendor": {
          "label": "Pokaż dostawcę",
          "info": "Widoczne w przypadku włączenia propozycji dotyczących produktu."
        },
        "predictive_search_show_price": {
          "label": "Pokaż cenę",
          "info": "Widoczne w przypadku włączenia propozycji dotyczących produktu."
        }
      }
    },
    "global": {
      "settings": {
        "header__border": {
          "content": "Obramowanie"
        },
        "header__shadow": {
          "content": "Cień"
        },
        "blur": {
          "label": "Zamazanie"
        },
        "corner_radius": {
          "label": "Promień narożnika"
        },
        "horizontal_offset": {
          "label": "Przesunięcie w poziomie"
        },
        "vertical_offset": {
          "label": "Przesunięcie w pionie"
        },
        "thickness": {
          "label": "Grubość"
        },
        "opacity": {
          "label": "Nieprzezroczystość"
        },
        "image_padding": {
          "label": "Dopełnienie obrazu"
        },
        "text_alignment": {
          "options__1": {
            "label": "Lewa strona"
          },
          "options__2": {
            "label": "Środek"
          },
          "options__3": {
            "label": "Prawa strona"
          },
          "label": "Wyrównanie tekstu"
        }
      }
    },
    "badges": {
      "name": "Znaczki",
      "settings": {
        "position": {
          "options__1": {
            "label": "Lewy dolny"
          },
          "options__2": {
            "label": "Prawy dolny"
          },
          "options__3": {
            "label": "Do góry, do lewej"
          },
          "options__4": {
            "label": "Do góry, do prawej"
          },
          "label": "Położenie na kartach"
        },
        "sale_badge_color_scheme": {
          "label": "Kolorystyka znaczków Wyprzedaż"
        },
        "sold_out_badge_color_scheme": {
          "label": "Kolorystyka znaczków Wyprzedane"
        }
      }
    },
    "buttons": {
      "name": "Przyciski"
    },
    "variant_pills": {
      "name": "Okrągłe przełączniki wariantów",
      "paragraph": "Okrągłe przełączniki wariantów to jeden ze sposobów wyświetlania wariantów produktów. [Dowiedz się więcej](https://help.shopify.com/en/manual/online-store/themes/theme-structure/page-types#variant-picker-block)"
    },
    "inputs": {
      "name": "Dane wejściowe"
    },
    "content_containers": {
      "name": "Kontenery zawartości"
    },
    "popups": {
      "name": "Listy rozwijane i wyskakujące okienka",
      "paragraph": "Dotyczy obszarów takich jak rozwijane listy nawigacji, wyskakujące okienka modalne i wyskakujące okienka koszyka."
    },
    "media": {
      "name": "Media"
    },
    "drawers": {
      "name": "Szuflady"
    },
    "cart": {
      "name": "Koszyk",
      "settings": {
        "cart_type": {
          "label": "Typ koszyka",
          "drawer": {
            "label": "Szuflada"
          },
          "page": {
            "label": "Strona"
          },
          "notification": {
            "label": "Powiadomienie w wyskakującym okienku"
          }
        },
        "show_vendor": {
          "label": "Pokaż dostawcę"
        },
        "show_cart_note": {
          "label": "Włącz uwagę dotyczącą koszyka"
        },
        "cart_drawer": {
          "header": "Szuflada koszyka",
          "collection": {
            "label": "Kolekcja",
            "info": "Widoczne, gdy szuflada koszyka jest pusta"
          }
        }
      }
    },
    "cards": {
      "name": "Karty produktów",
      "settings": {
        "style": {
          "options__1": {
            "label": "Standardowy"
          },
          "options__2": {
            "label": "Karta"
          },
          "label": "Styl"
        }
      }
    },
    "collection_cards": {
      "name": "Karty kolekcji",
      "settings": {
        "style": {
          "options__1": {
            "label": "Standardowy"
          },
          "options__2": {
            "label": "Karta"
          },
          "label": "Styl"
        }
      }
    },
    "blog_cards": {
      "name": "Karty blogu",
      "settings": {
        "style": {
          "options__1": {
            "label": "Standardowy"
          },
          "options__2": {
            "label": "Karta"
          },
          "label": "Styl"
        }
      }
    }
  },
  "sections": {
    "all": {
      "padding": {
        "section_padding_heading": "Dopełnienie sekcji",
        "padding_top": "Dopełnienie na górze",
        "padding_bottom": "Dopełnienie na dole"
      },
      "spacing": "Odstępy",
      "colors": {
        "accent_1": {
          "label": "Akcent 1"
        },
        "accent_2": {
          "label": "Akcent 2"
        },
        "background_1": {
          "label": "Tło 1"
        },
        "background_2": {
          "label": "Tło 2"
        },
        "inverse": {
          "label": "Odwrócone"
        },
        "label": "Kolorystyka",
        "has_cards_info": "Aby zmienić kolorystykę karty, zaktualizuj ustawienia szablonu."
      },
      "heading_size": {
        "label": "Rozmiar nagłówka",
        "options__1": {
          "label": "Mały"
        },
        "options__2": {
          "label": "Średni"
        },
        "options__3": {
          "label": "Duży"
        },
        "options__4": {
          "label": "Bardzo duży"
        }
      }
    },
    "announcement-bar": {
      "name": "Pasek ogłoszeń",
      "blocks": {
        "announcement": {
          "name": "Ogłoszenie",
          "settings": {
            "text": {
              "label": "Tekst"
            },
            "text_alignment": {
              "label": "Wyrównanie tekstu",
              "options__1": {
                "label": "Lewa strona"
              },
              "options__2": {
                "label": "Środek"
              },
              "options__3": {
                "label": "Prawa strona"
              }
            },
            "link": {
              "label": "Link"
            }
          }
        }
      }
    },
    "collage": {
      "name": "Kolaż",
      "settings": {
        "heading": {
          "label": "Nagłówek"
        },
        "desktop_layout": {
          "label": "Układ pulpitu",
          "options__1": {
            "label": "Lewy duży blok"
          },
          "options__2": {
            "label": "Prawy duży blok"
          }
        },
        "mobile_layout": {
          "label": "Układ na urządzeniu zdalnym",
          "options__1": {
            "label": "Kolaż"
          },
          "options__2": {
            "label": "Kolumna"
          }
        },
        "card_styles": {
          "label": "Styl karty",
          "info": "Style kart produktów, kolekcji i bloga można aktualizować w ustawieniach szablonu.",
          "options__1": {
            "label": "Użyj indywidualnych stylów kart"
          },
          "options__2": {
            "label": "Nadaj wszystkiemu styl kart produktów"
          }
        }
      },
      "blocks": {
        "image": {
          "name": "Obraz",
          "settings": {
            "image": {
              "label": "Obraz"
            },
            "image_padding": {
              "label": "Użyj oryginalnych proporcji obrazu",
              "info": "Wybierz, jeśli nie chcesz, aby obraz został przycięty."
            }
          }
        },
        "product": {
          "name": "Produkt",
          "settings": {
            "product": {
              "label": "Produkt"
            },
            "secondary_background": {
              "label": "Pokaż dodatkowe tło"
            },
            "second_image": {
              "label": "Pokaż drugi obraz po najechaniu kursorem"
            }
          }
        },
        "collection": {
          "name": "Kolekcja",
          "settings": {
            "collection": {
              "label": "Kolekcja"
            }
          }
        },
        "video": {
          "name": "Film",
          "settings": {
            "cover_image": {
              "label": "Obraz w tle"
            },
            "video_url": {
              "label": "URL",
              "info": "Film jest odtwarzany w wyskakującym okienku, jeśli sekcja zawiera inne bloki.",
              "placeholder": "Użyj adresu URL do YouTube lub Vimeo"
            },
            "image_padding": {
              "label": "Użyj oryginalnych proporcji obrazu",
              "info": "Wybierz, jeśli nie chcesz, aby obraz został przycięty."
            },
            "description": {
              "label": "Alternatywny tekst filmu",
              "info": "Opisz film dla klientów korzystających z czytników ekranu. [Dowiedz się więcej](https://help.shopify.com/manual/online-store/themes/theme-structure/theme-features#video-block)"
            }
          }
        }
      },
      "presets": {
        "name": "Kolaż"
      }
    },
    "collection-list": {
      "name": "Lista kolekcji",
      "settings": {
        "title": {
          "label": "Nagłówek"
        },
        "image_ratio": {
          "label": "Proporcja obrazu",
          "info": "Dodaj obrazy, edytując swoje kolekcje. [Dowiedz się więcej ](https://help.shopify.com/manual/products/collections)",
          "options__1": {
            "label": "Dostosuj do obrazu"
          },
          "options__2": {
            "label": "Portret"
          },
          "options__3": {
            "label": "Kwadrat"
          }
        },
        "swipe_on_mobile": {
          "label": "Włącz przeciąganie na urządzeniu mobilnym"
        },
        "show_view_all": {
          "label": "Włącz przycisk „Wyświetl wszystko”, jeśli lista zawiera więcej kolekcji niż pokazano"
        },
        "columns_desktop": {
          "label": "Liczba kolumn na komputerze"
        },
        "header_mobile": {
          "content": "Układ na urządzeniu mobilnym"
        },
        "columns_mobile": {
          "label": "Liczba kolumn na urządzeniu mobilnym",
          "options__1": {
            "label": "1 kolumna"
          },
          "options__2": {
            "label": "2 kolumny"
          }
        }
      },
      "blocks": {
        "featured_collection": {
          "name": "Kolekcja",
          "settings": {
            "collection": {
              "label": "Kolekcja"
            }
          }
        }
      },
      "presets": {
        "name": "Lista kolekcji"
      }
    },
    "contact-form": {
      "name": "Formularz kontaktowy",
      "presets": {
        "name": "Formularz kontaktowy"
      }
    },
    "custom-liquid": {
      "name": "Niestandardowy Liquid",
      "settings": {
        "custom_liquid": {
          "label": "Niestandardowy Liquid",
          "info": "Dodawaj fragmenty kodu aplikacji lub kod Liquid, aby tworzyć zaawansowane dostosowania."
        }
      },
      "presets": {
        "name": "Niestandardowy Liquid"
      }
    },
    "featured-blog": {
      "name": "Posty na blogu",
      "settings": {
        "heading": {
          "label": "Nagłówek"
        },
        "blog": {
          "label": "Blog"
        },
        "post_limit": {
          "label": "Liczba wpisów na blogu do wyświetlenia"
        },
        "show_view_all": {
          "label": "Włącz przycisk „Wyświetl wszystko”, jeśli blog zawiera więcej postów niż pokazano"
        },
        "show_image": {
          "label": "Pokaż wyróżniony obraz",
          "info": "Aby uzyskać najlepszy efekt, użyj obrazu o współczynniku proporcji 2:3. [Dowiedz się więcej](https://help.shopify.com/manual/shopify-admin/productivity-tools/image-editor#understanding-image-aspect-ratio)"
        },
        "show_date": {
          "label": "Pokaż datę"
        },
        "show_author": {
          "label": "Pokaż autora"
        },
        "columns_desktop": {
          "label": "Liczba kolumn na komputerze"
        }
      },
      "presets": {
        "name": "Posty na blogu"
      }
    },
    "featured-collection": {
      "name": "Polecana kolekcja",
      "settings": {
        "title": {
          "label": "Nagłówek"
        },
        "collection": {
          "label": "Kolekcja"
        },
        "products_to_show": {
          "label": "Maksymalna ilość produktów do wyświetlenia"
        },
        "show_view_all": {
          "label": "Włącz opcję „Wyświetl wszystkie”, jeśli kolekcja ma więcej produktów niż pokazano"
        },
        "header": {
          "content": "Karta produktów"
        },
        "image_ratio": {
          "label": "Proporcja obrazu",
          "options__1": {
            "label": "Dostosuj do obrazu"
          },
          "options__2": {
            "label": "Portret"
          },
          "options__3": {
            "label": "Kwadrat"
          }
        },
        "show_secondary_image": {
          "label": "Pokaż drugi obraz po najechaniu kursorem"
        },
        "show_vendor": {
          "label": "Pokaż dostawcę"
        },
        "show_rating": {
          "label": "Pokaż ocenę produktu",
          "info": "Aby wyświetlić ocenę, dodaj aplikację do oceny produktów. [Dowiedz się więcej](https://help.shopify.com/manual/online-store/themes/theme-structure/theme-features#featured-collection-show-product-rating)"
        },
        "enable_quick_buy": {
          "label": "Włącz przycisk szybkiego dodawania",
          "info": "Optymalny dla wózków w wyskakującym okienku lub wysuwanych."
        },
        "columns_desktop": {
          "label": "Liczba kolumn na komputerze"
        },
        "description": {
          "label": "Opis"
        },
        "show_description": {
          "label": "Pokaż opis kolekcji z panelu administracyjnego"
        },
        "description_style": {
          "label": "Styl opisu",
          "options__1": {
            "label": "Tekst podstawowy"
          },
          "options__2": {
            "label": "Podtytuł"
          },
          "options__3": {
            "label": "Duże litery"
          }
        },
        "view_all_style": {
          "options__1": {
            "label": "Link"
          },
          "options__2": {
            "label": "Przycisk konspektu"
          },
          "options__3": {
            "label": "Przycisk w jednolitym kolorze"
          },
          "label": "Styl „Wyświetl wszystkie”"
        },
        "enable_desktop_slider": {
          "label": "Włącz karuzelę na pulpicie"
        },
        "full_width": {
          "label": "Wyświetl produkty na całej szerokości"
        },
        "header_mobile": {
          "content": "Układ na urządzeniu mobilnym"
        },
        "columns_mobile": {
          "label": "Liczba kolumn na urządzeniu mobilnym",
          "options__1": {
            "label": "1 kolumna"
          },
          "options__2": {
            "label": "2 kolumny"
          }
        },
        "swipe_on_mobile": {
          "label": "Włącz przeciąganie na urządzeniu mobilnym"
        }
      },
      "presets": {
        "name": "Polecana kolekcja"
      }
    },
    "footer": {
      "name": "Stopka",
      "blocks": {
        "link_list": {
          "name": "Menu",
          "settings": {
            "heading": {
              "label": "Nagłówek"
            },
            "menu": {
              "label": "Menu",
              "info": "Wyświetla tylko pozycje menu najwyższego poziomu."
            }
          }
        },
        "text": {
          "name": "Tekst",
          "settings": {
            "heading": {
              "label": "Nagłówek"
            },
            "subtext": {
              "label": "Tekst podrzędny"
            }
          }
        }
      },
      "settings": {
        "newsletter_enable": {
          "label": "Pokaż rejestrację w celu otrzymywania e-maili."
        },
        "newsletter_heading": {
          "label": "Nagłówek"
        },
        "header__1": {
          "content": "Osoba zarejestrowana w celu otrzymywania e-maili",
          "info": "Subskrybenci zostali automatycznie dodani do listy klientów „wyrażających zgodę na marketing\". [Dowiedz się więcej ](https://help.shopify.com/manual/customers/manage-customers)"
        },
        "header__2": {
          "content": "Ikony mediów społecznościowych",
          "info": "Aby wyświetlić swoje konta w mediach społecznościowych, podlinkuj je w ustawieniach szablonu."
        },
        "show_social": {
          "label": "Pokaż ikony mediów społecznościowych"
        },
        "header__3": {
          "content": "Selektor kraju/regionu"
        },
        "header__4": {
          "info": "Aby dodać kraj/region, przejdź do swoich [ustawień płatności.](/admin/settings/payments)"
        },
        "enable_country_selector": {
          "label": "Włącz selektor kraju/regionu"
        },
        "header__5": {
          "content": "Selektor języka"
        },
        "header__6": {
          "info": "Aby dodać język, przejdź do swoich [ustawień języka.](/admin/settings/languages)"
        },
        "enable_language_selector": {
          "label": "Włącz selektor języka"
        },
        "header__7": {
          "content": "Metody płatności"
        },
        "payment_enable": {
          "label": "Pokaż ikony płatności"
        },
        "margin_top": {
          "label": "Górna granica"
        }
      }
    },
    "header": {
      "name": "Nagłówek",
      "settings": {
        "logo": {
          "label": "Obraz logo"
        },
        "logo_width": {
          "unit": "px",
          "label": "Niestandardowa szerokość logo"
        },
        "logo_position": {
          "label": "Pozycja logo na komputerze",
          "options__1": {
            "label": "Do środka, do lewej"
          },
          "options__2": {
            "label": "Do góry, do lewej"
          },
          "options__3": {
            "label": "Do góry, wyśrodkowany"
          },
          "options__4": {
            "label": "Wyśrodkowane, środek"
          }
        },
        "menu": {
          "label": "Menu"
        },
        "show_line_separator": {
          "label": "Pokaż linię separatora"
        },
        "enable_sticky_header": {
          "label": "Włącz przypięty nagłówek",
          "info": "Nagłówek pojawia się na ekranie, gdy klienci przewijają w górę."
        },
        "margin_bottom": {
          "label": "Dolna granica"
        },
        "menu_type_desktop": {
          "label": "Typ menu pulpitu",
          "info": "Typ menu jest automatycznie optymalizowany pod kątem urządzeń mobilnych.",
          "options__1": {
            "label": "Lista rozwijana"
          },
          "options__2": {
            "label": "Mega menu"
          }
        },
        "mobile_layout": {
          "content": "Układ na urządzeniu mobilnym"
        },
        "mobile_logo_position": {
          "label": "Położenie logo na urządzeniu mobilnym",
          "options__1": {
            "label": "Środek"
          },
          "options__2": {
            "label": "Lewa strona"
          }
        }
      }
    },
    "image-banner": {
      "name": "Baner z obrazem",
      "settings": {
        "image": {
          "label": "Pierwszy obraz"
        },
        "image_2": {
          "label": "Drugi obraz"
        },
        "color_scheme": {
          "info": "Widoczne podczas wyświetlania kontenera."
        },
        "stack_images_on_mobile": {
          "label": "Układaj obrazy w stosy na urządzeniu mobilnym"
        },
        "adapt_height_first_image": {
          "label": "Dostosuj wysokość sekcji do rozmiaru pierwszego obrazu",
          "info": "Nadpisuje ustawienie wysokości banera obrazu, jeżeli jest zaznaczone."
        },
        "show_text_box": {
          "label": "Pokaż kontener na komputerze"
        },
        "image_overlay_opacity": {
          "label": "Nieprzezroczystość nakładki obrazu"
        },
        "header": {
          "content": "Układ na urządzeniu mobilnym"
        },
        "show_text_below": {
          "label": "Pokaż kontener na urządzeniu mobilnym"
        },
        "image_height": {
          "label": "Wysokość banera",
          "options__1": {
            "label": "Mały"
          },
          "options__2": {
            "label": "Średni"
          },
          "options__3": {
            "label": "Duży"
          },
          "info": "Aby uzyskać najlepszy efekt, użyj obrazu o współczynniku proporcji 2:3. [Dowiedz się więcej](https://help.shopify.com/manual/shopify-admin/productivity-tools/image-editor#understanding-image-aspect-ratio)"
        },
        "desktop_content_position": {
          "options__1": {
            "label": "Do góry, do lewej"
          },
          "options__2": {
            "label": "Do góry, wyśrodkowany"
          },
          "options__3": {
            "label": "Do góry, do prawej"
          },
          "options__4": {
            "label": "Do środka, do lewej"
          },
          "options__5": {
            "label": "Do środka, wyśrodkowany"
          },
          "options__6": {
            "label": "Do środka, do prawej"
          },
          "options__7": {
            "label": "Na dole, do lewej"
          },
          "options__8": {
            "label": "Na dole, pośrodku"
          },
          "options__9": {
            "label": "Na dole, do prawej"
          },
          "label": "Pozycja treści na pulpicie"
        },
        "desktop_content_alignment": {
          "options__1": {
            "label": "Lewa strona"
          },
          "options__2": {
            "label": "Środek"
          },
          "options__3": {
            "label": "Prawa strona"
          },
          "label": "Wyrównanie treści na pulpicie"
        },
        "mobile_content_alignment": {
          "options__1": {
            "label": "Lewa strona"
          },
          "options__2": {
            "label": "Środek"
          },
          "options__3": {
            "label": "Prawa strona"
          },
          "label": "Wyrównanie treści na urządzeniu mobilnym"
        }
      },
      "blocks": {
        "heading": {
          "name": "Nagłówek",
          "settings": {
            "heading": {
              "label": "Nagłówek"
            }
          }
        },
        "text": {
          "name": "Tekst",
          "settings": {
            "text": {
              "label": "Opis"
            },
            "text_style": {
              "options__1": {
                "label": "Tekst podstawowy"
              },
              "options__2": {
                "label": "Podtytuł"
              },
              "options__3": {
                "label": "Duże litery"
              },
              "label": "Styl tekstu"
            }
          }
        },
        "buttons": {
          "name": "Przyciski",
          "settings": {
            "button_label_1": {
              "label": "Pierwszy przycisk z etykietą",
              "info": "Pozostaw etykietę pustą, aby ukryć przycisk."
            },
            "button_link_1": {
              "label": "Pierwszy link przycisku"
            },
            "button_style_secondary_1": {
              "label": "Użyj stylu przycisku konspektu"
            },
            "button_label_2": {
              "label": "Drugi przycisk z etykietą",
              "info": "Pozostaw etykietę pustą, aby ukryć przycisk."
            },
            "button_link_2": {
              "label": "Drugi link przycisku"
            },
            "button_style_secondary_2": {
              "label": "Użyj stylu przycisku konspektu"
            }
          }
        }
      },
      "presets": {
        "name": "Baner z obrazem"
      }
    },
    "image-with-text": {
      "name": "Obraz z tekstem",
      "settings": {
        "image": {
          "label": "Obraz"
        },
        "height": {
          "options__1": {
            "label": "Dostosuj do obrazu"
          },
          "options__2": {
            "label": "Mały"
          },
          "options__3": {
            "label": "Duży"
          },
          "label": "Wysokość obrazu"
        },
        "layout": {
          "options__1": {
            "label": "Najpierw obraz"
          },
          "options__2": {
            "label": "Drugi obraz"
          },
          "label": "Umieszczanie obrazów na pulpicie",
          "info": "Najpierw obraz to domyślny układ na urządzeniu mobilnym"
        },
        "desktop_image_width": {
          "options__1": {
            "label": "Mały"
          },
          "options__2": {
            "label": "Średni"
          },
          "options__3": {
            "label": "Duży"
          },
          "label": "Szerokość obrazu pulpitu",
          "info": "Obraz jest automatycznie optymalizowany dla urządzeń mobilnych."
        },
        "desktop_content_alignment": {
          "options__1": {
            "label": "Lewa strona"
          },
          "options__2": {
            "label": "Środek"
          },
          "options__3": {
            "label": "Prawa strona"
          },
          "label": "Wyrównanie treści na komputerze"
        },
        "desktop_content_position": {
          "options__1": {
            "label": "Góra"
          },
          "options__2": {
            "label": "Środek"
          },
          "options__3": {
            "label": "Dół"
          },
          "label": "Pozycja treści na pulpicie"
        },
        "content_layout": {
          "options__1": {
            "label": "Bez nakładania"
          },
          "options__2": {
            "label": "Nakładanie się"
          },
          "label": "Układ zawartości"
        },
        "mobile_content_alignment": {
          "options__1": {
            "label": "Lewa strona"
          },
          "options__2": {
            "label": "Środek"
          },
          "options__3": {
            "label": "Prawa strona"
          },
          "label": "Wyrównanie treści na urządzeniu mobilnym"
        }
      },
      "blocks": {
        "heading": {
          "name": "Nagłówek",
          "settings": {
            "heading": {
              "label": "Nagłówek"
            }
          }
        },
        "text": {
          "name": "Tekst",
          "settings": {
            "text": {
              "label": "Treść"
            },
            "text_style": {
              "label": "Styl tekstu",
              "options__1": {
                "label": "Tekst podstawowy"
              },
              "options__2": {
                "label": "Podtytuł"
              }
            }
          }
        },
        "button": {
          "name": "Przycisk",
          "settings": {
            "button_label": {
              "label": "Przycisk z etykietą",
              "info": "Pozostaw etykietę pustą, aby ukryć przycisk."
            },
            "button_link": {
              "label": "Link przycisku"
            }
          }
        },
        "caption": {
          "name": "Napisy",
          "settings": {
            "text": {
              "label": "Tekst"
            },
            "text_style": {
              "label": "Styl tekstu",
              "options__1": {
                "label": "Podtytuł"
              },
              "options__2": {
                "label": "Duże litery"
              }
            },
            "caption_size": {
              "label": "Rozmiar tekstu",
              "options__1": {
                "label": "Mały"
              },
              "options__2": {
                "label": "Średni"
              },
              "options__3": {
                "label": "Duży"
              }
            }
          }
        }
      },
      "presets": {
        "name": "Obraz z tekstem"
      }
    },
    "main-article": {
      "name": "Post na blogu",
      "blocks": {
        "featured_image": {
          "name": "Wyróżniony obraz",
          "settings": {
            "image_height": {
              "label": "Wysokość wyróżnionego obrazu",
              "info": "Aby uzyskać najlepsze wyniki, użyj obrazu o współczynniku proporcji 16:9. [Dowiedz się więcej ](https://help.shopify.com/manual/shopify-admin/productivity-tools/image-editor#understanding-image-aspect-ratio)",
              "options__1": {
                "label": "Dostosuj do obrazu"
              },
              "options__2": {
                "label": "Mały"
              },
              "options__3": {
                "label": "Średni"
              },
              "options__4": {
                "label": "Duży"
              }
            }
          }
        },
        "title": {
          "name": "Tytuł",
          "settings": {
            "blog_show_date": {
              "label": "Pokaż datę"
            },
            "blog_show_author": {
              "label": "Pokaż autora"
            }
          }
        },
        "content": {
          "name": "Treść"
        },
        "share": {
          "name": "Udostępnij",
          "settings": {
            "featured_image_info": {
              "content": "Jeśli dodasz link w postach mediów społecznościowych, wyróżniony obraz strony będzie wyświetlany jako obraz podglądu. [Dowiedz się więcej](https://help.shopify.com/manual/online-store/images/showing-social-media-thumbnail-images)."
            },
            "title_info": {
              "content": "Tytuł i opis strony są dodawane wraz z obrazem podglądu. [Dowiedz się więcej](https://help.shopify.com/manual/promoting-marketing/seo/adding-keywords#set-a-title-and-description-for-your-online-store)."
            },
            "text": {
              "label": "Tekst"
            }
          }
        }
      }
    },
    "main-blog": {
      "name": "Posty na blogu",
      "settings": {
        "header": {
          "content": "Karta postów na blogu"
        },
        "show_image": {
          "label": "Pokaż wyróżniony obraz"
        },
        "paragraph": {
          "content": "Zmień fragmenty, edytując swoje posty na blogu. [Dowiedz się więcej ](https://help.shopify.com/manual/online-store/blogs/writing-blogs#display-an-excerpt-from-a-blog-post)"
        },
        "show_date": {
          "label": "Pokaż datę"
        },
        "show_author": {
          "label": "Pokaż autora"
        },
        "layout": {
          "label": "Układ na komputerze",
          "options__1": {
            "label": "Siatka"
          },
          "options__2": {
            "label": "Kolaż"
          },
          "info": "Posty są umieszczane jeden na drugim na urządzeniu mobilnym."
        },
        "image_height": {
          "label": "Wysokość wyróżnionego obrazu",
          "info": "Aby uzyskać najlepszy efekt, użyj obrazu o współczynniku proporcji 2:3. [Dowiedz się więcej](https://help.shopify.com/manual/shopify-admin/productivity-tools/image-editor#understanding-image-aspect-ratio)",
          "options__1": {
            "label": "Dostosuj do obrazu"
          },
          "options__2": {
            "label": "Mały"
          },
          "options__3": {
            "label": "Średni"
          },
          "options__4": {
            "label": "Duży"
          }
        }
      }
    },
    "main-cart-footer": {
      "name": "Suma częściowa",
      "blocks": {
        "subtotal": {
          "name": "Cena cząstkowa"
        },
        "buttons": {
          "name": "Przycisk realizacji zakupu"
        }
      }
    },
    "main-cart-items": {
      "name": "Pozycje"
    },
    "main-collection-banner": {
      "name": "Baner kolekcji",
      "settings": {
        "paragraph": {
          "content": "Dodaj opis lub obraz, edytując swoją kolekcję. [Dowiedz się więcej ](https://help.shopify.com/manual/products/collections/collection-layout)"
        },
        "show_collection_description": {
          "label": "Pokaż opis kolekcji"
        },
        "show_collection_image": {
          "label": "Pokaż obraz kolekcji",
          "info": "Aby uzyskać najlepsze wyniki, użyj obrazu o współczynniku proporcji 16:9. [Dowiedz się więcej ](https://help.shopify.com/manual/shopify-admin/productivity-tools/image-editor#understanding-image-aspect-ratio)"
        }
      }
    },
    "main-collection-product-grid": {
      "name": "Siatka produktów",
      "settings": {
        "products_per_page": {
          "label": "Liczba produktów na stronę"
        },
        "image_ratio": {
          "label": "Proporcja obrazu",
          "options__1": {
            "label": "Dostosuj do obrazu"
          },
          "options__2": {
            "label": "Portret"
          },
          "options__3": {
            "label": "Kwadrat"
          }
        },
        "show_secondary_image": {
          "label": "Pokaż drugi obraz po najechaniu kursorem"
        },
        "show_vendor": {
          "label": "Pokaż dostawcę"
        },
        "enable_tags": {
          "label": "Włącz filtrowanie",
          "info": "[Dostosuj filtry](/admin/menus)"
        },
        "enable_filtering": {
          "label": "Włącz filtrowanie",
          "info": "Dostosuj [filtry](/admin/menus)"
        },
        "enable_sorting": {
          "label": "Włącz sortowanie"
        },
        "header__1": {
          "content": "Filtrowanie i sortowanie"
        },
        "header__3": {
          "content": "Karta produktów"
        },
        "show_rating": {
          "label": "Pokaż ocenę produktu",
          "info": "Aby wyświetlić ocenę, dodaj aplikację do oceny produktów. [Dowiedz się więcej](https://help.shopify.com/manual/online-store/themes/theme-structure/page-types#product-grid-section-settings)"
        },
        "enable_quick_buy": {
          "label": "Włącz przycisk szybkiego dodawania",
          "info": "Optymalny dla wózków w wyskakującym okienku lub wysuwanych."
        },
        "columns_desktop": {
          "label": "Liczba kolumn na komputerze"
        },
        "header_mobile": {
          "content": "Układ na urządzeniu mobilnym"
        },
        "columns_mobile": {
          "label": "Liczba kolumn na urządzeniu mobilnym",
          "options__1": {
            "label": "1 kolumna"
          },
          "options__2": {
            "label": "2 kolumny"
          }
        },
        "filter_type": {
          "label": "Układ filtrów na komputerze",
          "options__1": {
            "label": "W poziomie"
          },
          "options__2": {
            "label": "W pionie"
          },
          "options__3": {
            "label": "Szuflada"
          },
          "info": "Szuflada odpowiada domyślnemu układowi na urządzeniach mobilnych."
        }
      }
    },
    "main-list-collections": {
      "name": "Strona listy kolekcji",
      "settings": {
        "title": {
          "label": "Nagłówek"
        },
        "sort": {
          "label": "Sortuj kolekcje według:",
          "options__1": {
            "label": "Alfabetycznie, A-Z"
          },
          "options__2": {
            "label": "Alfabetycznie, Z-A"
          },
          "options__3": {
            "label": "Data, od najpóźniejszej do najwcześniejszej"
          },
          "options__4": {
            "label": "Data, od najwcześniejszej do najpóźniejszej"
          },
          "options__5": {
            "label": "Liczba produktów, od najwyższej do najniższej"
          },
          "options__6": {
            "label": "Liczba produktów, od najniższej do najwyższej"
          }
        },
        "image_ratio": {
          "label": "Proporcja obrazu",
          "info": "Dodaj obrazy, edytując swoje kolekcje. [Dowiedz się więcej ](https://help.shopify.com/manual/products/collections)",
          "options__1": {
            "label": "Dostosuj do obrazu"
          },
          "options__2": {
            "label": "Portret"
          },
          "options__3": {
            "label": "Kwadrat"
          }
        },
        "columns_desktop": {
          "label": "Liczba kolumn na komputerze"
        },
        "header_mobile": {
          "content": "Układ na urządzeniu mobilnym"
        },
        "columns_mobile": {
          "label": "Liczba kolumn na urządzeniu mobilnym",
          "options__1": {
            "label": "1 kolumna"
          },
          "options__2": {
            "label": "2 kolumny"
          }
        }
      }
    },
    "main-page": {
      "name": "Strona"
    },
    "main-password-footer": {
      "name": "Stopka hasła"
    },
    "main-password-header": {
      "name": "Nagłówek hasła",
      "settings": {
        "logo": {
          "label": "Obraz logo"
        },
        "logo_max_width": {
          "label": "Niestandardowa szerokość logo",
          "unit": "px"
        }
      }
    },
    "main-product": {
      "name": "Informacje o produkcie",
      "blocks": {
        "text": {
          "name": "Tekst",
          "settings": {
            "text": {
              "label": "Tekst"
            },
            "text_style": {
              "label": "Text style",
              "options__1": {
                "label": "Tekst podstawowy"
              },
              "options__2": {
                "label": "Podtytuł"
              },
              "options__3": {
                "label": "Duże litery"
              }
            }
          }
        },
        "title": {
          "name": "Tytuł"
        },
        "price": {
          "name": "Cena"
        },
        "quantity_selector": {
          "name": "Selektor ilości"
        },
        "variant_picker": {
          "name": "Selektor wariantów",
          "settings": {
            "picker_type": {
              "label": "Typ",
              "options__1": {
                "label": "Lista rozwijana"
              },
              "options__2": {
                "label": "Okrągłe przełączniki"
              }
            }
          }
        },
        "buy_buttons": {
          "name": "Przyciski zakupu",
          "settings": {
            "show_dynamic_checkout": {
              "label": "Pokaż dynamiczne przyciski realizacji zakupu",
              "info": "Korzystając z metod płatności dostępnych w Twoim sklepie, klienci widzą swoją preferowaną opcję, np. PayPal lub Apple Pay. [Dowiedz się więcej](https://help.shopify.com/manual/using-themes/change-the-layout/dynamic-checkout)"
            }
          }
        },
        "pickup_availability": {
          "name": "Możliwość odbioru"
        },
        "description": {
          "name": "Opis"
        },
        "share": {
          "name": "Udostępnij",
          "settings": {
            "featured_image_info": {
              "content": "Jeśli dodasz link w postach mediów społecznościowych, wyróżniony obraz strony będzie wyświetlany jako obraz podglądu. [Dowiedz się więcej](https://help.shopify.com/manual/online-store/images/showing-social-media-thumbnail-images)."
            },
            "title_info": {
              "content": "Tytuł i opis strony są dodawane wraz z obrazem podglądu. [Dowiedz się więcej](https://help.shopify.com/manual/promoting-marketing/seo/adding-keywords#set-a-title-and-description-for-your-online-store)."
            },
            "text": {
              "label": "Tekst"
            }
          }
        },
        "collapsible_tab": {
          "name": "Zwijany wiersz",
          "settings": {
            "heading": {
              "info": "Dołącz nagłówek, który wyjaśnia treść.",
              "label": "Nagłówek"
            },
            "content": {
              "label": "Treść wiersza"
            },
            "page": {
              "label": "Treść wiersza ze strony"
            },
            "icon": {
              "label": "Ikona",
              "options__1": {
                "label": "Brak"
              },
              "options__2": {
                "label": "Jabłko"
              },
              "options__3": {
                "label": "Banan"
              },
              "options__4": {
                "label": "Butelka"
              },
              "options__5": {
                "label": "Pudełko"
              },
              "options__6": {
                "label": "Marchewka"
              },
              "options__7": {
                "label": "Dymek czatu"
              },
              "options__8": {
                "label": "Znacznik wyboru"
              },
              "options__9": {
                "label": "Podkładka do pisania"
              },
              "options__10": {
                "label": "Mleczne"
              },
              "options__11": {
                "label": "Bezmleczne"
              },
              "options__12": {
                "label": "Suszarka"
              },
              "options__13": {
                "label": "Oko"
              },
              "options__14": {
                "label": "Ogień"
              },
              "options__15": {
                "label": "Bez glutenu"
              },
              "options__16": {
                "label": "Serce"
              },
              "options__17": {
                "label": "Żelazko"
              },
              "options__18": {
                "label": "Liść"
              },
              "options__19": {
                "label": "Skóra"
              },
              "options__20": {
                "label": "Błyskawica"
              },
              "options__21": {
                "label": "Pomadka do ust"
              },
              "options__22": {
                "label": "Zamek"
              },
              "options__23": {
                "label": "Pinezka na mapie"
              },
              "options__24": {
                "label": "Nie zawiera orzechów"
              },
              "options__25": {
                "label": "Spodnie"
              },
              "options__26": {
                "label": "Odcisk łapy"
              },
              "options__27": {
                "label": "Pieprz"
              },
              "options__28": {
                "label": "Perfumy"
              },
              "options__29": {
                "label": "Samolot"
              },
              "options__30": {
                "label": "Roślina"
              },
              "options__31": {
                "label": "Tag ceny"
              },
              "options__32": {
                "label": "Znak zapytania"
              },
              "options__33": {
                "label": "Zutylizuj"
              },
              "options__34": {
                "label": "Zwrot"
              },
              "options__35": {
                "label": "Linijka"
              },
              "options__36": {
                "label": "Naczynie do serwowania"
              },
              "options__37": {
                "label": "Koszula"
              },
              "options__38": {
                "label": "But"
              },
              "options__39": {
                "label": "Kontury"
              },
              "options__40": {
                "label": "Płatek śniegu"
              },
              "options__41": {
                "label": "Gwiazdka"
              },
              "options__42": {
                "label": "Stoper"
              },
              "options__43": {
                "label": "Ciężarówka"
              },
              "options__44": {
                "label": "Pranie"
              }
            }
          }
        },
        "popup": {
          "name": "Wyskakujące okienko",
          "settings": {
            "link_label": {
              "label": "Etykieta linku"
            },
            "page": {
              "label": "Strona"
            }
          }
        },
        "custom_liquid": {
          "name": "Niestandardowy Liquid",
          "settings": {
            "custom_liquid": {
              "label": "Niestandardowy Liquid",
              "info": "Dodawaj fragmenty kodu aplikacji lub kod Liquid, aby tworzyć zaawansowane dostosowania."
            }
          }
        },
        "rating": {
          "name": "Ocena produktu",
          "settings": {
            "paragraph": {
              "content": "Aby wyświetlić ocenę, dodaj aplikację do oceny produktów. [Dowiedz się więcej](https://help.shopify.com/manual/online-store/themes/theme-structure/page-types#product-rating-block)"
            }
          }
        },
        "complementary_products": {
          "name": "Produkty uzupełniające",
          "settings": {
            "paragraph": {
              "content": "Aby wybrać produkty uzupełniające, dodaj aplikację Search & Discovery. [Dowiedz się więcej](https://help.shopify.com/manual/online-store/search-and-discovery/product-recommendations)"
            },
            "heading": {
              "label": "Nagłówek"
            },
            "make_collapsible_row": {
              "label": "Pokaż jako zwijany wiersz"
            },
            "icon": {
              "info": "Widoczne podczas wyświetlania zwijanego wiersza"
            },
            "product_list_limit": {
              "label": "Maksymalna liczba produktów do wyświetlenia"
            },
            "products_per_page": {
              "label": "Liczba produktów na stronę"
            },
            "pagination_style": {
              "label": "Styl paginacji",
              "options": {
                "option_1": "Kropki",
                "option_2": "Licznik",
                "option_3": "Liczby"
              }
            },
            "product_card": {
              "heading": "Karta produktów"
            },
            "image_ratio": {
              "label": "Proporcja obrazu",
              "options": {
                "option_1": "Portret",
                "option_2": "Kwadrat"
              }
            },
            "enable_quick_add": {
              "label": "Włącz przycisk szybkiego dodawania"
            }
          }
        },
        "icon_with_text": {
          "name": "Ikona z tekstem",
          "settings": {
            "layout": {
              "label": "Układ",
              "options__1": {
                "label": "W poziomie"
              },
              "options__2": {
                "label": "W pionie"
              }
            },
            "content": {
              "label": "Zawartość",
              "info": "Wybierz ikonę lub dodaj obraz dla każdej kolumny lub wiersza."
            },
            "heading": {
              "info": "Pozostaw etykietę nagłówka pustą, aby ukryć kolumnę ikony."
            },
            "icon_1": {
              "label": "Pierwsza ikona"
            },
            "image_1": {
              "label": "Pierwszy obraz"
            },
            "heading_1": {
              "label": "Pierwszy nagłówek"
            },
            "icon_2": {
              "label": "Druga ikona"
            },
            "image_2": {
              "label": "Drugi obraz"
            },
            "heading_2": {
              "label": "Drugi nagłówek"
            },
            "icon_3": {
              "label": "Trzecia ikona"
            },
            "image_3": {
              "label": "Trzeci obraz"
            },
            "heading_3": {
              "label": "Trzeci nagłówek"
            }
          }
        },
<<<<<<< HEAD
        "inventory": {
          "name": "Status zapasów",
=======
        "sku": {
          "name": "SKU",
>>>>>>> 81f194a5
          "settings": {
            "text_style": {
              "label": "Styl tekstu",
              "options__1": {
                "label": "Tekst podstawowy"
              },
              "options__2": {
                "label": "Podtytuł"
              },
              "options__3": {
                "label": "Duże litery"
              }
<<<<<<< HEAD
            },
            "inventory_threshold": {
              "label": "Niski próg zapasów",
              "info": "Wybierz 0, aby zawsze pokazywać w magazynie, jeśli jest dostępny."
            },
            "show_inventory_quantity": {
              "label": "Pokaż ilość zapasów"
=======
>>>>>>> 81f194a5
            }
          }
        }
      },
      "settings": {
        "header": {
          "content": "Multimedia",
          "info": "Dowiedz się więcej o [typach multimediów.](https://help.shopify.com/manual/products/product-media)"
        },
        "enable_video_looping": {
          "label": "Włącz zapętlanie wideo"
        },
        "enable_sticky_info": {
          "label": "Włącz przypiętą zawartość na komputerze"
        },
        "hide_variants": {
          "label": "Ukryj multimedia innych wariantów po wybraniu wariantu"
        },
        "gallery_layout": {
          "label": "Układ pulpitu",
          "options__1": {
            "label": "Ułożone w stos"
          },
          "options__2": {
            "label": "2 kolumny"
          },
          "options__3": {
            "label": "Miniatury"
          },
          "options__4": {
            "label": "Karuzela z miniaturami"
          }
        },
        "media_size": {
          "label": "Rozmiar plików multimedialnych dla komputera",
          "options__1": {
            "label": "Mały"
          },
          "options__2": {
            "label": "Średni"
          },
          "options__3": {
            "label": "Duży"
          },
          "info": "Pliki multimedialne są automatycznie optymalizowane dla urządzeń mobilnych."
        },
        "mobile_thumbnails": {
          "label": "Układ na urządzeniu mobilnym",
          "options__1": {
            "label": "2 kolumny"
          },
          "options__2": {
            "label": "Pokaż miniatury"
          },
          "options__3": {
            "label": "Ukryj miniatury"
          }
        },
        "media_position": {
          "label": "Pozycja multimediów na pulpicie",
          "info": "Pozycja jest automatycznie optymalizowana dla urządzeń mobilnych.",
          "options__1": {
            "label": "Lewa strona"
          },
          "options__2": {
            "label": "Prawa strona"
          }
        }
      }
    },
    "main-search": {
      "name": "Wyniki wyszukiwania",
      "settings": {
        "image_ratio": {
          "label": "Proporcja obrazu",
          "options__1": {
            "label": "Dostosuj do obrazu"
          },
          "options__2": {
            "label": "Portret"
          },
          "options__3": {
            "label": "Kwadrat"
          }
        },
        "show_secondary_image": {
          "label": "Pokaż drugi obraz po najechaniu kursorem"
        },
        "show_vendor": {
          "label": "Pokaż dostawcę"
        },
        "header__1": {
          "content": "Karta produktów"
        },
        "header__2": {
          "content": "Karta blogu",
          "info": "Style kart blogów dotyczą również kart stron w wynikach wyszukiwania. Aby zmienić style kart, zaktualizuj ustawienia szablonu."
        },
        "article_show_date": {
          "label": "Pokaż datę"
        },
        "article_show_author": {
          "label": "Pokaż autora"
        },
        "show_rating": {
          "label": "Pokaż ocenę produktu",
          "info": "Aby wyświetlić ocenę, dodaj aplikację do oceny produktów. [Dowiedz się więcej](https://help.shopify.com/manual/online-store/themes/theme-structure/page-types#search-results-section-settings)"
        },
        "columns_desktop": {
          "label": "Liczba kolumn na komputerze"
        },
        "header_mobile": {
          "content": "Układ na urządzeniu mobilnym"
        },
        "columns_mobile": {
          "label": "Liczba kolumn na urządzeniu mobilnym",
          "options__1": {
            "label": "1 kolumna"
          },
          "options__2": {
            "label": "2 kolumny"
          }
        }
      }
    },
    "multicolumn": {
      "name": "Wielokolumnowy",
      "settings": {
        "title": {
          "label": "Nagłówek"
        },
        "image_width": {
          "label": "Szerokość obrazu",
          "options__1": {
            "label": "Jedna trzecia szerokości kolumny"
          },
          "options__2": {
            "label": "Połowa szerokości kolumny"
          },
          "options__3": {
            "label": "Pełna szerokość kolumny"
          }
        },
        "image_ratio": {
          "label": "Proporcja obrazu",
          "options__1": {
            "label": "Dostosuj do obrazu"
          },
          "options__2": {
            "label": "Portret"
          },
          "options__3": {
            "label": "Kwadrat"
          },
          "options__4": {
            "label": "Koło"
          }
        },
        "column_alignment": {
          "label": "Wyrównanie kolumny",
          "options__1": {
            "label": "Lewa strona"
          },
          "options__2": {
            "label": "Do środka"
          }
        },
        "background_style": {
          "label": "Dodatkowe tło",
          "options__1": {
            "label": "Brak"
          },
          "options__2": {
            "label": "Pokaż jako tło kolumny"
          }
        },
        "button_label": {
          "label": "Przycisk z etykietą"
        },
        "button_link": {
          "label": "Link przycisku"
        },
        "swipe_on_mobile": {
          "label": "Włącz przeciąganie na urządzeniu mobilnym"
        },
        "columns_desktop": {
          "label": "Liczba kolumn na komputerze"
        },
        "header_mobile": {
          "content": "Układ na urządzeniu mobilnym"
        },
        "columns_mobile": {
          "label": "Liczba kolumn na urządzeniu mobilnym",
          "options__1": {
            "label": "1 kolumna"
          },
          "options__2": {
            "label": "2 kolumny"
          }
        }
      },
      "blocks": {
        "column": {
          "name": "Kolumna",
          "settings": {
            "image": {
              "label": "Obraz"
            },
            "title": {
              "label": "Nagłówek"
            },
            "text": {
              "label": "Opis"
            },
            "link_label": {
              "label": "Etykieta linku"
            },
            "link": {
              "label": "Link"
            }
          }
        }
      },
      "presets": {
        "name": "Wielokolumnowy"
      }
    },
    "newsletter": {
      "name": "Osoba zarejestrowana w celu otrzymywania e-maili",
      "settings": {
        "full_width": {
          "label": "Zrób sekcję na całą szerokość"
        },
        "paragraph": {
          "content": "Dla każdej subskrypcji e-maili tworzone jest konto klienta. [Dowiedz się więcej ](https://help.shopify.com/manual/customers)"
        }
      },
      "blocks": {
        "heading": {
          "name": "Nagłówek",
          "settings": {
            "heading": {
              "label": "Nagłówek"
            }
          }
        },
        "paragraph": {
          "name": "Nagłówek podrzędny",
          "settings": {
            "paragraph": {
              "label": "Opis"
            }
          }
        },
        "email_form": {
          "name": "Formularz e-maila"
        }
      },
      "presets": {
        "name": "Osoba zarejestrowana w celu otrzymywania e-maili"
      }
    },
    "page": {
      "name": "Strona",
      "settings": {
        "page": {
          "label": "Strona"
        }
      },
      "presets": {
        "name": "Strona"
      }
    },
    "product-recommendations": {
      "name": "Rekomendacje produktów",
      "settings": {
        "heading": {
          "label": "Nagłówek"
        },
        "header__2": {
          "content": "Karta produktów"
        },
        "image_ratio": {
          "label": "Proporcja obrazu",
          "options__1": {
            "label": "Dostosuj do obrazu"
          },
          "options__2": {
            "label": "Portret"
          },
          "options__3": {
            "label": "Kwadrat"
          }
        },
        "show_secondary_image": {
          "label": "Pokaż drugi obraz po najechaniu kursorem"
        },
        "show_vendor": {
          "label": "Pokaż dostawcę"
        },
        "paragraph__1": {
          "content": "Dynamiczne rekomendacje wykorzystują informacje o zamówieniach i produktach do ciągłego zmieniania i ulepszania. [Dowiedz się więcej](https://help.shopify.com/themes/development/recommended-products)"
        },
        "show_rating": {
          "label": "Pokaż ocenę produktu",
          "info": "Aby wyświetlić ocenę, dodaj aplikację do oceny produktów. [Dowiedz się więcej](https://help.shopify.com/manual/online-store/themes/theme-structure/page-types#product-recommendations-section-settings)"
        },
        "columns_desktop": {
          "label": "Liczba kolumn na komputerze"
        },
        "header_mobile": {
          "content": "Układ na urządzeniu mobilnym"
        },
        "columns_mobile": {
          "label": "Liczba kolumn na urządzeniu mobilnym",
          "options__1": {
            "label": "1 kolumna"
          },
          "options__2": {
            "label": "2 kolumny"
          }
        },
        "products_to_show": {
          "label": "Maksymalna liczba produktów do wyświetlenia"
        }
      }
    },
    "rich-text": {
      "name": "Tekst sformatowany",
      "settings": {
        "full_width": {
          "label": "Zrób sekcję na całą szerokość"
        },
        "desktop_content_position": {
          "options__1": {
            "label": "Lewa strona"
          },
          "options__2": {
            "label": "Środek"
          },
          "options__3": {
            "label": "Prawa strona"
          },
          "label": "Pozycja treści na komputerze",
          "info": "Pozycja jest automatycznie optymalizowana dla urządzeń mobilnych."
        },
        "content_alignment": {
          "options__1": {
            "label": "Lewa strona"
          },
          "options__2": {
            "label": "Środek"
          },
          "options__3": {
            "label": "Prawa strona"
          },
          "label": "Wyrównanie zawartości"
        }
      },
      "blocks": {
        "heading": {
          "name": "Nagłówek",
          "settings": {
            "heading": {
              "label": "Nagłówek"
            }
          }
        },
        "text": {
          "name": "Tekst",
          "settings": {
            "text": {
              "label": "Opis"
            }
          }
        },
        "buttons": {
          "name": "Przyciski",
          "settings": {
            "button_label_1": {
              "label": "Pierwszy przycisk z etykietą",
              "info": "Pozostaw etykietę pustą, aby ukryć przycisk."
            },
            "button_link_1": {
              "label": "Pierwszy link przycisku"
            },
            "button_style_secondary_1": {
              "label": "Użyj stylu przycisku konspektu"
            },
            "button_label_2": {
              "label": "Drugi przycisk z etykietą",
              "info": "Pozostaw etykietę pustą, aby ukryć przycisk."
            },
            "button_link_2": {
              "label": "Drugi link przycisku"
            },
            "button_style_secondary_2": {
              "label": "Użyj stylu przycisku konspektu"
            }
          }
        },
        "caption": {
          "name": "Napisy",
          "settings": {
            "text": {
              "label": "Tekst"
            },
            "text_style": {
              "label": "Styl tekstu",
              "options__1": {
                "label": "Podtytuł"
              },
              "options__2": {
                "label": "Duże litery"
              }
            },
            "caption_size": {
              "label": "Rozmiar tekstu",
              "options__1": {
                "label": "Mały"
              },
              "options__2": {
                "label": "Średni"
              },
              "options__3": {
                "label": "Duży"
              }
            }
          }
        }
      },
      "presets": {
        "name": "Tekst sformatowany"
      }
    },
    "apps": {
      "name": "Aplikacje",
      "settings": {
        "include_margins": {
          "label": "Dostosuj marginesy sekcji do szablonu"
        }
      },
      "presets": {
        "name": "Aplikacje"
      }
    },
    "video": {
      "name": "Film",
      "settings": {
        "heading": {
          "label": "Nagłówek"
        },
        "cover_image": {
          "label": "Obraz w tle"
        },
        "video_url": {
          "label": "URL",
          "placeholder": "Użyj adresu URL do YouTube lub Vimeo",
          "info": "Film jest odtwarzany na stronie."
        },
        "description": {
          "label": "Alternatywny tekst filmu",
          "info": "Opisz film dla klientów korzystających z czytników ekranu. [Dowiedz się więcej](https://help.shopify.com/manual/online-store/themes/theme-structure/theme-features#video)"
        },
        "image_padding": {
          "label": "Dodaj dopełnienie obrazu",
          "info": "Wybierz dopełnienie obrazu, jeśli nie chcesz, aby obraz z tle był przycięty."
        },
        "full_width": {
          "label": "Zrób sekcję na całą szerokość"
        }
      },
      "presets": {
        "name": "Film"
      }
    },
    "featured-product": {
      "name": "Polecany produkt",
      "blocks": {
        "text": {
          "name": "Tekst",
          "settings": {
            "text": {
              "label": "Tekst"
            },
            "text_style": {
              "label": "Styl tekstu",
              "options__1": {
                "label": "Tekst podstawowy"
              },
              "options__2": {
                "label": "Podtytuł"
              },
              "options__3": {
                "label": "Duże litery"
              }
            }
          }
        },
        "title": {
          "name": "Tytuł"
        },
        "price": {
          "name": "Cena"
        },
        "quantity_selector": {
          "name": "Selektor ilości"
        },
        "variant_picker": {
          "name": "Selektor wariantów",
          "settings": {
            "picker_type": {
              "label": "Typ",
              "options__1": {
                "label": "Lista rozwijana"
              },
              "options__2": {
                "label": "Okrągłe przełączniki"
              }
            }
          }
        },
        "buy_buttons": {
          "name": "Przyciski zakupu",
          "settings": {
            "show_dynamic_checkout": {
              "label": "Pokaż dynamiczne przyciski realizacji zakupu",
              "info": "Korzystając z metod płatności dostępnych w Twoim sklepie, klienci widzą swoją preferowaną opcję, np. PayPal lub Apple Pay. [Dowiedz się więcej](https://help.shopify.com/manual/using-themes/change-the-layout/dynamic-checkout)"
            }
          }
        },
        "description": {
          "name": "Opis"
        },
        "share": {
          "name": "Udostępnij",
          "settings": {
            "featured_image_info": {
              "content": "Jeśli dodasz link w postach mediów społecznościowych, wyróżniony obraz strony będzie wyświetlany jako obraz podglądu. [Dowiedz się więcej](https://help.shopify.com/manual/online-store/images/showing-social-media-thumbnail-images)"
            },
            "title_info": {
              "content": "Tytuł i opis strony są dodawane wraz z obrazem podglądu. [Dowiedz się więcej](https://help.shopify.com/manual/promoting-marketing/seo/adding-keywords#set-a-title-and-description-for-your-online-store)"
            },
            "text": {
              "label": "Tekst"
            }
          }
        },
        "custom_liquid": {
          "name": "Niestandardowy Liquid",
          "settings": {
            "custom_liquid": {
              "label": "Niestandardowy Liquid"
            }
          }
        },
        "rating": {
          "name": "Ocena produktu",
          "settings": {
            "paragraph": {
              "content": "Aby wyświetlić ocenę, dodaj aplikację do oceny produktów. [Dowiedz się więcej](https://help.shopify.com/manual/online-store/themes/theme-structure/theme-features#featured-product-rating)"
            }
          }
        },
        "sku": {
          "name": "SKU",
          "settings": {
            "text_style": {
              "label": "Styl tekstu",
              "options__1": {
                "label": "Tekst podstawowy"
              },
              "options__2": {
                "label": "Podtytuł"
              },
              "options__3": {
                "label": "Duże litery"
              }
            }
          }
        }
      },
      "settings": {
        "product": {
          "label": "Produkt"
        },
        "secondary_background": {
          "label": "Pokaż dodatkowe tło"
        },
        "header": {
          "content": "Multimedia",
          "info": "Dowiedz się więcej o [typach multimediów](https://help.shopify.com/manual/products/product-media)"
        },
        "enable_video_looping": {
          "label": "Włącz zapętlanie wideo"
        },
        "hide_variants": {
          "label": "Ukryj niewybrane pliki multimedialne wariantów na pulpicie"
        },
        "media_position": {
          "label": "Pozycja multimediów na pulpicie",
          "info": "Pozycja jest automatycznie optymalizowana dla urządzeń mobilnych.",
          "options__1": {
            "label": "Lewa strona"
          },
          "options__2": {
            "label": "Prawa strona"
          }
        }
      },
      "presets": {
        "name": "Polecany produkt"
      }
    },
    "email-signup-banner": {
      "name": "Baner rejestracji w celu otrzymywania e-maili",
      "settings": {
        "paragraph": {
          "content": "Dla każdej subskrypcji e-maili tworzone jest konto klienta. [Dowiedz się więcej](https://help.shopify.com/manual/customers)"
        },
        "image": {
          "label": "Obraz tła"
        },
        "show_background_image": {
          "label": "Wyświetl obraz tła"
        },
        "show_text_box": {
          "label": "Pokaż kontener na komputerze"
        },
        "image_overlay_opacity": {
          "label": "Nieprzezroczystość nakładki obrazu"
        },
        "color_scheme": {
          "info": "Widoczne podczas wyświetlania kontenera."
        },
        "show_text_below": {
          "label": "Pokaż treść pod obrazem na urządzeniu mobilnym",
          "info": "Aby uzyskać najlepsze wyniki, użyj obrazu o współczynniku proporcji 16:9. [Dowiedz się więcej](https://help.shopify.com/manual/shopify-admin/productivity-tools/image-editor#understanding-image-aspect-ratio)"
        },
        "image_height": {
          "label": "Wysokość banera",
          "options__1": {
            "label": "Dostosuj do obrazu"
          },
          "options__2": {
            "label": "Mały"
          },
          "options__3": {
            "label": "Średni"
          },
          "options__4": {
            "label": "Duży"
          },
          "info": "Aby uzyskać najlepsze wyniki, użyj obrazu o współczynniku proporcji 16:9. [Dowiedz się więcej](https://help.shopify.com/manual/shopify-admin/productivity-tools/image-editor#understanding-image-aspect-ratio)"
        },
        "desktop_content_position": {
          "options__4": {
            "label": "Do środka, do lewej"
          },
          "options__5": {
            "label": "Do środka, wyśrodkowany"
          },
          "options__6": {
            "label": "Do środka, do prawej"
          },
          "options__7": {
            "label": "Na dole, do lewej"
          },
          "options__8": {
            "label": "Na dole, pośrodku"
          },
          "options__9": {
            "label": "Na dole, do prawej"
          },
          "options__1": {
            "label": "Do góry, do lewej"
          },
          "options__2": {
            "label": "Do góry, wyśrodkowany"
          },
          "options__3": {
            "label": "Do góry, do prawej"
          },
          "label": "Pozycja treści na pulpicie"
        },
        "desktop_content_alignment": {
          "options__1": {
            "label": "Lewa strona"
          },
          "options__2": {
            "label": "Środek"
          },
          "options__3": {
            "label": "Prawa strona"
          },
          "label": "Wyrównanie treści na komputerze"
        },
        "header": {
          "content": "Układ na urządzeniu mobilnym"
        },
        "mobile_content_alignment": {
          "options__1": {
            "label": "Lewa strona"
          },
          "options__2": {
            "label": "Środek"
          },
          "options__3": {
            "label": "Prawa strona"
          },
          "label": "Wyrównanie treści na urządzeniu mobilnym"
        }
      },
      "blocks": {
        "heading": {
          "name": "Nagłówek",
          "settings": {
            "heading": {
              "label": "Nagłówek"
            }
          }
        },
        "paragraph": {
          "name": "Akapit",
          "settings": {
            "paragraph": {
              "label": "Opis"
            },
            "text_style": {
              "options__1": {
                "label": "Tekst podstawowy"
              },
              "options__2": {
                "label": "Podtytuł"
              },
              "label": "Styl tekstu"
            }
          }
        },
        "email_form": {
          "name": "Formularz e-maila"
        }
      },
      "presets": {
        "name": "Baner rejestracji w celu otrzymywania e-maili"
      }
    },
    "slideshow": {
      "name": "Pokaz slajdów",
      "settings": {
        "layout": {
          "label": "Układ",
          "options__1": {
            "label": "Pełna szerokość"
          },
          "options__2": {
            "label": "Siatka"
          }
        },
        "slide_height": {
          "label": "Wysokość slajdu",
          "options__1": {
            "label": "Dostosuj do pierwszego obrazu"
          },
          "options__2": {
            "label": "Mały"
          },
          "options__3": {
            "label": "Średni"
          },
          "options__4": {
            "label": "Duży"
          }
        },
        "slider_visual": {
          "label": "Styl paginacji",
          "options__1": {
            "label": "Licznik"
          },
          "options__2": {
            "label": "Kropki"
          },
          "options__3": {
            "label": "Liczby"
          }
        },
        "auto_rotate": {
          "label": "Automatycznie obracaj slajdy"
        },
        "change_slides_speed": {
          "label": "Zmieniaj slajdy co"
        },
        "show_text_below": {
          "label": "Pokaż treść pod obrazami na urządzeniu mobilnym"
        },
        "mobile": {
          "content": "Układ na urządzeniu mobilnym"
        },
        "accessibility": {
          "content": "Dostępność",
          "label": "Opis pokazu slajdów",
          "info": "Opisz pokaz slajdów dla klientów korzystających z czytników ekranu."
        }
      },
      "blocks": {
        "slide": {
          "name": "Slajd",
          "settings": {
            "image": {
              "label": "Obraz"
            },
            "heading": {
              "label": "Nagłówek"
            },
            "subheading": {
              "label": "Nagłówek podrzędny"
            },
            "button_label": {
              "label": "Przycisk z etykietą",
              "info": "Pozostaw etykietę pustą, aby ukryć przycisk."
            },
            "link": {
              "label": "Link przycisku"
            },
            "secondary_style": {
              "label": "Użyj stylu przycisku konspektu"
            },
            "box_align": {
              "label": "Pozycja treści na pulpicie",
              "options__1": {
                "label": "Do góry, do lewej"
              },
              "options__2": {
                "label": "Do góry, wyśrodkowany"
              },
              "options__3": {
                "label": "Do góry, do prawej"
              },
              "options__4": {
                "label": "Do środka, do lewej"
              },
              "options__5": {
                "label": "Do środka, wyśrodkowany"
              },
              "options__6": {
                "label": "Do środka, do prawej"
              },
              "options__7": {
                "label": "Lewy dolny"
              },
              "options__8": {
                "label": "Na dole, pośrodku"
              },
              "options__9": {
                "label": "Prawy dolny"
              },
              "info": "Pozycja jest automatycznie optymalizowana dla urządzeń mobilnych."
            },
            "show_text_box": {
              "label": "Pokaż kontener na komputerze"
            },
            "text_alignment": {
              "label": "Wyrównanie treści na komputerze",
              "option_1": {
                "label": "Lewa strona"
              },
              "option_2": {
                "label": "Środek"
              },
              "option_3": {
                "label": "Prawa strona"
              }
            },
            "image_overlay_opacity": {
              "label": "Nieprzezroczystość nakładki obrazu"
            },
            "color_scheme": {
              "info": "Widoczne podczas wyświetlania kontenera."
            },
            "text_alignment_mobile": {
              "label": "Wyrównanie treści na urządzeniu mobilnym",
              "options__1": {
                "label": "Lewa strona"
              },
              "options__2": {
                "label": "Środek"
              },
              "options__3": {
                "label": "Prawa strona"
              }
            }
          }
        }
      },
      "presets": {
        "name": "Pokaz slajdów"
      }
    },
    "collapsible_content": {
      "name": "Zwijana treść",
      "settings": {
        "caption": {
          "label": "Napisy"
        },
        "heading": {
          "label": "Nagłówek"
        },
        "heading_alignment": {
          "label": "Wyrównanie nagłówka",
          "options__1": {
            "label": "Lewa strona"
          },
          "options__2": {
            "label": "Środek"
          },
          "options__3": {
            "label": "Prawa strona"
          }
        },
        "layout": {
          "label": "Układ",
          "options__1": {
            "label": "Brak kontenera"
          },
          "options__2": {
            "label": "Kontener wiersza"
          },
          "options__3": {
            "label": "Kontener sekcji"
          }
        },
        "open_first_collapsible_row": {
          "label": "Otwórz pierwszy zwijany wiersz"
        },
        "header": {
          "content": "Układ obrazu"
        },
        "image": {
          "label": "Obraz"
        },
        "image_ratio": {
          "label": "Proporcja obrazu",
          "options__1": {
            "label": "Dostosuj do obrazu"
          },
          "options__2": {
            "label": "Mały"
          },
          "options__3": {
            "label": "Duży"
          }
        },
        "desktop_layout": {
          "label": "Układ pulpitu",
          "options__1": {
            "label": "Najpierw obraz"
          },
          "options__2": {
            "label": "Drugi obraz"
          },
          "info": "Obraz pojawia się zawsze pierwszy na urządzeniu mobilnym."
        },
        "container_color_scheme": {
          "label": "Schemat kolorów kontenera",
          "info": "Widoczny, gdy układ jest ustawiony na Wiersz lub Kontener sekcji."
        }
      },
      "blocks": {
        "collapsible_row": {
          "name": "Zwijany wiersz",
          "settings": {
            "heading": {
              "info": "Dołącz nagłówek, który wyjaśnia treść.",
              "label": "Nagłówek"
            },
            "row_content": {
              "label": "Treść wiersza"
            },
            "page": {
              "label": "Treść wiersza ze strony"
            },
            "icon": {
              "label": "Ikona",
              "options__1": {
                "label": "Brak"
              },
              "options__2": {
                "label": "Apple"
              },
              "options__3": {
                "label": "Banan"
              },
              "options__4": {
                "label": "Butelka"
              },
              "options__5": {
                "label": "Pudełko"
              },
              "options__6": {
                "label": "Marchewka"
              },
              "options__7": {
                "label": "Dymek czatu"
              },
              "options__8": {
                "label": "Znacznik wyboru"
              },
              "options__9": {
                "label": "Podkładka do pisania"
              },
              "options__10": {
                "label": "Mleczne"
              },
              "options__11": {
                "label": "Bezmleczne"
              },
              "options__12": {
                "label": "Suszarka"
              },
              "options__13": {
                "label": "Oko"
              },
              "options__14": {
                "label": "Ogień"
              },
              "options__15": {
                "label": "Bez glutenu"
              },
              "options__16": {
                "label": "Serce"
              },
              "options__17": {
                "label": "Żelazko"
              },
              "options__18": {
                "label": "Liść"
              },
              "options__19": {
                "label": "Skóra"
              },
              "options__20": {
                "label": "Błyskawica"
              },
              "options__21": {
                "label": "Pomadka do ust"
              },
              "options__22": {
                "label": "Zamek"
              },
              "options__23": {
                "label": "Pinezka na mapie"
              },
              "options__24": {
                "label": "Nie zawiera orzechów"
              },
              "options__25": {
                "label": "Spodnie"
              },
              "options__26": {
                "label": "Odcisk łapy"
              },
              "options__27": {
                "label": "Pieprz"
              },
              "options__28": {
                "label": "Perfumy"
              },
              "options__29": {
                "label": "Samolot"
              },
              "options__30": {
                "label": "Roślina"
              },
              "options__31": {
                "label": "Tag ceny"
              },
              "options__32": {
                "label": "Znak zapytania"
              },
              "options__33": {
                "label": "Zutylizuj"
              },
              "options__34": {
                "label": "Zwrot"
              },
              "options__35": {
                "label": "Linijka"
              },
              "options__36": {
                "label": "Naczynie do serwowania"
              },
              "options__37": {
                "label": "Koszula"
              },
              "options__38": {
                "label": "But"
              },
              "options__39": {
                "label": "Kontury"
              },
              "options__40": {
                "label": "Płatek śniegu"
              },
              "options__41": {
                "label": "Gwiazdka"
              },
              "options__42": {
                "label": "Stoper"
              },
              "options__43": {
                "label": "Ciężarówka"
              },
              "options__44": {
                "label": "Pranie"
              }
            }
          }
        }
      },
      "presets": {
        "name": "Zwijana treść"
      }
    },
    "main-account": {
      "name": "Konto"
    },
    "main-activate-account": {
      "name": "Aktywacja konta"
    },
    "main-addresses": {
      "name": "Adresy"
    },
    "main-login": {
      "name": "Zaloguj"
    },
    "main-order": {
      "name": "Zamówienie"
    },
    "main-register": {
      "name": "Rejestracja"
    },
    "main-reset-password": {
      "name": "Resetowanie hasła"
    }
  }
}<|MERGE_RESOLUTION|>--- conflicted
+++ resolved
@@ -1814,13 +1814,8 @@
             }
           }
         },
-<<<<<<< HEAD
-        "inventory": {
-          "name": "Status zapasów",
-=======
         "sku": {
           "name": "SKU",
->>>>>>> 81f194a5
           "settings": {
             "text_style": {
               "label": "Styl tekstu",
@@ -1833,7 +1828,23 @@
               "options__3": {
                 "label": "Duże litery"
               }
-<<<<<<< HEAD
+            }
+          }
+        },
+        "inventory": {
+          "name": "Status zapasów",
+          "settings": {
+            "text_style": {
+              "label": "Styl tekstu",
+              "options__1": {
+                "label": "Tekst podstawowy"
+              },
+              "options__2": {
+                "label": "Podtytuł"
+              },
+              "options__3": {
+                "label": "Duże litery"
+              }
             },
             "inventory_threshold": {
               "label": "Niski próg zapasów",
@@ -1841,8 +1852,6 @@
             },
             "show_inventory_quantity": {
               "label": "Pokaż ilość zapasów"
-=======
->>>>>>> 81f194a5
             }
           }
         }
