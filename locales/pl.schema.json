{
  "settings_schema": {
    "colors": {
      "name": "Kolory",
      "settings": {
        "colors_solid_button_labels": {
          "label": "Przycisk z etykietą w jednolitym kolorze",
          "info": "Używany jako kolor pierwszego planu na kolorach akcentujących."
        },
        "colors_accent_1": {
          "label": "Akcent 1",
          "info": "Używane dla tła przycisku w jednolitym kolorze."
        },
        "colors_accent_2": {
          "label": "Akcent 2"
        },
        "header__1": {
          "content": "Kolory podstawowe"
        },
        "header__2": {
          "content": "Kolory dodatkowe"
        },
        "colors_text": {
          "label": "Tekst",
          "info": "Używany jako kolor pierwszego planu na kolorach tła."
        },
        "colors_outline_button_labels": {
          "label": "Przycisk konspektu",
          "info": "Używany również dla linków tekstowych."
        },
        "colors_background_1": {
          "label": "Tło 1"
        },
        "colors_background_2": {
          "label": "Tło 2"
        },
        "gradient_accent_1": {
          "label": "Gradient koloru akcentu 1"
        },
        "gradient_accent_2": {
          "label": "Gradient koloru akcentu 2"
        },
        "gradient_background_1": {
          "label": "Gradient tła 1"
        },
        "gradient_background_2": {
          "label": "Gradient tła 2"
        }
      }
    },
    "typography": {
      "name": "Typografia",
      "settings": {
        "type_header_font": {
          "label": "Czcionka",
          "info": "Wybór innej czcionki może wpłynąć na szybkość działania Twojego sklepu. [Dowiedz się więcej o czcionkach systemowych.](https:\/\/help.shopify.com\/manual\/online-store\/os\/store-speed\/improving-speed#fonts)"
        },
        "header__1": {
          "content": "Nagłówki"
        },
        "header__2": {
          "content": "Tekst podstawowy"
        },
        "type_body_font": {
          "label": "Czcionka",
          "info": "Wybór innej czcionki może wpłynąć na szybkość działania Twojego sklepu. [Dowiedz się więcej o czcionkach systemowych.](https:\/\/help.shopify.com\/manual\/online-store\/os\/store-speed\/improving-speed#fonts)"
        },
        "heading_scale": {
          "label": "Skala rozmiaru czcionki"
        },
        "body_scale": {
          "label": "Skala rozmiaru czcionki"
        }
      }
    },
    "styles": {
      "name": "Ikony",
      "settings": {
        "accent_icons": {
          "options__3": {
            "label": "Przycisk konspektu"
          },
          "options__4": {
            "label": "Tekst"
          },
          "label": "Kolor"
        }
      }
    },
    "social-media": {
      "name": "Media społecznościowe",
      "settings": {
        "social_twitter_link": {
          "label": "Twitter",
          "info": "https:\/\/twitter.com\/shopify"
        },
        "social_facebook_link": {
          "label": "Facebook",
          "info": "https:\/\/facebook.com\/shopify"
        },
        "social_pinterest_link": {
          "label": "Pinterest",
          "info": "https:\/\/pinterest.com\/shopify"
        },
        "social_instagram_link": {
          "label": "Instagram",
          "info": "http:\/\/instagram.com\/shopify"
        },
        "social_tiktok_link": {
          "label": "TikTok",
          "info": "https:\/\/tiktok.com\/@shopify"
        },
        "social_tumblr_link": {
          "label": "Tumblr",
          "info": "https:\/\/shopify.tumblr.com"
        },
        "social_snapchat_link": {
          "label": "Snapchat",
          "info": "https:\/\/www.snapchat.com\/add\/shopify"
        },
        "social_youtube_link": {
          "label": "Youtube",
          "info": "https:\/\/www.youtube.com\/shopify"
        },
        "social_vimeo_link": {
          "label": "Vimeo",
          "info": "https:\/\/vimeo.com\/shopify"
        },
        "header": {
          "content": "Konta społecznościowe"
        }
      }
    },
    "currency_format": {
      "name": "Format waluty",
      "settings": {
        "content": "Kody walut",
        "currency_code_enabled": {
          "label": "Pokaż kody walut"
        },
        "paragraph": "Ceny w koszyku i kasie zawsze zawierają kody walut. Przykład: 1,00 USD."
      }
    },
    "layout": {
      "name": "Układ",
      "settings": {
        "page_width": {
          "label": "Szerokość strony"
        },
        "spacing_sections": {
          "label": "Odstęp między sekcjami szablonu"
        },
        "header__grid": {
          "content": "Siatka"
        },
        "paragraph__grid": {
          "content": "Dotyczy obszarów z układem wielokolumnowym."
        },
        "spacing_grid_horizontal": {
          "label": "Przestrzeń pozioma"
        },
        "spacing_grid_vertical": {
          "label": "Przestrzeń pionowa"
        }
      }
    },
    "search_input": {
      "name": "Zachowanie podczas wyszukiwania",
      "settings": {
        "header": {
          "content": "Propozycje dotyczące produktu"
        },
        "predictive_search_enabled": {
          "label": "Włącz propozycje dotyczące produktu"
        },
        "predictive_search_show_vendor": {
          "label": "Pokaż dostawcę",
          "info": "Widoczne w przypadku włączenia propozycji dotyczących produktu."
        },
        "predictive_search_show_price": {
          "label": "Pokaż cenę",
          "info": "Widoczne w przypadku włączenia propozycji dotyczących produktu."
        }
      }
    },
    "global": {
      "settings": {
        "header__border": {
          "content": "Obramowanie"
        },
        "header__shadow": {
          "content": "Cień"
        },
        "blur": {
          "label": "Zamazanie"
        },
        "corner_radius": {
          "label": "Promień narożnika"
        },
        "horizontal_offset": {
          "label": "Przesunięcie w poziomie"
        },
        "vertical_offset": {
          "label": "Przesunięcie w pionie"
        },
        "thickness": {
          "label": "Grubość"
        },
        "opacity": {
          "label": "Nieprzezroczystość"
        },
        "image_padding": {
          "label": "Dopełnienie obrazu"
        },
        "text_alignment": {
          "options__1": {
            "label": "Lewa strona"
          },
          "options__2": {
            "label": "Środek"
          },
          "options__3": {
            "label": "Prawa strona"
          },
          "label": "Wyrównanie tekstu"
        }
      }
    },
    "badges": {
      "name": "Znaczki",
      "settings": {
        "position": {
          "options__1": {
            "label": "Lewy dolny"
          },
          "options__2": {
            "label": "Prawy dolny"
          },
          "options__3": {
            "label": "Do góry, do lewej"
          },
          "options__4": {
            "label": "Do góry, do prawej"
          },
          "label": "Położenie na kartach"
        },
        "sale_badge_color_scheme": {
          "label": "Kolorystyka znaczków Wyprzedaż"
        },
        "sold_out_badge_color_scheme": {
          "label": "Kolorystyka znaczków Wyprzedane"
        }
      }
    },
    "buttons": {
      "name": "Przyciski"
    },
    "variant_pills": {
      "name": "Okrągłe przełączniki wariantów",
      "paragraph": "Okrągłe przełączniki wariantów to jeden ze sposobów wyświetlania wariantów produktów. [Dowiedz się więcej](https:\/\/help.shopify.com\/en\/manual\/online-store\/themes\/theme-structure\/page-types#variant-picker-block)"
    },
    "inputs": {
      "name": "Dane wejściowe"
    },
    "content_containers": {
      "name": "Kontenery zawartości"
    },
    "popups": {
      "name": "Listy rozwijane i wyskakujące okienka",
      "paragraph": "Dotyczy obszarów takich jak rozwijane listy nawigacji, wyskakujące okienka modalne i wyskakujące okienka koszyka."
    },
    "media": {
      "name": "Media"
    },
    "drawers": {
      "name": "Szuflady"
    },
    "cart": {
      "name": "Koszyk",
      "settings": {
        "cart_type": {
          "label": "Typ koszyka",
          "drawer": {
            "label": "Szuflada"
          },
          "page": {
            "label": "Strona"
          },
          "notification": {
            "label": "Powiadomienie w wyskakującym okienku"
          }
        },
        "show_vendor": {
          "label": "Pokaż dostawcę"
        },
        "show_cart_note": {
          "label": "Włącz uwagę dotyczącą koszyka"
        },
        "cart_drawer": {
          "header": "Szuflada koszyka",
          "collection": {
            "label": "Kolekcja",
            "info": "Widoczne, gdy szuflada koszyka jest pusta"
          }
        }
      }
    },
    "cards": {
      "name": "Karty produktów",
      "settings": {
        "style": {
          "options__1": {
            "label": "Standardowy"
          },
          "options__2": {
            "label": "Karta"
          },
          "label": "Styl"
        }
      }
    },
    "collection_cards": {
      "name": "Karty kolekcji",
      "settings": {
        "style": {
          "options__1": {
            "label": "Standardowy"
          },
          "options__2": {
            "label": "Karta"
          },
          "label": "Styl"
        }
      }
    },
    "blog_cards": {
      "name": "Karty blogu",
      "settings": {
        "style": {
          "options__1": {
            "label": "Standardowy"
          },
          "options__2": {
            "label": "Karta"
          },
          "label": "Styl"
        }
      }
    },
    "logo": {
      "name": "Logo",
      "settings": {
        "logo_image": {
          "label": "Logo"
        },
        "logo_width": {
          "label": "Szerokość logo na komputerze",
          "info": "Szerokość logo jest automatycznie optymalizowana dla urządzeń mobilnych."
        },
        "favicon": {
          "label": "Obraz ikony Favicon",
          "info": "Zostanie zmniejszony do rozmiaru 32 x 32 piksele"
        }
      }
    }
  },
  "sections": {
    "all": {
      "padding": {
        "section_padding_heading": "Dopełnienie sekcji",
        "padding_top": "Dopełnienie na górze",
        "padding_bottom": "Dopełnienie na dole"
      },
      "spacing": "Odstępy",
      "colors": {
        "accent_1": {
          "label": "Akcent 1"
        },
        "accent_2": {
          "label": "Akcent 2"
        },
        "background_1": {
          "label": "Tło 1"
        },
        "background_2": {
          "label": "Tło 2"
        },
        "inverse": {
          "label": "Odwrócone"
        },
        "label": "Kolorystyka",
        "has_cards_info": "Aby zmienić kolorystykę karty, zaktualizuj ustawienia szablonu."
      },
      "heading_size": {
        "label": "Rozmiar nagłówka",
        "options__1": {
          "label": "Mały"
        },
        "options__2": {
          "label": "Średni"
        },
        "options__3": {
          "label": "Duży"
        },
        "options__4": {
          "label": "Bardzo duży"
        }
      }
    },
    "announcement-bar": {
      "name": "Pasek ogłoszeń",
      "blocks": {
        "announcement": {
          "name": "Ogłoszenie",
          "settings": {
            "text": {
              "label": "Tekst"
            },
            "text_alignment": {
              "label": "Wyrównanie tekstu",
              "options__1": {
                "label": "Lewa strona"
              },
              "options__2": {
                "label": "Środek"
              },
              "options__3": {
                "label": "Prawa strona"
              }
            },
            "link": {
              "label": "Link"
            }
          }
        }
      }
    },
    "collage": {
      "name": "Kolaż",
      "settings": {
        "heading": {
          "label": "Nagłówek"
        },
        "desktop_layout": {
          "label": "Układ pulpitu",
          "options__1": {
            "label": "Lewy duży blok"
          },
          "options__2": {
            "label": "Prawy duży blok"
          }
        },
        "mobile_layout": {
          "label": "Układ na urządzeniu zdalnym",
          "options__1": {
            "label": "Kolaż"
          },
          "options__2": {
            "label": "Kolumna"
          }
        },
        "card_styles": {
          "label": "Styl karty",
          "info": "Style kart produktów, kolekcji i bloga można aktualizować w ustawieniach szablonu.",
          "options__1": {
            "label": "Użyj indywidualnych stylów kart"
          },
          "options__2": {
            "label": "Nadaj wszystkiemu styl kart produktów"
          }
        }
      },
      "blocks": {
        "image": {
          "name": "Obraz",
          "settings": {
            "image": {
              "label": "Obraz"
            }
          }
        },
        "product": {
          "name": "Produkt",
          "settings": {
            "product": {
              "label": "Produkt"
            },
            "secondary_background": {
              "label": "Pokaż dodatkowe tło"
            },
            "second_image": {
              "label": "Pokaż drugi obraz po najechaniu kursorem"
            }
          }
        },
        "collection": {
          "name": "Kolekcja",
          "settings": {
            "collection": {
              "label": "Kolekcja"
            }
          }
        },
        "video": {
          "name": "Film",
          "settings": {
            "cover_image": {
              "label": "Obraz w tle"
            },
            "video_url": {
              "label": "URL",
              "info": "Film jest odtwarzany w wyskakującym okienku, jeśli sekcja zawiera inne bloki.",
              "placeholder": "Użyj adresu URL do YouTube lub Vimeo"
            },
            "description": {
              "label": "Alternatywny tekst filmu",
              "info": "Opisz film dla klientów korzystających z czytników ekranu. [Dowiedz się więcej](https:\/\/help.shopify.com\/manual\/online-store\/themes\/theme-structure\/theme-features#video-block)"
            }
          }
        }
      },
      "presets": {
        "name": "Kolaż"
      }
    },
    "collection-list": {
      "name": "Lista kolekcji",
      "settings": {
        "title": {
          "label": "Nagłówek"
        },
        "image_ratio": {
          "label": "Proporcja obrazu",
          "info": "Dodaj obrazy, edytując swoje kolekcje. [Dowiedz się więcej ](https:\/\/help.shopify.com\/manual\/products\/collections)",
          "options__1": {
            "label": "Dostosuj do obrazu"
          },
          "options__2": {
            "label": "Portret"
          },
          "options__3": {
            "label": "Kwadrat"
          }
        },
        "swipe_on_mobile": {
          "label": "Włącz przeciąganie na urządzeniu mobilnym"
        },
        "show_view_all": {
          "label": "Włącz przycisk „Wyświetl wszystko”, jeśli lista zawiera więcej kolekcji niż pokazano"
        },
        "columns_desktop": {
          "label": "Liczba kolumn na komputerze"
        },
        "header_mobile": {
          "content": "Układ na urządzeniu mobilnym"
        },
        "columns_mobile": {
          "label": "Liczba kolumn na urządzeniu mobilnym",
          "options__1": {
            "label": "1 kolumna"
          },
          "options__2": {
            "label": "2 kolumny"
          }
        }
      },
      "blocks": {
        "featured_collection": {
          "name": "Kolekcja",
          "settings": {
            "collection": {
              "label": "Kolekcja"
            }
          }
        }
      },
      "presets": {
        "name": "Lista kolekcji"
      }
    },
    "contact-form": {
      "name": "Formularz kontaktowy",
      "presets": {
        "name": "Formularz kontaktowy"
      }
    },
    "custom-liquid": {
      "name": "Niestandardowy Liquid",
      "settings": {
        "custom_liquid": {
          "label": "Niestandardowy Liquid",
          "info": "Dodawaj fragmenty kodu aplikacji lub kod Liquid, aby tworzyć zaawansowane dostosowania."
        }
      },
      "presets": {
        "name": "Niestandardowy Liquid"
      }
    },
    "featured-blog": {
      "name": "Posty na blogu",
      "settings": {
        "heading": {
          "label": "Nagłówek"
        },
        "blog": {
          "label": "Blog"
        },
        "post_limit": {
          "label": "Liczba wpisów na blogu do wyświetlenia"
        },
        "show_view_all": {
          "label": "Włącz przycisk „Wyświetl wszystko”, jeśli blog zawiera więcej postów niż pokazano"
        },
        "show_image": {
          "label": "Pokaż wyróżniony obraz",
          "info": "Aby uzyskać najlepszy efekt, użyj obrazu o współczynniku proporcji 2:3. [Dowiedz się więcej](https:\/\/help.shopify.com\/manual\/shopify-admin\/productivity-tools\/image-editor#understanding-image-aspect-ratio)"
        },
        "show_date": {
          "label": "Pokaż datę"
        },
        "show_author": {
          "label": "Pokaż autora"
        },
        "columns_desktop": {
          "label": "Liczba kolumn na komputerze"
        }
      },
      "presets": {
        "name": "Posty na blogu"
      }
    },
    "featured-collection": {
      "name": "Polecana kolekcja",
      "settings": {
        "title": {
          "label": "Nagłówek"
        },
        "collection": {
          "label": "Kolekcja"
        },
        "products_to_show": {
          "label": "Maksymalna ilość produktów do wyświetlenia"
        },
        "show_view_all": {
          "label": "Włącz opcję „Wyświetl wszystkie”, jeśli kolekcja ma więcej produktów niż pokazano"
        },
        "header": {
          "content": "Karta produktów"
        },
        "image_ratio": {
          "label": "Proporcja obrazu",
          "options__1": {
            "label": "Dostosuj do obrazu"
          },
          "options__2": {
            "label": "Portret"
          },
          "options__3": {
            "label": "Kwadrat"
          }
        },
        "show_secondary_image": {
          "label": "Pokaż drugi obraz po najechaniu kursorem"
        },
        "show_vendor": {
          "label": "Pokaż dostawcę"
        },
        "show_rating": {
          "label": "Pokaż ocenę produktu",
          "info": "Aby wyświetlić ocenę, dodaj aplikację do oceny produktów. [Dowiedz się więcej](https:\/\/help.shopify.com\/manual\/online-store\/themes\/theme-structure\/theme-features#featured-collection-show-product-rating)"
        },
        "enable_quick_buy": {
          "label": "Włącz przycisk szybkiego dodawania",
          "info": "Optymalny dla wózków w wyskakującym okienku lub wysuwanych."
        },
        "columns_desktop": {
          "label": "Liczba kolumn na komputerze"
        },
        "description": {
          "label": "Opis"
        },
        "show_description": {
          "label": "Pokaż opis kolekcji z panelu administracyjnego"
        },
        "description_style": {
          "label": "Styl opisu",
          "options__1": {
            "label": "Tekst podstawowy"
          },
          "options__2": {
            "label": "Podtytuł"
          },
          "options__3": {
            "label": "Duże litery"
          }
        },
        "view_all_style": {
          "options__1": {
            "label": "Link"
          },
          "options__2": {
            "label": "Przycisk konspektu"
          },
          "options__3": {
            "label": "Przycisk w jednolitym kolorze"
          },
          "label": "Styl „Wyświetl wszystkie”"
        },
        "enable_desktop_slider": {
          "label": "Włącz karuzelę na pulpicie"
        },
        "full_width": {
          "label": "Wyświetl produkty na całej szerokości"
        },
        "header_mobile": {
          "content": "Układ na urządzeniu mobilnym"
        },
        "columns_mobile": {
          "label": "Liczba kolumn na urządzeniu mobilnym",
          "options__1": {
            "label": "1 kolumna"
          },
          "options__2": {
            "label": "2 kolumny"
          }
        },
        "swipe_on_mobile": {
          "label": "Włącz przeciąganie na urządzeniu mobilnym"
        }
      },
      "presets": {
        "name": "Polecana kolekcja"
      }
    },
    "footer": {
      "name": "Stopka",
      "blocks": {
        "link_list": {
          "name": "Menu",
          "settings": {
            "heading": {
              "label": "Nagłówek"
            },
            "menu": {
              "label": "Menu",
              "info": "Wyświetla tylko pozycje menu najwyższego poziomu."
            }
          }
        },
        "text": {
          "name": "Tekst",
          "settings": {
            "heading": {
              "label": "Nagłówek"
            },
            "subtext": {
              "label": "Tekst podrzędny"
            }
          }
        }
      },
      "settings": {
        "newsletter_enable": {
          "label": "Pokaż rejestrację w celu otrzymywania e-maili."
        },
        "newsletter_heading": {
          "label": "Nagłówek"
        },
        "header__1": {
          "content": "Osoba zarejestrowana w celu otrzymywania e-maili",
          "info": "Subskrybenci zostali automatycznie dodani do listy klientów „wyrażających zgodę na marketing\". [Dowiedz się więcej ](https:\/\/help.shopify.com\/manual\/customers\/manage-customers)"
        },
        "header__2": {
          "content": "Ikony mediów społecznościowych",
          "info": "Aby wyświetlić swoje konta w mediach społecznościowych, podlinkuj je w ustawieniach szablonu."
        },
        "show_social": {
          "label": "Pokaż ikony mediów społecznościowych"
        },
        "header__3": {
          "content": "Selektor kraju\/regionu"
        },
        "header__4": {
          "info": "Aby dodać kraj\/region, przejdź do swoich [ustawień rynku.](\/admin\/settings\/markets)"
        },
        "enable_country_selector": {
          "label": "Włącz selektor kraju\/regionu"
        },
        "header__5": {
          "content": "Selektor języka"
        },
        "header__6": {
          "info": "Aby dodać język, przejdź do swoich [ustawień języka.](\/admin\/settings\/languages)"
        },
        "enable_language_selector": {
          "label": "Włącz selektor języka"
        },
        "header__7": {
          "content": "Metody płatności"
        },
        "payment_enable": {
          "label": "Pokaż ikony płatności"
        },
        "margin_top": {
          "label": "Górna granica"
        },
        "header__8": {
          "content": "Linki do polityki",
          "info": "Aby dodać polityki sklepu, przejdź do [ustawień polityki](\/admin\/settings\/legal)."
        },
        "show_policy": {
          "label": "Pokaż linki do polityki"
        }
      }
    },
    "header": {
      "name": "Nagłówek",
      "settings": {
        "logo_position": {
          "label": "Pozycja logo na komputerze",
          "options__1": {
            "label": "Do środka, do lewej"
          },
          "options__2": {
            "label": "Do góry, do lewej"
          },
          "options__3": {
            "label": "Do góry, wyśrodkowany"
          },
          "options__4": {
            "label": "Wyśrodkowane, środek"
          }
        },
        "menu": {
          "label": "Menu"
        },
        "show_line_separator": {
          "label": "Pokaż linię separatora"
        },
        "margin_bottom": {
          "label": "Dolna granica"
        },
        "menu_type_desktop": {
          "label": "Typ menu pulpitu",
          "info": "Typ menu jest automatycznie optymalizowany pod kątem urządzeń mobilnych.",
          "options__1": {
            "label": "Lista rozwijana"
          },
          "options__2": {
            "label": "Mega menu"
          }
        },
        "mobile_layout": {
          "content": "Układ na urządzeniu mobilnym"
        },
        "mobile_logo_position": {
          "label": "Położenie logo na urządzeniu mobilnym",
          "options__1": {
            "label": "Środek"
          },
          "options__2": {
            "label": "Lewa strona"
          }
        },
        "logo_header": {
          "content": "Logo"
        },
        "logo_help": {
          "content": "Edytuj logo w [theme settings](\/editor?context=theme&category=logo)."
        },
        "sticky_header_type": {
          "label": "Przypięty nagłówek",
          "options__1": {
            "label": "Brak"
          },
          "options__2": {
            "label": "Przy przewijaniu w górę"
          },
          "options__3": {
            "label": "Zawsze"
          },
          "options__4": {
            "label": "Zawsze, zmniejsz rozmiar logo"
          }
        }
      }
    },
    "image-banner": {
      "name": "Baner z obrazem",
      "settings": {
        "image": {
          "label": "Pierwszy obraz"
        },
        "image_2": {
          "label": "Drugi obraz"
        },
        "color_scheme": {
          "info": "Widoczne podczas wyświetlania kontenera."
        },
        "stack_images_on_mobile": {
          "label": "Układaj obrazy w stosy na urządzeniu mobilnym"
        },
        "adapt_height_first_image": {
          "label": "Dostosuj wysokość sekcji do rozmiaru pierwszego obrazu",
          "info": "Nadpisuje ustawienie wysokości banera obrazu, jeżeli jest zaznaczone."
        },
        "show_text_box": {
          "label": "Pokaż kontener na komputerze"
        },
        "image_overlay_opacity": {
          "label": "Nieprzezroczystość nakładki obrazu"
        },
        "header": {
          "content": "Układ na urządzeniu mobilnym"
        },
        "show_text_below": {
          "label": "Pokaż kontener na urządzeniu mobilnym"
        },
        "image_height": {
          "label": "Wysokość banera",
          "options__1": {
            "label": "Dostosuj do pierwszego obrazu"
          },
          "options__2": {
            "label": "Mały"
          },
          "options__3": {
            "label": "Średni"
          },
          "info": "Aby uzyskać najlepszy efekt, użyj obrazu o współczynniku proporcji 2:3. [Dowiedz się więcej](https:\/\/help.shopify.com\/manual\/shopify-admin\/productivity-tools\/image-editor#understanding-image-aspect-ratio)",
          "options__4": {
            "label": "Duży"
          }
        },
        "desktop_content_position": {
          "options__1": {
            "label": "Do góry, do lewej"
          },
          "options__2": {
            "label": "Do góry, wyśrodkowany"
          },
          "options__3": {
            "label": "Do góry, do prawej"
          },
          "options__4": {
            "label": "Do środka, do lewej"
          },
          "options__5": {
            "label": "Do środka, wyśrodkowany"
          },
          "options__6": {
            "label": "Do środka, do prawej"
          },
          "options__7": {
            "label": "Na dole, do lewej"
          },
          "options__8": {
            "label": "Na dole, pośrodku"
          },
          "options__9": {
            "label": "Na dole, do prawej"
          },
          "label": "Pozycja treści na pulpicie"
        },
        "desktop_content_alignment": {
          "options__1": {
            "label": "Lewa strona"
          },
          "options__2": {
            "label": "Środek"
          },
          "options__3": {
            "label": "Prawa strona"
          },
          "label": "Wyrównanie treści na pulpicie"
        },
        "mobile_content_alignment": {
          "options__1": {
            "label": "Lewa strona"
          },
          "options__2": {
            "label": "Środek"
          },
          "options__3": {
            "label": "Prawa strona"
          },
          "label": "Wyrównanie treści na urządzeniu mobilnym"
        }
      },
      "blocks": {
        "heading": {
          "name": "Nagłówek",
          "settings": {
            "heading": {
              "label": "Nagłówek"
            }
          }
        },
        "text": {
          "name": "Tekst",
          "settings": {
            "text": {
              "label": "Opis"
            },
            "text_style": {
              "options__1": {
                "label": "Tekst podstawowy"
              },
              "options__2": {
                "label": "Podtytuł"
              },
              "options__3": {
                "label": "Duże litery"
              },
              "label": "Styl tekstu"
            }
          }
        },
        "buttons": {
          "name": "Przyciski",
          "settings": {
            "button_label_1": {
              "label": "Pierwszy przycisk z etykietą",
              "info": "Pozostaw etykietę pustą, aby ukryć przycisk."
            },
            "button_link_1": {
              "label": "Pierwszy link przycisku"
            },
            "button_style_secondary_1": {
              "label": "Użyj stylu przycisku konspektu"
            },
            "button_label_2": {
              "label": "Drugi przycisk z etykietą",
              "info": "Pozostaw etykietę pustą, aby ukryć przycisk."
            },
            "button_link_2": {
              "label": "Drugi link przycisku"
            },
            "button_style_secondary_2": {
              "label": "Użyj stylu przycisku konspektu"
            }
          }
        }
      },
      "presets": {
        "name": "Baner z obrazem"
      }
    },
    "image-with-text": {
      "name": "Obraz z tekstem",
      "settings": {
        "image": {
          "label": "Obraz"
        },
        "height": {
          "options__1": {
            "label": "Dostosuj do obrazu"
          },
          "options__2": {
            "label": "Mały"
          },
          "options__3": {
            "label": "Średni"
          },
          "label": "Wysokość obrazu",
          "options__4": {
            "label": "Duży"
          }
        },
        "layout": {
          "options__1": {
            "label": "Najpierw obraz"
          },
          "options__2": {
            "label": "Drugi obraz"
          },
          "label": "Umieszczanie obrazów na pulpicie",
          "info": "Najpierw obraz to domyślny układ na urządzeniu mobilnym"
        },
        "desktop_image_width": {
          "options__1": {
            "label": "Mały"
          },
          "options__2": {
            "label": "Średni"
          },
          "options__3": {
            "label": "Duży"
          },
          "label": "Szerokość obrazu pulpitu",
          "info": "Obraz jest automatycznie optymalizowany dla urządzeń mobilnych."
        },
        "desktop_content_alignment": {
          "options__1": {
            "label": "Lewa strona"
          },
          "options__2": {
            "label": "Środek"
          },
          "options__3": {
            "label": "Prawa strona"
          },
          "label": "Wyrównanie treści na komputerze"
        },
        "desktop_content_position": {
          "options__1": {
            "label": "Góra"
          },
          "options__2": {
            "label": "Środek"
          },
          "options__3": {
            "label": "Dół"
          },
          "label": "Pozycja treści na pulpicie"
        },
        "content_layout": {
          "options__1": {
            "label": "Bez nakładania"
          },
          "options__2": {
            "label": "Nakładanie się"
          },
          "label": "Układ zawartości"
        },
        "mobile_content_alignment": {
          "options__1": {
            "label": "Lewa strona"
          },
          "options__2": {
            "label": "Środek"
          },
          "options__3": {
            "label": "Prawa strona"
          },
          "label": "Wyrównanie treści na urządzeniu mobilnym"
        }
      },
      "blocks": {
        "heading": {
          "name": "Nagłówek",
          "settings": {
            "heading": {
              "label": "Nagłówek"
            }
          }
        },
        "text": {
          "name": "Tekst",
          "settings": {
            "text": {
              "label": "Treść"
            },
            "text_style": {
              "label": "Styl tekstu",
              "options__1": {
                "label": "Tekst podstawowy"
              },
              "options__2": {
                "label": "Podtytuł"
              }
            }
          }
        },
        "button": {
          "name": "Przycisk",
          "settings": {
            "button_label": {
              "label": "Przycisk z etykietą",
              "info": "Pozostaw etykietę pustą, aby ukryć przycisk."
            },
            "button_link": {
              "label": "Link przycisku"
            }
          }
        },
        "caption": {
          "name": "Napisy",
          "settings": {
            "text": {
              "label": "Tekst"
            },
            "text_style": {
              "label": "Styl tekstu",
              "options__1": {
                "label": "Podtytuł"
              },
              "options__2": {
                "label": "Duże litery"
              }
            },
            "caption_size": {
              "label": "Rozmiar tekstu",
              "options__1": {
                "label": "Mały"
              },
              "options__2": {
                "label": "Średni"
              },
              "options__3": {
                "label": "Duży"
              }
            }
          }
        }
      },
      "presets": {
        "name": "Obraz z tekstem"
      }
    },
    "main-article": {
      "name": "Post na blogu",
      "blocks": {
        "featured_image": {
          "name": "Wyróżniony obraz",
          "settings": {
            "image_height": {
              "label": "Wysokość wyróżnionego obrazu",
              "info": "Aby uzyskać najlepsze wyniki, użyj obrazu o współczynniku proporcji 16:9. [Dowiedz się więcej ](https:\/\/help.shopify.com\/manual\/shopify-admin\/productivity-tools\/image-editor#understanding-image-aspect-ratio)",
              "options__1": {
                "label": "Dostosuj do obrazu"
              },
              "options__2": {
                "label": "Mały"
              },
              "options__3": {
                "label": "Średni"
              },
              "options__4": {
                "label": "Duży"
              }
            }
          }
        },
        "title": {
          "name": "Tytuł",
          "settings": {
            "blog_show_date": {
              "label": "Pokaż datę"
            },
            "blog_show_author": {
              "label": "Pokaż autora"
            }
          }
        },
        "content": {
          "name": "Treść"
        },
        "share": {
          "name": "Udostępnij",
          "settings": {
            "featured_image_info": {
              "content": "Jeśli dodasz link w postach mediów społecznościowych, wyróżniony obraz strony będzie wyświetlany jako obraz podglądu. [Dowiedz się więcej](https:\/\/help.shopify.com\/manual\/online-store\/images\/showing-social-media-thumbnail-images)."
            },
            "title_info": {
              "content": "Tytuł i opis strony są dodawane wraz z obrazem podglądu. [Dowiedz się więcej](https:\/\/help.shopify.com\/manual\/promoting-marketing\/seo\/adding-keywords#set-a-title-and-description-for-your-online-store)."
            },
            "text": {
              "label": "Tekst"
            }
          }
        }
      }
    },
    "main-blog": {
      "name": "Posty na blogu",
      "settings": {
        "header": {
          "content": "Karta postów na blogu"
        },
        "show_image": {
          "label": "Pokaż wyróżniony obraz"
        },
        "paragraph": {
          "content": "Zmień fragmenty, edytując swoje posty na blogu. [Dowiedz się więcej ](https:\/\/help.shopify.com\/manual\/online-store\/blogs\/writing-blogs#display-an-excerpt-from-a-blog-post)"
        },
        "show_date": {
          "label": "Pokaż datę"
        },
        "show_author": {
          "label": "Pokaż autora"
        },
        "layout": {
          "label": "Układ na komputerze",
          "options__1": {
            "label": "Siatka"
          },
          "options__2": {
            "label": "Kolaż"
          },
          "info": "Posty są umieszczane jeden na drugim na urządzeniu mobilnym."
        },
        "image_height": {
          "label": "Wysokość wyróżnionego obrazu",
          "info": "Aby uzyskać najlepszy efekt, użyj obrazu o współczynniku proporcji 2:3. [Dowiedz się więcej](https:\/\/help.shopify.com\/manual\/shopify-admin\/productivity-tools\/image-editor#understanding-image-aspect-ratio)",
          "options__1": {
            "label": "Dostosuj do obrazu"
          },
          "options__2": {
            "label": "Mały"
          },
          "options__3": {
            "label": "Średni"
          },
          "options__4": {
            "label": "Duży"
          }
        }
      }
    },
    "main-cart-footer": {
      "name": "Suma częściowa",
      "blocks": {
        "subtotal": {
          "name": "Cena cząstkowa"
        },
        "buttons": {
          "name": "Przycisk realizacji zakupu"
        }
      }
    },
    "main-cart-items": {
      "name": "Pozycje"
    },
    "main-collection-banner": {
      "name": "Baner kolekcji",
      "settings": {
        "paragraph": {
          "content": "Dodaj opis lub obraz, edytując swoją kolekcję. [Dowiedz się więcej ](https:\/\/help.shopify.com\/manual\/products\/collections\/collection-layout)"
        },
        "show_collection_description": {
          "label": "Pokaż opis kolekcji"
        },
        "show_collection_image": {
          "label": "Pokaż obraz kolekcji",
          "info": "Aby uzyskać najlepsze wyniki, użyj obrazu o współczynniku proporcji 16:9. [Dowiedz się więcej ](https:\/\/help.shopify.com\/manual\/shopify-admin\/productivity-tools\/image-editor#understanding-image-aspect-ratio)"
        }
      }
    },
    "main-collection-product-grid": {
      "name": "Siatka produktów",
      "settings": {
        "products_per_page": {
          "label": "Liczba produktów na stronę"
        },
        "image_ratio": {
          "label": "Proporcja obrazu",
          "options__1": {
            "label": "Dostosuj do obrazu"
          },
          "options__2": {
            "label": "Portret"
          },
          "options__3": {
            "label": "Kwadrat"
          }
        },
        "show_secondary_image": {
          "label": "Pokaż drugi obraz po najechaniu kursorem"
        },
        "show_vendor": {
          "label": "Pokaż dostawcę"
        },
        "enable_tags": {
          "label": "Włącz filtrowanie",
<<<<<<< HEAD
          "info": "[Dostosuj filtry](\/admin\/menus)"
        },
        "enable_filtering": {
          "label": "Włącz filtrowanie",
          "info": "Dostosuj [filtry](\/admin\/menus)"
=======
          "info": "Dostosuj filtry za pomocą aplikacji Search & Discovery. [Dowiedz się więcej](https://help.shopify.com/manual/online-store/search-and-discovery/filters)"
        },
        "enable_filtering": {
          "label": "Włącz filtrowanie",
          "info": "Dostosuj filtry za pomocą aplikacji Search & Discovery. [Dowiedz się więcej](https://help.shopify.com/manual/online-store/search-and-discovery/filters)"
>>>>>>> 3e6bc979
        },
        "enable_sorting": {
          "label": "Włącz sortowanie"
        },
        "header__1": {
          "content": "Filtrowanie i sortowanie"
        },
        "header__3": {
          "content": "Karta produktów"
        },
        "show_rating": {
          "label": "Pokaż ocenę produktu",
          "info": "Aby wyświetlić ocenę, dodaj aplikację do oceny produktów. [Dowiedz się więcej](https:\/\/help.shopify.com\/manual\/online-store\/themes\/theme-structure\/page-types#product-grid-section-settings)"
        },
        "enable_quick_buy": {
          "label": "Włącz przycisk szybkiego dodawania",
          "info": "Optymalny dla wózków w wyskakującym okienku lub wysuwanych."
        },
        "columns_desktop": {
          "label": "Liczba kolumn na komputerze"
        },
        "header_mobile": {
          "content": "Układ na urządzeniu mobilnym"
        },
        "columns_mobile": {
          "label": "Liczba kolumn na urządzeniu mobilnym",
          "options__1": {
            "label": "1 kolumna"
          },
          "options__2": {
            "label": "2 kolumny"
          }
        },
        "filter_type": {
          "label": "Układ filtrów na komputerze",
          "options__1": {
            "label": "W poziomie"
          },
          "options__2": {
            "label": "W pionie"
          },
          "options__3": {
            "label": "Szuflada"
          },
          "info": "Szuflada odpowiada domyślnemu układowi na urządzeniach mobilnych."
        }
      }
    },
    "main-list-collections": {
      "name": "Strona listy kolekcji",
      "settings": {
        "title": {
          "label": "Nagłówek"
        },
        "sort": {
          "label": "Sortuj kolekcje według:",
          "options__1": {
            "label": "Alfabetycznie, A-Z"
          },
          "options__2": {
            "label": "Alfabetycznie, Z-A"
          },
          "options__3": {
            "label": "Data, od najpóźniejszej do najwcześniejszej"
          },
          "options__4": {
            "label": "Data, od najwcześniejszej do najpóźniejszej"
          },
          "options__5": {
            "label": "Liczba produktów, od najwyższej do najniższej"
          },
          "options__6": {
            "label": "Liczba produktów, od najniższej do najwyższej"
          }
        },
        "image_ratio": {
          "label": "Proporcja obrazu",
          "info": "Dodaj obrazy, edytując swoje kolekcje. [Dowiedz się więcej ](https:\/\/help.shopify.com\/manual\/products\/collections)",
          "options__1": {
            "label": "Dostosuj do obrazu"
          },
          "options__2": {
            "label": "Portret"
          },
          "options__3": {
            "label": "Kwadrat"
          }
        },
        "columns_desktop": {
          "label": "Liczba kolumn na komputerze"
        },
        "header_mobile": {
          "content": "Układ na urządzeniu mobilnym"
        },
        "columns_mobile": {
          "label": "Liczba kolumn na urządzeniu mobilnym",
          "options__1": {
            "label": "1 kolumna"
          },
          "options__2": {
            "label": "2 kolumny"
          }
        }
      }
    },
    "main-page": {
      "name": "Strona"
    },
    "main-password-footer": {
      "name": "Stopka hasła"
    },
    "main-password-header": {
      "name": "Nagłówek hasła",
      "settings": {
        "logo_header": {
          "content": "Logo"
        },
        "logo_help": {
          "content": "Edytuj logo w ustawieniach szablonu."
        }
      }
    },
    "main-product": {
      "name": "Informacje o produkcie",
      "blocks": {
        "text": {
          "name": "Tekst",
          "settings": {
            "text": {
              "label": "Tekst"
            },
            "text_style": {
              "label": "Text style",
              "options__1": {
                "label": "Tekst podstawowy"
              },
              "options__2": {
                "label": "Podtytuł"
              },
              "options__3": {
                "label": "Duże litery"
              }
            }
          }
        },
        "title": {
          "name": "Tytuł"
        },
        "price": {
          "name": "Cena"
        },
        "quantity_selector": {
          "name": "Selektor ilości"
        },
        "variant_picker": {
          "name": "Selektor wariantów",
          "settings": {
            "picker_type": {
              "label": "Typ",
              "options__1": {
                "label": "Lista rozwijana"
              },
              "options__2": {
                "label": "Okrągłe przełączniki"
              }
            }
          }
        },
        "buy_buttons": {
          "name": "Przyciski zakupu",
          "settings": {
            "show_dynamic_checkout": {
              "label": "Pokaż dynamiczne przyciski realizacji zakupu",
              "info": "Korzystając z metod płatności dostępnych w Twoim sklepie, klienci widzą swoją preferowaną opcję, np. PayPal lub Apple Pay. [Dowiedz się więcej](https:\/\/help.shopify.com\/manual\/using-themes\/change-the-layout\/dynamic-checkout)"
            }
          }
        },
        "pickup_availability": {
          "name": "Możliwość odbioru"
        },
        "description": {
          "name": "Opis"
        },
        "share": {
          "name": "Udostępnij",
          "settings": {
            "featured_image_info": {
              "content": "Jeśli dodasz link w postach mediów społecznościowych, wyróżniony obraz strony będzie wyświetlany jako obraz podglądu. [Dowiedz się więcej](https:\/\/help.shopify.com\/manual\/online-store\/images\/showing-social-media-thumbnail-images)."
            },
            "title_info": {
              "content": "Tytuł i opis strony są dodawane wraz z obrazem podglądu. [Dowiedz się więcej](https:\/\/help.shopify.com\/manual\/promoting-marketing\/seo\/adding-keywords#set-a-title-and-description-for-your-online-store)."
            },
            "text": {
              "label": "Tekst"
            }
          }
        },
        "collapsible_tab": {
          "name": "Zwijany wiersz",
          "settings": {
            "heading": {
              "info": "Dołącz nagłówek, który wyjaśnia treść.",
              "label": "Nagłówek"
            },
            "content": {
              "label": "Treść wiersza"
            },
            "page": {
              "label": "Treść wiersza ze strony"
            },
            "icon": {
              "label": "Ikona",
              "options__1": {
                "label": "Brak"
              },
              "options__2": {
                "label": "Jabłko"
              },
              "options__3": {
                "label": "Banan"
              },
              "options__4": {
                "label": "Butelka"
              },
              "options__5": {
                "label": "Pudełko"
              },
              "options__6": {
                "label": "Marchewka"
              },
              "options__7": {
                "label": "Dymek czatu"
              },
              "options__8": {
                "label": "Znacznik wyboru"
              },
              "options__9": {
                "label": "Podkładka do pisania"
              },
              "options__10": {
                "label": "Mleczne"
              },
              "options__11": {
                "label": "Bezmleczne"
              },
              "options__12": {
                "label": "Suszarka"
              },
              "options__13": {
                "label": "Oko"
              },
              "options__14": {
                "label": "Ogień"
              },
              "options__15": {
                "label": "Bez glutenu"
              },
              "options__16": {
                "label": "Serce"
              },
              "options__17": {
                "label": "Żelazko"
              },
              "options__18": {
                "label": "Liść"
              },
              "options__19": {
                "label": "Skóra"
              },
              "options__20": {
                "label": "Błyskawica"
              },
              "options__21": {
                "label": "Pomadka do ust"
              },
              "options__22": {
                "label": "Zamek"
              },
              "options__23": {
                "label": "Pinezka na mapie"
              },
              "options__24": {
                "label": "Nie zawiera orzechów"
              },
              "options__25": {
                "label": "Spodnie"
              },
              "options__26": {
                "label": "Odcisk łapy"
              },
              "options__27": {
                "label": "Pieprz"
              },
              "options__28": {
                "label": "Perfumy"
              },
              "options__29": {
                "label": "Samolot"
              },
              "options__30": {
                "label": "Roślina"
              },
              "options__31": {
                "label": "Tag ceny"
              },
              "options__32": {
                "label": "Znak zapytania"
              },
              "options__33": {
                "label": "Zutylizuj"
              },
              "options__34": {
                "label": "Zwrot"
              },
              "options__35": {
                "label": "Linijka"
              },
              "options__36": {
                "label": "Naczynie do serwowania"
              },
              "options__37": {
                "label": "Koszula"
              },
              "options__38": {
                "label": "But"
              },
              "options__39": {
                "label": "Kontury"
              },
              "options__40": {
                "label": "Płatek śniegu"
              },
              "options__41": {
                "label": "Gwiazdka"
              },
              "options__42": {
                "label": "Stoper"
              },
              "options__43": {
                "label": "Ciężarówka"
              },
              "options__44": {
                "label": "Pranie"
              }
            }
          }
        },
        "popup": {
          "name": "Wyskakujące okienko",
          "settings": {
            "link_label": {
              "label": "Etykieta linku"
            },
            "page": {
              "label": "Strona"
            }
          }
        },
        "custom_liquid": {
          "name": "Niestandardowy Liquid",
          "settings": {
            "custom_liquid": {
              "label": "Niestandardowy Liquid",
              "info": "Dodawaj fragmenty kodu aplikacji lub kod Liquid, aby tworzyć zaawansowane dostosowania."
            }
          }
        },
        "rating": {
          "name": "Ocena produktu",
          "settings": {
            "paragraph": {
              "content": "Aby wyświetlić ocenę, dodaj aplikację do oceny produktów. [Dowiedz się więcej](https:\/\/help.shopify.com\/manual\/online-store\/themes\/theme-structure\/page-types#product-rating-block)"
            }
          }
        },
        "complementary_products": {
          "name": "Produkty uzupełniające",
          "settings": {
            "paragraph": {
              "content": "Aby wybrać produkty uzupełniające, dodaj aplikację Search & Discovery. [Dowiedz się więcej](https:\/\/help.shopify.com\/manual\/online-store\/search-and-discovery\/product-recommendations)"
            },
            "heading": {
              "label": "Nagłówek"
            },
            "make_collapsible_row": {
              "label": "Pokaż jako zwijany wiersz"
            },
            "icon": {
              "info": "Widoczne podczas wyświetlania zwijanego wiersza"
            },
            "product_list_limit": {
              "label": "Maksymalna liczba produktów do wyświetlenia"
            },
            "products_per_page": {
              "label": "Liczba produktów na stronę"
            },
            "pagination_style": {
              "label": "Styl paginacji",
              "options": {
                "option_1": "Kropki",
                "option_2": "Licznik",
                "option_3": "Liczby"
              }
            },
            "product_card": {
              "heading": "Karta produktów"
            },
            "image_ratio": {
              "label": "Proporcja obrazu",
              "options": {
                "option_1": "Portret",
                "option_2": "Kwadrat"
              }
            },
            "enable_quick_add": {
              "label": "Włącz przycisk szybkiego dodawania"
            }
          }
        },
        "icon_with_text": {
          "name": "Ikona z tekstem",
          "settings": {
            "layout": {
              "label": "Układ",
              "options__1": {
                "label": "W poziomie"
              },
              "options__2": {
                "label": "W pionie"
              }
            },
            "content": {
              "label": "Zawartość",
              "info": "Wybierz ikonę lub dodaj obraz dla każdej kolumny lub wiersza."
            },
            "heading": {
              "info": "Pozostaw etykietę nagłówka pustą, aby ukryć kolumnę ikony."
            },
            "icon_1": {
              "label": "Pierwsza ikona"
            },
            "image_1": {
              "label": "Pierwszy obraz"
            },
            "heading_1": {
              "label": "Pierwszy nagłówek"
            },
            "icon_2": {
              "label": "Druga ikona"
            },
            "image_2": {
              "label": "Drugi obraz"
            },
            "heading_2": {
              "label": "Drugi nagłówek"
            },
            "icon_3": {
              "label": "Trzecia ikona"
            },
            "image_3": {
              "label": "Trzeci obraz"
            },
            "heading_3": {
              "label": "Trzeci nagłówek"
            }
          }
        },
        "sku": {
          "name": "SKU",
          "settings": {
            "text_style": {
              "label": "Styl tekstu",
              "options__1": {
                "label": "Tekst podstawowy"
              },
              "options__2": {
                "label": "Podtytuł"
              },
              "options__3": {
                "label": "Duże litery"
              }
            }
          }
        },
        "inventory": {
          "name": "Status zapasów",
          "settings": {
            "text_style": {
              "label": "Styl tekstu",
              "options__1": {
                "label": "Tekst podstawowy"
              },
              "options__2": {
                "label": "Podtytuł"
              },
              "options__3": {
                "label": "Duże litery"
              }
            },
            "inventory_threshold": {
              "label": "Niski próg zapasów",
              "info": "Wybierz 0, aby zawsze pokazywać w magazynie, jeśli jest dostępny."
            },
            "show_inventory_quantity": {
              "label": "Pokaż ilość zapasów"
            }
          }
        }
      },
      "settings": {
        "header": {
          "content": "Multimedia",
          "info": "Dowiedz się więcej o [typach multimediów.](https:\/\/help.shopify.com\/manual\/products\/product-media)"
        },
        "enable_video_looping": {
          "label": "Włącz zapętlanie wideo"
        },
        "enable_sticky_info": {
          "label": "Włącz przypiętą zawartość na komputerze"
        },
        "hide_variants": {
          "label": "Ukryj multimedia innych wariantów po wybraniu wariantu"
        },
        "gallery_layout": {
          "label": "Układ pulpitu",
          "options__1": {
            "label": "Ułożone w stos"
          },
          "options__2": {
            "label": "2 kolumny"
          },
          "options__3": {
            "label": "Miniatury"
          },
          "options__4": {
            "label": "Karuzela z miniaturami"
          }
        },
        "media_size": {
          "label": "Szerokość multimediów dla komputera",
          "options__1": {
            "label": "Mały"
          },
          "options__2": {
            "label": "Średni"
          },
          "options__3": {
            "label": "Duży"
          },
          "info": "Pliki multimedialne są automatycznie optymalizowane dla urządzeń mobilnych."
        },
        "mobile_thumbnails": {
          "label": "Układ na urządzeniu mobilnym",
          "options__1": {
            "label": "2 kolumny"
          },
          "options__2": {
            "label": "Pokaż miniatury"
          },
          "options__3": {
            "label": "Ukryj miniatury"
          }
        },
        "media_position": {
          "label": "Pozycja multimediów na pulpicie",
          "info": "Pozycja jest automatycznie optymalizowana dla urządzeń mobilnych.",
          "options__1": {
            "label": "Lewa strona"
          },
          "options__2": {
            "label": "Prawa strona"
          }
        },
        "image_zoom": {
          "label": "Powiększenie obrazu",
          "info": "Kliknij i najedź kursorem na wartości domyślne, aby otworzyć lightbox na urządzeniu mobilnym.",
          "options__1": {
            "label": "Otwórz lightbox"
          },
          "options__2": {
            "label": "Kliknij i najedź kursorem"
          },
          "options__3": {
            "label": "Bez powiększenia"
          }
        },
        "constrain_to_viewport": {
          "label": "Ograniczenie multimediów do wysokości ekranu"
        },
        "media_fit": {
          "label": "Dopasowanie multimediów",
          "options__1": {
            "label": "Oryginalny"
          },
          "options__2": {
            "label": "Wypełnienie"
          }
        }
      }
    },
    "main-search": {
      "name": "Wyniki wyszukiwania",
      "settings": {
        "image_ratio": {
          "label": "Proporcja obrazu",
          "options__1": {
            "label": "Dostosuj do obrazu"
          },
          "options__2": {
            "label": "Portret"
          },
          "options__3": {
            "label": "Kwadrat"
          }
        },
        "show_secondary_image": {
          "label": "Pokaż drugi obraz po najechaniu kursorem"
        },
        "show_vendor": {
          "label": "Pokaż dostawcę"
        },
        "header__1": {
          "content": "Karta produktów"
        },
        "header__2": {
          "content": "Karta blogu",
          "info": "Style kart blogów dotyczą również kart stron w wynikach wyszukiwania. Aby zmienić style kart, zaktualizuj ustawienia szablonu."
        },
        "article_show_date": {
          "label": "Pokaż datę"
        },
        "article_show_author": {
          "label": "Pokaż autora"
        },
        "show_rating": {
          "label": "Pokaż ocenę produktu",
          "info": "Aby wyświetlić ocenę, dodaj aplikację do oceny produktów. [Dowiedz się więcej](https:\/\/help.shopify.com\/manual\/online-store\/themes\/theme-structure\/page-types#search-results-section-settings)"
        },
        "columns_desktop": {
          "label": "Liczba kolumn na komputerze"
        },
        "header_mobile": {
          "content": "Układ na urządzeniu mobilnym"
        },
        "columns_mobile": {
          "label": "Liczba kolumn na urządzeniu mobilnym",
          "options__1": {
            "label": "1 kolumna"
          },
          "options__2": {
            "label": "2 kolumny"
          }
        }
      }
    },
    "multicolumn": {
      "name": "Wielokolumnowy",
      "settings": {
        "title": {
          "label": "Nagłówek"
        },
        "image_width": {
          "label": "Szerokość obrazu",
          "options__1": {
            "label": "Jedna trzecia szerokości kolumny"
          },
          "options__2": {
            "label": "Połowa szerokości kolumny"
          },
          "options__3": {
            "label": "Pełna szerokość kolumny"
          }
        },
        "image_ratio": {
          "label": "Proporcja obrazu",
          "options__1": {
            "label": "Dostosuj do obrazu"
          },
          "options__2": {
            "label": "Portret"
          },
          "options__3": {
            "label": "Kwadrat"
          },
          "options__4": {
            "label": "Koło"
          }
        },
        "column_alignment": {
          "label": "Wyrównanie kolumny",
          "options__1": {
            "label": "Lewa strona"
          },
          "options__2": {
            "label": "Do środka"
          }
        },
        "background_style": {
          "label": "Dodatkowe tło",
          "options__1": {
            "label": "Brak"
          },
          "options__2": {
            "label": "Pokaż jako tło kolumny"
          }
        },
        "button_label": {
          "label": "Przycisk z etykietą"
        },
        "button_link": {
          "label": "Link przycisku"
        },
        "swipe_on_mobile": {
          "label": "Włącz przeciąganie na urządzeniu mobilnym"
        },
        "columns_desktop": {
          "label": "Liczba kolumn na komputerze"
        },
        "header_mobile": {
          "content": "Układ na urządzeniu mobilnym"
        },
        "columns_mobile": {
          "label": "Liczba kolumn na urządzeniu mobilnym",
          "options__1": {
            "label": "1 kolumna"
          },
          "options__2": {
            "label": "2 kolumny"
          }
        }
      },
      "blocks": {
        "column": {
          "name": "Kolumna",
          "settings": {
            "image": {
              "label": "Obraz"
            },
            "title": {
              "label": "Nagłówek"
            },
            "text": {
              "label": "Opis"
            },
            "link_label": {
              "label": "Etykieta linku"
            },
            "link": {
              "label": "Link"
            }
          }
        }
      },
      "presets": {
        "name": "Wielokolumnowy"
      }
    },
    "newsletter": {
      "name": "Osoba zarejestrowana w celu otrzymywania e-maili",
      "settings": {
        "full_width": {
          "label": "Zrób sekcję na całą szerokość"
        },
        "paragraph": {
          "content": "Dla każdej subskrypcji e-maili tworzone jest konto klienta. [Dowiedz się więcej ](https:\/\/help.shopify.com\/manual\/customers)"
        }
      },
      "blocks": {
        "heading": {
          "name": "Nagłówek",
          "settings": {
            "heading": {
              "label": "Nagłówek"
            }
          }
        },
        "paragraph": {
          "name": "Nagłówek podrzędny",
          "settings": {
            "paragraph": {
              "label": "Opis"
            }
          }
        },
        "email_form": {
          "name": "Formularz e-maila"
        }
      },
      "presets": {
        "name": "Osoba zarejestrowana w celu otrzymywania e-maili"
      }
    },
    "page": {
      "name": "Strona",
      "settings": {
        "page": {
          "label": "Strona"
        }
      },
      "presets": {
        "name": "Strona"
      }
    },
    "rich-text": {
      "name": "Tekst sformatowany",
      "settings": {
        "full_width": {
          "label": "Zrób sekcję na całą szerokość"
        },
        "desktop_content_position": {
          "options__1": {
            "label": "Lewa strona"
          },
          "options__2": {
            "label": "Środek"
          },
          "options__3": {
            "label": "Prawa strona"
          },
          "label": "Pozycja treści na komputerze",
          "info": "Pozycja jest automatycznie optymalizowana dla urządzeń mobilnych."
        },
        "content_alignment": {
          "options__1": {
            "label": "Lewa strona"
          },
          "options__2": {
            "label": "Środek"
          },
          "options__3": {
            "label": "Prawa strona"
          },
          "label": "Wyrównanie zawartości"
        }
      },
      "blocks": {
        "heading": {
          "name": "Nagłówek",
          "settings": {
            "heading": {
              "label": "Nagłówek"
            }
          }
        },
        "text": {
          "name": "Tekst",
          "settings": {
            "text": {
              "label": "Opis"
            }
          }
        },
        "buttons": {
          "name": "Przyciski",
          "settings": {
            "button_label_1": {
              "label": "Pierwszy przycisk z etykietą",
              "info": "Pozostaw etykietę pustą, aby ukryć przycisk."
            },
            "button_link_1": {
              "label": "Pierwszy link przycisku"
            },
            "button_style_secondary_1": {
              "label": "Użyj stylu przycisku konspektu"
            },
            "button_label_2": {
              "label": "Drugi przycisk z etykietą",
              "info": "Pozostaw etykietę pustą, aby ukryć przycisk."
            },
            "button_link_2": {
              "label": "Drugi link przycisku"
            },
            "button_style_secondary_2": {
              "label": "Użyj stylu przycisku konspektu"
            }
          }
        },
        "caption": {
          "name": "Napisy",
          "settings": {
            "text": {
              "label": "Tekst"
            },
            "text_style": {
              "label": "Styl tekstu",
              "options__1": {
                "label": "Podtytuł"
              },
              "options__2": {
                "label": "Duże litery"
              }
            },
            "caption_size": {
              "label": "Rozmiar tekstu",
              "options__1": {
                "label": "Mały"
              },
              "options__2": {
                "label": "Średni"
              },
              "options__3": {
                "label": "Duży"
              }
            }
          }
        }
      },
      "presets": {
        "name": "Tekst sformatowany"
      }
    },
    "apps": {
      "name": "Aplikacje",
      "settings": {
        "include_margins": {
          "label": "Dostosuj marginesy sekcji do szablonu"
        }
      },
      "presets": {
        "name": "Aplikacje"
      }
    },
    "video": {
      "name": "Film",
      "settings": {
        "heading": {
          "label": "Nagłówek"
        },
        "cover_image": {
          "label": "Obraz w tle"
        },
        "video_url": {
          "label": "URL",
          "placeholder": "Użyj adresu URL do YouTube lub Vimeo",
          "info": "Film jest odtwarzany na stronie."
        },
        "description": {
          "label": "Alternatywny tekst filmu",
          "info": "Opisz film dla klientów korzystających z czytników ekranu. [Dowiedz się więcej](https:\/\/help.shopify.com\/manual\/online-store\/themes\/theme-structure\/theme-features#video)"
        },
        "image_padding": {
          "label": "Dodaj dopełnienie obrazu",
          "info": "Wybierz dopełnienie obrazu, jeśli nie chcesz, aby obraz z tle był przycięty."
        },
        "full_width": {
          "label": "Zrób sekcję na całą szerokość"
        }
      },
      "presets": {
        "name": "Film"
      }
    },
    "featured-product": {
      "name": "Polecany produkt",
      "blocks": {
        "text": {
          "name": "Tekst",
          "settings": {
            "text": {
              "label": "Tekst"
            },
            "text_style": {
              "label": "Styl tekstu",
              "options__1": {
                "label": "Tekst podstawowy"
              },
              "options__2": {
                "label": "Podtytuł"
              },
              "options__3": {
                "label": "Duże litery"
              }
            }
          }
        },
        "title": {
          "name": "Tytuł"
        },
        "price": {
          "name": "Cena"
        },
        "quantity_selector": {
          "name": "Selektor ilości"
        },
        "variant_picker": {
          "name": "Selektor wariantów",
          "settings": {
            "picker_type": {
              "label": "Typ",
              "options__1": {
                "label": "Lista rozwijana"
              },
              "options__2": {
                "label": "Okrągłe przełączniki"
              }
            }
          }
        },
        "buy_buttons": {
          "name": "Przyciski zakupu",
          "settings": {
            "show_dynamic_checkout": {
              "label": "Pokaż dynamiczne przyciski realizacji zakupu",
              "info": "Korzystając z metod płatności dostępnych w Twoim sklepie, klienci widzą swoją preferowaną opcję, np. PayPal lub Apple Pay. [Dowiedz się więcej](https:\/\/help.shopify.com\/manual\/using-themes\/change-the-layout\/dynamic-checkout)"
            }
          }
        },
        "description": {
          "name": "Opis"
        },
        "share": {
          "name": "Udostępnij",
          "settings": {
            "featured_image_info": {
              "content": "Jeśli dodasz link w postach mediów społecznościowych, wyróżniony obraz strony będzie wyświetlany jako obraz podglądu. [Dowiedz się więcej](https:\/\/help.shopify.com\/manual\/online-store\/images\/showing-social-media-thumbnail-images)"
            },
            "title_info": {
              "content": "Tytuł i opis strony są dodawane wraz z obrazem podglądu. [Dowiedz się więcej](https:\/\/help.shopify.com\/manual\/promoting-marketing\/seo\/adding-keywords#set-a-title-and-description-for-your-online-store)"
            },
            "text": {
              "label": "Tekst"
            }
          }
        },
        "custom_liquid": {
          "name": "Niestandardowy Liquid",
          "settings": {
            "custom_liquid": {
              "label": "Niestandardowy Liquid"
            }
          }
        },
        "rating": {
          "name": "Ocena produktu",
          "settings": {
            "paragraph": {
              "content": "Aby wyświetlić ocenę, dodaj aplikację do oceny produktów. [Dowiedz się więcej](https:\/\/help.shopify.com\/manual\/online-store\/themes\/theme-structure\/theme-features#featured-product-rating)"
            }
          }
        },
        "sku": {
          "name": "SKU",
          "settings": {
            "text_style": {
              "label": "Styl tekstu",
              "options__1": {
                "label": "Tekst podstawowy"
              },
              "options__2": {
                "label": "Podtytuł"
              },
              "options__3": {
                "label": "Duże litery"
              }
            }
          }
        }
      },
      "settings": {
        "product": {
          "label": "Produkt"
        },
        "secondary_background": {
          "label": "Pokaż dodatkowe tło"
        },
        "header": {
          "content": "Multimedia",
          "info": "Dowiedz się więcej o [typach multimediów](https:\/\/help.shopify.com\/manual\/products\/product-media)"
        },
        "enable_video_looping": {
          "label": "Włącz zapętlanie wideo"
        },
        "hide_variants": {
          "label": "Ukryj niewybrane pliki multimedialne wariantów na pulpicie"
        },
        "media_position": {
          "label": "Pozycja multimediów na pulpicie",
          "info": "Pozycja jest automatycznie optymalizowana dla urządzeń mobilnych.",
          "options__1": {
            "label": "Lewa strona"
          },
          "options__2": {
            "label": "Prawa strona"
          }
        }
      },
      "presets": {
        "name": "Polecany produkt"
      }
    },
    "email-signup-banner": {
      "name": "Baner rejestracji w celu otrzymywania e-maili",
      "settings": {
        "paragraph": {
          "content": "Dla każdej subskrypcji e-maili tworzone jest konto klienta. [Dowiedz się więcej](https:\/\/help.shopify.com\/manual\/customers)"
        },
        "image": {
          "label": "Obraz tła"
        },
        "show_background_image": {
          "label": "Wyświetl obraz tła"
        },
        "show_text_box": {
          "label": "Pokaż kontener na komputerze"
        },
        "image_overlay_opacity": {
          "label": "Nieprzezroczystość nakładki obrazu"
        },
        "color_scheme": {
          "info": "Widoczne podczas wyświetlania kontenera."
        },
        "show_text_below": {
          "label": "Pokaż treść pod obrazem na urządzeniu mobilnym",
          "info": "Aby uzyskać najlepsze wyniki, użyj obrazu o współczynniku proporcji 16:9. [Dowiedz się więcej](https:\/\/help.shopify.com\/manual\/shopify-admin\/productivity-tools\/image-editor#understanding-image-aspect-ratio)"
        },
        "image_height": {
          "label": "Wysokość banera",
          "options__1": {
            "label": "Dostosuj do obrazu"
          },
          "options__2": {
            "label": "Mały"
          },
          "options__3": {
            "label": "Średni"
          },
          "options__4": {
            "label": "Duży"
          },
          "info": "Aby uzyskać najlepsze wyniki, użyj obrazu o współczynniku proporcji 16:9. [Dowiedz się więcej](https:\/\/help.shopify.com\/manual\/shopify-admin\/productivity-tools\/image-editor#understanding-image-aspect-ratio)"
        },
        "desktop_content_position": {
          "options__4": {
            "label": "Do środka, do lewej"
          },
          "options__5": {
            "label": "Do środka, wyśrodkowany"
          },
          "options__6": {
            "label": "Do środka, do prawej"
          },
          "options__7": {
            "label": "Na dole, do lewej"
          },
          "options__8": {
            "label": "Na dole, pośrodku"
          },
          "options__9": {
            "label": "Na dole, do prawej"
          },
          "options__1": {
            "label": "Do góry, do lewej"
          },
          "options__2": {
            "label": "Do góry, wyśrodkowany"
          },
          "options__3": {
            "label": "Do góry, do prawej"
          },
          "label": "Pozycja treści na pulpicie"
        },
        "desktop_content_alignment": {
          "options__1": {
            "label": "Lewa strona"
          },
          "options__2": {
            "label": "Środek"
          },
          "options__3": {
            "label": "Prawa strona"
          },
          "label": "Wyrównanie treści na komputerze"
        },
        "header": {
          "content": "Układ na urządzeniu mobilnym"
        },
        "mobile_content_alignment": {
          "options__1": {
            "label": "Lewa strona"
          },
          "options__2": {
            "label": "Środek"
          },
          "options__3": {
            "label": "Prawa strona"
          },
          "label": "Wyrównanie treści na urządzeniu mobilnym"
        }
      },
      "blocks": {
        "heading": {
          "name": "Nagłówek",
          "settings": {
            "heading": {
              "label": "Nagłówek"
            }
          }
        },
        "paragraph": {
          "name": "Akapit",
          "settings": {
            "paragraph": {
              "label": "Opis"
            },
            "text_style": {
              "options__1": {
                "label": "Tekst podstawowy"
              },
              "options__2": {
                "label": "Podtytuł"
              },
              "label": "Styl tekstu"
            }
          }
        },
        "email_form": {
          "name": "Formularz e-maila"
        }
      },
      "presets": {
        "name": "Baner rejestracji w celu otrzymywania e-maili"
      }
    },
    "slideshow": {
      "name": "Pokaz slajdów",
      "settings": {
        "layout": {
          "label": "Układ",
          "options__1": {
            "label": "Pełna szerokość"
          },
          "options__2": {
            "label": "Siatka"
          }
        },
        "slide_height": {
          "label": "Wysokość slajdu",
          "options__1": {
            "label": "Dostosuj do pierwszego obrazu"
          },
          "options__2": {
            "label": "Mały"
          },
          "options__3": {
            "label": "Średni"
          },
          "options__4": {
            "label": "Duży"
          }
        },
        "slider_visual": {
          "label": "Styl paginacji",
          "options__1": {
            "label": "Licznik"
          },
          "options__2": {
            "label": "Kropki"
          },
          "options__3": {
            "label": "Liczby"
          }
        },
        "auto_rotate": {
          "label": "Automatycznie obracaj slajdy"
        },
        "change_slides_speed": {
          "label": "Zmieniaj slajdy co"
        },
        "show_text_below": {
          "label": "Pokaż treść pod obrazami na urządzeniu mobilnym"
        },
        "mobile": {
          "content": "Układ na urządzeniu mobilnym"
        },
        "accessibility": {
          "content": "Dostępność",
          "label": "Opis pokazu slajdów",
          "info": "Opisz pokaz slajdów dla klientów korzystających z czytników ekranu."
        }
      },
      "blocks": {
        "slide": {
          "name": "Slajd",
          "settings": {
            "image": {
              "label": "Obraz"
            },
            "heading": {
              "label": "Nagłówek"
            },
            "subheading": {
              "label": "Nagłówek podrzędny"
            },
            "button_label": {
              "label": "Przycisk z etykietą",
              "info": "Pozostaw etykietę pustą, aby ukryć przycisk."
            },
            "link": {
              "label": "Link przycisku"
            },
            "secondary_style": {
              "label": "Użyj stylu przycisku konspektu"
            },
            "box_align": {
              "label": "Pozycja treści na pulpicie",
              "options__1": {
                "label": "Do góry, do lewej"
              },
              "options__2": {
                "label": "Do góry, wyśrodkowany"
              },
              "options__3": {
                "label": "Do góry, do prawej"
              },
              "options__4": {
                "label": "Do środka, do lewej"
              },
              "options__5": {
                "label": "Do środka, wyśrodkowany"
              },
              "options__6": {
                "label": "Do środka, do prawej"
              },
              "options__7": {
                "label": "Lewy dolny"
              },
              "options__8": {
                "label": "Na dole, pośrodku"
              },
              "options__9": {
                "label": "Prawy dolny"
              },
              "info": "Pozycja jest automatycznie optymalizowana dla urządzeń mobilnych."
            },
            "show_text_box": {
              "label": "Pokaż kontener na komputerze"
            },
            "text_alignment": {
              "label": "Wyrównanie treści na komputerze",
              "option_1": {
                "label": "Lewa strona"
              },
              "option_2": {
                "label": "Środek"
              },
              "option_3": {
                "label": "Prawa strona"
              }
            },
            "image_overlay_opacity": {
              "label": "Nieprzezroczystość nakładki obrazu"
            },
            "color_scheme": {
              "info": "Widoczne podczas wyświetlania kontenera."
            },
            "text_alignment_mobile": {
              "label": "Wyrównanie treści na urządzeniu mobilnym",
              "options__1": {
                "label": "Lewa strona"
              },
              "options__2": {
                "label": "Środek"
              },
              "options__3": {
                "label": "Prawa strona"
              }
            }
          }
        }
      },
      "presets": {
        "name": "Pokaz slajdów"
      }
    },
    "collapsible_content": {
      "name": "Zwijana treść",
      "settings": {
        "caption": {
          "label": "Napisy"
        },
        "heading": {
          "label": "Nagłówek"
        },
        "heading_alignment": {
          "label": "Wyrównanie nagłówka",
          "options__1": {
            "label": "Lewa strona"
          },
          "options__2": {
            "label": "Środek"
          },
          "options__3": {
            "label": "Prawa strona"
          }
        },
        "layout": {
          "label": "Układ",
          "options__1": {
            "label": "Brak kontenera"
          },
          "options__2": {
            "label": "Kontener wiersza"
          },
          "options__3": {
            "label": "Kontener sekcji"
          }
        },
        "open_first_collapsible_row": {
          "label": "Otwórz pierwszy zwijany wiersz"
        },
        "header": {
          "content": "Układ obrazu"
        },
        "image": {
          "label": "Obraz"
        },
        "image_ratio": {
          "label": "Proporcja obrazu",
          "options__1": {
            "label": "Dostosuj do obrazu"
          },
          "options__2": {
            "label": "Mały"
          },
          "options__3": {
            "label": "Duży"
          }
        },
        "desktop_layout": {
          "label": "Układ pulpitu",
          "options__1": {
            "label": "Najpierw obraz"
          },
          "options__2": {
            "label": "Drugi obraz"
          },
          "info": "Obraz pojawia się zawsze pierwszy na urządzeniu mobilnym."
        },
        "container_color_scheme": {
          "label": "Schemat kolorów kontenera",
          "info": "Widoczny, gdy układ jest ustawiony na Wiersz lub Kontener sekcji."
        }
      },
      "blocks": {
        "collapsible_row": {
          "name": "Zwijany wiersz",
          "settings": {
            "heading": {
              "info": "Dołącz nagłówek, który wyjaśnia treść.",
              "label": "Nagłówek"
            },
            "row_content": {
              "label": "Treść wiersza"
            },
            "page": {
              "label": "Treść wiersza ze strony"
            },
            "icon": {
              "label": "Ikona",
              "options__1": {
                "label": "Brak"
              },
              "options__2": {
                "label": "Apple"
              },
              "options__3": {
                "label": "Banan"
              },
              "options__4": {
                "label": "Butelka"
              },
              "options__5": {
                "label": "Pudełko"
              },
              "options__6": {
                "label": "Marchewka"
              },
              "options__7": {
                "label": "Dymek czatu"
              },
              "options__8": {
                "label": "Znacznik wyboru"
              },
              "options__9": {
                "label": "Podkładka do pisania"
              },
              "options__10": {
                "label": "Mleczne"
              },
              "options__11": {
                "label": "Bezmleczne"
              },
              "options__12": {
                "label": "Suszarka"
              },
              "options__13": {
                "label": "Oko"
              },
              "options__14": {
                "label": "Ogień"
              },
              "options__15": {
                "label": "Bez glutenu"
              },
              "options__16": {
                "label": "Serce"
              },
              "options__17": {
                "label": "Żelazko"
              },
              "options__18": {
                "label": "Liść"
              },
              "options__19": {
                "label": "Skóra"
              },
              "options__20": {
                "label": "Błyskawica"
              },
              "options__21": {
                "label": "Pomadka do ust"
              },
              "options__22": {
                "label": "Zamek"
              },
              "options__23": {
                "label": "Pinezka na mapie"
              },
              "options__24": {
                "label": "Nie zawiera orzechów"
              },
              "options__25": {
                "label": "Spodnie"
              },
              "options__26": {
                "label": "Odcisk łapy"
              },
              "options__27": {
                "label": "Pieprz"
              },
              "options__28": {
                "label": "Perfumy"
              },
              "options__29": {
                "label": "Samolot"
              },
              "options__30": {
                "label": "Roślina"
              },
              "options__31": {
                "label": "Tag ceny"
              },
              "options__32": {
                "label": "Znak zapytania"
              },
              "options__33": {
                "label": "Zutylizuj"
              },
              "options__34": {
                "label": "Zwrot"
              },
              "options__35": {
                "label": "Linijka"
              },
              "options__36": {
                "label": "Naczynie do serwowania"
              },
              "options__37": {
                "label": "Koszula"
              },
              "options__38": {
                "label": "But"
              },
              "options__39": {
                "label": "Kontury"
              },
              "options__40": {
                "label": "Płatek śniegu"
              },
              "options__41": {
                "label": "Gwiazdka"
              },
              "options__42": {
                "label": "Stoper"
              },
              "options__43": {
                "label": "Ciężarówka"
              },
              "options__44": {
                "label": "Pranie"
              }
            }
          }
        }
      },
      "presets": {
        "name": "Zwijana treść"
      }
    },
    "main-account": {
      "name": "Konto"
    },
    "main-activate-account": {
      "name": "Aktywacja konta"
    },
    "main-addresses": {
      "name": "Adresy"
    },
    "main-login": {
      "name": "Zaloguj"
    },
    "main-order": {
      "name": "Zamówienie"
    },
    "main-register": {
      "name": "Rejestracja"
    },
    "main-reset-password": {
      "name": "Resetowanie hasła"
    },
    "related-products": {
      "name": "Powiązane produkty",
      "settings": {
        "heading": {
          "label": "Nagłówek"
        },
        "products_to_show": {
          "label": "Maksymalna liczba produktów do wyświetlenia"
        },
        "columns_desktop": {
          "label": "Liczba kolumn na komputerze"
        },
        "paragraph__1": {
          "content": "Dynamiczne rekomendacje wykorzystują informacje o zamówieniach i produktach do ciągłego zmieniania i ulepszania. [Dowiedz się więcej](https:\/\/help.shopify.com\/themes\/development\/recommended-products)"
        },
        "header__2": {
          "content": "Karta produktów"
        },
        "image_ratio": {
          "label": "Proporcja obrazu",
          "options__1": {
            "label": "Dostosuj do obrazu"
          },
          "options__2": {
            "label": "Portret"
          },
          "options__3": {
            "label": "Kwadrat"
          }
        },
        "show_secondary_image": {
          "label": "Pokaż drugi obraz po najechaniu kursorem"
        },
        "show_vendor": {
          "label": "Pokaż dostawcę"
        },
        "show_rating": {
          "label": "Pokaż ocenę produktu",
          "info": "Aby wyświetlić ocenę, dodaj aplikację do oceny produktów. [Dowiedz się więcej](https:\/\/help.shopify.com\/manual\/online-store\/themes\/theme-structure\/page-types#product-recommendations-section-settings)"
        },
        "header_mobile": {
          "content": "Układ na urządzeniu mobilnym"
        },
        "columns_mobile": {
          "label": "Liczba kolumn na urządzeniu mobilnym",
          "options__1": {
            "label": "1 kolumna"
          },
          "options__2": {
            "label": "2 kolumny"
          }
        }
      }
    }
  }
}<|MERGE_RESOLUTION|>--- conflicted
+++ resolved
@@ -1363,19 +1363,11 @@
         },
         "enable_tags": {
           "label": "Włącz filtrowanie",
-<<<<<<< HEAD
-          "info": "[Dostosuj filtry](\/admin\/menus)"
-        },
-        "enable_filtering": {
-          "label": "Włącz filtrowanie",
-          "info": "Dostosuj [filtry](\/admin\/menus)"
-=======
           "info": "Dostosuj filtry za pomocą aplikacji Search & Discovery. [Dowiedz się więcej](https://help.shopify.com/manual/online-store/search-and-discovery/filters)"
         },
         "enable_filtering": {
           "label": "Włącz filtrowanie",
           "info": "Dostosuj filtry za pomocą aplikacji Search & Discovery. [Dowiedz się więcej](https://help.shopify.com/manual/online-store/search-and-discovery/filters)"
->>>>>>> 3e6bc979
         },
         "enable_sorting": {
           "label": "Włącz sortowanie"
