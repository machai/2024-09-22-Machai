{
  "settings_schema": {
    "colors": {
      "name": "Kolory",
      "settings": {
        "colors_solid_button_labels": {
          "label": "Przycisk z etykietą w jednolitym kolorze",
          "info": "Używany jako kolor pierwszego planu na kolorach akcentujących."
        },
        "colors_accent_1": {
          "label": "Akcent 1",
          "info": "Używane dla tła przycisku w jednolitym kolorze."
        },
        "colors_accent_2": {
          "label": "Akcent 2"
        },
        "header__1": {
          "content": "Kolory podstawowe"
        },
        "header__2": {
          "content": "Kolory dodatkowe"
        },
        "colors_text": {
          "label": "Tekst",
          "info": "Używany jako kolor pierwszego planu na kolorach tła."
        },
        "colors_outline_button_labels": {
          "label": "Przycisk konspektu",
          "info": "Używany również dla linków tekstowych."
        },
        "colors_background_1": {
          "label": "Tło 1"
        },
        "colors_background_2": {
          "label": "Tło 2"
        },
        "gradient_accent_1": {
          "label": "Gradient koloru akcentu 1"
        },
        "gradient_accent_2": {
          "label": "Gradient koloru akcentu 2"
        },
        "gradient_background_1": {
          "label": "Gradient tła 1"
        },
        "gradient_background_2": {
          "label": "Gradient tła 2"
        }
      }
    },
    "typography": {
      "name": "Typografia",
      "settings": {
        "type_header_font": {
          "label": "Czcionka",
          "info": "Wybór innej czcionki może wpłynąć na szybkość działania Twojego sklepu. [Dowiedz się więcej o czcionkach systemowych.](https://help.shopify.com/en/manual/online-store/os/store-speed/improving-speed#fonts)"
        },
        "header__1": {
          "content": "Nagłówki"
        },
        "header__2": {
          "content": "Tekst podstawowy"
        },
        "type_body_font": {
          "label": "Czcionka",
          "info": "Wybór innej czcionki może wpłynąć na szybkość działania Twojego sklepu. [Dowiedz się więcej o czcionkach systemowych.](https://help.shopify.com/en/manual/online-store/os/store-speed/improving-speed#fonts)"
        },
        "heading_scale": {
          "label": "Skala rozmiaru czcionki"
        },
        "body_scale": {
          "label": "Skala rozmiaru czcionki"
        }
      }
    },
    "styles": {
      "name": "Style",
      "settings": {
        "sale_badge_color_scheme": {
          "options__1": {
            "label": "Tło 2"
          },
          "options__2": {
            "label": "Akcent 1"
          },
          "options__3": {
            "label": "Akcent 2"
          },
          "label": "Kolorystyka znaczków Wyprzedaż"
        },
        "sold_out_badge_color_scheme": {
          "options__1": {
            "label": "Tło 1"
          },
          "options__2": {
            "label": "Odwrócone"
          },
          "label": "Kolorystyka znaczków Wyprzedane"
        },
        "header__1": {
          "content": "Znaczki"
        },
        "header__2": {
          "content": "Elementy dekoracyjne"
        },
        "accent_icons": {
          "options__1": {
            "label": "Akcent 1"
          },
          "options__2": {
            "label": "Akcent 2"
          },
          "options__3": {
            "label": "Przycisk konspektu"
          },
          "options__4": {
            "label": "Tekst"
          },
          "label": "Ikony akcentu"
        }
      }
    },
    "social-media": {
      "name": "Media społecznościowe",
      "settings": {
        "social_twitter_link": {
          "label": "Twitter",
          "info": "https://twitter.com/shopify"
        },
        "social_facebook_link": {
          "label": "Facebook",
          "info": "https://facebook.com/shopify"
        },
        "social_pinterest_link": {
          "label": "Pinterest",
          "info": "https://pinterest.com/shopify"
        },
        "social_instagram_link": {
          "label": "Instagram",
          "info": "http://instagram.com/shopify"
        },
        "social_tiktok_link": {
          "label": "TikTok",
          "info": "https://tiktok.com/@shopify"
        },
        "social_tumblr_link": {
          "label": "Tumblr",
          "info": "https://shopify.tumblr.com"
        },
        "social_snapchat_link": {
          "label": "Snapchat",
          "info": "https://www.snapchat.com/add/shopify"
        },
        "social_youtube_link": {
          "label": "Youtube",
          "info": "https://www.youtube.com/shopify"
        },
        "social_vimeo_link": {
          "label": "Vimeo",
          "info": "https://vimeo.com/shopify"
        },
        "header": {
          "content": "Konta społecznościowe"
        }
      }
    },
    "currency_format": {
      "name": "Format waluty",
      "settings": {
        "content": "Kody walut",
        "currency_code_enabled": {
          "label": "Pokaż kody walut"
        },
        "paragraph": "Ceny w koszyku i kasie zawsze zawierają kody walut. Przykład: 1,00 USD."
      }
    },
    "favicon": {
      "name": "Ikona Favicon",
      "settings": {
        "favicon": {
          "label": "Obraz ikony Favicon",
          "info": "Zostanie zmniejszony do rozmiaru 32 x 32 piksele."
        }
      }
    },
    "layout": {
      "name": "Układ",
      "settings": {
        "page_width": {
          "label": "Maksymalna szerokość",
          "options__1": {
            "label": "1200 px"
          },
          "options__2": {
            "label": "1600 px"
          }
        }
      }
    },
    "search_input": {
      "name": "Wpis wyszukiwania",
      "settings": {
        "header": {
          "content": "Propozycje dotyczące produktu"
        },
        "predictive_search_enabled": {
          "label": "Włącz propozycje dotyczące produktu"
        },
        "predictive_search_show_vendor": {
          "label": "Pokaż dostawcę",
          "info": "Widoczne w przypadku włączenia propozycji dotyczących produktu."
        },
        "predictive_search_show_price": {
          "label": "Pokaż cenę",
          "info": "Widoczne w przypadku włączenia propozycji dotyczących produktu."
        }
      }
    }
  },
  "sections": {
    "announcement-bar": {
      "name": "Pasek ogłoszeń",
      "blocks": {
        "announcement": {
          "name": "Ogłoszenie",
          "settings": {
            "text": {
              "label": "Tekst"
            },
            "color_scheme": {
              "label": "Kolorystyka",
              "options__1": {
                "label": "Tło 1"
              },
              "options__2": {
                "label": "Tło 2"
              },
              "options__3": {
                "label": "Odwrócone"
              },
              "options__4": {
                "label": "Akcent 1"
              },
              "options__5": {
                "label": "Akcent 2"
              }
            },
            "link": {
              "label": "Link"
            }
          }
        }
      }
    },
    "collage": {
      "name": "Kolaż",
      "settings": {
        "heading": {
          "label": "Nagłówek"
        },
        "desktop_layout": {
          "label": "Układ pulpitu",
          "options__1": {
            "label": "Lewy duży blok"
          },
          "options__2": {
            "label": "Prawy duży blok"
          }
        },
        "mobile_layout": {
          "label": "Układ na urządzeniu zdalnym",
          "options__1": {
            "label": "Kolaż"
          },
          "options__2": {
            "label": "Kolumna"
          }
        }
      },
      "blocks": {
        "image": {
          "name": "Obraz",
          "settings": {
            "image": {
              "label": "Obraz"
            },
            "image_padding": {
              "label": "Dodaj dopełnienie obrazu",
              "info": "Wybierz dopełnienie obrazu, jeśli nie chcesz, aby obraz został przycięty."
            },
            "color_scheme": {
              "options__1": {
                "label": "Akcent 1"
              },
              "options__2": {
                "label": "Akcent 2"
              },
              "options__3": {
                "label": "Tło 1"
              },
              "options__4": {
                "label": "Tło 2"
              },
              "options__5": {
                "label": "Odwrócone"
              },
              "label": "Kolorystyka",
              "info": "Wybierz dopełnienie obrazu, aby uwidocznić kolor."
            }
          }
        },
        "product": {
          "name": "Produkt",
          "settings": {
            "product": {
              "label": "Produkt"
            },
            "secondary_background": {
              "label": "Pokaż dodatkowe tło"
            },
            "second_image": {
              "label": "Pokaż drugi obraz po najechaniu kursorem"
            },
            "image_padding": {
              "label": "Dodaj dopełnienie obrazu",
              "info": "Wybierz dopełnienie obrazu, jeśli nie chcesz, aby obrazy były przycinane."
            }
          }
        },
        "collection": {
          "name": "Kolekcja",
          "settings": {
            "collection": {
              "label": "Kolekcja"
            },
            "image_padding": {
              "label": "Dodaj dopełnienie obrazu",
              "info": "Wybierz dopełnienie obrazu, jeśli nie chcesz, aby obraz został przycięty."
            },
            "color_scheme": {
              "options__1": {
                "label": "Akcent 1"
              },
              "options__2": {
                "label": "Akcent 2"
              },
              "options__3": {
                "label": "Tło 1"
              },
              "options__4": {
                "label": "Tło 2"
              },
              "options__5": {
                "label": "Odwrócone"
              },
              "label": "Kolorystyka"
            }
          }
        },
        "video": {
          "name": "Film",
          "settings": {
            "cover_image": {
              "label": "Obraz w tle"
            },
            "video_url": {
              "label": "URL",
              "info": "Film jest odtwarzany w wyskakującym okienku, jeśli sekcja zawiera inne bloki.",
              "placeholder": "Użyj adresu URL do YouTube lub Vimeo"
            },
            "image_padding": {
              "label": "Dodaj dopełnienie obrazu",
              "info": "Wybierz dopełnienie obrazu, jeśli nie chcesz, aby obraz z tle został przycięty."
            },
            "description": {
              "label": "Alternatywny tekst filmu",
              "info": "Opisz film tak, aby był dostępny dla klientów korzystających z czytników ekranu."
            }
          }
        }
      },
      "presets": {
        "name": "Kolaż"
      }
    },
    "collection-list": {
      "name": "Lista kolekcji",
      "settings": {
        "title": {
          "label": "Nagłówek"
        },
        "image_ratio": {
          "label": "Proporcja obrazu",
          "info": "Dodaj obrazy, edytując swoje kolekcje. [Dowiedz się więcej ](https://help.shopify.com/en/manual/products/collections)",
          "options__1": {
            "label": "Dostosuj do obrazu"
          },
          "options__2": {
            "label": "Portret"
          },
          "options__3": {
            "label": "Kwadrat"
          }
        },
        "color_scheme": {
          "options__1": {
            "label": "Akcent 1"
          },
          "options__2": {
            "label": "Akcent 2"
          },
          "options__3": {
            "label": "Tło 1"
          },
          "options__4": {
            "label": "Tło 2"
          },
          "options__5": {
            "label": "Odwrócone"
          },
          "label": "Kolorystyka"
        },
        "swipe_on_mobile": {
          "label": "Włącz przeciąganie na urządzeniu mobilnym"
        },
        "image_padding": {
          "label": "Dodaj dopełnienie obrazu"
        },
        "show_view_all": {
          "label": "Włącz przycisk „Wyświetl wszystko”, jeśli lista zawiera więcej kolekcji niż pokazano"
        }
      },
      "blocks": {
        "featured_collection": {
          "name": "Kolekcja",
          "settings": {
            "collection": {
              "label": "Kolekcja"
            }
          }
        }
      },
      "presets": {
        "name": "Lista kolekcji"
      }
    },
    "contact-form": {
      "name": "Formularz kontaktowy",
      "presets": {
        "name": "Formularz kontaktowy"
      }
    },
    "custom-liquid": {
      "name": "Niestandardowy Liquid",
      "settings": {
        "custom_liquid": {
          "label": "Niestandardowy Liquid",
          "info": "Dodawaj fragmenty kodu aplikacji lub kod Liquid, aby tworzyć zaawansowane dostosowania."
        }
      },
      "presets": {
        "name": "Niestandardowy Liquid"
      }
    },
    "featured-blog": {
      "name": "Posty na blogu",
      "settings": {
        "heading": {
          "label": "Nagłówek"
        },
        "blog": {
          "label": "Blog"
        },
        "post_limit": {
          "label": "Posty na blogu"
        },
        "show_view_all": {
          "label": "Włącz przycisk „Wyświetl wszystko”, jeśli blog zawiera więcej postów niż pokazano"
        },
        "show_image": {
          "label": "Pokaż wyróżniony obraz",
          "info": "Aby uzyskać najlepszy efekt, użyj obrazu o współczynniku proporcji 2:3. [Dowiedz się więcej](https://help.shopify.com/en/manual/shopify-admin/productivity-tools/image-editor#understanding-image-aspect-ratio)"
        },
        "soft_background": {
          "label": "Pokaż dodatkowe tło"
        },
        "show_date": {
          "label": "Pokaż datę"
        },
        "show_author": {
          "label": "Pokaż autora"
        }
      },
      "presets": {
        "name": "Posty na blogu"
      }
    },
    "featured-collection": {
      "name": "Polecana kolekcja",
      "settings": {
        "title": {
          "label": "Nagłówek"
        },
        "collection": {
          "label": "Kolekcja"
        },
        "products_to_show": {
          "label": "Maksymalna ilość produktów do wyświetlenia"
        },
        "show_view_all": {
          "label": "Włącz przycisk „Wyświetl wszystko”, jeśli kolekcja ma więcej produktów niż pokazano"
        },
        "swipe_on_mobile": {
          "label": "Włącz przeciąganie na urządzeniu mobilnym"
        },
        "header": {
          "content": "Karta produktów"
        },
        "image_ratio": {
          "label": "Proporcja obrazu",
          "options__1": {
            "label": "Dostosuj do obrazu"
          },
          "options__2": {
            "label": "Portret"
          },
          "options__3": {
            "label": "Kwadrat"
          }
        },
        "show_secondary_image": {
          "label": "Pokaż drugi obraz po najechaniu kursorem"
        },
        "add_image_padding": {
          "label": "Dodaj dopełnienie obrazu"
        },
        "show_vendor": {
          "label": "Pokaż dostawcę"
        },
        "show_image_outline": {
          "label": "Pokaż obramowanie obrazu"
        },
        "show_rating": {
          "label": "Pokaż ocenę produktu",
          "info": "Aby wyświetlić ocenę, dodaj aplikację do oceny produktów. [Dowiedz się więcej](https://help.shopify.com/manual/online-store/themes/os20/themes-by-shopify/dawn/sections#featured-collection-show-product-rating)"
        }
      },
      "presets": {
        "name": "Polecana kolekcja"
      }
    },
    "footer": {
      "name": "Stopka",
      "blocks": {
        "link_list": {
          "name": "Menu",
          "settings": {
            "heading": {
              "label": "Nagłówek",
              "info": "Do wyświetlenia menu wymagany jest nagłówek."
            },
            "menu": {
              "label": "Menu",
              "info": "Wyświetla tylko pozycje menu najwyższego poziomu."
            }
          }
        },
        "text": {
          "name": "Tekst",
          "settings": {
            "heading": {
              "label": "Nagłówek"
            },
            "subtext": {
              "label": "Tekst podrzędny"
            }
          }
        }
      },
      "settings": {
        "color_scheme": {
          "options__1": {
            "label": "Akcent 1"
          },
          "options__2": {
            "label": "Akcent 2"
          },
          "options__3": {
            "label": "Tło 1"
          },
          "options__4": {
            "label": "Tło 2"
          },
          "options__5": {
            "label": "Odwrócone"
          },
          "label": "Kolorystyka"
        },
        "newsletter_enable": {
          "label": "Pokaż rejestrację w celu otrzymywania e-maili."
        },
        "newsletter_heading": {
          "label": "Nagłówek"
        },
        "header__1": {
          "content": "Osoba zarejestrowana w celu otrzymywania e-maili",
          "info": "Subskrybenci zostali automatycznie dodani do listy klientów „wyrażających zgodę na marketing\". [Dowiedz się więcej ](https://help.shopify.com/en/manual/customers/manage-customers)"
        },
        "header__2": {
          "content": "Ikony mediów społecznościowych",
          "info": "Aby wyświetlić swoje konta w mediach społecznościowych, podlinkuj je w ustawieniach szablonu."
        },
        "show_social": {
          "label": "Pokaż ikony mediów społecznościowych"
        },
        "header__3": {
          "content": "Selektor kraju/regionu"
        },
        "header__4": {
          "info": "Aby dodać kraj/region, przejdź do swoich [ustawień płatności.](/admin/settings/payments)"
        },
        "enable_country_selector": {
          "label": "Włącz selektor kraju/regionu"
        },
        "header__5": {
          "content": "Selektor języka"
        },
        "header__6": {
          "info": "Aby dodać język, przejdź do swoich [ustawień języka.](/admin/settings/languages)"
        },
        "enable_language_selector": {
          "label": "Włącz selektor języka"
        },
        "header__7": {
          "content": "Metody płatności"
        },
        "payment_enable": {
          "label": "Pokaż ikony płatności"
        }
      }
    },
    "header": {
      "name": "Nagłówek",
      "settings": {
        "logo": {
          "label": "Obraz logo"
        },
        "logo_width": {
          "unit": "px",
          "label": "Niestandardowa szerokość logo"
        },
        "logo_position": {
          "label": "Pozycja logo na dużych ekranach",
          "options__1": {
            "label": "Do środka, do lewej"
          },
          "options__2": {
            "label": "Do góry, do lewej"
          },
          "options__3": {
            "label": "Do góry, wyśrodkowany"
          }
        },
        "menu": {
          "label": "Menu"
        },
        "show_line_separator": {
          "label": "Pokaż linię separatora"
        },
        "enable_sticky_header": {
          "label": "Włącz przypięty nagłówek",
          "info": "Nagłówek pojawia się na ekranie, gdy klienci przewijają w górę."
        },
        "color_scheme": {
          "options__1": {
            "label": "Akcent 1"
          },
          "options__2": {
            "label": "Akcent 2"
          },
          "options__3": {
            "label": "Tło 1"
          },
          "options__4": {
            "label": "Tło 2"
          },
          "options__5": {
            "label": "Odwrócone"
          },
          "label": "Kolorystyka"
        }
      }
    },
    "image-banner": {
      "name": "Baner z obrazem",
      "settings": {
        "image": {
          "label": "Pierwszy obraz"
        },
        "image_2": {
          "label": "Drugi obraz"
        },
        "desktop_text_box_position": {
          "options__4": {
            "label": "Do środka, do lewej"
          },
          "options__5": {
            "label": "Do środka, wyśrodkowany"
          },
          "options__6": {
            "label": "Do środka, do prawej"
          },
          "options__7": {
            "label": "Na dole, do lewej"
          },
          "options__8": {
            "label": "Na dole, pośrodku"
          },
          "options__9": {
            "label": "Na dole, do prawej"
          }
        },
        "color_scheme": {
          "options__1": {
            "label": "Akcent 1"
          },
          "options__2": {
            "label": "Akcent 2"
          },
          "options__3": {
            "label": "Tło 1"
          },
          "options__4": {
            "label": "Tło 2"
          },
          "options__5": {
            "label": "Odwrócone"
          },
          "label": "Kolorystyka",
          "info": "Wykorzystuje się do pola tekstowego."
        },
        "stack_images_on_mobile": {
          "label": "Układaj obrazy w stosy na urządzeniu mobilnym"
        },
        "adapt_height_first_image": {
          "label": "Dostosuj wysokość sekcji do rozmiaru pierwszego obrazu",
          "info": "Nadpisuje ustawienie wysokości banera obrazu, jeżeli jest zaznaczone."
        },
        "show_text_box": {
          "label": "Pokaż pole tekstowe na pulpicie"
        },
        "image_overlay_opacity": {
          "label": "Nieprzezroczystość nakładki obrazu"
        },
        "header": {
          "content": "Układ na urządzeniu mobilnym"
        },
        "show_text_below": {
          "label": "Pokaż tekst pod obrazami"
        },
        "image_height": {
          "label": "Wysokość banera",
          "options__1": {
            "label": "Mały"
          },
          "options__2": {
            "label": "Średni"
          },
          "options__3": {
            "label": "Duży"
          },
          "info": "Aby uzyskać najlepszy efekt, użyj obrazu o współczynniku proporcji 2:3. [Dowiedz się więcej](https://help.shopify.com/en/manual/shopify-admin/productivity-tools/image-editor#understanding-image-aspect-ratio)"
        },
        "text_alignment": {
          "options__1": {
            "label": "Lewa strona"
          },
          "options__2": {
            "label": "Środek"
          },
          "options__3": {
            "label": "Prawa strona"
          },
          "label": "Wyrównanie tekstu"
        },
        "mobile_text_alignment": {
          "options__1": {
            "label": "Lewa strona"
          },
          "options__2": {
            "label": "Środek"
          },
          "options__3": {
            "label": "Prawa strona"
          },
          "label": "Wyrównanie tekstu w urządzeniu mobilnym"
        },
        "desktop_content_position": {
          "options__1": {
            "label": "Do góry, do lewej"
          },
          "options__2": {
            "label": "Do góry, wyśrodkowany"
          },
          "options__3": {
            "label": "Do góry, do prawej"
          },
          "options__4": {
            "label": "Do środka, do lewej"
          },
          "options__5": {
            "label": "Do środka, wyśrodkowany"
          },
          "options__6": {
            "label": "Do środka, do prawej"
          },
          "options__7": {
            "label": "Na dole, do lewej"
          },
          "options__8": {
            "label": "Na dole, pośrodku"
          },
          "options__9": {
            "label": "Na dole, do prawej"
          },
          "label": "Pozycja treści na pulpicie"
        },
        "desktop_content_alignment": {
          "options__1": {
            "label": "Lewa strona"
          },
          "options__2": {
            "label": "Środek"
          },
          "options__3": {
            "label": "Prawa strona"
          },
          "label": "Wyrównanie treści na pulpicie"
        },
        "mobile_content_alignment": {
          "options__1": {
            "label": "Lewa strona"
          },
          "options__2": {
            "label": "Środek"
          },
          "options__3": {
            "label": "Prawa strona"
          },
          "label": "Wyrównanie treści na urządzeniu mobilnym"
        }
      },
      "blocks": {
        "heading": {
          "name": "Nagłówek",
          "settings": {
            "heading": {
              "label": "Nagłówek"
            },
            "heading_size": {
              "options__1": {
                "label": "Średni"
              },
              "options__2": {
                "label": "Duży"
              },
              "label": "Rozmiar czcionki nagłówka"
            }
          }
        },
        "text": {
          "name": "Tekst",
          "settings": {
            "text": {
              "label": "Opis"
            }
          }
        },
        "buttons": {
          "name": "Przyciski",
          "settings": {
            "button_label_1": {
              "label": "Pierwszy przycisk z etykietą",
              "info": "Pozostaw etykietę pustą, aby ukryć przycisk."
            },
            "button_link_1": {
              "label": "Pierwszy link przycisku"
            },
            "button_style_secondary_1": {
              "label": "Użyj stylu przycisku konspektu"
            },
            "button_label_2": {
              "label": "Drugi przycisk z etykietą",
              "info": "Pozostaw etykietę pustą, aby ukryć przycisk."
            },
            "button_link_2": {
              "label": "Drugi link przycisku"
            },
            "button_style_secondary_2": {
              "label": "Użyj stylu przycisku konspektu"
            }
          }
        }
      },
      "presets": {
        "name": "Baner z obrazem"
      }
    },
    "image-with-text": {
      "name": "Obraz z tekstem",
      "settings": {
        "image": {
          "label": "Obraz"
        },
        "height": {
          "options__1": {
            "label": "Dostosuj do obrazu"
          },
          "options__2": {
            "label": "Mały"
          },
          "options__3": {
            "label": "Duży"
          },
          "label": "Proporcja obrazu"
        },
        "color_scheme": {
          "options__1": {
            "label": "Tło 1"
          },
          "options__2": {
            "label": "Tło 2"
          },
          "options__3": {
            "label": "Odwrócone"
          },
          "options__4": {
            "label": "Akcent 1"
          },
          "options__5": {
            "label": "Akcent 2"
          },
          "label": "Kolorystyka"
        },
        "layout": {
          "options__1": {
            "label": "Najpierw obraz"
          },
          "options__2": {
            "label": "Najpierw tekst"
          },
          "label": "Układ pulpitu",
          "info": "Najpierw obraz to domyślny układ na urządzeniu mobilnym"
        }
      },
      "blocks": {
        "heading": {
          "name": "Nagłówek",
          "settings": {
            "heading": {
              "label": "Nagłówek"
            }
          }
        },
        "text": {
          "name": "Tekst",
          "settings": {
            "text": {
              "label": "Opis"
            }
          }
        },
        "button": {
          "name": "Przycisk",
          "settings": {
            "button_label": {
              "label": "Przycisk z etykietą",
              "info": "Pozostaw etykietę pustą, aby ukryć przycisk."
            },
            "button_link": {
              "label": "Link przycisku"
            }
          }
        }
      },
      "presets": {
        "name": "Obraz z tekstem"
      }
    },
    "main-article": {
      "name": "Post na blogu",
      "blocks": {
        "featured_image": {
          "name": "Wyróżniony obraz",
          "settings": {
            "image_height": {
              "label": "Wysokość wyróżnionego obrazu",
              "info": "Aby uzyskać najlepsze wyniki, użyj obrazu o współczynniku proporcji 16:9. [Dowiedz się więcej ](https://help.shopify.com/en/manual/shopify-admin/productivity-tools/image-editor#understanding-image-aspect-ratio)",
              "options__1": {
                "label": "Dostosuj do obrazu"
              },
              "options__2": {
                "label": "Mały"
              },
              "options__3": {
                "label": "Średni"
              },
              "options__4": {
                "label": "Duży"
              }
            }
          }
        },
        "title": {
          "name": "Tytuł",
          "settings": {
            "blog_show_date": {
              "label": "Pokaż datę"
            },
            "blog_show_author": {
              "label": "Pokaż autora"
            }
          }
        },
        "content": {
          "name": "Treść"
        },
        "share": {
          "name": "Udostępnij",
          "settings": {
            "featured_image_info": {
              "content": "Jeśli dodasz link w postach mediów społecznościowych, wyróżniony obraz strony będzie wyświetlany jako obraz podglądu. [Dowiedz się więcej](https://help.shopify.com/en/manual/online-store/images/showing-social-media-thumbnail-images)."
            },
            "title_info": {
              "content": "Tytuł i opis strony są dodawane wraz z obrazem podglądu. [Dowiedz się więcej](https://help.shopify.com/en/manual/promoting-marketing/seo/adding-keywords#set-a-title-and-description-for-your-online-store)."
            },
            "text": {
              "label": "Tekst"
            }
          }
        }
      }
    },
    "main-blog": {
      "name": "Posty na blogu",
      "settings": {
        "header": {
          "content": "Karta postów na blogu"
        },
        "show_image": {
          "label": "Pokaż wyróżniony obraz"
        },
        "paragraph": {
          "content": "Zmień fragmenty, edytując swoje posty na blogu. [Dowiedz się więcej ](https://help.shopify.com/en/manual/online-store/blogs/writing-blogs#display-an-excerpt-from-a-blog-post)"
        },
        "show_date": {
          "label": "Pokaż datę"
        },
        "show_author": {
          "label": "Pokaż autora"
        },
        "layout": {
          "label": "Układ na dużych ekranach",
          "options__1": {
            "label": "Siatka"
          },
          "options__2": {
            "label": "Kolaż"
          }
        },
        "image_height": {
          "label": "Wysokość wyróżnionego obrazu",
          "info": "Aby uzyskać najlepszy efekt, użyj obrazu o współczynniku proporcji 2:3. [Dowiedz się więcej](https://help.shopify.com/en/manual/shopify-admin/productivity-tools/image-editor#understanding-image-aspect-ratio)",
          "options__1": {
            "label": "Dostosuj do obrazu"
          },
          "options__2": {
            "label": "Mały"
          },
          "options__3": {
            "label": "Średni"
          },
          "options__4": {
            "label": "Duży"
          }
        }
      }
    },
    "main-cart-footer": {
      "name": "Suma częściowa",
      "settings": {
        "show_cart_note": {
          "label": "Włącz uwagę dotyczącą koszyka"
        }
      },
      "blocks": {
        "subtotal": {
          "name": "Cena cząstkowa"
        },
        "buttons": {
          "name": "Przycisk realizacji zakupu"
        }
      }
    },
    "main-cart-items": {
      "name": "Pozycje",
      "settings": {
        "show_vendor": {
          "label": "Pokaż dostawcę"
        }
      }
    },
    "main-collection-banner": {
      "name": "Baner kolekcji",
      "settings": {
        "paragraph": {
          "content": "Dodaj opis lub obraz, edytując swoją kolekcję. [Dowiedz się więcej ](https://help.shopify.com/en/manual/products/collections/collection-layout)"
        },
        "show_collection_description": {
          "label": "Pokaż opis kolekcji"
        },
        "show_collection_image": {
          "label": "Pokaż obraz kolekcji",
          "info": "Aby uzyskać najlepsze wyniki, użyj obrazu o współczynniku proporcji 16:9. [Dowiedz się więcej ](https://help.shopify.com/en/manual/shopify-admin/productivity-tools/image-editor#understanding-image-aspect-ratio)"
        }
      }
    },
    "main-collection-product-grid": {
      "name": "Siatka produktów",
      "settings": {
        "products_per_page": {
          "label": "Liczba produktów na stronę"
        },
        "image_ratio": {
          "label": "Proporcja obrazu",
          "options__1": {
            "label": "Dostosuj do obrazu"
          },
          "options__2": {
            "label": "Portret"
          },
          "options__3": {
            "label": "Kwadrat"
          }
        },
        "show_secondary_image": {
          "label": "Pokaż drugi obraz po najechaniu kursorem"
        },
        "add_image_padding": {
          "label": "Dodaj dopełnienie obrazu"
        },
        "show_vendor": {
          "label": "Pokaż dostawcę"
        },
        "enable_tags": {
          "label": "Włącz filtrowanie",
          "info": "[Dostosuj filtry](/admin/menus)"
        },
        "enable_filtering": {
          "label": "Włącz filtrowanie",
          "info": "Dostosuj [filtry](/admin/menus)"
        },
        "enable_sorting": {
          "label": "Włącz sortowanie"
        },
        "header__1": {
          "content": "Filtrowanie i sortowanie"
        },
        "header__3": {
          "content": "Karta produktów"
        },
        "show_image_outline": {
          "label": "Pokaż obramowanie obrazu"
        },
        "collapse_on_larger_devices": {
          "label": "Zwiń na większych ekranach"
        },
        "show_rating": {
          "label": "Pokaż ocenę produktu",
          "info": "Aby wyświetlić ocenę, dodaj aplikację do oceny produktów. [Dowiedz się więcej](https://help.shopify.com/manual/online-store/themes/os20/themes-by-shopify/dawn/page-types#product-grid-show-product-rating)"
        }
      }
    },
    "main-list-collections": {
      "name": "Strona listy kolekcji",
      "settings": {
        "title": {
          "label": "Nagłówek"
        },
        "sort": {
          "label": "Sortuj kolekcje według:",
          "options__1": {
            "label": "Alfabetycznie, A-Z"
          },
          "options__2": {
            "label": "Alfabetycznie, Z-A"
          },
          "options__3": {
            "label": "Data, od najpóźniejszej do najwcześniejszej"
          },
          "options__4": {
            "label": "Data, od najwcześniejszej do najpóźniejszej"
          },
          "options__5": {
            "label": "Liczba produktów, od najwyższej do najniższej"
          },
          "options__6": {
            "label": "Liczba produktów, od najniższej do najwyższej"
          }
        },
        "image_ratio": {
          "label": "Proporcja obrazu",
          "info": "Dodaj obrazy, edytując swoje kolekcje. [Dowiedz się więcej ](https://help.shopify.com/en/manual/products/collections)",
          "options__1": {
            "label": "Dostosuj do obrazu"
          },
          "options__2": {
            "label": "Portret"
          },
          "options__3": {
            "label": "Kwadrat"
          }
        },
        "color_scheme": {
          "options__1": {
            "label": "Akcent 1"
          },
          "options__2": {
            "label": "Akcent 2"
          },
          "options__3": {
            "label": "Tło 1"
          },
          "options__4": {
            "label": "Tło 2"
          },
          "options__5": {
            "label": "Odwrócone"
          },
          "label": "Kolorystyka"
        },
        "image_padding": {
          "label": "Dodaj dopełnienie obrazu"
        }
      }
    },
    "main-page": {
      "name": "Strona"
    },
    "main-password-footer": {
      "name": "Stopka hasła",
      "settings": {
        "color_scheme": {
          "options__1": {
            "label": "Akcent 1"
          },
          "options__2": {
            "label": "Akcent 2"
          },
          "options__3": {
            "label": "Tło 1"
          },
          "options__4": {
            "label": "Tło 2"
          },
          "options__5": {
            "label": "Odwrócone"
          },
          "label": "Kolorystyka"
        }
      }
    },
    "main-password-header": {
      "name": "Nagłówek hasła",
      "settings": {
        "logo": {
          "label": "Obraz logo"
        },
        "logo_max_width": {
          "label": "Niestandardowa szerokość logo",
          "unit": "px"
        },
        "color_scheme": {
          "options__1": {
            "label": "Akcent 1"
          },
          "options__2": {
            "label": "Akcent 2"
          },
          "options__3": {
            "label": "Tło 1"
          },
          "options__4": {
            "label": "Tło 2"
          },
          "options__5": {
            "label": "Odwrócone"
          },
          "label": "Kolorystyka"
        }
      }
    },
    "main-product": {
      "name": "Informacje o produkcie",
      "blocks": {
        "text": {
          "name": "Tekst",
          "settings": {
            "text": {
              "label": "Tekst"
            },
            "text_style": {
              "label": "Text style",
              "options__1": {
                "label": "Tekst podstawowy"
              },
              "options__2": {
                "label": "Podtytuł"
              },
              "options__3": {
                "label": "Duże litery"
              }
            }
          }
        },
        "title": {
          "name": "Tytuł"
        },
        "price": {
          "name": "Cena"
        },
        "quantity_selector": {
          "name": "Selektor ilości"
        },
        "variant_picker": {
          "name": "Selektor wariantów",
          "settings": {
            "picker_type": {
              "label": "Typ",
              "options__1": {
                "label": "Lista rozwijana"
              },
              "options__2": {
                "label": "Przycisk"
              }
            }
          }
        },
        "buy_buttons": {
          "name": "Przyciski zakupu",
          "settings": {
            "show_dynamic_checkout": {
              "label": "Pokaż dynamiczne przyciski realizacji zakupu",
              "info": "Korzystając z metod płatności dostępnych w Twoim sklepie, klienci widzą swoją preferowaną opcję, np. PayPal lub Apple Pay. [Dowiedz się więcej](https://help.shopify.com/manual/using-themes/change-the-layout/dynamic-checkout)"
            }
          }
        },
        "pickup_availability": {
          "name": "Możliwość odbioru"
        },
        "description": {
          "name": "Opis"
        },
        "share": {
          "name": "Udostępnij",
          "settings": {
            "featured_image_info": {
              "content": "Jeśli dodasz link w postach mediów społecznościowych, wyróżniony obraz strony będzie wyświetlany jako obraz podglądu. [Dowiedz się więcej](https://help.shopify.com/en/manual/online-store/images/showing-social-media-thumbnail-images)."
            },
            "title_info": {
              "content": "Tytuł i opis strony są dodawane wraz z obrazem podglądu. [Dowiedz się więcej](https://help.shopify.com/en/manual/promoting-marketing/seo/adding-keywords#set-a-title-and-description-for-your-online-store)."
            },
            "text": {
              "label": "Tekst"
            }
          }
        },
        "collapsible_tab": {
          "name": "Zwijana karta",
          "settings": {
            "heading": {
              "info": "Dołącz nagłówek, który wyjaśnia treść.",
              "label": "Nagłówek"
            },
            "content": {
              "label": "Zawartość karty"
            },
            "page": {
              "label": "Zawartość karty ze strony"
            },
            "icon": {
              "label": "Ikona",
              "options__1": {
                "label": "Brak"
              },
              "options__2": {
                "label": "Pole"
              },
              "options__3": {
                "label": "Dymek czatu"
              },
              "options__4": {
                "label": "Znacznik wyboru"
              },
              "options__5": {
                "label": "Suszarka"
              },
              "options__6": {
                "label": "Oko"
              },
              "options__7": {
                "label": "Serce"
              },
              "options__8": {
                "label": "Żelazko"
              },
              "options__9": {
                "label": "Liść"
              },
              "options__10": {
                "label": "Skóra"
              },
              "options__11": {
                "label": "Zamek"
              },
              "options__12": {
                "label": "Pinezka na mapie"
              },
              "options__13": {
                "label": "Spodnie"
              },
              "options__14": {
                "label": "Samolot"
              },
              "options__15": {
                "label": "Tag ceny"
              },
              "options__16": {
                "label": "Znak zapytania"
              },
              "options__17": {
                "label": "Zwrot"
              },
              "options__18": {
                "label": "Linijka"
              },
              "options__19": {
                "label": "Koszula"
              },
              "options__20": {
                "label": "But"
              },
              "options__21": {
                "label": "Kontury"
              },
              "options__22": {
                "label": "Gwiazdka"
              },
              "options__23": {
                "label": "Ciężarówka"
              },
              "options__24": {
                "label": "Pranie"
              }
            }
          }
        },
        "popup": {
          "name": "Wyskakujące okienko",
          "settings": {
            "link_label": {
              "label": "Etykieta linku"
            },
            "page": {
              "label": "Strona"
            }
          }
        },
        "custom_liquid": {
          "name": "Niestandardowy Liquid",
          "settings": {
            "custom_liquid": {
              "label": "Niestandardowy Liquid",
              "info": "Dodawaj fragmenty kodu aplikacji lub kod Liquid, aby tworzyć zaawansowane dostosowania."
            }
          }
        },
        "rating": {
          "name": "Ocena produktu",
          "settings": {
            "paragraph": {
              "content": "Aby wyświetlić ocenę, dodaj aplikację do oceny produktów. [Dowiedz się więcej](https://help.shopify.com/manual/online-store/themes/os20/themes-by-shopify/dawn/page-types#product-rating-block)"
            }
          }
        }
      },
      "settings": {
        "header": {
          "content": "Multimedia",
          "info": "Dowiedz się więcej o [typach multimediów.](https://help.shopify.com/manual/products/product-media)"
        },
        "enable_video_looping": {
          "label": "Włącz zapętlanie wideo"
        },
        "enable_sticky_info": {
          "label": "Włącz przypiętą informację o produkcie na dużych ekranach"
        },
        "hide_variants": {
          "label": "Ukryj multimedia innych wariantów po wybraniu wariantu"
        }
      }
    },
    "main-search": {
      "name": "Wyniki wyszukiwania",
      "settings": {
        "image_ratio": {
          "label": "Proporcja obrazu",
          "options__1": {
            "label": "Dostosuj do obrazu"
          },
          "options__2": {
            "label": "Portret"
          },
          "options__3": {
            "label": "Kwadrat"
          }
        },
        "show_secondary_image": {
          "label": "Pokaż drugi obraz po najechaniu kursorem"
        },
        "add_image_padding": {
          "label": "Dodaj dopełnienie obrazu"
        },
        "show_vendor": {
          "label": "Pokaż dostawcę"
        },
        "header__1": {
          "content": "Karta produktów"
        },
        "header__2": {
          "content": "Karta blogu"
        },
        "article_show_date": {
          "label": "Pokaż datę"
        },
        "article_show_author": {
          "label": "Pokaż autora"
        },
        "show_image_outline": {
          "label": "Pokaż obramowanie obrazu"
        },
        "show_rating": {
          "label": "Pokaż ocenę produktu",
          "info": "Aby wyświetlić ocenę, dodaj aplikację do oceny produktów. [Dowiedz się więcej](https://help.shopify.com/manual/online-store/themes/os20/themes-by-shopify/dawn/page-types#search-results-show-product-rating)"
        }
      }
    },
    "multicolumn": {
      "name": "Wielokolumnowy",
      "settings": {
        "title": {
          "label": "Nagłówek"
        },
        "image_width": {
          "label": "Szerokość obrazu",
          "options__1": {
            "label": "Jedna trzecia szerokości kolumny"
          },
          "options__2": {
            "label": "Połowa szerokości kolumny"
          },
          "options__3": {
            "label": "Pełna szerokość kolumny"
          }
        },
        "image_ratio": {
          "label": "Proporcja obrazu",
          "options__1": {
            "label": "Dostosuj do obrazu"
          },
          "options__2": {
            "label": "Portret"
          },
          "options__3": {
            "label": "Kwadrat"
          },
          "options__4": {
            "label": "Koło"
          }
        },
        "column_alignment": {
          "label": "Wyrównanie kolumny",
          "options__1": {
            "label": "Lewa strona"
          },
          "options__2": {
            "label": "Do środka"
          }
        },
        "background_style": {
          "label": "Dodatkowe tło",
          "options__1": {
            "label": "Brak"
          },
          "options__2": {
            "label": "Pokaż jako tło kolumny"
          },
          "options__3": {
            "label": "Pokaż jako tło sekcji"
          }
        },
        "button_label": {
          "label": "Przycisk z etykietą"
        },
        "button_link": {
          "label": "Link przycisku"
        },
        "swipe_on_mobile": {
          "label": "Włącz przeciąganie na urządzeniu mobilnym"
        }
      },
      "blocks": {
        "column": {
          "name": "Kolumna",
          "settings": {
            "image": {
              "label": "Obraz"
            },
            "title": {
              "label": "Nagłówek"
            },
            "text": {
              "label": "Opis"
            },
            "link_label": {
              "label": "Etykieta linku"
            },
            "link": {
              "label": "Link"
            }
          }
        }
      },
      "presets": {
        "name": "Wielokolumnowy"
      }
    },
    "newsletter": {
      "name": "Osoba zarejestrowana w celu otrzymywania e-maili",
      "settings": {
        "color_scheme": {
          "label": "Kolorystyka",
          "options__1": {
            "label": "Akcent 1"
          },
          "options__2": {
            "label": "Akcent 2"
          },
          "options__3": {
            "label": "Tło 1"
          },
          "options__4": {
            "label": "Tło 2"
          },
          "options__5": {
            "label": "Odwrócone"
          }
        },
        "full_width": {
          "label": "Zrób sekcję na całą szerokość"
        },
        "paragraph": {
          "content": "Dla każdej subskrypcji e-maili tworzone jest konto klienta. [Dowiedz się więcej ](https://help.shopify.com/en/manual/customers)"
        }
      },
      "blocks": {
        "heading": {
          "name": "Nagłówek",
          "settings": {
            "heading": {
              "label": "Nagłówek"
            }
          }
        },
        "paragraph": {
          "name": "Nagłówek podrzędny",
          "settings": {
            "paragraph": {
              "label": "Opis"
            }
          }
        },
        "email_form": {
          "name": "Formularz e-maila"
        }
      },
      "presets": {
        "name": "Osoba zarejestrowana w celu otrzymywania e-maili"
      }
    },
    "page": {
      "name": "Strona",
      "settings": {
        "page": {
          "label": "Strona"
        }
      },
      "presets": {
        "name": "Strona"
      }
    },
    "product-recommendations": {
      "name": "Rekomendacje produktu",
      "settings": {
        "heading": {
          "label": "Nagłówek"
        },
        "header__2": {
          "content": "Karta produktów"
        },
        "image_ratio": {
          "label": "Proporcja obrazu",
          "options__1": {
            "label": "Dostosuj do obrazu"
          },
          "options__2": {
            "label": "Portret"
          },
          "options__3": {
            "label": "Kwadrat"
          }
        },
        "show_secondary_image": {
          "label": "Pokaż drugi obraz po najechaniu kursorem"
        },
        "add_image_padding": {
          "label": "Dodaj dopełnienie obrazu"
        },
        "show_vendor": {
          "label": "Pokaż dostawcę"
        },
        "paragraph__1": {
          "content": "Dynamiczne rekomendacje wykorzystują informacje o zamówieniach i produktach do ciągłego zmieniania i ulepszania. [Dowiedz się więcej](https://help.shopify.com/en/themes/development/recommended-products)"
        },
        "show_image_outline": {
          "label": "Pokaż obramowanie obrazu"
        },
        "show_rating": {
          "label": "Pokaż ocenę produktu",
          "info": "Aby wyświetlić ocenę, dodaj aplikację do oceny produktów. [Dowiedz się więcej](https://help.shopify.com/manual/online-store/themes/os20/themes-by-shopify/dawn/page-types#product-recommendations-show-product-rating)"
        }
      }
    },
    "rich-text": {
      "name": "Tekst sformatowany",
      "settings": {
        "color_scheme": {
          "options__1": {
            "label": "Akcent 1"
          },
          "options__2": {
            "label": "Akcent 2"
          },
          "options__3": {
            "label": "Tło 1"
          },
          "options__4": {
            "label": "Tło 2"
          },
          "options__5": {
            "label": "Odwrócone"
          },
          "label": "Kolorystyka"
        },
        "full_width": {
          "label": "Zrób sekcję na całą szerokość"
        }
      },
      "blocks": {
        "heading": {
          "name": "Nagłówek",
          "settings": {
            "heading": {
              "label": "Nagłówek"
            },
            "heading_size": {
              "options__1": {
                "label": "Mały"
              },
              "options__2": {
                "label": "Średni"
              },
              "label": "Rozmiar czcionki nagłówka",
              "options__3": {
                "label": "Duży"
              }
            }
          }
        },
        "text": {
          "name": "Tekst",
          "settings": {
            "text": {
              "label": "Opis"
            }
          }
        },
        "button": {
          "name": "Przycisk",
          "settings": {
            "button_label": {
              "label": "Przycisk z etykietą"
            },
            "button_link": {
              "label": "Link przycisku"
            },
            "button_style_secondary": {
              "label": "Użyj stylu przycisku konspektu"
            }
          }
        }
      },
      "presets": {
        "name": "Tekst sformatowany"
      }
    },
    "apps": {
      "name": "Aplikacje",
      "settings": {
        "include_margins": {
          "label": "Dostosuj marginesy sekcji do szablonu"
        }
      },
      "presets": {
        "name": "Aplikacje"
      }
    },
    "video": {
      "name": "Film",
      "settings": {
        "heading": {
          "label": "Nagłówek"
        },
        "cover_image": {
          "label": "Obraz w tle"
        },
        "video_url": {
          "label": "URL",
          "placeholder": "Użyj adresu URL do YouTube lub Vimeo",
          "info": "Film jest odtwarzany na stronie."
        },
        "description": {
          "label": "Alternatywny tekst filmu",
          "info": "Opisz film tak, aby był dostępny dla klientów korzystających z czytników ekranu."
        },
        "image_padding": {
          "label": "Dodaj dopełnienie obrazu",
          "info": "Wybierz dopełnienie obrazu, jeśli nie chcesz, aby obraz z tle był przycięty."
        },
        "full_width": {
          "label": "Zrób sekcję na całą szerokość"
        }
      },
      "presets": {
        "name": "Film"
      }
    },
    "featured-product": {
      "name": "Polecany produkt",
      "blocks": {
        "text": {
          "name": "Tekst",
          "settings": {
            "text": {
              "label": "Tekst"
            },
            "text_style": {
              "label": "Styl tekstu",
              "options__1": {
                "label": "Tekst podstawowy"
              },
              "options__2": {
                "label": "Podtytuł"
              },
              "options__3": {
                "label": "Duże litery"
              }
            }
          }
        },
        "title": {
          "name": "Tytuł"
        },
        "price": {
          "name": "Cena"
        },
        "quantity_selector": {
          "name": "Selektor ilości"
        },
        "variant_picker": {
          "name": "Selektor wariantów",
          "settings": {
            "picker_type": {
              "label": "Typ",
              "options__1": {
                "label": "Lista rozwijana"
              },
              "options__2": {
                "label": "Przycisk"
              }
            }
          }
        },
        "buy_buttons": {
          "name": "Przyciski zakupu",
          "settings": {
            "show_dynamic_checkout": {
              "label": "Pokaż dynamiczne przyciski realizacji zakupu",
              "info": "Korzystając z metod płatności dostępnych w Twoim sklepie, klienci widzą swoją preferowaną opcję, np. PayPal lub Apple Pay. [Dowiedz się więcej](https://help.shopify.com/manual/using-themes/change-the-layout/dynamic-checkout)"
            }
          }
        },
        "description": {
          "name": "Opis"
        },
        "share": {
          "name": "Udostępnij",
          "settings": {
            "featured_image_info": {
              "content": "Jeśli dodasz link w postach mediów społecznościowych, wyróżniony obraz strony będzie wyświetlany jako obraz podglądu. [Dowiedz się więcej](https://help.shopify.com/en/manual/online-store/images/showing-social-media-thumbnail-images)"
            },
            "title_info": {
              "content": "Tytuł i opis strony są dodawane wraz z obrazem podglądu. [Dowiedz się więcej](https://help.shopify.com/en/manual/promoting-marketing/seo/adding-keywords#set-a-title-and-description-for-your-online-store)"
            },
            "text": {
              "label": "Tekst"
            }
          }
        },
        "custom_liquid": {
          "name": "Niestandardowy Liquid",
          "settings": {
            "custom_liquid": {
              "label": "Niestandardowy Liquid"
            }
          }
        },
        "rating": {
          "name": "Ocena produktu",
          "settings": {
            "paragraph": {
              "content": "Aby wyświetlić ocenę, dodaj aplikację do oceny produktów. [Dowiedz się więcej](https://help.shopify.com/manual/online-store/themes/os20/themes-by-shopify/dawn/sections#featured-product-rating)"
            }
          }
        }
      },
      "settings": {
        "product": {
          "label": "Produkt"
        },
        "secondary_background": {
          "label": "Pokaż dodatkowe tło"
        },
        "header": {
          "content": "Multimedia",
          "info": "Dowiedz się więcej o [typach multimediów](https://help.shopify.com/manual/products/product-media)"
        },
        "enable_video_looping": {
          "label": "Włącz zapętlanie wideo"
        },
        "hide_variants": {
          "label": "Ukryj niewybrane pliki multimedialne wariantów na pulpicie"
        }
      },
      "presets": {
        "name": "Polecany produkt"
      }
    },
    "email-signup-banner": {
      "name": "Baner rejestracji w celu otrzymywania e-maili",
      "settings": {
        "paragraph": {
          "content": "Dla każdej subskrypcji e-maili tworzone jest konto klienta. [Dowiedz się więcej](https://help.shopify.com/en/manual/customers)"
        },
        "image": {
          "label": "Zdjęcie tła"
        },
        "show_background_image": {
          "label": "Wyświetl zdjęcie tła"
        },
<<<<<<< HEAD
        "desktop_text_box_position": {
          "options__1": {
            "label": "Do góry, do lewej"
          },
          "options__2": {
            "label": "Do góry, wyśrodkowany"
          },
          "options__3": {
            "label": "Do góry, do prawej"
          },
          "label": "Pozycja tekstu na pulpicie",
          "options__4": {
            "label": "Do środka, do lewej"
          },
          "options__5": {
            "label": "Do środka, wyśrodkowany"
          },
          "options__6": {
            "label": "Do środka, do prawej"
          },
          "options__7": {
            "label": "Na dole, do lewej"
          },
          "options__8": {
            "label": "Na dole, pośrodku"
          },
          "options__9": {
            "label": "Na dole, do prawej"
          }
        },
=======
>>>>>>> 91034738
        "show_text_box": {
          "label": "Pokaż pole tekstowe na pulpicie"
        },
        "image_overlay_opacity": {
          "label": "Nieprzezroczystość nakładki obrazu"
        },
        "color_scheme": {
          "options__1": {
            "label": "Akcent 1"
          },
          "options__2": {
            "label": "Akcent 2"
          },
          "options__3": {
            "label": "Tło 1"
          },
          "options__4": {
            "label": "Tło 2"
          },
          "options__5": {
            "label": "Odwrócone"
          },
          "label": "Kolorystyka",
          "info": "Widoczne podczas wyświetlania pola tekstowego"
        },
        "show_text_below": {
          "label": "Wyświetl tekst pod obrazami na urządzeniu mobilnym"
        },
        "image_height": {
          "label": "Wysokość banera",
          "options__1": {
            "label": "Dostosuj do obrazu"
          },
          "options__2": {
            "label": "Mały"
          },
          "options__3": {
            "label": "Średni"
          },
          "options__4": {
            "label": "Duży"
          },
          "info": "Aby uzyskać najlepsze wyniki, użyj obrazu o współczynniku proporcji 16:9. [Dowiedz się więcej](https://help.shopify.com/en/manual/shopify-admin/productivity-tools/image-editor#understanding-image-aspect-ratio)"
        },
<<<<<<< HEAD
        "text_alignment": {
          "options__1": {
            "label": "Lewa strona"
          },
          "options__2": {
            "label": "Środek"
          },
          "options__3": {
            "label": "Prawa strona"
          },
          "label": "Wyrównanie tekstu"
        },
        "mobile_text_alignment": {
          "options__1": {
            "label": "Lewa strona"
          },
          "options__2": {
            "label": "Środek"
          },
          "options__3": {
            "label": "Prawa strona"
          },
          "label": "Wyrównanie tekstu w urządzeniu mobilnym"
        },
        "desktop_content_position": {
          "options__4": {
            "label": "Do środka, do lewej"
          },
          "options__5": {
            "label": "Do środka, wyśrodkowany"
          },
          "options__6": {
            "label": "Do środka, do prawej"
          },
          "options__7": {
            "label": "Na dole, do lewej"
          },
          "options__8": {
            "label": "Na dole, pośrodku"
          },
          "options__9": {
            "label": "Na dole, do prawej"
          },
          "options__1": {
            "label": "Do góry, do lewej"
          },
          "options__2": {
            "label": "Do góry, wyśrodkowany"
          },
          "options__3": {
            "label": "Do góry, do prawej"
          }
        },
        "desktop_content_alignment": {
          "options__1": {
            "label": "Lewa strona"
          },
          "options__2": {
            "label": "Środek"
          },
          "options__3": {
            "label": "Prawa strona"
          },
          "label": "Wyrównanie tekstu"
        },
        "mobile_content_alignment": {
          "options__1": {
            "label": "Lewa strona"
=======
        "desktop_content_position": {
          "options__1": {
            "label": "Góra"
>>>>>>> 91034738
          },
          "options__2": {
            "label": "Środek"
          },
          "options__3": {
<<<<<<< HEAD
            "label": "Prawa strona"
          },
          "label": "Wyrównanie treści na urządzeniu mobilnym"
=======
            "label": "Dół"
          },
          "label": "Pozycja treści na pulpicie"
>>>>>>> 91034738
        }
      },
      "blocks": {
        "heading": {
          "name": "Nagłówek",
          "settings": {
            "heading": {
              "label": "Nagłówek"
            }
          }
        },
        "paragraph": {
          "name": "Akapit",
          "settings": {
            "paragraph": {
              "label": "Opis"
            }
          }
        },
        "email_form": {
          "name": "Formularz e-maila"
        }
      },
      "presets": {
        "name": "Baner rejestracji w celu otrzymywania e-maili"
      }
    }
  }
}<|MERGE_RESOLUTION|>--- conflicted
+++ resolved
@@ -1988,39 +1988,6 @@
         "show_background_image": {
           "label": "Wyświetl zdjęcie tła"
         },
-<<<<<<< HEAD
-        "desktop_text_box_position": {
-          "options__1": {
-            "label": "Do góry, do lewej"
-          },
-          "options__2": {
-            "label": "Do góry, wyśrodkowany"
-          },
-          "options__3": {
-            "label": "Do góry, do prawej"
-          },
-          "label": "Pozycja tekstu na pulpicie",
-          "options__4": {
-            "label": "Do środka, do lewej"
-          },
-          "options__5": {
-            "label": "Do środka, wyśrodkowany"
-          },
-          "options__6": {
-            "label": "Do środka, do prawej"
-          },
-          "options__7": {
-            "label": "Na dole, do lewej"
-          },
-          "options__8": {
-            "label": "Na dole, pośrodku"
-          },
-          "options__9": {
-            "label": "Na dole, do prawej"
-          }
-        },
-=======
->>>>>>> 91034738
         "show_text_box": {
           "label": "Pokaż pole tekstowe na pulpicie"
         },
@@ -2064,31 +2031,6 @@
             "label": "Duży"
           },
           "info": "Aby uzyskać najlepsze wyniki, użyj obrazu o współczynniku proporcji 16:9. [Dowiedz się więcej](https://help.shopify.com/en/manual/shopify-admin/productivity-tools/image-editor#understanding-image-aspect-ratio)"
-        },
-<<<<<<< HEAD
-        "text_alignment": {
-          "options__1": {
-            "label": "Lewa strona"
-          },
-          "options__2": {
-            "label": "Środek"
-          },
-          "options__3": {
-            "label": "Prawa strona"
-          },
-          "label": "Wyrównanie tekstu"
-        },
-        "mobile_text_alignment": {
-          "options__1": {
-            "label": "Lewa strona"
-          },
-          "options__2": {
-            "label": "Środek"
-          },
-          "options__3": {
-            "label": "Prawa strona"
-          },
-          "label": "Wyrównanie tekstu w urządzeniu mobilnym"
         },
         "desktop_content_position": {
           "options__4": {
@@ -2130,29 +2072,6 @@
             "label": "Prawa strona"
           },
           "label": "Wyrównanie tekstu"
-        },
-        "mobile_content_alignment": {
-          "options__1": {
-            "label": "Lewa strona"
-=======
-        "desktop_content_position": {
-          "options__1": {
-            "label": "Góra"
->>>>>>> 91034738
-          },
-          "options__2": {
-            "label": "Środek"
-          },
-          "options__3": {
-<<<<<<< HEAD
-            "label": "Prawa strona"
-          },
-          "label": "Wyrównanie treści na urządzeniu mobilnym"
-=======
-            "label": "Dół"
-          },
-          "label": "Pozycja treści na pulpicie"
->>>>>>> 91034738
         }
       },
       "blocks": {
