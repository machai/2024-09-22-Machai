--- conflicted
+++ resolved
@@ -263,13 +263,8 @@
               "label": "Obraz"
             },
             "image_padding": {
-<<<<<<< HEAD
               "label": "Dodaj wypełnienie obrazu",
               "info": "Wybierz dopełnienie obrazu, jeśli nie chcesz, aby obraz został przycięty."
-=======
-              "label": "Dodaj dopełnienie obrazu",
-              "info": "Wybierz dopełnienie obrazu, jeśli nie chcesz, aby obrazy były przycinane."
->>>>>>> 7a2f34fb
             },
             "color_scheme": {
               "options__1": {
@@ -317,13 +312,8 @@
               "label": "Kolekcja"
             },
             "image_padding": {
-<<<<<<< HEAD
               "label": "Dodaj wypełnienie obrazu",
               "info": "Wybierz dopełnienie obrazu, jeśli nie chcesz, aby obraz został przycięty."
-=======
-              "label": "Dodaj dopełnienie obrazu",
-              "info": "Wybierz dopełnienie obrazu, jeśli nie chcesz, aby obrazy były przycinane."
->>>>>>> 7a2f34fb
             },
             "color_scheme": {
               "options__1": {
@@ -357,17 +347,12 @@
               "placeholder": "Użyj adresu URL do YouTube lub Vimeo"
             },
             "image_padding": {
-<<<<<<< HEAD
               "label": "Dodaj wypełnienie obrazu",
               "info": "Wybierz dopełnienie obrazu, jeśli nie chcesz, aby obraz z tle został przycięty."
             },
             "description": {
               "label": "Alternatywny tekst filmu",
               "info": "Opisz film tak, aby był dostępny dla klientów korzystających z czytników ekranu."
-=======
-              "label": "Dodaj dopełnienie obrazu",
-              "info": "Wybierz dopełnienie obrazu, jeśli nie chcesz, aby obrazy były przycinane."
->>>>>>> 7a2f34fb
             }
           }
         }
@@ -544,11 +529,7 @@
           "label": "Pokaż drugi obraz po najechaniu kursorem"
         },
         "add_image_padding": {
-<<<<<<< HEAD
           "label": "Dodaj dopełnienie obrazu"
-=======
-          "label": "Dodaj dopełnienie"
->>>>>>> 7a2f34fb
         },
         "show_vendor": {
           "label": "Pokaż dostawcę"
@@ -616,11 +597,7 @@
         },
         "header__1": {
           "content": "Osoba zarejestrowana w celu otrzymywania e-maili",
-<<<<<<< HEAD
           "info": "Subskrybenci zostali automatycznie dodani do listy klientów „wyrażających zgodę na marketing\". [Dowiedz się więcej ](https://help.shopify.com/en/manual/customers/manage-customers)"
-=======
-          "info": "Subskrybenci dodani do [listy klientów](https://help.shopify.com/en/manual/customers/manage-customers) „wyrażających zgodę na marketing”."
->>>>>>> 7a2f34fb
         },
         "header__2": {
           "content": "Ikony mediów społecznościowych",
@@ -928,17 +905,13 @@
           "info": "Aby uzyskać najlepsze wyniki, użyj obrazu o współczynniku proporcji 2:3. [Dowiedz się więcej ](https://help.shopify.com/en/manual/shopify-admin/productivity-tools/image-editor#understanding-image-aspect-ratio)"
         },
         "paragraph": {
-<<<<<<< HEAD
           "content": "Zmień fragmenty, edytując swoje posty na blogu. [Dowiedz się więcej ](https://help.shopify.com/en/manual/online-store/blogs/writing-blogs#display-an-excerpt-from-a-blog-post)"
-=======
-          "content": "Aby zmienić fragmenty, edytuj swoje [posty na blogu.](https://help.shopify.com/en/manual/online-store/blogs/writing-blogs#display-an-excerpt-from-a-blog-post)"
         },
         "show_date": {
           "label": "Pokaż datę"
         },
         "show_author": {
           "label": "Pokaż autora"
->>>>>>> 7a2f34fb
         }
       },
       "blocks": {
