--- conflicted
+++ resolved
@@ -622,7 +622,6 @@
         "columns_desktop": {
           "label": "Liczba kolumn na komputerze"
         },
-<<<<<<< HEAD
         "description": {
           "label": "Opis"
         },
@@ -659,24 +658,20 @@
         "full_width": {
           "label": "Wyświetl produkty na całej szerokości"
         },
-        "mobile_header": {
+        "header_mobile": {
           "content": "Układ na urządzeniu mobilnym"
+        },
+        "columns_mobile": {
+          "label": "Liczba kolumn na urządzeniu mobilnym",
+          "options__1": {
+            "label": "1 kolumna"
+          },
+          "options__2": {
+            "label": "2 kolumny"
+          }
         },
         "enable_mobile_slider": {
           "label": "Włącz przeciąganie na urządzeniu mobilnym"
-=======
-        "header_mobile": {
-          "content": "Układ na urządzeniu mobilnym"
-        },
-        "columns_mobile": {
-          "label": "Liczba kolumn na urządzeniu mobilnym",
-          "options__1": {
-            "label": "1 kolumna"
-          },
-          "options__2": {
-            "label": "2 kolumny"
-          }
->>>>>>> 406cb6cd
         }
       },
       "presets": {
