{
<<<<<<< HEAD
	"general": {
		"password_page": {
			"login_form_heading": "パスワードを入力してストアにアクセスする。",
			"login_password_button": "パスワードを入力してアクセスする",
			"login_form_password_label": "パスワード",
			"login_form_password_placeholder": "あなたのパスワード",
			"login_form_error": "パスワードが正しくありません。",
			"login_form_submit": "ストアに入る",
			"modal": "パスワードモーダル",
			"admin_link_html": "あなたはストアオーナーですか？<a href=\"/admin\" class=\"link underlined-link\">こちらからログインする</a>",
			"powered_by_shopify_html": "このショップでは{{ shopify }}を使用する予定です"
		},
		"social": {
			"alt_text": {
				"share_on_facebook": "Facebookでシェアする",
				"share_on_twitter": "Twitterにツイートする",
				"share_on_pinterest": "Pinterestでピンする"
			},
			"links": {
				"twitter": "Twitter",
				"facebook": "Facebook",
				"pinterest": "Pinterest",
				"instagram": "Instagram",
				"tumblr": "Tumblr",
				"snapchat": "Snapchat",
				"youtube": "YouTube",
				"vimeo": "Vimeo",
				"tiktok": "TikTok"
			}
		},
		"continue_shopping": "買い物を続ける",
		"pagination": {
			"label": "ページネーション",
			"page": "{{ number }}ページ",
			"next": "次のページ",
			"previous": "前のページ"
		},
		"search": {
			"search": "検索"
		},
		"cart": {
			"view": "カートを見る ({{ count }})",
			"item_added": "カートにアイテムが追加されました"
		},
		"share": {
			"copy_to_clipboard": "リンクをコピー",
			"share": "シェア",
			"share_url": "リンク",
			"success_message": "リンクがクリップボードにコピーされました",
			"close": "共有を閉じる"
		}
	},
	"newsletter": {
		"label": "メール",
		"success": "ご登録ありがとうございます",
		"button_label": "登録"
	},
	"accessibility": {
		"skip_to_text": "コンテンツに進む",
		"close": "閉じる",
		"unit_price_separator": "あたり",
		"vendor": "販売元:",
		"error": "エラー",
		"refresh_page": "選択結果を選ぶと、ページが全面的に更新されます。",
		"link_messages": {
			"new_window": "新しいウィンドウで開きます。",
			"external": "外部のウェブサイトを開きます。"
		},
		"next_slide": "右にスライド",
		"previous_slide": "左にスライド",
		"loading": "読み込み中…",
		"of": "/",
		"skip_to_product_info": "商品情報にスキップ",
		"total_reviews": "レビュー数の合計",
		"star_reviews_info": "{{ rating_max }}つ星中{{ rating_value }}つ"
	},
	"blogs": {
		"article": {
			"blog": "ブログ",
			"read_more_title": "続きを読む: {{ title }}",
			"read_more": "続きを読む",
			"comments": {
				"one": "{{ count }}件のコメント",
				"other": "{{ count }}件のコメント"
			},
			"moderated": "コメントは公開前に承認される必要があることにご注意ください。",
			"comment_form_title": "コメントを残す",
			"name": "名前",
			"email": "メール",
			"message": "コメント",
			"post": "コメントを投稿する",
			"back_to_blog": "ブログに戻る",
			"share": "この記事を共有する",
			"success": "コメントが投稿されました。ありがとうございます。",
			"success_moderated": "コメントが投稿されました。ブログが管理されているため、しばらくしてから公開されます。"
		}
	},
	"onboarding": {
		"product_title": "商品名の例",
		"collection_title": "コレクションの名前"
	},
	"products": {
		"product": {
			"add_to_cart": "カートに追加する",
			"description": "商品説明",
			"on_sale": "セール",
			"product_variants": "商品バリエーション",
			"quantity": {
				"label": "数量",
				"input_label": "{{ product }}の数量",
				"increase": "{{ product }}の数量を増やす",
				"decrease": "{{ product }}の数量を減らす"
			},
			"price": {
				"from_price_html": "{{ price }}から",
				"regular_price": "通常価格",
				"sale_price": "セール価格",
				"unit_price": "単価"
			},
			"share": "この商品を共有する",
			"sold_out": "売り切れ",
			"unavailable": "利用できません",
			"vendor": "販売元",
			"video_exit_message": "{{ title }}は同じウィンドウの全画面表示ビデオで開きます。",
			"xr_button": "スペースに表示する",
			"xr_button_label": "スペースに表示し、拡張現実ウィンドウにアイテムを読み込む",
			"pickup_availability": {
				"view_store_info": "ストア情報を表示する",
				"check_other_stores": "別のストアでの出品状況を確認する",
				"pick_up_available": "受取が可能です",
				"pick_up_available_at_html": "<span class=\"color-foreground\">{{ location_name }}</span>での受取が可能です。",
				"pick_up_unavailable_at_html": "<span class=\"color-foreground\">{{ location_name }}</span>での受取は現在できません。",
				"unavailable": "受取状況を読み込めませんでした",
				"refresh": "更新"
			},
			"media": {
				"open_featured_media": "ギャラリービューで掲載されているメディアを開く",
				"open_media": "ギャラリービューで掲載されているメディア{{ index }}を開く",
				"play_model": "3Dビューアーの再生",
				"play_video": "ビデオを再生"
			},
			"view_full_details": "詳細を表示する"
		},
		"modal": {
			"label": "メディアギャラリー"
		},
		"facets": {
			"apply": "適用",
			"clear": "クリア",
			"clear_all": "すべてクリア",
			"from": "差出人",
			"filter_and_sort": "絞り込みと並び替え",
			"filter_by_label": "絞り込み:",
			"filter_button": "絞り込む",
			"filters_selected": {
				"one": "{{ count }}個が選択されました",
				"other": "{{ count }}個が選択されました"
			},
			"max_price": "最高価格は{{ price }}です",
			"product_count": {
				"one": "{{ count }}個の商品の{{ product_count }}",
				"other": "{{ count }}個の商品の{{ product_count }}"
			},
			"product_count_simple": {
				"one": "{{ count }}個の商品",
				"other": "{{ count }}個の商品"
			},
			"reset": "リセット",
			"sort_button": "並び替え",
			"sort_by_label": "並び替え: ",
			"to": "受取人",
			"clear_filter": "絞り込みをクリア"
		}
	},
	"templates": {
		"404": {
			"title": "ページが見つかりません",
			"subtext": "404"
		},
		"search": {
			"no_results": "「{{ terms }}」に一致する結果は見つかりませんでした。スペルを確認するか、別の単語やフレーズを使用してください。",
			"results_with_count": {
				"one": "{{ count }}件の結果",
				"other": "{{ count }}件の結果"
			},
			"title": "検索結果",
			"page": "ページ",
			"products": "商品管理",
			"search_for": "「{{ terms }}」を検索",
			"results_with_count_and_term": {
				"one": "「{{ terms }}」の検索結果{{ count }}件",
				"other": "「{{ terms }}」の検索結果{{ count }}件"
			}
		},
		"cart": {
			"cart": "カート"
		},
		"contact": {
			"form": {
				"name": "名前",
				"email": "メール",
				"phone": "電話番号",
				"comment": "コメント",
				"send": "送信する",
				"post_success": "お問い合わせいただきありがとうございます。早急に返信いたします。",
				"error_heading": "以下を確認してください。"
			}
		}
	},
	"sections": {
		"header": {
			"announcement": "告知",
			"menu": "メニュー",
			"cart_count": {
				"one": "{{ count }}個のアイテム",
				"other": "{{ count }}個のアイテム"
			}
		},
		"cart": {
			"title": "あなたのカート",
			"caption": "カートアイテム",
			"remove_title": "{{ title }}を削除する",
			"subtotal": "小計",
			"new_subtotal": "新しい小計",
			"note": "注文に関する特別な指示・備考",
			"checkout": "ご購入手続きへ",
			"empty": "カートは空です",
			"cart_error": "カートをアップデートするときにエラーが発生しました。もう一度お試しください。",
			"cart_quantity_error_html": "このアイテムは [数量] 個しかカートに追加することができません。",
			"taxes_and_shipping_policy_at_checkout_html": "税と<a href=\"{{ link }}\">配送料</a>は購入手続き時に計算されます",
			"taxes_included_but_shipping_at_checkout": "税込みで、配送料は購入手続き時に計算されます",
			"taxes_included_and_shipping_policy_html": "税込み。<a href=\"{{ link }}\">配送料</a>は購入手続き時に計算されます。",
			"taxes_and_shipping_at_checkout": "税と配送料は購入手続き時に計算されます",
			"headings": {
				"product": "商品",
				"price": "価格",
				"total": "合計",
				"quantity": "数量"
			},
			"update": "アップデート",
			"login": {
				"title": "アカウントをお持ちですか?",
				"paragraph_html": "<a href=\"{{ link }}\" class=\"link underlined-link\">ログイン</a>することで、チェックアウトがスピーディーに行えます。"
			}
		},
		"footer": {
			"payment": "決済方法",
			"social_placeholder": "SNSでフォローしてください！"
		},
		"featured_blog": {
			"view_all": "すべてを表示する",
			"onboarding_title": "ブログ記事",
			"onboarding_content": "お客様にブログ記事のサマリーを提供する"
		},
		"featured_collection": {
			"view_all": "すべてを表示する",
			"view_all_label": "{{ collection_name }}コレクションの商品をすべて表示する"
		},
		"collection_list": {
			"view_all": "すべてを表示する"
		},
		"collection_template": {
			"title": "コレクション",
			"empty": "商品が見つかりません",
			"use_fewer_filters_html": "絞り込みの数を減らす、または<a class=\"{{ class }}\" href=\"{{ link }}\">すべてクリア</a>"
		},
		"video": {
			"load_video": "動画を読み込む: {{ description }}"
		}
	},
	"localization": {
		"country_label": "国/地域",
		"language_label": "言語",
		"update_language": "言語を更新する",
		"update_country": "国/地域を更新する"
	},
	"customer": {
		"account": {
			"title": "アカウント",
			"details": "アカウントの詳細",
			"view_addresses": "住所を確認",
			"return": "アカウントの詳細に戻る"
		},
		"account_fallback": "アカウント",
		"activate_account": {
			"title": "アカウントを有効にする",
			"subtext": "パスワードを作成してアカウントを有効にしてください。",
			"password": "パスワード",
			"password_confirm": "パスワードを確認",
			"submit": "アカウントを有効にする",
			"cancel": "招待を辞退する"
		},
		"addresses": {
			"title": "住所",
			"default": "デフォルト",
			"add_new": "新しい住所を追加",
			"edit_address": "住所を編集する",
			"first_name": "名",
			"last_name": "姓",
			"company": "会社",
			"address1": "住所1",
			"address2": "住所2",
			"city": "市",
			"country": "国/地域",
			"province": "都道府県",
			"zip": "郵便番号",
			"phone": "電話番号",
			"set_default": "デフォルトの住所として設定する",
			"add": "住所を追加する",
			"update": "住所を更新する",
			"cancel": "キャンセルする",
			"edit": "編集",
			"delete": "削除",
			"delete_confirm": "この住所を削除してもよろしいですか?"
		},
		"log_in": "ログイン",
		"log_out": "ログアウト",
		"login_page": {
			"cancel": "キャンセル",
			"create_account": "アカウントを作成する",
			"email": "メール",
			"forgot_password": "パスワードをお忘れですか?",
			"guest_continue": "続行",
			"guest_title": "ゲストとして続行する",
			"password": "パスワード",
			"title": "ログイン",
			"sign_in": "ログイン",
			"submit": "送信"
		},
		"orders": {
			"title": "注文履歴",
			"order_number": "注文",
			"order_number_link": "注文番号{{ number }}",
			"date": "日付",
			"payment_status": "支払い状況",
			"fulfillment_status": "発送状況",
			"total": "合計",
			"none": "注文はまだありません。"
		},
		"recover_password": {
			"title": "パスワードをリセットする",
			"subtext": "パスワードをリセットするためのメールを送信します",
			"success": "パスワードを更新するためのリンクが記載されたメールを送信しました。"
		},
		"register": {
			"title": "アカウントを作成する",
			"first_name": "名",
			"last_name": "姓",
			"email": "メール",
			"password": "パスワード",
			"submit": "作成する"
		},
		"reset_password": {
			"title": "アカウントのパスワードをリセットする",
			"subtext": "{{ email }}の新しいパスワードを入力してください",
			"password": "パスワード",
			"password_confirm": "パスワードを確認する",
			"submit": "パスワードをリセットする"
		},
		"order": {
			"title": "注文 ({{ name }})",
			"date_html": "注文日: {{ date }}",
			"cancelled_html": "注文キャンセル日: {{ date }}",
			"cancelled_reason": "キャンセルの理由: {{ reason }}",
			"billing_address": "請求先住所",
			"payment_status": "決済状況",
			"shipping_address": "配送先住所",
			"fulfillment_status": "発送状況",
			"discount": "ディスカウント",
			"shipping": "配送",
			"tax": "税",
			"product": "商品",
			"sku": "SKU",
			"price": "商品価格",
			"quantity": "数量",
			"total": "合計",
			"fulfilled_at_html": "発送日: {{ date }}",
			"track_shipment": "荷物を追跡する",
			"tracking_url": "追跡リンク",
			"tracking_company": "配送業者",
			"tracking_number": "追跡番号",
			"subtotal": "小計"
		}
	},
	"gift_cards": {
		"issued": {
			"title": "{{ shop }}で利用可能な{{ value }}のギフトカードです。",
			"subtext": "あなたのギフトカード",
			"gift_card_code": "ギフトカードコード",
			"shop_link": "買い物を続ける",
			"remaining_html": "残高: {{ balance }}",
			"add_to_apple_wallet": "Apple Walletに追加する",
			"qr_image_alt": "QRコード: スキャンしてギフトカードにクーポンを使う",
			"copy_code": "コードをコピーする",
			"expired": "期限切れ",
			"copy_code_success": "コードは正常にコピーされました",
			"print_gift_card": "印刷する"
		}
	},
	"pagefly": {
		"products": {
			"product": {
				"regular_price": "Regular price",
				"sold_out": "Sold out",
				"unavailable": "Unavailable",
				"on_sale": "Sale",
				"quantity": "Quantity",
				"add_to_cart": "Add to cart",
				"back_to_collection": "Back to {{ title }}",
				"view_details": "View details"
			}
		},
		"article": {
			"tags": "Tags:",
			"all_topics": "All topics",
			"by_author": "by {{ author }}",
			"posted_in": "Posted in",
			"read_more": "Read more",
			"back_to_blog": "Back to {{ title }}"
		},
		"comments": {
			"title": "Leave a comment",
			"name": "Name",
			"email": "Email",
			"message": "Message",
			"post": "Post comment",
			"moderated": "Please note, comments must be approved before they are published",
			"success_moderated": "Your comment was posted successfully. We will publish it in a little while, as our blog is moderated.",
			"success": "Your comment was posted successfully! Thank you!",
			"comments_with_count": {
				"one": "{{ count }} comment",
				"other": "{{ count }} comments"
			}
		},
		"password_page": {
			"login_form_message": "Enter store using password:",
			"login_form_password_label": "Password",
			"login_form_password_placeholder": "Your password",
			"login_form_submit": "Enter",
			"signup_form_email_label": "Email",
			"signup_form_success": "We will send you an email right before we open!",
			"password_link": "Enter using password"
		}
	}
=======
  "general": {
    "password_page": {
      "login_form_heading": "パスワードを入力してストアにアクセスする。",
      "login_password_button": "パスワードを入力してアクセスする",
      "login_form_password_label": "パスワード",
      "login_form_password_placeholder": "あなたのパスワード",
      "login_form_error": "パスワードが正しくありません。",
      "login_form_submit": "ストアに入る",
      "modal": "パスワードモーダル",
      "admin_link_html": "あなたはストアオーナーですか？<a href=\"/admin\" class=\"link underlined-link\">こちらからログインする</a>",
      "powered_by_shopify_html": "このショップでは{{ shopify }}を使用する予定です"
    },
    "social": {
      "alt_text": {
        "share_on_facebook": "Facebookでシェアする",
        "share_on_twitter": "Twitterにツイートする",
        "share_on_pinterest": "Pinterestでピンする"
      },
      "links": {
        "twitter": "Twitter",
        "facebook": "Facebook",
        "pinterest": "Pinterest",
        "instagram": "Instagram",
        "tumblr": "Tumblr",
        "snapchat": "Snapchat",
        "youtube": "YouTube",
        "vimeo": "Vimeo",
        "tiktok": "TikTok"
      }
    },
    "continue_shopping": "買い物を続ける",
    "pagination": {
      "label": "ページネーション",
      "page": "{{ number }}ページ",
      "next": "次のページ",
      "previous": "前のページ"
    },
    "search": {
      "search": "検索"
    },
    "cart": {
      "view": "カートを見る ({{ count }})",
      "item_added": "カートにアイテムが追加されました"
    },
    "share": {
      "copy_to_clipboard": "リンクをコピー",
      "share": "シェア",
      "share_url": "リンク",
      "success_message": "リンクがクリップボードにコピーされました",
      "close": "共有を閉じる"
    }
  },
  "newsletter": {
    "label": "メール",
    "success": "ご登録ありがとうございます",
    "button_label": "登録"
  },
  "accessibility": {
    "skip_to_text": "コンテンツに進む",
    "close": "閉じる",
    "unit_price_separator": "あたり",
    "vendor": "販売元:",
    "error": "エラー",
    "refresh_page": "選択結果を選ぶと、ページが全面的に更新されます。",
    "link_messages": {
      "new_window": "新しいウィンドウで開きます。",
      "external": "外部のウェブサイトを開きます。"
    },
    "next_slide": "右にスライド",
    "previous_slide": "左にスライド",
    "loading": "読み込み中…",
    "of": "/",
    "skip_to_product_info": "商品情報にスキップ",
    "total_reviews": "レビュー数の合計",
    "star_reviews_info": "{{ rating_max }}つ星中{{ rating_value }}つ"
  },
  "blogs": {
    "article": {
      "blog": "ブログ",
      "read_more_title": "続きを読む: {{ title }}",
      "read_more": "続きを読む",
      "comments": {
        "one": "{{ count }}件のコメント",
        "other": "{{ count }}件のコメント"
      },
      "moderated": "コメントは公開前に承認される必要があることにご注意ください。",
      "comment_form_title": "コメントを残す",
      "name": "名前",
      "email": "メール",
      "message": "コメント",
      "post": "コメントを投稿する",
      "back_to_blog": "ブログに戻る",
      "share": "この記事を共有する",
      "success": "コメントが投稿されました。ありがとうございます。",
      "success_moderated": "コメントが投稿されました。ブログが管理されているため、しばらくしてから公開されます。"
    }
  },
  "onboarding": {
    "product_title": "商品名の例",
    "collection_title": "コレクションの名前"
  },
  "products": {
    "product": {
      "add_to_cart": "カートに追加する",
      "description": "商品説明",
      "on_sale": "セール",
      "product_variants": "商品バリエーション",
      "quantity": {
        "label": "数量",
        "input_label": "{{ product }}の数量",
        "increase": "{{ product }}の数量を増やす",
        "decrease": "{{ product }}の数量を減らす"
      },
      "price": {
        "from_price_html": "{{ price }}から",
        "regular_price": "通常価格",
        "sale_price": "セール価格",
        "unit_price": "単価"
      },
      "share": "この商品を共有する",
      "sold_out": "売り切れ",
      "unavailable": "利用できません",
      "vendor": "販売元",
      "video_exit_message": "{{ title }}は同じウィンドウの全画面表示ビデオで開きます。",
      "xr_button": "スペースに表示する",
      "xr_button_label": "スペースに表示し、拡張現実ウィンドウにアイテムを読み込む",
      "pickup_availability": {
        "view_store_info": "ストア情報を表示する",
        "check_other_stores": "別のストアでの出品状況を確認する",
        "pick_up_available": "受取が可能です",
        "pick_up_available_at_html": "<span class=\"color-foreground\">{{ location_name }}</span>での受取が可能です。",
        "pick_up_unavailable_at_html": "<span class=\"color-foreground\">{{ location_name }}</span>での受取は現在できません。",
        "unavailable": "受取状況を読み込めませんでした",
        "refresh": "更新"
      },
      "media": {
        "open_featured_media": "ギャラリービューで掲載されているメディアを開く",
        "open_media": "ギャラリービューで掲載されているメディア{{ index }}を開く",
        "play_model": "3Dビューアーの再生",
        "play_video": "ビデオを再生"
      },
      "view_full_details": "詳細を表示する",
      "include_taxes": "税込み。",
      "shipping_policy_html": "<a href=\"{{ link }}\">配送料</a>はチェックアウト時に計算されます。"
    },
    "modal": {
      "label": "メディアギャラリー"
    },
    "facets": {
      "apply": "適用",
      "clear": "クリア",
      "clear_all": "すべてクリア",
      "from": "差出人",
      "filter_and_sort": "絞り込みと並び替え",
      "filter_by_label": "絞り込み:",
      "filter_button": "絞り込む",
      "filters_selected": {
        "one": "{{ count }}個が選択されました",
        "other": "{{ count }}個が選択されました"
      },
      "max_price": "最高価格は{{ price }}です",
      "product_count": {
        "one": "{{ count }}個の商品の{{ product_count }}",
        "other": "{{ count }}個の商品の{{ product_count }}"
      },
      "product_count_simple": {
        "one": "{{ count }}個の商品",
        "other": "{{ count }}個の商品"
      },
      "reset": "リセット",
      "sort_button": "並び替え",
      "sort_by_label": "並び替え: ",
      "to": "受取人",
      "clear_filter": "絞り込みをクリア"
    }
  },
  "templates": {
    "search": {
      "no_results": "「{{ terms }}」に一致する結果は見つかりませんでした。スペルを確認するか、別の単語やフレーズを使用してください。",
      "results_with_count": {
        "one": "{{ count }}件の結果",
        "other": "{{ count }}件の結果"
      },
      "title": "検索結果",
      "page": "ページ",
      "products": "商品管理",
      "search_for": "「{{ terms }}」を検索",
      "results_with_count_and_term": {
        "one": "「{{ terms }}」の検索結果{{ count }}件",
        "other": "「{{ terms }}」の検索結果{{ count }}件"
      }
    },
    "cart": {
      "cart": "カート"
    },
    "contact": {
      "form": {
        "name": "名前",
        "email": "メール",
        "phone": "電話番号",
        "comment": "コメント",
        "send": "送信する",
        "post_success": "お問い合わせいただきありがとうございます。早急に返信いたします。",
        "error_heading": "以下を確認してください。"
      }
    },
    "404": {
      "title": "ページが見つかりません",
      "subtext": "404"
    }
  },
  "sections": {
    "header": {
      "announcement": "告知",
      "menu": "メニュー",
      "cart_count": {
        "one": "{{ count }}個のアイテム",
        "other": "{{ count }}個のアイテム"
      }
    },
    "cart": {
      "title": "あなたのカート",
      "caption": "カートアイテム",
      "remove_title": "{{ title }}を削除する",
      "subtotal": "小計",
      "new_subtotal": "新しい小計",
      "note": "注文に関する特別な指示・備考",
      "checkout": "ご購入手続きへ",
      "empty": "カートは空です",
      "cart_error": "カートをアップデートするときにエラーが発生しました。もう一度お試しください。",
      "cart_quantity_error_html": "このアイテムは [数量] 個しかカートに追加することができません。",
      "taxes_and_shipping_policy_at_checkout_html": "税と<a href=\"{{ link }}\">配送料</a>は購入手続き時に計算されます",
      "taxes_included_but_shipping_at_checkout": "税込みで、配送料は購入手続き時に計算されます",
      "taxes_included_and_shipping_policy_html": "税込み。<a href=\"{{ link }}\">配送料</a>は購入手続き時に計算されます。",
      "taxes_and_shipping_at_checkout": "税と配送料は購入手続き時に計算されます",
      "headings": {
        "product": "商品",
        "price": "価格",
        "total": "合計",
        "quantity": "数量"
      },
      "update": "アップデート",
      "login": {
        "title": "アカウントをお持ちですか?",
        "paragraph_html": "<a href=\"{{ link }}\" class=\"link underlined-link\">ログイン</a>することで、チェックアウトがスピーディーに行えます。"
      }
    },
    "footer": {
      "payment": "決済方法",
      "social_placeholder": "SNSでフォローしてください！"
    },
    "featured_blog": {
      "view_all": "すべてを表示する",
      "onboarding_title": "ブログ記事",
      "onboarding_content": "お客様にブログ記事のサマリーを提供する"
    },
    "featured_collection": {
      "view_all": "すべてを表示する",
      "view_all_label": "{{ collection_name }}コレクションの商品をすべて表示する"
    },
    "collection_list": {
      "view_all": "すべてを表示する"
    },
    "collection_template": {
      "title": "コレクション",
      "empty": "商品が見つかりません",
      "use_fewer_filters_html": "絞り込みの数を減らす、または<a class=\"{{ class }}\" href=\"{{ link }}\">すべてクリア</a>"
    },
    "video": {
      "load_video": "動画を読み込む: {{ description }}"
    }
  },
  "localization": {
    "country_label": "国/地域",
    "language_label": "言語",
    "update_language": "言語を更新する",
    "update_country": "国/地域を更新する"
  },
  "customer": {
    "account": {
      "title": "アカウント",
      "details": "アカウントの詳細",
      "view_addresses": "住所を確認",
      "return": "アカウントの詳細に戻る"
    },
    "account_fallback": "アカウント",
    "activate_account": {
      "title": "アカウントを有効にする",
      "subtext": "パスワードを作成してアカウントを有効にしてください。",
      "password": "パスワード",
      "password_confirm": "パスワードを確認",
      "submit": "アカウントを有効にする",
      "cancel": "招待を辞退する"
    },
    "addresses": {
      "title": "住所",
      "default": "デフォルト",
      "add_new": "新しい住所を追加",
      "edit_address": "住所を編集する",
      "first_name": "名",
      "last_name": "姓",
      "company": "会社",
      "address1": "住所1",
      "address2": "住所2",
      "city": "市",
      "country": "国/地域",
      "province": "都道府県",
      "zip": "郵便番号",
      "phone": "電話番号",
      "set_default": "デフォルトの住所として設定する",
      "add": "住所を追加する",
      "update": "住所を更新する",
      "cancel": "キャンセルする",
      "edit": "編集",
      "delete": "削除",
      "delete_confirm": "この住所を削除してもよろしいですか?"
    },
    "log_in": "ログイン",
    "log_out": "ログアウト",
    "login_page": {
      "cancel": "キャンセル",
      "create_account": "アカウントを作成する",
      "email": "メール",
      "forgot_password": "パスワードをお忘れですか?",
      "guest_continue": "続行",
      "guest_title": "ゲストとして続行する",
      "password": "パスワード",
      "title": "ログイン",
      "sign_in": "ログイン",
      "submit": "送信"
    },
    "orders": {
      "title": "注文履歴",
      "order_number": "注文",
      "order_number_link": "注文番号{{ number }}",
      "date": "日付",
      "payment_status": "支払い状況",
      "fulfillment_status": "発送状況",
      "total": "合計",
      "none": "注文はまだありません。"
    },
    "recover_password": {
      "title": "パスワードをリセットする",
      "subtext": "パスワードをリセットするためのメールを送信します",
      "success": "パスワードを更新するためのリンクが記載されたメールを送信しました。"
    },
    "register": {
      "title": "アカウントを作成する",
      "first_name": "名",
      "last_name": "姓",
      "email": "メール",
      "password": "パスワード",
      "submit": "作成する"
    },
    "reset_password": {
      "title": "アカウントのパスワードをリセットする",
      "subtext": "{{ email }}の新しいパスワードを入力してください",
      "password": "パスワード",
      "password_confirm": "パスワードを確認する",
      "submit": "パスワードをリセットする"
    },
    "order": {
      "title": "注文 ({{ name }})",
      "date_html": "注文日: {{ date }}",
      "cancelled_html": "注文キャンセル日: {{ date }}",
      "cancelled_reason": "キャンセルの理由: {{ reason }}",
      "billing_address": "請求先住所",
      "payment_status": "決済状況",
      "shipping_address": "配送先住所",
      "fulfillment_status": "発送状況",
      "discount": "ディスカウント",
      "shipping": "配送",
      "tax": "税",
      "product": "商品",
      "sku": "SKU",
      "price": "商品価格",
      "quantity": "数量",
      "total": "合計",
      "fulfilled_at_html": "発送日: {{ date }}",
      "track_shipment": "荷物を追跡する",
      "tracking_url": "追跡リンク",
      "tracking_company": "配送業者",
      "tracking_number": "追跡番号",
      "subtotal": "小計"
    }
  },
  "gift_cards": {
    "issued": {
      "title": "{{ shop }}で利用可能な{{ value }}のギフトカードです。",
      "subtext": "あなたのギフトカード",
      "gift_card_code": "ギフトカードコード",
      "shop_link": "買い物を続ける",
      "remaining_html": "残高: {{ balance }}",
      "add_to_apple_wallet": "Apple Walletに追加する",
      "qr_image_alt": "QRコード: スキャンしてギフトカードにクーポンを使う",
      "copy_code": "コードをコピーする",
      "expired": "期限切れ",
      "copy_code_success": "コードは正常にコピーされました",
      "print_gift_card": "印刷する"
    }
  }
>>>>>>> dbd0249e
}<|MERGE_RESOLUTION|>--- conflicted
+++ resolved
@@ -1,450 +1,4 @@
 {
-<<<<<<< HEAD
-	"general": {
-		"password_page": {
-			"login_form_heading": "パスワードを入力してストアにアクセスする。",
-			"login_password_button": "パスワードを入力してアクセスする",
-			"login_form_password_label": "パスワード",
-			"login_form_password_placeholder": "あなたのパスワード",
-			"login_form_error": "パスワードが正しくありません。",
-			"login_form_submit": "ストアに入る",
-			"modal": "パスワードモーダル",
-			"admin_link_html": "あなたはストアオーナーですか？<a href=\"/admin\" class=\"link underlined-link\">こちらからログインする</a>",
-			"powered_by_shopify_html": "このショップでは{{ shopify }}を使用する予定です"
-		},
-		"social": {
-			"alt_text": {
-				"share_on_facebook": "Facebookでシェアする",
-				"share_on_twitter": "Twitterにツイートする",
-				"share_on_pinterest": "Pinterestでピンする"
-			},
-			"links": {
-				"twitter": "Twitter",
-				"facebook": "Facebook",
-				"pinterest": "Pinterest",
-				"instagram": "Instagram",
-				"tumblr": "Tumblr",
-				"snapchat": "Snapchat",
-				"youtube": "YouTube",
-				"vimeo": "Vimeo",
-				"tiktok": "TikTok"
-			}
-		},
-		"continue_shopping": "買い物を続ける",
-		"pagination": {
-			"label": "ページネーション",
-			"page": "{{ number }}ページ",
-			"next": "次のページ",
-			"previous": "前のページ"
-		},
-		"search": {
-			"search": "検索"
-		},
-		"cart": {
-			"view": "カートを見る ({{ count }})",
-			"item_added": "カートにアイテムが追加されました"
-		},
-		"share": {
-			"copy_to_clipboard": "リンクをコピー",
-			"share": "シェア",
-			"share_url": "リンク",
-			"success_message": "リンクがクリップボードにコピーされました",
-			"close": "共有を閉じる"
-		}
-	},
-	"newsletter": {
-		"label": "メール",
-		"success": "ご登録ありがとうございます",
-		"button_label": "登録"
-	},
-	"accessibility": {
-		"skip_to_text": "コンテンツに進む",
-		"close": "閉じる",
-		"unit_price_separator": "あたり",
-		"vendor": "販売元:",
-		"error": "エラー",
-		"refresh_page": "選択結果を選ぶと、ページが全面的に更新されます。",
-		"link_messages": {
-			"new_window": "新しいウィンドウで開きます。",
-			"external": "外部のウェブサイトを開きます。"
-		},
-		"next_slide": "右にスライド",
-		"previous_slide": "左にスライド",
-		"loading": "読み込み中…",
-		"of": "/",
-		"skip_to_product_info": "商品情報にスキップ",
-		"total_reviews": "レビュー数の合計",
-		"star_reviews_info": "{{ rating_max }}つ星中{{ rating_value }}つ"
-	},
-	"blogs": {
-		"article": {
-			"blog": "ブログ",
-			"read_more_title": "続きを読む: {{ title }}",
-			"read_more": "続きを読む",
-			"comments": {
-				"one": "{{ count }}件のコメント",
-				"other": "{{ count }}件のコメント"
-			},
-			"moderated": "コメントは公開前に承認される必要があることにご注意ください。",
-			"comment_form_title": "コメントを残す",
-			"name": "名前",
-			"email": "メール",
-			"message": "コメント",
-			"post": "コメントを投稿する",
-			"back_to_blog": "ブログに戻る",
-			"share": "この記事を共有する",
-			"success": "コメントが投稿されました。ありがとうございます。",
-			"success_moderated": "コメントが投稿されました。ブログが管理されているため、しばらくしてから公開されます。"
-		}
-	},
-	"onboarding": {
-		"product_title": "商品名の例",
-		"collection_title": "コレクションの名前"
-	},
-	"products": {
-		"product": {
-			"add_to_cart": "カートに追加する",
-			"description": "商品説明",
-			"on_sale": "セール",
-			"product_variants": "商品バリエーション",
-			"quantity": {
-				"label": "数量",
-				"input_label": "{{ product }}の数量",
-				"increase": "{{ product }}の数量を増やす",
-				"decrease": "{{ product }}の数量を減らす"
-			},
-			"price": {
-				"from_price_html": "{{ price }}から",
-				"regular_price": "通常価格",
-				"sale_price": "セール価格",
-				"unit_price": "単価"
-			},
-			"share": "この商品を共有する",
-			"sold_out": "売り切れ",
-			"unavailable": "利用できません",
-			"vendor": "販売元",
-			"video_exit_message": "{{ title }}は同じウィンドウの全画面表示ビデオで開きます。",
-			"xr_button": "スペースに表示する",
-			"xr_button_label": "スペースに表示し、拡張現実ウィンドウにアイテムを読み込む",
-			"pickup_availability": {
-				"view_store_info": "ストア情報を表示する",
-				"check_other_stores": "別のストアでの出品状況を確認する",
-				"pick_up_available": "受取が可能です",
-				"pick_up_available_at_html": "<span class=\"color-foreground\">{{ location_name }}</span>での受取が可能です。",
-				"pick_up_unavailable_at_html": "<span class=\"color-foreground\">{{ location_name }}</span>での受取は現在できません。",
-				"unavailable": "受取状況を読み込めませんでした",
-				"refresh": "更新"
-			},
-			"media": {
-				"open_featured_media": "ギャラリービューで掲載されているメディアを開く",
-				"open_media": "ギャラリービューで掲載されているメディア{{ index }}を開く",
-				"play_model": "3Dビューアーの再生",
-				"play_video": "ビデオを再生"
-			},
-			"view_full_details": "詳細を表示する"
-		},
-		"modal": {
-			"label": "メディアギャラリー"
-		},
-		"facets": {
-			"apply": "適用",
-			"clear": "クリア",
-			"clear_all": "すべてクリア",
-			"from": "差出人",
-			"filter_and_sort": "絞り込みと並び替え",
-			"filter_by_label": "絞り込み:",
-			"filter_button": "絞り込む",
-			"filters_selected": {
-				"one": "{{ count }}個が選択されました",
-				"other": "{{ count }}個が選択されました"
-			},
-			"max_price": "最高価格は{{ price }}です",
-			"product_count": {
-				"one": "{{ count }}個の商品の{{ product_count }}",
-				"other": "{{ count }}個の商品の{{ product_count }}"
-			},
-			"product_count_simple": {
-				"one": "{{ count }}個の商品",
-				"other": "{{ count }}個の商品"
-			},
-			"reset": "リセット",
-			"sort_button": "並び替え",
-			"sort_by_label": "並び替え: ",
-			"to": "受取人",
-			"clear_filter": "絞り込みをクリア"
-		}
-	},
-	"templates": {
-		"404": {
-			"title": "ページが見つかりません",
-			"subtext": "404"
-		},
-		"search": {
-			"no_results": "「{{ terms }}」に一致する結果は見つかりませんでした。スペルを確認するか、別の単語やフレーズを使用してください。",
-			"results_with_count": {
-				"one": "{{ count }}件の結果",
-				"other": "{{ count }}件の結果"
-			},
-			"title": "検索結果",
-			"page": "ページ",
-			"products": "商品管理",
-			"search_for": "「{{ terms }}」を検索",
-			"results_with_count_and_term": {
-				"one": "「{{ terms }}」の検索結果{{ count }}件",
-				"other": "「{{ terms }}」の検索結果{{ count }}件"
-			}
-		},
-		"cart": {
-			"cart": "カート"
-		},
-		"contact": {
-			"form": {
-				"name": "名前",
-				"email": "メール",
-				"phone": "電話番号",
-				"comment": "コメント",
-				"send": "送信する",
-				"post_success": "お問い合わせいただきありがとうございます。早急に返信いたします。",
-				"error_heading": "以下を確認してください。"
-			}
-		}
-	},
-	"sections": {
-		"header": {
-			"announcement": "告知",
-			"menu": "メニュー",
-			"cart_count": {
-				"one": "{{ count }}個のアイテム",
-				"other": "{{ count }}個のアイテム"
-			}
-		},
-		"cart": {
-			"title": "あなたのカート",
-			"caption": "カートアイテム",
-			"remove_title": "{{ title }}を削除する",
-			"subtotal": "小計",
-			"new_subtotal": "新しい小計",
-			"note": "注文に関する特別な指示・備考",
-			"checkout": "ご購入手続きへ",
-			"empty": "カートは空です",
-			"cart_error": "カートをアップデートするときにエラーが発生しました。もう一度お試しください。",
-			"cart_quantity_error_html": "このアイテムは [数量] 個しかカートに追加することができません。",
-			"taxes_and_shipping_policy_at_checkout_html": "税と<a href=\"{{ link }}\">配送料</a>は購入手続き時に計算されます",
-			"taxes_included_but_shipping_at_checkout": "税込みで、配送料は購入手続き時に計算されます",
-			"taxes_included_and_shipping_policy_html": "税込み。<a href=\"{{ link }}\">配送料</a>は購入手続き時に計算されます。",
-			"taxes_and_shipping_at_checkout": "税と配送料は購入手続き時に計算されます",
-			"headings": {
-				"product": "商品",
-				"price": "価格",
-				"total": "合計",
-				"quantity": "数量"
-			},
-			"update": "アップデート",
-			"login": {
-				"title": "アカウントをお持ちですか?",
-				"paragraph_html": "<a href=\"{{ link }}\" class=\"link underlined-link\">ログイン</a>することで、チェックアウトがスピーディーに行えます。"
-			}
-		},
-		"footer": {
-			"payment": "決済方法",
-			"social_placeholder": "SNSでフォローしてください！"
-		},
-		"featured_blog": {
-			"view_all": "すべてを表示する",
-			"onboarding_title": "ブログ記事",
-			"onboarding_content": "お客様にブログ記事のサマリーを提供する"
-		},
-		"featured_collection": {
-			"view_all": "すべてを表示する",
-			"view_all_label": "{{ collection_name }}コレクションの商品をすべて表示する"
-		},
-		"collection_list": {
-			"view_all": "すべてを表示する"
-		},
-		"collection_template": {
-			"title": "コレクション",
-			"empty": "商品が見つかりません",
-			"use_fewer_filters_html": "絞り込みの数を減らす、または<a class=\"{{ class }}\" href=\"{{ link }}\">すべてクリア</a>"
-		},
-		"video": {
-			"load_video": "動画を読み込む: {{ description }}"
-		}
-	},
-	"localization": {
-		"country_label": "国/地域",
-		"language_label": "言語",
-		"update_language": "言語を更新する",
-		"update_country": "国/地域を更新する"
-	},
-	"customer": {
-		"account": {
-			"title": "アカウント",
-			"details": "アカウントの詳細",
-			"view_addresses": "住所を確認",
-			"return": "アカウントの詳細に戻る"
-		},
-		"account_fallback": "アカウント",
-		"activate_account": {
-			"title": "アカウントを有効にする",
-			"subtext": "パスワードを作成してアカウントを有効にしてください。",
-			"password": "パスワード",
-			"password_confirm": "パスワードを確認",
-			"submit": "アカウントを有効にする",
-			"cancel": "招待を辞退する"
-		},
-		"addresses": {
-			"title": "住所",
-			"default": "デフォルト",
-			"add_new": "新しい住所を追加",
-			"edit_address": "住所を編集する",
-			"first_name": "名",
-			"last_name": "姓",
-			"company": "会社",
-			"address1": "住所1",
-			"address2": "住所2",
-			"city": "市",
-			"country": "国/地域",
-			"province": "都道府県",
-			"zip": "郵便番号",
-			"phone": "電話番号",
-			"set_default": "デフォルトの住所として設定する",
-			"add": "住所を追加する",
-			"update": "住所を更新する",
-			"cancel": "キャンセルする",
-			"edit": "編集",
-			"delete": "削除",
-			"delete_confirm": "この住所を削除してもよろしいですか?"
-		},
-		"log_in": "ログイン",
-		"log_out": "ログアウト",
-		"login_page": {
-			"cancel": "キャンセル",
-			"create_account": "アカウントを作成する",
-			"email": "メール",
-			"forgot_password": "パスワードをお忘れですか?",
-			"guest_continue": "続行",
-			"guest_title": "ゲストとして続行する",
-			"password": "パスワード",
-			"title": "ログイン",
-			"sign_in": "ログイン",
-			"submit": "送信"
-		},
-		"orders": {
-			"title": "注文履歴",
-			"order_number": "注文",
-			"order_number_link": "注文番号{{ number }}",
-			"date": "日付",
-			"payment_status": "支払い状況",
-			"fulfillment_status": "発送状況",
-			"total": "合計",
-			"none": "注文はまだありません。"
-		},
-		"recover_password": {
-			"title": "パスワードをリセットする",
-			"subtext": "パスワードをリセットするためのメールを送信します",
-			"success": "パスワードを更新するためのリンクが記載されたメールを送信しました。"
-		},
-		"register": {
-			"title": "アカウントを作成する",
-			"first_name": "名",
-			"last_name": "姓",
-			"email": "メール",
-			"password": "パスワード",
-			"submit": "作成する"
-		},
-		"reset_password": {
-			"title": "アカウントのパスワードをリセットする",
-			"subtext": "{{ email }}の新しいパスワードを入力してください",
-			"password": "パスワード",
-			"password_confirm": "パスワードを確認する",
-			"submit": "パスワードをリセットする"
-		},
-		"order": {
-			"title": "注文 ({{ name }})",
-			"date_html": "注文日: {{ date }}",
-			"cancelled_html": "注文キャンセル日: {{ date }}",
-			"cancelled_reason": "キャンセルの理由: {{ reason }}",
-			"billing_address": "請求先住所",
-			"payment_status": "決済状況",
-			"shipping_address": "配送先住所",
-			"fulfillment_status": "発送状況",
-			"discount": "ディスカウント",
-			"shipping": "配送",
-			"tax": "税",
-			"product": "商品",
-			"sku": "SKU",
-			"price": "商品価格",
-			"quantity": "数量",
-			"total": "合計",
-			"fulfilled_at_html": "発送日: {{ date }}",
-			"track_shipment": "荷物を追跡する",
-			"tracking_url": "追跡リンク",
-			"tracking_company": "配送業者",
-			"tracking_number": "追跡番号",
-			"subtotal": "小計"
-		}
-	},
-	"gift_cards": {
-		"issued": {
-			"title": "{{ shop }}で利用可能な{{ value }}のギフトカードです。",
-			"subtext": "あなたのギフトカード",
-			"gift_card_code": "ギフトカードコード",
-			"shop_link": "買い物を続ける",
-			"remaining_html": "残高: {{ balance }}",
-			"add_to_apple_wallet": "Apple Walletに追加する",
-			"qr_image_alt": "QRコード: スキャンしてギフトカードにクーポンを使う",
-			"copy_code": "コードをコピーする",
-			"expired": "期限切れ",
-			"copy_code_success": "コードは正常にコピーされました",
-			"print_gift_card": "印刷する"
-		}
-	},
-	"pagefly": {
-		"products": {
-			"product": {
-				"regular_price": "Regular price",
-				"sold_out": "Sold out",
-				"unavailable": "Unavailable",
-				"on_sale": "Sale",
-				"quantity": "Quantity",
-				"add_to_cart": "Add to cart",
-				"back_to_collection": "Back to {{ title }}",
-				"view_details": "View details"
-			}
-		},
-		"article": {
-			"tags": "Tags:",
-			"all_topics": "All topics",
-			"by_author": "by {{ author }}",
-			"posted_in": "Posted in",
-			"read_more": "Read more",
-			"back_to_blog": "Back to {{ title }}"
-		},
-		"comments": {
-			"title": "Leave a comment",
-			"name": "Name",
-			"email": "Email",
-			"message": "Message",
-			"post": "Post comment",
-			"moderated": "Please note, comments must be approved before they are published",
-			"success_moderated": "Your comment was posted successfully. We will publish it in a little while, as our blog is moderated.",
-			"success": "Your comment was posted successfully! Thank you!",
-			"comments_with_count": {
-				"one": "{{ count }} comment",
-				"other": "{{ count }} comments"
-			}
-		},
-		"password_page": {
-			"login_form_message": "Enter store using password:",
-			"login_form_password_label": "Password",
-			"login_form_password_placeholder": "Your password",
-			"login_form_submit": "Enter",
-			"signup_form_email_label": "Email",
-			"signup_form_success": "We will send you an email right before we open!",
-			"password_link": "Enter using password"
-		}
-	}
-=======
   "general": {
     "password_page": {
       "login_form_heading": "パスワードを入力してストアにアクセスする。",
@@ -846,5 +400,4 @@
       "print_gift_card": "印刷する"
     }
   }
->>>>>>> dbd0249e
 }