{
<<<<<<< HEAD
	"general": {
		"password_page": {
			"login_form_heading": "Entre na loja usando a palavra-passe:",
			"login_password_button": "Entre usando a palavra-passe",
			"login_form_password_label": "Palavra-passe",
			"login_form_password_placeholder": "A sua palavra-passe",
			"login_form_error": "Palavra-passe errada!",
			"login_form_submit": "Entrar",
			"modal": "Palavra-passe modal",
			"admin_link_html": "É o proprietário da loja? <a href=\"/admin\" class=\"link underlined-link\">Inicie a sessão aqui</a>",
			"powered_by_shopify_html": "Esta loja irá contar com tecnologia {{ shopify }}"
		},
		"social": {
			"alt_text": {
				"share_on_facebook": "Partilhar no Facebook",
				"share_on_twitter": "Twittar no Twitter",
				"share_on_pinterest": "Marcar com um pin no Pinterest"
			},
			"links": {
				"twitter": "Twitter",
				"facebook": "Facebook",
				"pinterest": "Pinterest",
				"instagram": "Instagram",
				"tumblr": "Tumblr",
				"snapchat": "Snapchat",
				"youtube": "YouTube",
				"vimeo": "Vimeo",
				"tiktok": "TikTok"
			}
		},
		"continue_shopping": "Continuar a comprar",
		"pagination": {
			"label": "Paginação",
			"page": "Página {{ number }}",
			"next": "Página seguinte",
			"previous": "Página anterior"
		},
		"search": {
			"search": "Pesquisar"
		},
		"cart": {
			"view": "Ver o meu carrinho ({{ count }})",
			"item_added": "Item adicionado ao seu carrinho"
		},
		"share": {
			"copy_to_clipboard": "Copiar ligação",
			"share": "Partilhar",
			"share_url": "Ligação",
			"success_message": "Ligação copiada para a área de transferência",
			"close": "Fechar partilha"
		}
	},
	"newsletter": {
		"label": "E-mail",
		"success": "Obrigado pela sua subscrição",
		"button_label": "Subscrever"
	},
	"accessibility": {
		"skip_to_text": "Saltar para o conteúdo",
		"close": "Encerrar",
		"unit_price_separator": "por",
		"vendor": "Fornecedor:",
		"error": "Erro",
		"refresh_page": "Escolher uma seleção resulta numa atualização de página completa.",
		"link_messages": {
			"new_window": "Abre numa nova janela.",
			"external": "Abre website externo."
		},
		"next_slide": "Deslizar para a direita",
		"previous_slide": "Deslizar para a esquerda",
		"loading": "A carregar...",
		"of": "de",
		"skip_to_product_info": "Saltar para a informação do produto",
		"total_reviews": "análises totais",
		"star_reviews_info": "{{ rating_value }} de {{ rating_max }} estrelas"
	},
	"blogs": {
		"article": {
			"blog": "Blogue",
			"read_more_title": "Ler mais: {{ title }}",
			"read_more": "Ler mais",
			"comments": {
				"one": "{{ count }} comentário",
				"other": "{{ count }} comentários"
			},
			"moderated": "Tenha em atenção que os comentários necessitam de ser aprovados antes de serem publicados.",
			"comment_form_title": "Deixe um comentário",
			"name": "Nome",
			"email": "E-mail",
			"message": "Comentário",
			"post": "Publicar comentário",
			"back_to_blog": "Voltar para o blogue",
			"share": "Partilhar este artigo",
			"success": "O seu comentário foi publicado com sucesso! Obrigado!",
			"success_moderated": "O seu comentário foi publicado com sucesso. Será publicado em alguns instantes, já que o nosso blogue é moderado."
		}
	},
	"onboarding": {
		"product_title": "Exemplo de título do produto",
		"collection_title": "O nome da sua coleção"
	},
	"products": {
		"product": {
			"add_to_cart": "Adicionar ao carrinho",
			"description": "Descrição",
			"on_sale": "Em promoção",
			"product_variants": "Variantes de produtos",
			"quantity": {
				"label": "Quantidade",
				"input_label": "Quantidade de {{ product }}",
				"increase": "Aumentar a quantidade de {{ product }}",
				"decrease": "Diminuir a quantidade de {{ product }}"
			},
			"price": {
				"from_price_html": "A partir de {{ price }}",
				"regular_price": "Preço normal",
				"sale_price": "Preço de saldo",
				"unit_price": "Preço unitário"
			},
			"share": "Partilhar este produto",
			"sold_out": "Esgotado",
			"unavailable": "Indisponível",
			"vendor": "Fornecedor",
			"video_exit_message": "{{ title }} abre um vídeo em ecrã completo na mesma janela.",
			"xr_button": "Ver no seu espaço",
			"xr_button_label": "Ver no seu espaço, carrega item na janela de realidade aumentada",
			"pickup_availability": {
				"view_store_info": "Ver informações da loja",
				"check_other_stores": "Verificar a disponibilidade noutras lojas",
				"pick_up_available": "Recolha disponível",
				"pick_up_available_at_html": "Recolha disponível em <span class=\"color-foreground\">{{ location_name }}</span>",
				"pick_up_unavailable_at_html": "Recolha atualmente indisponível em <span class=\"color-foreground\">{{ location_name }}</span>",
				"unavailable": "Não foi possível carregar a disponibilidade de recolha",
				"refresh": "Atualizar"
			},
			"media": {
				"open_featured_media": "Abrir conteúdo multimédia em destaque na vista em galeria",
				"open_media": "Abrir conteúdo multimédia {{ index }} na vista em galeria",
				"play_model": "Ativar Visualizador 3D",
				"play_video": "Reproduzir o vídeo"
			},
			"view_full_details": "Ver detalhes completos"
		},
		"modal": {
			"label": "Galeria de conteúdo multimédia"
		},
		"facets": {
			"apply": "Aplicar",
			"clear": "Limpar",
			"clear_all": "Limpar tudo",
			"from": "De",
			"filter_and_sort": "Filtrar e ordenar",
			"filter_by_label": "Filtrar:",
			"filter_button": "Filtro",
			"filters_selected": {
				"one": "{{ count }} selecionada",
				"other": "{{ count }} selecionada"
			},
			"max_price": "O preço mais alto é {{ price }}",
			"product_count": {
				"one": "{{ product_count }} de {{ count }} produto",
				"other": "{{ product_count }} de {{ count }} produtos"
			},
			"product_count_simple": {
				"one": "{{ count }} produto",
				"other": "{{ count }} produtos"
			},
			"reset": "Repor",
			"sort_button": "Ordenar",
			"sort_by_label": "Ordenar por:",
			"to": "Para",
			"clear_filter": "Limpar filtro"
		}
	},
	"templates": {
		"404": {
			"title": "Página não encontrada",
			"subtext": "404"
		},
		"search": {
			"no_results": "Não foram encontrados resultados para \"{{ terms }}\". Verifique a ortografia ou utilize uma palavra ou frase diferente.",
			"page": "Página",
			"results_with_count": {
				"one": "{{ count }} resultado",
				"other": "{{ count }} resultados"
			},
			"title": "Resultados da pesquisa",
			"products": "Produtos",
			"search_for": "Procurar por \"{{ terms }}\"",
			"results_with_count_and_term": {
				"one": "{{ count }} resultado encontrado para “{{ terms }}”",
				"other": "{{ count }} resultado encontrado para “{{ terms }}”"
			}
		},
		"cart": {
			"cart": "Carrinho"
		},
		"contact": {
			"form": {
				"name": "Nome",
				"email": "E-mail",
				"phone": "Número de telefone",
				"comment": "Comentário",
				"send": "Enviar",
				"post_success": "Obrigado por entrar em contacto connosco. Responder-lhe-emos logo que possível.",
				"error_heading": "Ajuste o seguinte:"
			}
		}
	},
	"sections": {
		"header": {
			"announcement": "Comunicado",
			"menu": "Menu",
			"cart_count": {
				"one": "{{ count }} item",
				"other": "{{ count }} itens"
			}
		},
		"cart": {
			"title": "O seu carrinho",
			"caption": "Itens do carrinho",
			"remove_title": "Eliminar {{ title }}",
			"subtotal": "Subtotal",
			"new_subtotal": "Novo subtotal",
			"note": "Instruções especiais da encomenda",
			"checkout": "Finalizar a compra",
			"empty": "O seu carrinho está vazio",
			"cart_error": "Ocorreu um erro ao atualizar o seu carrinho. Tente novamente.",
			"cart_quantity_error_html": "É possível adicionar apenas [quantity] desse item ao carrinho.",
			"taxes_and_shipping_policy_at_checkout_html": "Impostos e <a href=\"{{ link }}\">shipping</a> calculados na finalização da compra",
			"taxes_included_but_shipping_at_checkout": "Imposto incluído e envio calculado na finalização da compra",
			"taxes_included_and_shipping_policy_html": "Imposto incluído. <a href=\"{{ link }}\">Envio</a> calculado na finalização da compra.",
			"taxes_and_shipping_at_checkout": "Impostos e envio calculados na finalização da compra",
			"headings": {
				"product": "Produto",
				"price": "Preço",
				"total": "Total",
				"quantity": "Quantidade"
			},
			"update": "Atualizar",
			"login": {
				"title": "Tem uma conta?",
				"paragraph_html": "<a href=\"{{ link }}\" class=\"link underlined-link\">Inicie sessão</a> para finalizar a compra mais rápido."
			}
		},
		"footer": {
			"payment": "Métodos de pagamento",
			"social_placeholder": "Siga-nos nas redes sociais!"
		},
		"featured_blog": {
			"view_all": "Ver tudo",
			"onboarding_title": "Publicação no blogue",
			"onboarding_content": "Apresente aos clientes um resumo da publicação no blogue"
		},
		"featured_collection": {
			"view_all": "Ver tudo",
			"view_all_label": "Ver todos os produtos da coleção {{ collection_name }}"
		},
		"collection_list": {
			"view_all": "Ver tudo"
		},
		"collection_template": {
			"title": "Coleção",
			"empty": "Nenhum produto encontrado",
			"use_fewer_filters_html": "Usar menos filtros ou <a class=\"{{ class }}\" href=\"{{ link }}\">limpar tudo</a>"
		},
		"video": {
			"load_video": "Carregar vídeo: {{ description }}"
		}
	},
	"localization": {
		"country_label": "País/região",
		"language_label": "Idioma",
		"update_language": "Atualizar idioma",
		"update_country": "Atualizar país/região"
	},
	"customer": {
		"account": {
			"title": "Conta",
			"details": "Detalhes da conta",
			"view_addresses": "Ver endereços",
			"return": "Regressar aos detalhes da conta"
		},
		"account_fallback": "Conta",
		"activate_account": {
			"title": "Ativar conta",
			"subtext": "Crie a sua palavra-passe para ativar a sua conta.",
			"password": "Palavra-passe",
			"password_confirm": "Confirmar palavra-passe",
			"submit": "Ativar conta",
			"cancel": "Recusar convite"
		},
		"addresses": {
			"title": "Endereços",
			"default": "Predefinição",
			"add_new": "Adicionar um novo endereço",
			"edit_address": "Editar endereço",
			"first_name": "Nome próprio",
			"last_name": "Apelido",
			"company": "Empresa",
			"address1": "Endereço1",
			"address2": "Endereço 2",
			"city": "Localidade",
			"country": "País/região",
			"province": "Província",
			"zip": "Código postal",
			"phone": "Telefone",
			"set_default": "Selecionar como endereço predefinido",
			"add": "Adicionar endereço",
			"update": "Atualizar endereço",
			"cancel": "Cancelar",
			"edit": "Editar",
			"delete": "Eliminar",
			"delete_confirm": "Tem a certeza que deseja eliminar este endereço?"
		},
		"log_in": "Iniciar sessão",
		"log_out": "Terminar sessão",
		"login_page": {
			"cancel": "Cancelar",
			"create_account": "Criar conta",
			"email": "E-mail",
			"forgot_password": "Esqueceu-se da sua palavra-passe?",
			"guest_continue": "Continuar",
			"guest_title": "Continuar como visitante",
			"password": "Palavra-passe",
			"title": "Iniciar sessão",
			"sign_in": "Iniciar sessão",
			"submit": "Submeter"
		},
		"order": {
			"title": "Encomenda {{ name }}",
			"date_html": "Efetuado a {{ date }}",
			"cancelled_html": "Encomenda cancelada em {{ date }}",
			"cancelled_reason": "Motivo: {{ reason }}",
			"billing_address": "Endereço de faturação",
			"payment_status": "Estado do pagamento",
			"shipping_address": "Endereço de envio",
			"fulfillment_status": "Estado de processamento",
			"discount": "Desconto",
			"shipping": "Envio",
			"tax": "Taxa",
			"product": "Produto",
			"sku": "SKU",
			"price": "Preço",
			"quantity": "Quantidade",
			"total": "Total",
			"fulfilled_at_html": "Concluído em {{ date }}",
			"track_shipment": "Rastrear encomenda",
			"tracking_url": "Ligação de rastreio",
			"tracking_company": "Transportadora",
			"tracking_number": "Número de rastreio",
			"subtotal": "Subtotal"
		},
		"orders": {
			"title": "Histórico de encomendas",
			"order_number": "Encomenda",
			"order_number_link": "Número da encomenda {{ number }}",
			"date": "Data",
			"payment_status": "Estado do pagamento",
			"fulfillment_status": "Estado de processamento",
			"total": "Total",
			"none": "Ainda não efetuou nenhuma encomenda."
		},
		"recover_password": {
			"title": "Repor palavra-passe",
			"subtext": "Vamos enviar-lhe um e-mail para repor a sua palavra-passe",
			"success": "Enviámos-lhe um e-mail com uma ligação para atualizar a sua palavra-passe."
		},
		"register": {
			"title": "Criar conta",
			"first_name": "Nome próprio",
			"last_name": "Apelido",
			"email": "E-mail",
			"password": "Palavra-passe",
			"submit": "Criar"
		},
		"reset_password": {
			"title": "Repor palavra-passe da conta",
			"subtext": "Insira uma nova palavra-passe para {{ email }}",
			"password": "Palavra-passe",
			"password_confirm": "Confirmar palavra-passe",
			"submit": "Repor palavra-passe"
		}
	},
	"gift_cards": {
		"issued": {
			"title": "Aqui está o seu cartão de oferta de {{ value }} para {{ shop }}!",
			"subtext": "O seu cartão de oferta",
			"gift_card_code": "Código do cartão de oferta",
			"shop_link": "Continuar a comprar",
			"remaining_html": "{{ balance }} restante",
			"add_to_apple_wallet": "Adicionar a Apple Wallet",
			"qr_image_alt": "Código QR - digitalizar para resgatar cartão de oferta",
			"copy_code": "Copiar código",
			"expired": "Expirado",
			"copy_code_success": "Código copiado com sucesso",
			"print_gift_card": "Imprimir"
		}
	},
	"pagefly": {
		"products": {
			"product": {
				"regular_price": "Regular price",
				"sold_out": "Sold out",
				"unavailable": "Unavailable",
				"on_sale": "Sale",
				"quantity": "Quantity",
				"add_to_cart": "Add to cart",
				"back_to_collection": "Back to {{ title }}",
				"view_details": "View details"
			}
		},
		"article": {
			"tags": "Tags:",
			"all_topics": "All topics",
			"by_author": "by {{ author }}",
			"posted_in": "Posted in",
			"read_more": "Read more",
			"back_to_blog": "Back to {{ title }}"
		},
		"comments": {
			"title": "Leave a comment",
			"name": "Name",
			"email": "Email",
			"message": "Message",
			"post": "Post comment",
			"moderated": "Please note, comments must be approved before they are published",
			"success_moderated": "Your comment was posted successfully. We will publish it in a little while, as our blog is moderated.",
			"success": "Your comment was posted successfully! Thank you!",
			"comments_with_count": {
				"one": "{{ count }} comment",
				"other": "{{ count }} comments"
			}
		},
		"password_page": {
			"login_form_message": "Enter store using password:",
			"login_form_password_label": "Password",
			"login_form_password_placeholder": "Your password",
			"login_form_submit": "Enter",
			"signup_form_email_label": "Email",
			"signup_form_success": "We will send you an email right before we open!",
			"password_link": "Enter using password"
		}
	}
=======
  "general": {
    "password_page": {
      "login_form_heading": "Entre na loja usando a palavra-passe:",
      "login_password_button": "Entre usando a palavra-passe",
      "login_form_password_label": "Palavra-passe",
      "login_form_password_placeholder": "A sua palavra-passe",
      "login_form_error": "Palavra-passe errada!",
      "login_form_submit": "Entrar",
      "modal": "Palavra-passe modal",
      "admin_link_html": "É o proprietário da loja? <a href=\"/admin\" class=\"link underlined-link\">Inicie a sessão aqui</a>",
      "powered_by_shopify_html": "Esta loja irá contar com tecnologia {{ shopify }}"
    },
    "social": {
      "alt_text": {
        "share_on_facebook": "Partilhar no Facebook",
        "share_on_twitter": "Twittar no Twitter",
        "share_on_pinterest": "Marcar com um pin no Pinterest"
      },
      "links": {
        "twitter": "Twitter",
        "facebook": "Facebook",
        "pinterest": "Pinterest",
        "instagram": "Instagram",
        "tumblr": "Tumblr",
        "snapchat": "Snapchat",
        "youtube": "YouTube",
        "vimeo": "Vimeo",
        "tiktok": "TikTok"
      }
    },
    "continue_shopping": "Continuar a comprar",
    "pagination": {
      "label": "Paginação",
      "page": "Página {{ number }}",
      "next": "Página seguinte",
      "previous": "Página anterior"
    },
    "search": {
      "search": "Pesquisar"
    },
    "cart": {
      "view": "Ver o meu carrinho ({{ count }})",
      "item_added": "Item adicionado ao seu carrinho"
    },
    "share": {
      "copy_to_clipboard": "Copiar ligação",
      "share": "Partilhar",
      "share_url": "Ligação",
      "success_message": "Ligação copiada para a área de transferência",
      "close": "Fechar partilha"
    }
  },
  "newsletter": {
    "label": "E-mail",
    "success": "Obrigado pela sua subscrição",
    "button_label": "Subscrever"
  },
  "accessibility": {
    "skip_to_text": "Saltar para o conteúdo",
    "close": "Encerrar",
    "unit_price_separator": "por",
    "vendor": "Fornecedor:",
    "error": "Erro",
    "refresh_page": "Escolher uma seleção resulta numa atualização de página completa.",
    "link_messages": {
      "new_window": "Abre numa nova janela.",
      "external": "Abre website externo."
    },
    "next_slide": "Deslizar para a direita",
    "previous_slide": "Deslizar para a esquerda",
    "loading": "A carregar...",
    "of": "de",
    "skip_to_product_info": "Saltar para a informação do produto",
    "total_reviews": "análises totais",
    "star_reviews_info": "{{ rating_value }} de {{ rating_max }} estrelas"
  },
  "blogs": {
    "article": {
      "blog": "Blogue",
      "read_more_title": "Ler mais: {{ title }}",
      "read_more": "Ler mais",
      "comments": {
        "one": "{{ count }} comentário",
        "other": "{{ count }} comentários"
      },
      "moderated": "Tenha em atenção que os comentários necessitam de ser aprovados antes de serem publicados.",
      "comment_form_title": "Deixe um comentário",
      "name": "Nome",
      "email": "E-mail",
      "message": "Comentário",
      "post": "Publicar comentário",
      "back_to_blog": "Voltar para o blogue",
      "share": "Partilhar este artigo",
      "success": "O seu comentário foi publicado com sucesso! Obrigado!",
      "success_moderated": "O seu comentário foi publicado com sucesso. Será publicado em alguns instantes, já que o nosso blogue é moderado."
    }
  },
  "onboarding": {
    "product_title": "Exemplo de título do produto",
    "collection_title": "O nome da sua coleção"
  },
  "products": {
    "product": {
      "add_to_cart": "Adicionar ao carrinho",
      "description": "Descrição",
      "on_sale": "Em promoção",
      "product_variants": "Variantes de produtos",
      "quantity": {
        "label": "Quantidade",
        "input_label": "Quantidade de {{ product }}",
        "increase": "Aumentar a quantidade de {{ product }}",
        "decrease": "Diminuir a quantidade de {{ product }}"
      },
      "price": {
        "from_price_html": "A partir de {{ price }}",
        "regular_price": "Preço normal",
        "sale_price": "Preço de saldo",
        "unit_price": "Preço unitário"
      },
      "share": "Partilhar este produto",
      "sold_out": "Esgotado",
      "unavailable": "Indisponível",
      "vendor": "Fornecedor",
      "video_exit_message": "{{ title }} abre um vídeo em ecrã completo na mesma janela.",
      "xr_button": "Ver no seu espaço",
      "xr_button_label": "Ver no seu espaço, carrega item na janela de realidade aumentada",
      "pickup_availability": {
        "view_store_info": "Ver informações da loja",
        "check_other_stores": "Verificar a disponibilidade noutras lojas",
        "pick_up_available": "Recolha disponível",
        "pick_up_available_at_html": "Recolha disponível em <span class=\"color-foreground\">{{ location_name }}</span>",
        "pick_up_unavailable_at_html": "Recolha atualmente indisponível em <span class=\"color-foreground\">{{ location_name }}</span>",
        "unavailable": "Não foi possível carregar a disponibilidade de recolha",
        "refresh": "Atualizar"
      },
      "media": {
        "open_featured_media": "Abrir conteúdo multimédia em destaque na vista em galeria",
        "open_media": "Abrir conteúdo multimédia {{ index }} na vista em galeria",
        "play_model": "Ativar Visualizador 3D",
        "play_video": "Reproduzir o vídeo"
      },
      "view_full_details": "Ver detalhes completos",
      "include_taxes": "Imposto incluído.",
      "shipping_policy_html": "<a href=\"{{ link }}\">Envio</a> calculado na finalização da compra."
    },
    "modal": {
      "label": "Galeria de conteúdo multimédia"
    },
    "facets": {
      "apply": "Aplicar",
      "clear": "Limpar",
      "clear_all": "Limpar tudo",
      "from": "De",
      "filter_and_sort": "Filtrar e ordenar",
      "filter_by_label": "Filtrar:",
      "filter_button": "Filtro",
      "filters_selected": {
        "one": "{{ count }} selecionada",
        "other": "{{ count }} selecionada"
      },
      "max_price": "O preço mais alto é {{ price }}",
      "product_count": {
        "one": "{{ product_count }} de {{ count }} produto",
        "other": "{{ product_count }} de {{ count }} produtos"
      },
      "product_count_simple": {
        "one": "{{ count }} produto",
        "other": "{{ count }} produtos"
      },
      "reset": "Repor",
      "sort_button": "Ordenar",
      "sort_by_label": "Ordenar por:",
      "to": "Para",
      "clear_filter": "Limpar filtro"
    }
  },
  "templates": {
    "search": {
      "no_results": "Não foram encontrados resultados para \"{{ terms }}\". Verifique a ortografia ou utilize uma palavra ou frase diferente.",
      "page": "Página",
      "results_with_count": {
        "one": "{{ count }} resultado",
        "other": "{{ count }} resultados"
      },
      "title": "Resultados da pesquisa",
      "products": "Produtos",
      "search_for": "Procurar por \"{{ terms }}\"",
      "results_with_count_and_term": {
        "one": "{{ count }} resultado encontrado para “{{ terms }}”",
        "other": "{{ count }} resultado encontrado para “{{ terms }}”"
      }
    },
    "cart": {
      "cart": "Carrinho"
    },
    "contact": {
      "form": {
        "name": "Nome",
        "email": "E-mail",
        "phone": "Número de telefone",
        "comment": "Comentário",
        "send": "Enviar",
        "post_success": "Obrigado por entrar em contacto connosco. Responder-lhe-emos logo que possível.",
        "error_heading": "Ajuste o seguinte:"
      }
    },
    "404": {
      "title": "Página não encontrada",
      "subtext": "404"
    }
  },
  "sections": {
    "header": {
      "announcement": "Comunicado",
      "menu": "Menu",
      "cart_count": {
        "one": "{{ count }} item",
        "other": "{{ count }} itens"
      }
    },
    "cart": {
      "title": "O seu carrinho",
      "caption": "Itens do carrinho",
      "remove_title": "Eliminar {{ title }}",
      "subtotal": "Subtotal",
      "new_subtotal": "Novo subtotal",
      "note": "Instruções especiais da encomenda",
      "checkout": "Finalizar a compra",
      "empty": "O seu carrinho está vazio",
      "cart_error": "Ocorreu um erro ao atualizar o seu carrinho. Tente novamente.",
      "cart_quantity_error_html": "É possível adicionar apenas [quantity] desse item ao carrinho.",
      "taxes_and_shipping_policy_at_checkout_html": "Impostos e <a href=\"{{ link }}\">shipping</a> calculados na finalização da compra",
      "taxes_included_but_shipping_at_checkout": "Imposto incluído e envio calculado na finalização da compra",
      "taxes_included_and_shipping_policy_html": "Imposto incluído. <a href=\"{{ link }}\">Envio</a> calculado na finalização da compra.",
      "taxes_and_shipping_at_checkout": "Impostos e envio calculados na finalização da compra",
      "headings": {
        "product": "Produto",
        "price": "Preço",
        "total": "Total",
        "quantity": "Quantidade"
      },
      "update": "Atualizar",
      "login": {
        "title": "Tem uma conta?",
        "paragraph_html": "<a href=\"{{ link }}\" class=\"link underlined-link\">Inicie sessão</a> para finalizar a compra mais rápido."
      }
    },
    "footer": {
      "payment": "Métodos de pagamento",
      "social_placeholder": "Siga-nos nas redes sociais!"
    },
    "featured_blog": {
      "view_all": "Ver tudo",
      "onboarding_title": "Publicação no blogue",
      "onboarding_content": "Apresente aos clientes um resumo da publicação no blogue"
    },
    "featured_collection": {
      "view_all": "Ver tudo",
      "view_all_label": "Ver todos os produtos da coleção {{ collection_name }}"
    },
    "collection_list": {
      "view_all": "Ver tudo"
    },
    "collection_template": {
      "title": "Coleção",
      "empty": "Nenhum produto encontrado",
      "use_fewer_filters_html": "Usar menos filtros ou <a class=\"{{ class }}\" href=\"{{ link }}\">limpar tudo</a>"
    },
    "video": {
      "load_video": "Carregar vídeo: {{ description }}"
    }
  },
  "localization": {
    "country_label": "País/região",
    "language_label": "Idioma",
    "update_language": "Atualizar idioma",
    "update_country": "Atualizar país/região"
  },
  "customer": {
    "account": {
      "title": "Conta",
      "details": "Detalhes da conta",
      "view_addresses": "Ver endereços",
      "return": "Regressar aos detalhes da conta"
    },
    "account_fallback": "Conta",
    "activate_account": {
      "title": "Ativar conta",
      "subtext": "Crie a sua palavra-passe para ativar a sua conta.",
      "password": "Palavra-passe",
      "password_confirm": "Confirmar palavra-passe",
      "submit": "Ativar conta",
      "cancel": "Recusar convite"
    },
    "addresses": {
      "title": "Endereços",
      "default": "Predefinição",
      "add_new": "Adicionar um novo endereço",
      "edit_address": "Editar endereço",
      "first_name": "Nome próprio",
      "last_name": "Apelido",
      "company": "Empresa",
      "address1": "Endereço1",
      "address2": "Endereço 2",
      "city": "Localidade",
      "country": "País/região",
      "province": "Província",
      "zip": "Código postal",
      "phone": "Telefone",
      "set_default": "Selecionar como endereço predefinido",
      "add": "Adicionar endereço",
      "update": "Atualizar endereço",
      "cancel": "Cancelar",
      "edit": "Editar",
      "delete": "Eliminar",
      "delete_confirm": "Tem a certeza que deseja eliminar este endereço?"
    },
    "log_in": "Iniciar sessão",
    "log_out": "Terminar sessão",
    "login_page": {
      "cancel": "Cancelar",
      "create_account": "Criar conta",
      "email": "E-mail",
      "forgot_password": "Esqueceu-se da sua palavra-passe?",
      "guest_continue": "Continuar",
      "guest_title": "Continuar como visitante",
      "password": "Palavra-passe",
      "title": "Iniciar sessão",
      "sign_in": "Iniciar sessão",
      "submit": "Submeter"
    },
    "order": {
      "title": "Encomenda {{ name }}",
      "date_html": "Efetuado a {{ date }}",
      "cancelled_html": "Encomenda cancelada em {{ date }}",
      "cancelled_reason": "Motivo: {{ reason }}",
      "billing_address": "Endereço de faturação",
      "payment_status": "Estado do pagamento",
      "shipping_address": "Endereço de envio",
      "fulfillment_status": "Estado de processamento",
      "discount": "Desconto",
      "shipping": "Envio",
      "tax": "Taxa",
      "product": "Produto",
      "sku": "SKU",
      "price": "Preço",
      "quantity": "Quantidade",
      "total": "Total",
      "fulfilled_at_html": "Concluído em {{ date }}",
      "track_shipment": "Rastrear encomenda",
      "tracking_url": "Ligação de rastreio",
      "tracking_company": "Transportadora",
      "tracking_number": "Número de rastreio",
      "subtotal": "Subtotal"
    },
    "orders": {
      "title": "Histórico de encomendas",
      "order_number": "Encomenda",
      "order_number_link": "Número da encomenda {{ number }}",
      "date": "Data",
      "payment_status": "Estado do pagamento",
      "fulfillment_status": "Estado de processamento",
      "total": "Total",
      "none": "Ainda não efetuou nenhuma encomenda."
    },
    "recover_password": {
      "title": "Repor palavra-passe",
      "subtext": "Vamos enviar-lhe um e-mail para repor a sua palavra-passe",
      "success": "Enviámos-lhe um e-mail com uma ligação para atualizar a sua palavra-passe."
    },
    "register": {
      "title": "Criar conta",
      "first_name": "Nome próprio",
      "last_name": "Apelido",
      "email": "E-mail",
      "password": "Palavra-passe",
      "submit": "Criar"
    },
    "reset_password": {
      "title": "Repor palavra-passe da conta",
      "subtext": "Insira uma nova palavra-passe para {{ email }}",
      "password": "Palavra-passe",
      "password_confirm": "Confirmar palavra-passe",
      "submit": "Repor palavra-passe"
    }
  },
  "gift_cards": {
    "issued": {
      "title": "Aqui está o seu cartão de oferta de {{ value }} para {{ shop }}!",
      "subtext": "O seu cartão de oferta",
      "gift_card_code": "Código do cartão de oferta",
      "shop_link": "Continuar a comprar",
      "remaining_html": "{{ balance }} restante",
      "add_to_apple_wallet": "Adicionar a Apple Wallet",
      "qr_image_alt": "Código QR - digitalizar para resgatar cartão de oferta",
      "copy_code": "Copiar código",
      "expired": "Expirado",
      "copy_code_success": "Código copiado com sucesso",
      "print_gift_card": "Imprimir"
    }
  }
>>>>>>> dbd0249e
}<|MERGE_RESOLUTION|>--- conflicted
+++ resolved
@@ -1,450 +1,4 @@
 {
-<<<<<<< HEAD
-	"general": {
-		"password_page": {
-			"login_form_heading": "Entre na loja usando a palavra-passe:",
-			"login_password_button": "Entre usando a palavra-passe",
-			"login_form_password_label": "Palavra-passe",
-			"login_form_password_placeholder": "A sua palavra-passe",
-			"login_form_error": "Palavra-passe errada!",
-			"login_form_submit": "Entrar",
-			"modal": "Palavra-passe modal",
-			"admin_link_html": "É o proprietário da loja? <a href=\"/admin\" class=\"link underlined-link\">Inicie a sessão aqui</a>",
-			"powered_by_shopify_html": "Esta loja irá contar com tecnologia {{ shopify }}"
-		},
-		"social": {
-			"alt_text": {
-				"share_on_facebook": "Partilhar no Facebook",
-				"share_on_twitter": "Twittar no Twitter",
-				"share_on_pinterest": "Marcar com um pin no Pinterest"
-			},
-			"links": {
-				"twitter": "Twitter",
-				"facebook": "Facebook",
-				"pinterest": "Pinterest",
-				"instagram": "Instagram",
-				"tumblr": "Tumblr",
-				"snapchat": "Snapchat",
-				"youtube": "YouTube",
-				"vimeo": "Vimeo",
-				"tiktok": "TikTok"
-			}
-		},
-		"continue_shopping": "Continuar a comprar",
-		"pagination": {
-			"label": "Paginação",
-			"page": "Página {{ number }}",
-			"next": "Página seguinte",
-			"previous": "Página anterior"
-		},
-		"search": {
-			"search": "Pesquisar"
-		},
-		"cart": {
-			"view": "Ver o meu carrinho ({{ count }})",
-			"item_added": "Item adicionado ao seu carrinho"
-		},
-		"share": {
-			"copy_to_clipboard": "Copiar ligação",
-			"share": "Partilhar",
-			"share_url": "Ligação",
-			"success_message": "Ligação copiada para a área de transferência",
-			"close": "Fechar partilha"
-		}
-	},
-	"newsletter": {
-		"label": "E-mail",
-		"success": "Obrigado pela sua subscrição",
-		"button_label": "Subscrever"
-	},
-	"accessibility": {
-		"skip_to_text": "Saltar para o conteúdo",
-		"close": "Encerrar",
-		"unit_price_separator": "por",
-		"vendor": "Fornecedor:",
-		"error": "Erro",
-		"refresh_page": "Escolher uma seleção resulta numa atualização de página completa.",
-		"link_messages": {
-			"new_window": "Abre numa nova janela.",
-			"external": "Abre website externo."
-		},
-		"next_slide": "Deslizar para a direita",
-		"previous_slide": "Deslizar para a esquerda",
-		"loading": "A carregar...",
-		"of": "de",
-		"skip_to_product_info": "Saltar para a informação do produto",
-		"total_reviews": "análises totais",
-		"star_reviews_info": "{{ rating_value }} de {{ rating_max }} estrelas"
-	},
-	"blogs": {
-		"article": {
-			"blog": "Blogue",
-			"read_more_title": "Ler mais: {{ title }}",
-			"read_more": "Ler mais",
-			"comments": {
-				"one": "{{ count }} comentário",
-				"other": "{{ count }} comentários"
-			},
-			"moderated": "Tenha em atenção que os comentários necessitam de ser aprovados antes de serem publicados.",
-			"comment_form_title": "Deixe um comentário",
-			"name": "Nome",
-			"email": "E-mail",
-			"message": "Comentário",
-			"post": "Publicar comentário",
-			"back_to_blog": "Voltar para o blogue",
-			"share": "Partilhar este artigo",
-			"success": "O seu comentário foi publicado com sucesso! Obrigado!",
-			"success_moderated": "O seu comentário foi publicado com sucesso. Será publicado em alguns instantes, já que o nosso blogue é moderado."
-		}
-	},
-	"onboarding": {
-		"product_title": "Exemplo de título do produto",
-		"collection_title": "O nome da sua coleção"
-	},
-	"products": {
-		"product": {
-			"add_to_cart": "Adicionar ao carrinho",
-			"description": "Descrição",
-			"on_sale": "Em promoção",
-			"product_variants": "Variantes de produtos",
-			"quantity": {
-				"label": "Quantidade",
-				"input_label": "Quantidade de {{ product }}",
-				"increase": "Aumentar a quantidade de {{ product }}",
-				"decrease": "Diminuir a quantidade de {{ product }}"
-			},
-			"price": {
-				"from_price_html": "A partir de {{ price }}",
-				"regular_price": "Preço normal",
-				"sale_price": "Preço de saldo",
-				"unit_price": "Preço unitário"
-			},
-			"share": "Partilhar este produto",
-			"sold_out": "Esgotado",
-			"unavailable": "Indisponível",
-			"vendor": "Fornecedor",
-			"video_exit_message": "{{ title }} abre um vídeo em ecrã completo na mesma janela.",
-			"xr_button": "Ver no seu espaço",
-			"xr_button_label": "Ver no seu espaço, carrega item na janela de realidade aumentada",
-			"pickup_availability": {
-				"view_store_info": "Ver informações da loja",
-				"check_other_stores": "Verificar a disponibilidade noutras lojas",
-				"pick_up_available": "Recolha disponível",
-				"pick_up_available_at_html": "Recolha disponível em <span class=\"color-foreground\">{{ location_name }}</span>",
-				"pick_up_unavailable_at_html": "Recolha atualmente indisponível em <span class=\"color-foreground\">{{ location_name }}</span>",
-				"unavailable": "Não foi possível carregar a disponibilidade de recolha",
-				"refresh": "Atualizar"
-			},
-			"media": {
-				"open_featured_media": "Abrir conteúdo multimédia em destaque na vista em galeria",
-				"open_media": "Abrir conteúdo multimédia {{ index }} na vista em galeria",
-				"play_model": "Ativar Visualizador 3D",
-				"play_video": "Reproduzir o vídeo"
-			},
-			"view_full_details": "Ver detalhes completos"
-		},
-		"modal": {
-			"label": "Galeria de conteúdo multimédia"
-		},
-		"facets": {
-			"apply": "Aplicar",
-			"clear": "Limpar",
-			"clear_all": "Limpar tudo",
-			"from": "De",
-			"filter_and_sort": "Filtrar e ordenar",
-			"filter_by_label": "Filtrar:",
-			"filter_button": "Filtro",
-			"filters_selected": {
-				"one": "{{ count }} selecionada",
-				"other": "{{ count }} selecionada"
-			},
-			"max_price": "O preço mais alto é {{ price }}",
-			"product_count": {
-				"one": "{{ product_count }} de {{ count }} produto",
-				"other": "{{ product_count }} de {{ count }} produtos"
-			},
-			"product_count_simple": {
-				"one": "{{ count }} produto",
-				"other": "{{ count }} produtos"
-			},
-			"reset": "Repor",
-			"sort_button": "Ordenar",
-			"sort_by_label": "Ordenar por:",
-			"to": "Para",
-			"clear_filter": "Limpar filtro"
-		}
-	},
-	"templates": {
-		"404": {
-			"title": "Página não encontrada",
-			"subtext": "404"
-		},
-		"search": {
-			"no_results": "Não foram encontrados resultados para \"{{ terms }}\". Verifique a ortografia ou utilize uma palavra ou frase diferente.",
-			"page": "Página",
-			"results_with_count": {
-				"one": "{{ count }} resultado",
-				"other": "{{ count }} resultados"
-			},
-			"title": "Resultados da pesquisa",
-			"products": "Produtos",
-			"search_for": "Procurar por \"{{ terms }}\"",
-			"results_with_count_and_term": {
-				"one": "{{ count }} resultado encontrado para “{{ terms }}”",
-				"other": "{{ count }} resultado encontrado para “{{ terms }}”"
-			}
-		},
-		"cart": {
-			"cart": "Carrinho"
-		},
-		"contact": {
-			"form": {
-				"name": "Nome",
-				"email": "E-mail",
-				"phone": "Número de telefone",
-				"comment": "Comentário",
-				"send": "Enviar",
-				"post_success": "Obrigado por entrar em contacto connosco. Responder-lhe-emos logo que possível.",
-				"error_heading": "Ajuste o seguinte:"
-			}
-		}
-	},
-	"sections": {
-		"header": {
-			"announcement": "Comunicado",
-			"menu": "Menu",
-			"cart_count": {
-				"one": "{{ count }} item",
-				"other": "{{ count }} itens"
-			}
-		},
-		"cart": {
-			"title": "O seu carrinho",
-			"caption": "Itens do carrinho",
-			"remove_title": "Eliminar {{ title }}",
-			"subtotal": "Subtotal",
-			"new_subtotal": "Novo subtotal",
-			"note": "Instruções especiais da encomenda",
-			"checkout": "Finalizar a compra",
-			"empty": "O seu carrinho está vazio",
-			"cart_error": "Ocorreu um erro ao atualizar o seu carrinho. Tente novamente.",
-			"cart_quantity_error_html": "É possível adicionar apenas [quantity] desse item ao carrinho.",
-			"taxes_and_shipping_policy_at_checkout_html": "Impostos e <a href=\"{{ link }}\">shipping</a> calculados na finalização da compra",
-			"taxes_included_but_shipping_at_checkout": "Imposto incluído e envio calculado na finalização da compra",
-			"taxes_included_and_shipping_policy_html": "Imposto incluído. <a href=\"{{ link }}\">Envio</a> calculado na finalização da compra.",
-			"taxes_and_shipping_at_checkout": "Impostos e envio calculados na finalização da compra",
-			"headings": {
-				"product": "Produto",
-				"price": "Preço",
-				"total": "Total",
-				"quantity": "Quantidade"
-			},
-			"update": "Atualizar",
-			"login": {
-				"title": "Tem uma conta?",
-				"paragraph_html": "<a href=\"{{ link }}\" class=\"link underlined-link\">Inicie sessão</a> para finalizar a compra mais rápido."
-			}
-		},
-		"footer": {
-			"payment": "Métodos de pagamento",
-			"social_placeholder": "Siga-nos nas redes sociais!"
-		},
-		"featured_blog": {
-			"view_all": "Ver tudo",
-			"onboarding_title": "Publicação no blogue",
-			"onboarding_content": "Apresente aos clientes um resumo da publicação no blogue"
-		},
-		"featured_collection": {
-			"view_all": "Ver tudo",
-			"view_all_label": "Ver todos os produtos da coleção {{ collection_name }}"
-		},
-		"collection_list": {
-			"view_all": "Ver tudo"
-		},
-		"collection_template": {
-			"title": "Coleção",
-			"empty": "Nenhum produto encontrado",
-			"use_fewer_filters_html": "Usar menos filtros ou <a class=\"{{ class }}\" href=\"{{ link }}\">limpar tudo</a>"
-		},
-		"video": {
-			"load_video": "Carregar vídeo: {{ description }}"
-		}
-	},
-	"localization": {
-		"country_label": "País/região",
-		"language_label": "Idioma",
-		"update_language": "Atualizar idioma",
-		"update_country": "Atualizar país/região"
-	},
-	"customer": {
-		"account": {
-			"title": "Conta",
-			"details": "Detalhes da conta",
-			"view_addresses": "Ver endereços",
-			"return": "Regressar aos detalhes da conta"
-		},
-		"account_fallback": "Conta",
-		"activate_account": {
-			"title": "Ativar conta",
-			"subtext": "Crie a sua palavra-passe para ativar a sua conta.",
-			"password": "Palavra-passe",
-			"password_confirm": "Confirmar palavra-passe",
-			"submit": "Ativar conta",
-			"cancel": "Recusar convite"
-		},
-		"addresses": {
-			"title": "Endereços",
-			"default": "Predefinição",
-			"add_new": "Adicionar um novo endereço",
-			"edit_address": "Editar endereço",
-			"first_name": "Nome próprio",
-			"last_name": "Apelido",
-			"company": "Empresa",
-			"address1": "Endereço1",
-			"address2": "Endereço 2",
-			"city": "Localidade",
-			"country": "País/região",
-			"province": "Província",
-			"zip": "Código postal",
-			"phone": "Telefone",
-			"set_default": "Selecionar como endereço predefinido",
-			"add": "Adicionar endereço",
-			"update": "Atualizar endereço",
-			"cancel": "Cancelar",
-			"edit": "Editar",
-			"delete": "Eliminar",
-			"delete_confirm": "Tem a certeza que deseja eliminar este endereço?"
-		},
-		"log_in": "Iniciar sessão",
-		"log_out": "Terminar sessão",
-		"login_page": {
-			"cancel": "Cancelar",
-			"create_account": "Criar conta",
-			"email": "E-mail",
-			"forgot_password": "Esqueceu-se da sua palavra-passe?",
-			"guest_continue": "Continuar",
-			"guest_title": "Continuar como visitante",
-			"password": "Palavra-passe",
-			"title": "Iniciar sessão",
-			"sign_in": "Iniciar sessão",
-			"submit": "Submeter"
-		},
-		"order": {
-			"title": "Encomenda {{ name }}",
-			"date_html": "Efetuado a {{ date }}",
-			"cancelled_html": "Encomenda cancelada em {{ date }}",
-			"cancelled_reason": "Motivo: {{ reason }}",
-			"billing_address": "Endereço de faturação",
-			"payment_status": "Estado do pagamento",
-			"shipping_address": "Endereço de envio",
-			"fulfillment_status": "Estado de processamento",
-			"discount": "Desconto",
-			"shipping": "Envio",
-			"tax": "Taxa",
-			"product": "Produto",
-			"sku": "SKU",
-			"price": "Preço",
-			"quantity": "Quantidade",
-			"total": "Total",
-			"fulfilled_at_html": "Concluído em {{ date }}",
-			"track_shipment": "Rastrear encomenda",
-			"tracking_url": "Ligação de rastreio",
-			"tracking_company": "Transportadora",
-			"tracking_number": "Número de rastreio",
-			"subtotal": "Subtotal"
-		},
-		"orders": {
-			"title": "Histórico de encomendas",
-			"order_number": "Encomenda",
-			"order_number_link": "Número da encomenda {{ number }}",
-			"date": "Data",
-			"payment_status": "Estado do pagamento",
-			"fulfillment_status": "Estado de processamento",
-			"total": "Total",
-			"none": "Ainda não efetuou nenhuma encomenda."
-		},
-		"recover_password": {
-			"title": "Repor palavra-passe",
-			"subtext": "Vamos enviar-lhe um e-mail para repor a sua palavra-passe",
-			"success": "Enviámos-lhe um e-mail com uma ligação para atualizar a sua palavra-passe."
-		},
-		"register": {
-			"title": "Criar conta",
-			"first_name": "Nome próprio",
-			"last_name": "Apelido",
-			"email": "E-mail",
-			"password": "Palavra-passe",
-			"submit": "Criar"
-		},
-		"reset_password": {
-			"title": "Repor palavra-passe da conta",
-			"subtext": "Insira uma nova palavra-passe para {{ email }}",
-			"password": "Palavra-passe",
-			"password_confirm": "Confirmar palavra-passe",
-			"submit": "Repor palavra-passe"
-		}
-	},
-	"gift_cards": {
-		"issued": {
-			"title": "Aqui está o seu cartão de oferta de {{ value }} para {{ shop }}!",
-			"subtext": "O seu cartão de oferta",
-			"gift_card_code": "Código do cartão de oferta",
-			"shop_link": "Continuar a comprar",
-			"remaining_html": "{{ balance }} restante",
-			"add_to_apple_wallet": "Adicionar a Apple Wallet",
-			"qr_image_alt": "Código QR - digitalizar para resgatar cartão de oferta",
-			"copy_code": "Copiar código",
-			"expired": "Expirado",
-			"copy_code_success": "Código copiado com sucesso",
-			"print_gift_card": "Imprimir"
-		}
-	},
-	"pagefly": {
-		"products": {
-			"product": {
-				"regular_price": "Regular price",
-				"sold_out": "Sold out",
-				"unavailable": "Unavailable",
-				"on_sale": "Sale",
-				"quantity": "Quantity",
-				"add_to_cart": "Add to cart",
-				"back_to_collection": "Back to {{ title }}",
-				"view_details": "View details"
-			}
-		},
-		"article": {
-			"tags": "Tags:",
-			"all_topics": "All topics",
-			"by_author": "by {{ author }}",
-			"posted_in": "Posted in",
-			"read_more": "Read more",
-			"back_to_blog": "Back to {{ title }}"
-		},
-		"comments": {
-			"title": "Leave a comment",
-			"name": "Name",
-			"email": "Email",
-			"message": "Message",
-			"post": "Post comment",
-			"moderated": "Please note, comments must be approved before they are published",
-			"success_moderated": "Your comment was posted successfully. We will publish it in a little while, as our blog is moderated.",
-			"success": "Your comment was posted successfully! Thank you!",
-			"comments_with_count": {
-				"one": "{{ count }} comment",
-				"other": "{{ count }} comments"
-			}
-		},
-		"password_page": {
-			"login_form_message": "Enter store using password:",
-			"login_form_password_label": "Password",
-			"login_form_password_placeholder": "Your password",
-			"login_form_submit": "Enter",
-			"signup_form_email_label": "Email",
-			"signup_form_success": "We will send you an email right before we open!",
-			"password_link": "Enter using password"
-		}
-	}
-=======
   "general": {
     "password_page": {
       "login_form_heading": "Entre na loja usando a palavra-passe:",
@@ -846,5 +400,4 @@
       "print_gift_card": "Imprimir"
     }
   }
->>>>>>> dbd0249e
 }