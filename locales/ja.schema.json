--- conflicted
+++ resolved
@@ -1366,19 +1366,11 @@
         },
         "enable_tags": {
           "label": "絞り込みを有効にする",
-<<<<<<< HEAD
-          "info": "[絞り込みをカスタマイズする](\/admin\/menus)"
-        },
-        "enable_filtering": {
-          "label": "絞り込みを有効にする",
-          "info": "[絞り込み](\/admin\/menus) をカスタマイズする"
-=======
           "info": "Search & Discoveryアプリを使用すると、絞り込みをカスタマイズできます。[詳しくはこちら](https://help.shopify.com/manual/online-store/search-and-discovery/filters)"
         },
         "enable_filtering": {
           "label": "絞り込みを有効にする",
           "info": "Search & Discoveryアプリを使用すると、絞り込みをカスタマイズできます。[詳しくはこちら](https://help.shopify.com/manual/online-store/search-and-discovery/filters)"
->>>>>>> 3e6bc979
         },
         "enable_sorting": {
           "label": "並べ替えを有効にする"
