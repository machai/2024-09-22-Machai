--- conflicted
+++ resolved
@@ -41,7 +41,7 @@
       "settings": {
         "type_header_font": {
           "label": "Tipo de letra",
-          "info": "Selecionar um tipo de letra diferente pode afetar a velocidade da sua loja. [Saiba mais sobre tipos de letra do sistema.](https:\/\/help.shopify.com\/en\/manual\/online-store\/os\/store-speed\/improving-speed#fonts)"
+          "info": "Selecionar um tipo de letra diferente pode afetar a velocidade da sua loja. [Saiba mais sobre tipos de letra do sistema.](https://help.shopify.com/en/manual/online-store/os/store-speed/improving-speed#fonts)"
         },
         "header__1": {
           "content": "Títulos"
@@ -51,7 +51,7 @@
         },
         "type_body_font": {
           "label": "Tipo de letra",
-          "info": "Selecionar um tipo de letra diferente pode afetar a velocidade da sua loja. [Saiba mais sobre tipos de letra do sistema.](https:\/\/help.shopify.com\/en\/manual\/online-store\/os\/store-speed\/improving-speed#fonts)"
+          "info": "Selecionar um tipo de letra diferente pode afetar a velocidade da sua loja. [Saiba mais sobre tipos de letra do sistema.](https://help.shopify.com/en/manual/online-store/os/store-speed/improving-speed#fonts)"
         }
       }
     },
@@ -122,39 +122,39 @@
         },
         "social_twitter_link": {
           "label": "Twitter",
-          "info": "https:\/\/twitter.com\/shopify"
+          "info": "https://twitter.com/shopify"
         },
         "social_facebook_link": {
           "label": "Facebook",
-          "info": "https:\/\/facebook.com\/shopify"
+          "info": "https://facebook.com/shopify"
         },
         "social_pinterest_link": {
           "label": "Pinterest",
-          "info": "https:\/\/pinterest.com\/shopify"
+          "info": "https://pinterest.com/shopify"
         },
         "social_instagram_link": {
           "label": "Instagram",
-          "info": "http:\/\/instagram.com\/shopify"
+          "info": "http://instagram.com/shopify"
         },
         "social_tiktok_link": {
           "label": "TikTok",
-          "info": "https:\/\/twitter.com\/shopify"
+          "info": "https://twitter.com/shopify"
         },
         "social_tumblr_link": {
           "label": "Tumblr",
-          "info": "http:\/\/shopify.tumblr.com"
+          "info": "http://shopify.tumblr.com"
         },
         "social_snapchat_link": {
           "label": "Snapchat",
-          "info": "https:\/\/www.snapchat.com\/add\/shopify"
+          "info": "https://www.snapchat.com/add/shopify"
         },
         "social_youtube_link": {
           "label": "YouTube",
-          "info": "https:\/\/www.youtube.com\/shopify"
+          "info": "https://www.youtube.com/shopify"
         },
         "social_vimeo_link": {
           "label": "Vimeo",
-          "info": "https:\/\/vimeo.com\/shopify"
+          "info": "https://vimeo.com/shopify"
         }
       }
     }
@@ -339,7 +339,7 @@
           "options__3": {
             "label": "Quadrado"
           },
-          "info": "Para editar imagens, [edite as suas coleções](https:\/\/help.shopify.com\/en\/manual\/products\/collections)"
+          "info": "Para editar imagens, [edite as suas coleções](https://help.shopify.com/en/manual/products/collections)"
         },
         "color_scheme": {
           "options__1": {
@@ -552,7 +552,7 @@
           "label": "Cabeçalho"
         },
         "header__1": {
-          "info": "Subscritores adicionados à sua lista \"aceita marketing\" [lista de clientes.](https:\/\/help.shopify.com\/en\/manual\/customers\/manage-customers)",
+          "info": "Subscritores adicionados à sua lista \"aceita marketing\" [lista de clientes.](https://help.shopify.com/en/manual/customers/manage-customers)",
           "content": "Registo de e-mail"
         },
         "header__2": {
@@ -563,19 +563,19 @@
           "label": "Mostrar ícones de redes sociais"
         },
         "header__3": {
-          "content": "Seletor de país\/região"
+          "content": "Seletor de país/região"
         },
         "header__4": {
-          "info": "Para adicionar um país\/região, vá a [definições de pagamento.](\/admin\/definições\/pagamentos)"
+          "info": "Para adicionar um país/região, vá a [definições de pagamento.](/admin/definições/pagamentos)"
         },
         "enable_country_selector": {
-          "label": "Ativar seletor de país\/região"
+          "label": "Ativar seletor de país/região"
         },
         "header__5": {
           "content": "Seletor de idioma"
         },
         "header__6": {
-          "info": "Para adicionar um idioma, vá a [definições de idioma.](\/admin\/definições\/idiomas)"
+          "info": "Para adicionar um idioma, vá a [definições de idioma.](/admin/definições/idiomas)"
         },
         "enable_language_selector": {
           "label": "Ativar seletor de idioma"
@@ -849,7 +849,7 @@
           "info": "Para obter os melhores resultados, utilize uma imagem com uma proporção de 2:3."
         },
         "paragraph": {
-          "content": "Para editar resumos, edite as suas [publicações no blogue.](https:\/\/help.shopify.com\/en\/manual\/online-store\/blogs\/writing-blogs#display-an-excerpt-from-a-blog-post)"
+          "content": "Para editar resumos, edite as suas [publicações no blogue.](https://help.shopify.com/en/manual/online-store/blogs/writing-blogs#display-an-excerpt-from-a-blog-post)"
         }
       },
       "blocks": {
@@ -900,7 +900,7 @@
       "name": "Faixa de coleção",
       "settings": {
         "paragraph": {
-          "content": "Para alterar as descrições da coleção ou as imagens da coleção, [edite as suas coleções.](\/admin\/coleções)"
+          "content": "Para alterar as descrições da coleção ou as imagens da coleção, [edite as suas coleções.](/admin/coleções)"
         },
         "show_collection_description": {
           "label": "Mostrar descrição da coleção"
@@ -946,14 +946,14 @@
         },
         "enable_tags": {
           "label": "Ativar filtragem",
-          "info": "[Personalizar filtros](\/admin\/menus)"
+          "info": "[Personalizar filtros](/admin/menus)"
         },
         "enable_sort": {
           "label": "Ativar ordenação"
         },
         "enable_filtering": {
           "label": "Ativar filtragem",
-          "info": "[Personalizar filtros](\/admin\/menus)"
+          "info": "[Personalizar filtros](/admin/menus)"
         },
         "enable_sorting": {
           "label": "Ativar ordenação"
@@ -1001,7 +1001,7 @@
           "options__3": {
             "label": "Quadrado"
           },
-          "info": "Para editar imagens, [edite as suas coleções](https:\/\/help.shopify.com\/en\/manual\/products\/collections)"
+          "info": "Para editar imagens, [edite as suas coleções](https://help.shopify.com/en/manual/products/collections)"
         },
         "color_scheme": {
           "options__1": {
@@ -1123,7 +1123,7 @@
           "settings": {
             "show_dynamic_checkout": {
               "label": "Mostrar botões dinâmicos de finalização da compra",
-              "info": "Utilizando os métodos de pagamento disponíveis na sua loja, os clientes poderão ver a sua opção preferida, como o PayPal ou Apple Pay. [Saiba mais](https:\/\/help.shopify.com\/manual\/using-themes\/change-the-layout\/dynamic-checkout)"
+              "info": "Utilizando os métodos de pagamento disponíveis na sua loja, os clientes poderão ver a sua opção preferida, como o PayPal ou Apple Pay. [Saiba mais](https://help.shopify.com/manual/using-themes/change-the-layout/dynamic-checkout)"
             }
           },
           "name": "Botão de compra"
@@ -1132,9 +1132,6 @@
           "settings": {
             "header": {
               "content": "Partilhar",
-<<<<<<< HEAD
-              "info": "Quando publica uma ligação da sua loja online nas redes sociais, é apresentada a imagem em destaque para essa página. [Saber mais](https:\/\/help.shopify.com\/en\/manual\/online-store\/images\/showing-social-media-thumbnail-images). Defina um título e uma descrição para a sua loja online. [Saber mais](https:\/\/help.shopify.com\/en\/manual\/promoting-marketing\/seo\/adding-keywords#set-a-title-and-description-for-your-online-store)"
-=======
               "info": "Quando publica uma ligação da sua loja online nas redes sociais, é apresentada a imagem em destaque para essa página. [Saber mais](https://help.shopify.com/en/manual/online-store/images/showing-social-media-thumbnail-images). Defina um título e uma descrição para a sua loja online. [Saber mais](https://help.shopify.com/en/manual/promoting-marketing/seo/adding-keywords#set-a-title-and-description-for-your-online-store)"
             },
             "featured_image_info": {
@@ -1142,7 +1139,6 @@
             },
             "title_info": {
               "content": "É incluído um título de loja e descrição com a imagem de pré-visualização. [Saber mais](https://help.shopify.com/en/manual/promoting-marketing/seo/adding-keywords#set-a-title-and-description-for-your-online-store)."
->>>>>>> 32c77deb
             }
           },
           "name": "Partilhar"
@@ -1267,7 +1263,7 @@
       "settings": {
         "header": {
           "content": "Conteúdo multimédia",
-          "info": "Saiba mais sobre [tipos de conteúdo multimédia](https:\/\/help.shopify.com\/manual\/products\/product-media)"
+          "info": "Saiba mais sobre [tipos de conteúdo multimédia](https://help.shopify.com/manual/products/product-media)"
         },
         "enable_video_looping": {
           "label": "Ativar ciclo de vídeo"
@@ -1425,7 +1421,7 @@
           "label": "Tornar a secção em largura total"
         },
         "paragraph": {
-          "content": "Quando os clientes subscrevem e-mails, são criadas contas de cliente. [Saber mais](https:\/\/help.shopify.com\/en\/manual\/customers)"
+          "content": "Quando os clientes subscrevem e-mails, são criadas contas de cliente. [Saber mais](https://help.shopify.com/en/manual/customers)"
         }
       },
       "blocks": {
@@ -1470,14 +1466,14 @@
       "name": "Recomendações de produtos",
       "settings": {
         "header": {
-          "info": "As recomendações dinâmicas utilizam informações de encomenda e de produto para alterar e melhorar ao longo do tempo. [Saber mais](https:\/\/help.shopify.com\/en\/themes\/development\/recommended-products)"
+          "info": "As recomendações dinâmicas utilizam informações de encomenda e de produto para alterar e melhorar ao longo do tempo. [Saber mais](https://help.shopify.com/en/themes/development/recommended-products)"
         },
         "heading": {
           "label": "Título"
         },
         "header__1": {
           "content": "Recomendações de produtos",
-          "info": "As recomendações dinâmicas utilizam informações de encomenda e de produto para alterar e melhorar ao longo do tempo. [Saber mais](https:\/\/help.shopify.com\/en\/themes\/development\/recommended-products)"
+          "info": "As recomendações dinâmicas utilizam informações de encomenda e de produto para alterar e melhorar ao longo do tempo. [Saber mais](https://help.shopify.com/en/themes/development/recommended-products)"
         },
         "header__2": {
           "content": "Cartão de produtos"
