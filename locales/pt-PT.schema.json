{
  "settings_schema": {
    "colors": {
      "name": "Cores",
      "settings": {
        "colors_solid_button_labels": {
          "label": "Etiqueta do botão sólido",
          "info": "Utilizado como cor do primeiro plano em cores de destaque."
        },
        "colors_accent_1": {
          "label": "Destaque 1",
          "info": "Utilizado para fundo do botão sólido."
        },
        "colors_accent_2": {
          "label": "Destaque 2"
        },
        "header__1": {
          "content": "Cores primárias"
        },
        "header__2": {
          "content": "Cores secundárias"
        },
        "colors_text": {
          "label": "Texto",
          "info": "Utilizado como cor do primeiro plano em cores de fundo."
        },
        "colors_outline_button_labels": {
          "label": "Botão de contorno",
          "info": "Também utilizado para ligações de texto."
        },
        "colors_background_1": {
          "label": "Fundo 1"
        },
        "colors_background_2": {
          "label": "Fundo 2"
        },
        "gradient_accent_1": {
          "label": "Gradiente de destaque 1"
        },
        "gradient_accent_2": {
          "label": "Gradiente de destaque 2"
        },
        "gradient_background_1": {
          "label": "Gradiente de plano de fundo 1"
        },
        "gradient_background_2": {
          "label": "Gradiente de plano de fundo 2"
        }
      }
    },
    "typography": {
      "name": "Tipografia",
      "settings": {
        "type_header_font": {
          "label": "Tipo de letra",
          "info": "Selecionar um tipo de letra diferente pode afetar a velocidade da sua loja. [Saiba mais sobre tipos de letra do sistema.](https://help.shopify.com/en/manual/online-store/os/store-speed/improving-speed#fonts)"
        },
        "header__1": {
          "content": "Títulos"
        },
        "header__2": {
          "content": "Corpo"
        },
        "type_body_font": {
          "label": "Tipo de letra",
          "info": "Selecionar um tipo de letra diferente pode afetar a velocidade da sua loja. [Saiba mais sobre tipos de letra do sistema.](https://help.shopify.com/en/manual/online-store/os/store-speed/improving-speed#fonts)"
        },
        "heading_scale": {
          "label": "Escala de tamanho do tipo de letra"
        },
        "body_scale": {
          "label": "Escala de tamanho do tipo de letra"
        }
      }
    },
    "styles": {
      "name": "Ícones",
      "settings": {
        "accent_icons": {
          "options__1": {
            "label": "Destaque 1"
          },
          "options__2": {
            "label": "Destaque 2"
          },
          "options__3": {
            "label": "Botão de contorno"
          },
          "options__4": {
            "label": "Texto"
          },
          "label": "Cor"
        }
      }
    },
    "social-media": {
      "name": "Redes sociais",
      "settings": {
        "social_twitter_link": {
          "label": "Twitter",
          "info": "https://twitter.com/shopify"
        },
        "social_facebook_link": {
          "label": "Facebook",
          "info": "https://facebook.com/shopify"
        },
        "social_pinterest_link": {
          "label": "Pinterest",
          "info": "https://pinterest.com/shopify"
        },
        "social_instagram_link": {
          "label": "Instagram",
          "info": "http://instagram.com/shopify"
        },
        "social_tiktok_link": {
          "label": "TikTok",
          "info": "https://twitter.com/shopify"
        },
        "social_tumblr_link": {
          "label": "Tumblr",
          "info": "http://shopify.tumblr.com"
        },
        "social_snapchat_link": {
          "label": "Snapchat",
          "info": "https://www.snapchat.com/add/shopify"
        },
        "social_youtube_link": {
          "label": "YouTube",
          "info": "https://www.youtube.com/shopify"
        },
        "social_vimeo_link": {
          "label": "Vimeo",
          "info": "https://vimeo.com/shopify"
        },
        "header": {
          "content": "Contas de redes sociais"
        }
      }
    },
    "currency_format": {
      "name": "Formato de moeda",
      "settings": {
        "content": "Códigos de moeda",
        "currency_code_enabled": {
          "label": "Mostrar códigos de moeda"
        },
        "paragraph": "Os preços de finalização da compra e carrinho mostram sempre os códigos de moeda. Exemplo: 1,00 USD."
      }
    },
    "favicon": {
      "name": "Favicon",
      "settings": {
        "favicon": {
          "label": "Imagem Favicon",
          "info": "Será reduzida para 32 x 32 px"
        }
      }
    },
    "layout": {
      "name": "Esquema",
      "settings": {
        "page_width": {
          "label": "Largura da página"
        },
        "spacing_sections": {
          "label": "Espaço vertical entre secções"
        },
        "header__grid": {
          "content": "Grelha"
        },
        "paragraph__grid": {
          "content": "Afeta áreas com um esquema de várias colunas."
        },
        "spacing_grid_horizontal": {
          "label": "Espaço horizontal"
        },
        "spacing_grid_vertical": {
          "label": "Espaço vertical"
        }
      }
    },
    "search_input": {
      "name": "Comportamento de pesquisa",
      "settings": {
        "header": {
          "content": "Sugestões de produto"
        },
        "predictive_search_enabled": {
          "label": "Ativar sugestões de produto"
        },
        "predictive_search_show_vendor": {
          "label": "Mostrar fornecedor",
          "info": "Visível quando as sugestões de produto estão ativas."
        },
        "predictive_search_show_price": {
          "label": "Mostrar preço",
          "info": "Visível quando as sugestões de produto estão ativas."
        }
      }
    },
    "global": {
      "settings": {
        "header__border": {
          "content": "Limite"
        },
        "header__shadow": {
          "content": "Sombra"
        },
        "blur": {
          "label": "Desfocado"
        },
        "corner_radius": {
          "label": "Raio do canto"
        },
        "horizontal_offset": {
          "label": "Compensação horizontal"
        },
        "vertical_offset": {
          "label": "Compensação vertical"
        },
        "thickness": {
          "label": "Espessura"
        },
        "opacity": {
          "label": "Opacidade"
        },
        "image_padding": {
          "label": "Preenchimento da imagem"
        },
        "text_alignment": {
          "options__1": {
            "label": "Esquerda"
          },
          "options__2": {
            "label": "Ao centro"
          },
          "options__3": {
            "label": "Direita"
          },
          "label": "Alinhamento do texto"
        },
        "color_scheme": {
          "options__1": {
            "label": "Destaque 1"
          },
          "options__2": {
            "label": "Destaque 2"
          },
          "options__3": {
            "label": "Fundo 1"
          },
          "options__4": {
            "label": "Fundo 2"
          },
          "options__5": {
            "label": "Invertido"
          },
          "label": "Esquema de cores"
        }
      }
    },
    "cards": {
      "name": "Cartões",
      "settings": {
        "header__badge": {
          "content": "Selo"
        },
        "style": {
          "options__1": {
            "label": "Padrão"
          },
          "options__2": {
            "label": "Cartão"
          },
          "label": "Estilo"
        }
      }
    },
    "badges": {
      "name": "Selos",
      "settings": {
        "position": {
          "options__1": {
            "label": "Canto inferior esquerdo"
          },
          "options__2": {
            "label": "Canto inferior direito"
          },
          "options__3": {
            "label": "Canto superior esquerdo"
          },
          "options__4": {
            "label": "Canto superior direito"
          },
          "label": "Posição do cartão de produto"
        },
        "sale_badge_color_scheme": {
          "label": "Esquema de cor do selo de venda"
        },
        "sold_out_badge_color_scheme": {
          "label": "Esquema de cor do selo de esgotado"
        }
      }
    },
    "buttons": {
      "name": "Botões"
    },
    "variant_pills": {
      "name": "Variantes com forma de comprimidos"
    },
    "inputs": {
      "name": "Entradas"
    },
    "content_containers": {
      "name": "Contentores de conteúdo"
    },
    "popups": {
      "name": "Menus pendentes e pop-ups",
      "paragraph": "Afeta áreas como menus pendentes de navegação, pop-ups de modais e pop-ups de carrinho."
    },
    "media": {
      "name": "Conteúdo multimédia"
    },
    "drawers": {
      "name": "Gavetas"
    }
  },
  "sections": {
    "all": {
      "padding": {
        "section_padding_heading": "Secção preenchimento",
        "padding_top": "Preenchimento superior",
        "padding_bottom": "Preenchimento inferior"
      },
      "spacing": "Espaçamento",
      "colors": {
        "accent_1": {
          "label": "Destaque 1"
        },
        "accent_2": {
          "label": "Destaque 2"
        },
        "background_1": {
          "label": "Fundo 1"
        },
        "background_2": {
          "label": "Fundo 2"
        },
        "inverse": {
          "label": "Invertido"
        },
        "label": "Esquema de cores",
        "has_cards_info": "Para alterar o esquema de cores do cartão, atualize as suas definições de tema."
      }
    },
    "announcement-bar": {
      "name": "Barra de comunicado",
      "blocks": {
        "announcement": {
          "settings": {
            "text": {
              "label": "Texto"
            },
            "color_scheme": {
              "label": "Esquema de cores",
              "options__1": {
                "label": "Fundo 1"
              },
              "options__2": {
                "label": "Fundo 2"
              },
              "options__3": {
                "label": "Inverter"
              },
              "options__4": {
                "label": "Destaque 1"
              },
              "options__5": {
                "label": "Destaque 2"
              }
            },
            "link": {
              "label": "Ligação"
            }
          },
          "name": "Comunicado"
        }
      }
    },
    "collage": {
      "name": "Colagem",
      "settings": {
        "heading": {
          "label": "Título"
        },
        "desktop_layout": {
          "label": "Esquema do desktop",
          "options__1": {
            "label": "Bloco esquerdo grande"
          },
          "options__2": {
            "label": "Bloco direito grande"
          }
        },
        "mobile_layout": {
          "label": "Esquema móvel",
          "options__1": {
            "label": "Colagem"
          },
          "options__2": {
            "label": "Coluna"
          }
        }
      },
      "blocks": {
        "image": {
          "settings": {
            "image": {
              "label": "Imagem"
            },
            "image_padding": {
              "label": "Utilizar proporção da imagem original",
              "info": "Selecione caso não pretenda que a sua imagem seja cortada."
            }
          },
          "name": "Imagem"
        },
        "product": {
          "settings": {
            "product": {
              "label": "Produto"
            },
            "secondary_background": {
              "label": "Mostrar fundo secundário"
            },
            "second_image": {
              "label": "Mostrar a segunda imagem ao passar o rato"
            }
          },
          "name": "Produto"
        },
        "collection": {
          "settings": {
            "collection": {
              "label": "Coleção"
            }
          },
          "name": "Coleção"
        },
        "video": {
          "settings": {
            "cover_image": {
              "label": "Imagem de capa"
            },
            "video_url": {
              "label": "URL",
              "info": "O video será reproduzido numa janela pop-up se a secção contiver outros blocos.",
              "placeholder": "Usar um URL de YouTube ou Vimeo"
            },
            "image_padding": {
              "label": "Utilizar proporção da imagem original",
              "info": "Selecione caso não pretenda que a sua imagem seja cortada."
            },
            "description": {
              "label": "Texto alternativo do vídeo",
              "info": "Descreva o vídeo para o tornar mais acessível para clientes que usem leitores de ecrã."
            }
          },
          "name": "Vídeo"
        }
      },
      "presets": {
        "name": "Colagem"
      }
    },
    "collection-list": {
      "name": "Lista de coleções",
      "settings": {
        "title": {
          "label": "Título"
        },
        "image_ratio": {
          "label": "Proporção de imagem",
          "options__1": {
            "label": "Adaptar à imagem"
          },
          "options__2": {
            "label": "Retrato"
          },
          "options__3": {
            "label": "Quadrado"
          },
          "info": "Adicione imagens ao editar as suas coleções. [Saber mais](https://help.shopify.com/en/manual/products/collections)"
        },
        "swipe_on_mobile": {
          "label": "Ativar leitura magnética no dispositivo móvel"
        },
        "show_view_all": {
          "label": "Ative o botão \"Ver tudo\" caso a lista possua mais coleções do que as apresentadas"
        },
        "columns_desktop": {
          "label": "Número de colunas no ambiente de trabalho"
        },
        "header_mobile": {
          "content": "Esquema para dispositivo móvel"
        },
        "columns_mobile": {
          "label": "Número de colunas em dispositivo móvel",
          "options__1": {
            "label": "1 coluna"
          },
          "options__2": {
            "label": "2 colunas"
          }
        }
      },
      "blocks": {
        "featured_collection": {
          "settings": {
            "collection": {
              "label": "Coleção"
            }
          },
          "name": "Coleção"
        }
      },
      "presets": {
        "name": "Lista de coleções"
      }
    },
    "contact-form": {
      "name": "Formulário de contacto",
      "presets": {
        "name": "Formulário de contacto"
      }
    },
    "custom-liquid": {
      "name": "Liquid personalizado",
      "settings": {
        "custom_liquid": {
          "label": "Liquid personalizado",
          "info": "Adicione fragmentos de aplicação ou outro código Liquid para criar personalizações avançadas."
        }
      },
      "presets": {
        "name": "Liquid personalizado"
      }
    },
    "featured-blog": {
      "name": "Publicações no blogue",
      "settings": {
        "heading": {
          "label": "Título"
        },
        "blog": {
          "label": "Blogue"
        },
        "post_limit": {
          "label": "Número de publicações no blogue a mostrar"
        },
        "show_view_all": {
          "label": "Ative o botão \"Ver tudo\" caso o blogue possua mais publicações no blogue do que as apresentadas"
        },
        "show_image": {
          "label": "Mostrar imagem em destaque",
          "info": "Para obter os melhores resultados, use uma imagem com uma proporção de 3:2. [Saber mais](https://help.shopify.com/en/manual/shopify-admin/productivity-tools/image-editor#understanding-image-aspect-ratio)"
        },
        "show_date": {
          "label": "Mostrar data"
        },
        "show_author": {
          "label": "Mostrar autor"
        },
        "columns_desktop": {
          "label": "Número de colunas no ambiente de trabalho"
        }
      },
      "presets": {
        "name": "Publicações no blogue"
      }
    },
    "featured-collection": {
      "name": "Coleção em destaque",
      "settings": {
        "title": {
          "label": "Título"
        },
        "collection": {
          "label": "Coleção"
        },
        "products_to_show": {
          "label": "Máximo de produtos a apresentar"
        },
        "show_view_all": {
          "label": "Ative a opção \"Ver tudo\" se a coleção tiver mais produtos do que os apresentados"
        },
        "header": {
          "content": "Cartão de produtos"
        },
        "image_ratio": {
          "label": "Proporção de imagem",
          "options__1": {
            "label": "Adaptar à imagem"
          },
          "options__2": {
            "label": "Retrato"
          },
          "options__3": {
            "label": "Quadrado"
          }
        },
        "show_secondary_image": {
          "label": "Mostrar a segunda imagem ao passar o rato"
        },
        "show_vendor": {
          "label": "Mostrar fornecedor"
        },
        "show_rating": {
          "label": "Mostrar classificação do produto",
          "info": "Para mostrar uma classificação, adicione uma aplicação de classificação de produto. [Saber mais](https://help.shopify.com/manual/online-store/themes/os20/themes-by-shopify/dawn/sections#featured-collection-show-product-rating)"
        },
        "columns_desktop": {
          "label": "Número de colunas no ambiente de trabalho"
        },
<<<<<<< HEAD
        "description": {
          "label": "Descrição"
        },
        "show_description": {
          "label": "Mostrar descrição da coleção do administrador"
        },
        "description_style": {
          "label": "Estilo da descrição",
          "options__1": {
            "label": "Corpo"
          },
          "options__2": {
            "label": "Legenda"
          },
          "options__3": {
            "label": "Maiúsculas"
          }
        },
        "view_all_style": {
          "options__1": {
            "label": "Ligação"
          },
          "options__2": {
            "label": "Botão de contorno"
          },
          "options__3": {
            "label": "Botão sólido"
          },
          "label": "Estilo \"ver tudo\""
        },
        "enable_desktop_slider": {
          "label": "Ativar carrossel em computador"
        },
        "full_width": {
          "label": "Tornar os produtos em largura total"
        },
        "mobile_header": {
          "content": "Esquema para dispositivo móvel"
        },
        "enable_mobile_slider": {
          "label": "Ativar leitura magnética no dispositivo móvel"
=======
        "header_mobile": {
          "content": "Esquema para dispositivo móvel"
        },
        "columns_mobile": {
          "label": "Número de colunas em dispositivo móvel",
          "options__1": {
            "label": "1 coluna"
          },
          "options__2": {
            "label": "2 colunas"
          }
>>>>>>> 406cb6cd
        }
      },
      "presets": {
        "name": "Coleção em destaque"
      }
    },
    "footer": {
      "name": "Rodapé",
      "blocks": {
        "link_list": {
          "settings": {
            "heading": {
              "label": "Cabeçalho",
              "info": "É necessário um título para apresentar o menu."
            },
            "menu": {
              "label": "Menu",
              "info": "Apresenta apenas itens de menu de nível superior."
            }
          },
          "name": "Menu"
        },
        "text": {
          "settings": {
            "heading": {
              "label": "Cabeçalho"
            },
            "subtext": {
              "label": "Subtexto"
            }
          },
          "name": "Texto"
        }
      },
      "settings": {
        "color_scheme": {
          "options__1": {
            "label": "Destaque 1"
          },
          "options__2": {
            "label": "Destaque 2"
          },
          "options__3": {
            "label": "Fundo 1"
          },
          "options__4": {
            "label": "Fundo 2"
          },
          "options__5": {
            "label": "Inverter"
          },
          "label": "Esquema de cores"
        },
        "newsletter_enable": {
          "label": "Mostrar registo de e-mail"
        },
        "newsletter_heading": {
          "label": "Cabeçalho"
        },
        "header__1": {
          "info": "Subscritores adicionados automaticamente à sua lista de clientes que \"aceitam marketing\". [Saber mais](https://help.shopify.com/en/manual/customers/manage-customers)",
          "content": "Registo de e-mail"
        },
        "header__2": {
          "content": "Ícones de redes sociais",
          "info": "Para apresentar as suas contas de redes sociais, associe-as nas definições do tema."
        },
        "show_social": {
          "label": "Mostrar ícones de redes sociais"
        },
        "header__3": {
          "content": "Seletor de país/região"
        },
        "header__4": {
          "info": "Para adicionar um país/região, vá a [definições de pagamento.](/admin/settings/payments)"
        },
        "enable_country_selector": {
          "label": "Ativar seletor de país/região"
        },
        "header__5": {
          "content": "Seletor de idioma"
        },
        "header__6": {
          "info": "Para adicionar um idioma, vá a [definições de idioma.](/admin/settings/languages)"
        },
        "enable_language_selector": {
          "label": "Ativar seletor de idioma"
        },
        "header__7": {
          "content": "Métodos de pagamento"
        },
        "payment_enable": {
          "label": "Mostrar ícones de pagamento"
        },
        "margin_top": {
          "label": "Margem superior"
        }
      }
    },
    "header": {
      "name": "Cabeçalho",
      "settings": {
        "logo": {
          "label": "Imagem do logótipo"
        },
        "logo_width": {
          "unit": "px",
          "label": "Largura de logótipo personalizada"
        },
        "logo_position": {
          "label": "Posição do logótipo de desktop",
          "options__1": {
            "label": "Intermédio à esquerda"
          },
          "options__2": {
            "label": "Canto superior esquerdo"
          },
          "options__3": {
            "label": "Superior centro"
          },
          "info": "Posição é automaticamente otimizada para dispositivos móveis."
        },
        "menu": {
          "label": "Menu"
        },
        "show_line_separator": {
          "label": "Mostrar linha do separador"
        },
        "enable_sticky_header": {
          "label": "Ativar cabeçalho fixo",
          "info": "O cabeçalho é apresentado no ecrã enquanto os clientes deslocam para cima."
        },
        "color_scheme": {
          "options__1": {
            "label": "Destaque 1"
          },
          "options__2": {
            "label": "Destaque 2"
          },
          "options__3": {
            "label": "Fundo 1"
          },
          "options__4": {
            "label": "Fundo 2"
          },
          "options__5": {
            "label": "Inverter"
          },
          "label": "Esquema de cores"
        },
        "margin_bottom": {
          "label": "Margem inferior"
        }
      }
    },
    "image-banner": {
      "name": "Faixa de imagem",
      "settings": {
        "image": {
          "label": "Primeira imagem"
        },
        "image_2": {
          "label": "Segunda imagem"
        },
        "color_scheme": {
          "options__1": {
            "label": "Destaque 1"
          },
          "options__2": {
            "label": "Destaque 2"
          },
          "options__3": {
            "label": "Fundo 1"
          },
          "options__4": {
            "label": "Fundo 2"
          },
          "options__5": {
            "label": "Inverter"
          },
          "label": "Esquema de cores",
          "info": "Visível quando o recetor é exibido."
        },
        "stack_images_on_mobile": {
          "label": "Empilhar imagens em dispositivos móveis"
        },
        "adapt_height_first_image": {
          "label": "Adaptar altura da secção ao tamanho da primeira imagem",
          "info": "Quando marcada, substitui a definição de altura do banner da imagem."
        },
        "show_text_box": {
          "label": "Mostrar recetores no desktop"
        },
        "image_overlay_opacity": {
          "label": "Opacidade da sobreposição da imagem"
        },
        "header": {
          "content": "Esquema para dispositivo móvel"
        },
        "show_text_below": {
          "label": "Mostrar recetor em dispositivo móvel"
        },
        "image_height": {
          "label": "Altura da faixa",
          "options__1": {
            "label": "Pequeno"
          },
          "options__2": {
            "label": "Médio"
          },
          "options__3": {
            "label": "Grande"
          },
          "info": "Para obter os melhores resultados, use uma imagem com uma proporção de 3:2. [Saber mais](https://help.shopify.com/en/manual/shopify-admin/productivity-tools/image-editor#understanding-image-aspect-ratio)"
        },
        "desktop_content_position": {
          "options__1": {
            "label": "Canto superior esquerdo"
          },
          "options__2": {
            "label": "Superior centro"
          },
          "options__3": {
            "label": "Canto superior direito"
          },
          "options__4": {
            "label": "Intermédio à esquerda"
          },
          "options__5": {
            "label": "Intermédio ao centro"
          },
          "options__6": {
            "label": "Intermédio à direita"
          },
          "options__7": {
            "label": "Canto inferior esquerdo"
          },
          "options__8": {
            "label": "Inferior centro"
          },
          "options__9": {
            "label": "Canto inferior direito"
          },
          "label": "Posição do conteúdo em computadores"
        },
        "desktop_content_alignment": {
          "options__1": {
            "label": "Esquerda"
          },
          "options__2": {
            "label": "Ao centro"
          },
          "options__3": {
            "label": "Direita"
          },
          "label": "Alinhamento do conteúdo em computadores"
        },
        "mobile_content_alignment": {
          "options__1": {
            "label": "Esquerda"
          },
          "options__2": {
            "label": "Ao centro"
          },
          "options__3": {
            "label": "Direita"
          },
          "label": "Alinhamento do conteúdo em dispositivos móveis"
        }
      },
      "blocks": {
        "heading": {
          "settings": {
            "heading": {
              "label": "Título"
            },
            "heading_size": {
              "options__1": {
                "label": "Médio"
              },
              "options__2": {
                "label": "Grande"
              },
              "label": "Tamanho do título"
            }
          },
          "name": "Cabeçalho"
        },
        "text": {
          "settings": {
            "text": {
              "label": "Descrição"
            },
            "text_style": {
              "options__1": {
                "label": "Corpo"
              },
              "options__2": {
                "label": "Legenda"
              },
              "options__3": {
                "label": "Maiúsculas"
              },
              "label": "Estilo de texto"
            }
          },
          "name": "Texto"
        },
        "buttons": {
          "settings": {
            "button_label_1": {
              "label": "Primeira etiqueta do botão",
              "info": "Deixe a etiqueta em branco para ocultar o botão."
            },
            "button_link_1": {
              "label": "Primeira ligação do botão"
            },
            "button_style_secondary_1": {
              "label": "Utilizar estilo de botão de contorno"
            },
            "button_label_2": {
              "label": "Segunda etiqueta do botão",
              "info": "Deixe a etiqueta em branco para ocultar o botão."
            },
            "button_link_2": {
              "label": "Segunda ligação do botão"
            },
            "button_style_secondary_2": {
              "label": "Utilizar estilo de botão de contorno"
            }
          },
          "name": "Botões"
        }
      },
      "presets": {
        "name": "Faixa de imagem"
      }
    },
    "image-with-text": {
      "name": "Imagem com texto",
      "settings": {
        "image": {
          "label": "Imagem"
        },
        "height": {
          "options__1": {
            "label": "Adaptar à imagem"
          },
          "options__2": {
            "label": "Pequeno"
          },
          "options__3": {
            "label": "Grande"
          },
          "label": "Altura da imagem"
        },
        "color_scheme": {
          "options__1": {
            "label": "Fundo 1"
          },
          "options__2": {
            "label": "Fundo 2"
          },
          "options__3": {
            "label": "Inverter"
          },
          "options__4": {
            "label": "Destaque 1"
          },
          "options__5": {
            "label": "Destaque 2"
          },
          "label": "Esquema de cores"
        },
        "layout": {
          "options__1": {
            "label": "Imagem primeiro"
          },
          "options__2": {
            "label": "Segunda imagem"
          },
          "label": "Posicionamento da imagem em desktop",
          "info": "Imagem primeiro é o esquema predefinido para dispositivos móveis."
        },
        "desktop_image_width": {
          "options__1": {
            "label": "Pequeno"
          },
          "options__2": {
            "label": "Médio"
          },
          "options__3": {
            "label": "Grande"
          },
          "label": "Largura da imagem em desktop",
          "info": "A imagem é otimizada automaticamente em dispositivos móveis."
        },
        "desktop_content_alignment": {
          "options__1": {
            "label": "Esquerda"
          },
          "options__3": {
            "label": "Direita"
          },
          "label": "Alinhamento do conteúdo em desktop",
          "options__2": {
            "label": "Ao centro"
          }
        },
        "desktop_content_position": {
          "options__1": {
            "label": "Em cima"
          },
          "options__2": {
            "label": "Meio"
          },
          "options__3": {
            "label": "Em baixo"
          },
          "label": "Posição do conteúdo em desktop"
        },
        "content_layout": {
          "options__1": {
            "label": "Sem sobreposição"
          },
          "options__2": {
            "label": "Sobreposição"
          },
          "label": "Esquema do conteúdo"
        },
        "mobile_content_alignment": {
          "options__1": {
            "label": "Esquerda"
          },
          "options__3": {
            "label": "Direita"
          },
          "label": "Alinhamento do conteúdo em dispositivos móveis",
          "options__2": {
            "label": "Ao centro"
          }
        }
      },
      "blocks": {
        "heading": {
          "settings": {
            "heading": {
              "label": "Título"
            },
            "heading_size": {
              "options__1": {
                "label": "Pequeno"
              },
              "options__2": {
                "label": "Médio"
              },
              "options__3": {
                "label": "Grande"
              },
              "label": "Tamanho do título"
            }
          },
          "name": "Cabeçalho"
        },
        "text": {
          "settings": {
            "text": {
              "label": "Conteúdo"
            },
            "text_style": {
              "label": "Estilo de texto",
              "options__1": {
                "label": "Corpo"
              },
              "options__2": {
                "label": "Legenda"
              }
            }
          },
          "name": "Texto"
        },
        "button": {
          "settings": {
            "button_label": {
              "label": "Etiqueta do botão",
              "info": "Deixe a etiqueta em branco para ocultar o botão."
            },
            "button_link": {
              "label": "Ligação do botão"
            }
          },
          "name": "Botão"
        },
        "caption": {
          "name": "Legenda",
          "settings": {
            "text": {
              "label": "Texto"
            },
            "text_style": {
              "label": "Estilo de texto",
              "options__1": {
                "label": "Legenda"
              },
              "options__2": {
                "label": "Maiúsculas"
              }
            },
            "caption_size": {
              "label": "Tamanho do texto",
              "options__1": {
                "label": "Pequeno"
              },
              "options__2": {
                "label": "Médio"
              },
              "options__3": {
                "label": "Grande"
              }
            }
          }
        }
      },
      "presets": {
        "name": "Imagem com texto"
      }
    },
    "main-article": {
      "name": "Publicação no blogue",
      "blocks": {
        "featured_image": {
          "settings": {
            "image_height": {
              "label": "Altura da imagem em destaque",
              "options__1": {
                "label": "Adaptar à imagem"
              },
              "options__2": {
                "label": "Pequeno"
              },
              "options__3": {
                "label": "Médio"
              },
              "info": "Para obter os melhores resultados, utilize uma imagem com uma proporção de 16:9. [Saber mais](https://help.shopify.com/en/manual/shopify-admin/productivity-tools/image-editor#understanding-image-aspect-ratio)",
              "options__4": {
                "label": "Grande"
              }
            }
          },
          "name": "Imagem em destaque"
        },
        "title": {
          "settings": {
            "blog_show_date": {
              "label": "Mostrar data"
            },
            "blog_show_author": {
              "label": "Mostrar autor"
            }
          },
          "name": "Título"
        },
        "content": {
          "name": "Conteúdo"
        },
        "share": {
          "name": "Partilhar",
          "settings": {
            "featured_image_info": {
              "content": "Se incluir uma ligação nas publicações das redes sociais, a imagem em destaque da página será demonstrada como a imagem de pré-visualização. [Saber mais](https://help.shopify.com/en/manual/online-store/images/showing-social-media-thumbnail-images)."
            },
            "title_info": {
              "content": "É incluído um título de loja e descrição com a imagem de pré-visualização. [Saber mais](https://help.shopify.com/en/manual/promoting-marketing/seo/adding-keywords#set-a-title-and-description-for-your-online-store)."
            },
            "text": {
              "label": "Texto"
            }
          }
        }
      }
    },
    "main-blog": {
      "name": "Publicações no blogue",
      "settings": {
        "header": {
          "content": "Cartão de publicação no blogue"
        },
        "show_image": {
          "label": "Mostrar imagem em destaque"
        },
        "paragraph": {
          "content": "Altere excertos ao editar as suas publicações no blogue. [Saber mais](https://help.shopify.com/en/manual/online-store/blogs/writing-blogs#display-an-excerpt-from-a-blog-post)"
        },
        "show_date": {
          "label": "Mostrar data"
        },
        "show_author": {
          "label": "Mostrar autor"
        },
        "layout": {
          "label": "Esquema de desktop",
          "options__1": {
            "label": "Grelha"
          },
          "options__2": {
            "label": "Colagem"
          },
          "info": "Publicações empilhadas em dispositivo móvel."
        },
        "image_height": {
          "label": "Altura da imagem em destaque",
          "options__1": {
            "label": "Adaptar à imagem"
          },
          "options__2": {
            "label": "Pequeno"
          },
          "options__3": {
            "label": "Médio"
          },
          "options__4": {
            "label": "Grande"
          },
          "info": "Para obter os melhores resultados, use uma imagem com uma proporção de 3:2. [Saber mais](https://help.shopify.com/en/manual/shopify-admin/productivity-tools/image-editor#understanding-image-aspect-ratio)"
        }
      }
    },
    "main-cart-footer": {
      "name": "Subtotal",
      "settings": {
        "show_cart_note": {
          "label": "Ativar nota do carrinho"
        }
      },
      "blocks": {
        "subtotal": {
          "name": "Subtotal"
        },
        "buttons": {
          "name": "Botão de finalização da compra"
        }
      }
    },
    "main-cart-items": {
      "name": "Itens",
      "settings": {
        "show_vendor": {
          "label": "Mostrar fornecedor"
        }
      }
    },
    "main-collection-banner": {
      "name": "Faixa de coleção",
      "settings": {
        "paragraph": {
          "content": "Adicione uma descrição ou imagem ao editar a sua coleção. [Saber mais](https://help.shopify.com/en/manual/products/collections/collection-layout)"
        },
        "show_collection_description": {
          "label": "Mostrar descrição da coleção"
        },
        "show_collection_image": {
          "label": "Mostrar imagem da coleção",
          "info": "Para obter os melhores resultados, utilize uma imagem com uma proporção de 16:9. [Saber mais](https://help.shopify.com/en/manual/shopify-admin/productivity-tools/image-editor#understanding-image-aspect-ratio)"
        }
      }
    },
    "main-collection-product-grid": {
      "name": "Grelha de produtos",
      "settings": {
        "products_per_page": {
          "label": "Produtos por página"
        },
        "image_ratio": {
          "label": "Proporção de imagem",
          "options__1": {
            "label": "Adaptar à imagem"
          },
          "options__2": {
            "label": "Retrato"
          },
          "options__3": {
            "label": "Quadrado"
          }
        },
        "show_secondary_image": {
          "label": "Mostrar a segunda imagem ao passar o rato"
        },
        "show_vendor": {
          "label": "Mostrar fornecedor"
        },
        "header__1": {
          "content": "Filtragem e ordenação"
        },
        "enable_tags": {
          "label": "Ativar filtragem",
          "info": "[Personalizar filtros](/admin/menus)"
        },
        "enable_filtering": {
          "label": "Ativar filtragem",
          "info": "Personalizar [filtros](/admin/menus)"
        },
        "enable_sorting": {
          "label": "Ativar ordenação"
        },
        "header__3": {
          "content": "Cartão de produtos"
        },
        "collapse_on_larger_devices": {
          "label": "Fechar em desktop"
        },
        "show_rating": {
          "label": "Mostrar classificação do produto",
          "info": "Para mostrar uma classificação, adicione uma aplicação de classificação de produto. [Saber mais](https://help.shopify.com/manual/online-store/themes/os20/themes-by-shopify/dawn/page-types#product-grid-show-product-rating)"
        },
        "columns_desktop": {
          "label": "Número de colunas no ambiente de trabalho"
        },
        "header_mobile": {
          "content": "Esquema para dispositivo móvel"
        },
        "columns_mobile": {
          "label": "Número de colunas em dispositivo móvel",
          "options__1": {
            "label": "1 coluna"
          },
          "options__2": {
            "label": "2 colunas"
          }
        }
      }
    },
    "main-list-collections": {
      "name": "Página da lista de coleções",
      "settings": {
        "title": {
          "label": "Título"
        },
        "sort": {
          "label": "Ordenar coleções por:",
          "options__1": {
            "label": "Alfabeticamente, A-Z"
          },
          "options__2": {
            "label": "Alfabeticamente, Z-A"
          },
          "options__3": {
            "label": "Data, mais recentes"
          },
          "options__4": {
            "label": "Data, mais antigos"
          },
          "options__5": {
            "label": "Contagem de produtos, alta para baixa"
          },
          "options__6": {
            "label": "Contagem de produtos, baixa para alta"
          }
        },
        "image_ratio": {
          "label": "Proporção de imagem",
          "options__1": {
            "label": "Adaptar à imagem"
          },
          "options__2": {
            "label": "Retrato"
          },
          "options__3": {
            "label": "Quadrado"
          },
          "info": "Adicione imagens ao editar as suas coleções. [Saber mais](https://help.shopify.com/en/manual/products/collections)"
        }
      }
    },
    "main-page": {
      "name": "Página"
    },
    "main-password-footer": {
      "name": "Rodapé de palavra-passe",
      "settings": {
        "color_scheme": {
          "options__1": {
            "label": "Destaque 1"
          },
          "options__2": {
            "label": "Destaque 2"
          },
          "options__3": {
            "label": "Fundo 1"
          },
          "options__4": {
            "label": "Fundo 2"
          },
          "options__5": {
            "label": "Inverter"
          },
          "label": "Esquema de cores"
        }
      }
    },
    "main-password-header": {
      "name": "Cabeçalho de palavra-passe",
      "settings": {
        "logo": {
          "label": "Imagem do logótipo"
        },
        "logo_max_width": {
          "label": "Largura de logótipo personalizada",
          "unit": "px"
        },
        "color_scheme": {
          "options__1": {
            "label": "Destaque 1"
          },
          "options__2": {
            "label": "Destaque 2"
          },
          "options__3": {
            "label": "Fundo 1"
          },
          "options__4": {
            "label": "Fundo 2"
          },
          "options__5": {
            "label": "Inverter"
          },
          "label": "Esquema de cores"
        }
      }
    },
    "main-product": {
      "name": "Informações do produto",
      "blocks": {
        "text": {
          "settings": {
            "text": {
              "label": "Texto"
            },
            "text_style": {
              "label": "Estilo de texto",
              "options__1": {
                "label": "Corpo"
              },
              "options__2": {
                "label": "Legenda"
              },
              "options__3": {
                "label": "Maiúsculas"
              }
            }
          },
          "name": "Texto"
        },
        "variant_picker": {
          "settings": {
            "picker_type": {
              "label": "Tipo",
              "options__1": {
                "label": "Pendente"
              },
              "options__2": {
                "label": "Comprimidos"
              }
            }
          },
          "name": "Seletor de variante"
        },
        "buy_buttons": {
          "settings": {
            "show_dynamic_checkout": {
              "label": "Mostrar botões dinâmicos de finalização da compra",
              "info": "Utilizando os métodos de pagamento disponíveis na sua loja, os clientes poderão ver a sua opção preferida, como o PayPal ou Apple Pay. [Saiba mais](https://help.shopify.com/manual/using-themes/change-the-layout/dynamic-checkout)"
            }
          },
          "name": "Botão de compra"
        },
        "share": {
          "settings": {
            "featured_image_info": {
              "content": "Se incluir uma ligação nas publicações das redes sociais, a imagem em destaque da página será demonstrada como a imagem de pré-visualização. [Saber mais](https://help.shopify.com/en/manual/online-store/images/showing-social-media-thumbnail-images)."
            },
            "title_info": {
              "content": "É incluído um título de loja e descrição com a imagem de pré-visualização. [Saber mais](https://help.shopify.com/en/manual/promoting-marketing/seo/adding-keywords#set-a-title-and-description-for-your-online-store)."
            },
            "text": {
              "label": "Texto"
            }
          },
          "name": "Partilhar"
        },
        "collapsible_tab": {
          "settings": {
            "heading": {
              "info": "Inclua um título que explique o conteúdo.",
              "label": "Título"
            },
            "content": {
              "label": "Conteúdo da linha"
            },
            "page": {
              "label": "Conteúdo da linha da página"
            },
            "icon": {
              "label": "Ícone",
              "options__1": {
                "label": "Nenhum"
              },
              "options__2": {
                "label": "Maçã"
              },
              "options__3": {
                "label": "Banana"
              },
              "options__4": {
                "label": "Garrafa"
              },
              "options__5": {
                "label": "Caixa"
              },
              "options__6": {
                "label": "Cenoura"
              },
              "options__7": {
                "label": "Bolha de conversa"
              },
              "options__8": {
                "label": "Marca de verificação"
              },
              "options__9": {
                "label": "Prancheta"
              },
              "options__10": {
                "label": "Produtos lácteos"
              },
              "options__11": {
                "label": "Sem produtos lácteos"
              },
              "options__12": {
                "label": "Secador"
              },
              "options__13": {
                "label": "Olho"
              },
              "options__14": {
                "label": "Fogo"
              },
              "options__15": {
                "label": "Sem glúten"
              },
              "options__16": {
                "label": "Coração"
              },
              "options__17": {
                "label": "Ferro"
              },
              "options__18": {
                "label": "Folha"
              },
              "options__19": {
                "label": "Couro"
              },
              "options__20": {
                "label": "Relâmpago"
              },
              "options__21": {
                "label": "Batom"
              },
              "options__22": {
                "label": "Cadeado"
              },
              "options__23": {
                "label": "Marcador de mapa"
              },
              "options__24": {
                "label": "Sem frutos de casca rija"
              },
              "options__25": {
                "label": "Calças"
              },
              "options__26": {
                "label": "Marca de pata"
              },
              "options__27": {
                "label": "Pimenta"
              },
              "options__28": {
                "label": "Perfume"
              },
              "options__29": {
                "label": "Avião"
              },
              "options__30": {
                "label": "Planta"
              },
              "options__31": {
                "label": "Etiqueta de preço"
              },
              "options__32": {
                "label": "Ponto de interrogação"
              },
              "options__33": {
                "label": "Reciclar"
              },
              "options__34": {
                "label": "Devolução"
              },
              "options__35": {
                "label": "Régua"
              },
              "options__36": {
                "label": "Prato"
              },
              "options__37": {
                "label": "Camisa"
              },
              "options__38": {
                "label": "Sapato"
              },
              "options__39": {
                "label": "Silhueta"
              },
              "options__40": {
                "label": "Floco de neve"
              },
              "options__41": {
                "label": "Estrela"
              },
              "options__42": {
                "label": "Cronómetro"
              },
              "options__43": {
                "label": "Camião"
              },
              "options__44": {
                "label": "Lavar"
              }
            }
          },
          "name": "Linha recolhível"
        },
        "popup": {
          "settings": {
            "link_label": {
              "label": "Etiqueta de ligação"
            },
            "page": {
              "label": "Página"
            }
          },
          "name": "Pop-up"
        },
        "title": {
          "name": "Título"
        },
        "price": {
          "name": "Preço"
        },
        "quantity_selector": {
          "name": "Seletor de quantidade"
        },
        "pickup_availability": {
          "name": "Disponibilidade de recolha"
        },
        "description": {
          "name": "Descrição"
        },
        "custom_liquid": {
          "name": "Liquid personalizado",
          "settings": {
            "custom_liquid": {
              "label": "Liquid personalizado",
              "info": "Adicione fragmentos de aplicação ou outro código Liquid para criar personalizações avançadas."
            }
          }
        },
        "rating": {
          "name": "Classificação do produto",
          "settings": {
            "paragraph": {
              "content": "Para mostrar uma classificação, adicione uma aplicação de classificação de produto. [Saber mais](https://help.shopify.com/manual/online-store/themes/os20/themes-by-shopify/dawn/page-types#product-rating-block)"
            }
          }
        }
      },
      "settings": {
        "header": {
          "content": "Conteúdo multimédia",
          "info": "Saiba mais sobre [tipos de média.](https://help.shopify.com/manual/products/product-media)"
        },
        "enable_video_looping": {
          "label": "Ativar ciclo de vídeo"
        },
        "enable_sticky_info": {
          "label": "Ativar conteúdo fixo no desktop"
        },
        "hide_variants": {
          "label": "Ocultar outro conteúdo multimédia das variantes após selecionar uma variante"
        },
        "gallery_layout": {
          "label": "Esquema de desktop",
          "options__1": {
            "label": "Empilhado"
          },
          "options__2": {
            "label": "Miniaturas"
          },
          "options__3": {
            "label": "Carrossel de miniaturas"
          }
        },
        "media_size": {
          "label": "Tamanho dos conteúdos multimédia para desktop",
          "options__1": {
            "label": "Pequeno"
          },
          "options__2": {
            "label": "Médio"
          },
          "options__3": {
            "label": "Grande"
          },
          "info": "Os conteúdos multimédia são automaticamente otimizados para dispositivos móveis."
        },
        "mobile_thumbnails": {
          "label": "Esquema móvel",
          "options__1": {
            "label": "Mostrar miniaturas"
          },
          "options__2": {
            "label": "Ocultar miniaturas"
          }
        }
      }
    },
    "main-search": {
      "name": "Resultados da pesquisa",
      "settings": {
        "image_ratio": {
          "label": "Proporção de imagem",
          "options__1": {
            "label": "Adaptar à imagem"
          },
          "options__2": {
            "label": "Retrato"
          },
          "options__3": {
            "label": "Quadrado"
          }
        },
        "show_secondary_image": {
          "label": "Mostrar a segunda imagem ao passar o rato"
        },
        "show_vendor": {
          "label": "Mostrar fornecedor"
        },
        "header__1": {
          "content": "Cartão de produtos"
        },
        "header__2": {
          "content": "Cartão de blogue"
        },
        "article_show_date": {
          "label": "Mostrar data"
        },
        "article_show_author": {
          "label": "Mostrar autor"
        },
        "show_rating": {
          "label": "Mostrar classificação do produto",
          "info": "Para mostrar uma classificação, adicione uma aplicação de classificação de produto. [Saber mais](https://help.shopify.com/manual/online-store/themes/os20/themes-by-shopify/dawn/page-types#search-results-show-product-rating)"
        },
        "columns_desktop": {
          "label": "Número de colunas no ambiente de trabalho"
        },
        "header_mobile": {
          "content": "Esquema para dispositivo móvel"
        },
        "columns_mobile": {
          "label": "Número de colunas em dispositivo móvel",
          "options__1": {
            "label": "1 coluna"
          },
          "options__2": {
            "label": "2 colunas"
          }
        }
      }
    },
    "multicolumn": {
      "name": "Várias colunas",
      "settings": {
        "title": {
          "label": "Título"
        },
        "image_width": {
          "label": "Largura da imagem",
          "options__1": {
            "label": "Um terço da largura da coluna"
          },
          "options__2": {
            "label": "Metade da largura da coluna"
          },
          "options__3": {
            "label": "Largura total da coluna"
          }
        },
        "image_ratio": {
          "label": "Proporção de imagem",
          "options__1": {
            "label": "Adaptar à imagem"
          },
          "options__2": {
            "label": "Retrato"
          },
          "options__3": {
            "label": "Quadrado"
          },
          "options__4": {
            "label": "Círculo"
          }
        },
        "column_alignment": {
          "label": "Alinhamento de colunas",
          "options__1": {
            "label": "Esquerda"
          },
          "options__2": {
            "label": "Centro"
          }
        },
        "background_style": {
          "label": "Fundo secundário",
          "options__1": {
            "label": "Nenhum"
          },
          "options__2": {
            "label": "Mostrar como fundo da coluna"
          }
        },
        "button_label": {
          "label": "Etiqueta do botão"
        },
        "button_link": {
          "label": "Ligação do botão"
        },
        "swipe_on_mobile": {
          "label": "Ativar leitura magnética no dispositivo móvel"
        },
        "columns_desktop": {
          "label": "Número de colunas no ambiente de trabalho"
        },
        "header_mobile": {
          "content": "Esquema para dispositivo móvel"
        },
        "columns_mobile": {
          "label": "Número de colunas em dispositivo móvel",
          "options__1": {
            "label": "1 coluna"
          },
          "options__2": {
            "label": "2 colunas"
          }
        }
      },
      "blocks": {
        "column": {
          "settings": {
            "image": {
              "label": "Imagem"
            },
            "title": {
              "label": "Título"
            },
            "text": {
              "label": "Descrição"
            },
            "link_label": {
              "label": "Etiqueta de ligação"
            },
            "link": {
              "label": "Ligação"
            }
          },
          "name": "Coluna"
        }
      },
      "presets": {
        "name": "Várias colunas"
      }
    },
    "newsletter": {
      "name": "Registo de e-mail",
      "settings": {
        "color_scheme": {
          "label": "Esquema de cores",
          "options__1": {
            "label": "Destaque 1"
          },
          "options__2": {
            "label": "Destaque 2"
          },
          "options__3": {
            "label": "Fundo 1"
          },
          "options__4": {
            "label": "Fundo 2"
          },
          "options__5": {
            "label": "Inverter"
          }
        },
        "full_width": {
          "label": "Tornar a secção em largura total"
        },
        "paragraph": {
          "content": "Cada subscrição de e-mail cria uma conta de cliente. [Saber mais](https://help.shopify.com/en/manual/customers)"
        }
      },
      "blocks": {
        "heading": {
          "settings": {
            "heading": {
              "label": "Título"
            }
          },
          "name": "Cabeçalho"
        },
        "paragraph": {
          "settings": {
            "paragraph": {
              "label": "Descrição"
            }
          },
          "name": "Subtítulo"
        },
        "email_form": {
          "name": "Formulário de e-mail"
        }
      },
      "presets": {
        "name": "Registo de e-mail"
      }
    },
    "page": {
      "name": "Página",
      "settings": {
        "page": {
          "label": "Página"
        }
      },
      "presets": {
        "name": "Página"
      }
    },
    "product-recommendations": {
      "name": "Recomendações de produtos",
      "settings": {
        "heading": {
          "label": "Título"
        },
        "header__2": {
          "content": "Cartão de produtos"
        },
        "image_ratio": {
          "label": "Proporção de imagem",
          "options__1": {
            "label": "Adaptar à imagem"
          },
          "options__2": {
            "label": "Retrato"
          },
          "options__3": {
            "label": "Quadrado"
          }
        },
        "show_secondary_image": {
          "label": "Mostrar a segunda imagem ao passar o rato"
        },
        "show_vendor": {
          "label": "Mostrar fornecedor"
        },
        "paragraph__1": {
          "content": "As recomendações dinâmicas utilizam informações de encomenda e de produto para alterar e melhorar ao longo do tempo. [Saber mais](https://help.shopify.com/en/themes/development/recommended-products)"
        },
        "show_rating": {
          "label": "Mostrar classificação do produto",
          "info": "Para mostrar uma classificação, adicione uma aplicação de classificação de produto. [Saber mais](https://help.shopify.com/manual/online-store/themes/os20/themes-by-shopify/dawn/page-types#product-recommendations-show-product-rating)"
        },
        "columns_desktop": {
          "label": "Número de colunas no ambiente de trabalho"
        },
        "header_mobile": {
          "content": "Esquema para dispositivo móvel"
        },
        "columns_mobile": {
          "label": "Número de colunas em dispositivo móvel",
          "options__1": {
            "label": "1 coluna"
          },
          "options__2": {
            "label": "2 colunas"
          }
        }
      }
    },
    "rich-text": {
      "name": "Texto formatado",
      "settings": {
        "color_scheme": {
          "options__1": {
            "label": "Destaque 1"
          },
          "options__2": {
            "label": "Destaque 2"
          },
          "options__3": {
            "label": "Fundo 1"
          },
          "options__4": {
            "label": "Fundo 2"
          },
          "options__5": {
            "label": "Inverter"
          },
          "label": "Esquema de cores"
        },
        "full_width": {
          "label": "Tornar a secção em largura total"
        }
      },
      "blocks": {
        "heading": {
          "settings": {
            "heading": {
              "label": "Título"
            },
            "heading_size": {
              "options__1": {
                "label": "Pequeno"
              },
              "options__2": {
                "label": "Média"
              },
              "label": "Tamanho do título",
              "options__3": {
                "label": "Grande"
              }
            }
          },
          "name": "Cabeçalho"
        },
        "text": {
          "settings": {
            "text": {
              "label": "Descrição"
            }
          },
          "name": "Texto"
        },
        "button": {
          "settings": {
            "button_label": {
              "label": "Etiqueta do botão"
            },
            "button_link": {
              "label": "Ligação do botão"
            },
            "button_style_secondary": {
              "label": "Utilizar estilo de botão de contorno"
            }
          },
          "name": "Botão"
        }
      },
      "presets": {
        "name": "Texto formatado"
      }
    },
    "apps": {
      "name": "Aplicações",
      "settings": {
        "include_margins": {
          "label": "Faça as margens de secção as mesmas que o tema"
        }
      },
      "presets": {
        "name": "Aplicações"
      }
    },
    "video": {
      "name": "Vídeo",
      "settings": {
        "heading": {
          "label": "Cabeçalho"
        },
        "cover_image": {
          "label": "Imagem de capa"
        },
        "video_url": {
          "label": "URL",
          "placeholder": "Usar um URL de YouTube ou Vimeo",
          "info": "O vídeo é reproduzido na página."
        },
        "description": {
          "label": "Texto alternativo do vídeo",
          "info": "Descreva o vídeo para o tornar mais acessível para clientes que usem leitores de ecrã."
        },
        "image_padding": {
          "label": "Adicionar preenchimento de imagem",
          "info": "Selecione um preenchimento de imagem se não quer que a sua imagem de capa seja cortada."
        },
        "full_width": {
          "label": "Tornar a secção em largura total"
        }
      },
      "presets": {
        "name": "Vídeo"
      }
    },
    "featured-product": {
      "name": "Produto em destaque",
      "blocks": {
        "text": {
          "name": "Texto",
          "settings": {
            "text": {
              "label": "Texto"
            },
            "text_style": {
              "label": "Estilo de texto",
              "options__1": {
                "label": "Corpo"
              },
              "options__2": {
                "label": "Legenda"
              },
              "options__3": {
                "label": "Maiúsculas"
              }
            }
          }
        },
        "title": {
          "name": "Título"
        },
        "price": {
          "name": "Preço"
        },
        "quantity_selector": {
          "name": "Seletor de quantidade"
        },
        "variant_picker": {
          "name": "Seletor de variante",
          "settings": {
            "picker_type": {
              "label": "Tipo",
              "options__1": {
                "label": "Pendente"
              },
              "options__2": {
                "label": "Forma de comprimidos"
              }
            }
          }
        },
        "buy_buttons": {
          "name": "Botão de compra",
          "settings": {
            "show_dynamic_checkout": {
              "label": "Mostrar botões dinâmicos de finalização da compra",
              "info": "Utilizando os métodos de pagamento disponíveis na sua loja, os clientes poderão ver a sua opção preferida, como o PayPal ou Apple Pay. [Saber mais](https://help.shopify.com/manual/using-themes/change-the-layout/dynamic-checkout)"
            }
          }
        },
        "description": {
          "name": "Descrição"
        },
        "share": {
          "name": "Partilhar",
          "settings": {
            "featured_image_info": {
              "content": "Se incluir uma ligação nas publicações das redes sociais, a imagem em destaque da página será demonstrada como a imagem de pré-visualização. [Saber mais](https://help.shopify.com/en/manual/online-store/images/showing-social-media-thumbnail-images)"
            },
            "title_info": {
              "content": "É incluído um título de loja e descrição com a imagem de pré-visualização. [Saber mais](https://help.shopify.com/en/manual/promoting-marketing/seo/adding-keywords#set-a-title-and-description-for-your-online-store)"
            },
            "text": {
              "label": "Texto"
            }
          }
        },
        "custom_liquid": {
          "name": "Liquid personalizado",
          "settings": {
            "custom_liquid": {
              "label": "Liquid personalizado"
            }
          }
        },
        "rating": {
          "name": "Classificação do produto",
          "settings": {
            "paragraph": {
              "content": "Para mostrar uma classificação, adicione uma aplicação de classificação de produto. [Saber mais](https://help.shopify.com/manual/online-store/themes/os20/themes-by-shopify/dawn/sections#featured-product-rating)"
            }
          }
        }
      },
      "settings": {
        "product": {
          "label": "Produto"
        },
        "secondary_background": {
          "label": "Mostrar fundo secundário"
        },
        "header": {
          "content": "Conteúdo multimédia",
          "info": "Saiba mais sobre [tipos de conteúdo multimédia](https://help.shopify.com/manual/products/product-media)"
        },
        "enable_video_looping": {
          "label": "Ativar ciclo de vídeo"
        },
        "hide_variants": {
          "label": "Ocultar conteúdo multimédia das variantes não selecionadas no desktop"
        }
      },
      "presets": {
        "name": "Produto em destaque"
      }
    },
    "email-signup-banner": {
      "name": "Faixa de registo de e-mail",
      "settings": {
        "paragraph": {
          "content": "Cada subscrição de e-mail cria uma conta de cliente. [Saber mais](https://help.shopify.com/en/manual/customers)"
        },
        "image": {
          "label": "Imagem de fundo"
        },
        "show_background_image": {
          "label": "Mostrar imagem de fundo"
        },
        "show_text_box": {
          "label": "Mostrar recetores no desktop"
        },
        "image_overlay_opacity": {
          "label": "Opacidade da sobreposição da imagem"
        },
        "color_scheme": {
          "options__1": {
            "label": "Destaque 1"
          },
          "options__2": {
            "label": "Destaque 2"
          },
          "options__3": {
            "label": "Fundo 1"
          },
          "options__4": {
            "label": "Fundo 2"
          },
          "options__5": {
            "label": "Inverter"
          },
          "label": "Esquema de cores",
          "info": "Visível quando o recetor é exibido"
        },
        "show_text_below": {
          "label": "Mostrar conteúdo por baixo da imagem em dispositivos móveis",
          "info": "Para obter os melhores resultados, utilize uma imagem com uma proporção de 16:9. [Saber mais](https://help.shopify.com/en/manual/shopify-admin/productivity-tools/image-editor#understanding-image-aspect-ratio)"
        },
        "image_height": {
          "label": "Altura da faixa",
          "options__1": {
            "label": "Adaptar à imagem"
          },
          "options__2": {
            "label": "Pequeno"
          },
          "options__3": {
            "label": "Médio"
          },
          "options__4": {
            "label": "Grande"
          },
          "info": "Para obter os melhores resultados, utilize uma imagem com uma proporção de 16:9. [Saber mais](https://help.shopify.com/en/manual/shopify-admin/productivity-tools/image-editor#understanding-image-aspect-ratio)"
        },
        "desktop_content_position": {
          "options__1": {
            "label": "Canto superior esquerdo"
          },
          "options__2": {
            "label": "Superior centro"
          },
          "options__3": {
            "label": "Canto superior direito"
          },
          "options__4": {
            "label": "Intermédio à esquerda"
          },
          "options__5": {
            "label": "Intermédio ao centro"
          },
          "options__6": {
            "label": "Intermédio à direita"
          },
          "options__7": {
            "label": "Canto inferior esquerdo"
          },
          "options__8": {
            "label": "Inferior centro"
          },
          "options__9": {
            "label": "Canto inferior direito"
          },
          "label": "Posição do conteúdo em computadores"
        },
        "desktop_content_alignment": {
          "options__1": {
            "label": "Esquerda"
          },
          "options__2": {
            "label": "Ao centro"
          },
          "options__3": {
            "label": "Direita"
          },
          "label": "Alinhamento do conteúdo em desktop"
        },
        "header": {
          "content": "Esquema para dispositivo móvel"
        },
        "mobile_content_alignment": {
          "options__1": {
            "label": "Esquerda"
          },
          "options__2": {
            "label": "Ao centro"
          },
          "options__3": {
            "label": "Direita"
          },
          "label": "Alinhamento do conteúdo em dispositivos móveis"
        }
      },
      "blocks": {
        "heading": {
          "name": "Cabeçalho",
          "settings": {
            "heading": {
              "label": "Cabeçalho"
            }
          }
        },
        "paragraph": {
          "name": "Parágrafo",
          "settings": {
            "paragraph": {
              "label": "Descrição"
            },
            "text_style": {
              "options__1": {
                "label": "Corpo"
              },
              "options__2": {
                "label": "Legenda"
              },
              "label": "Estilo de texto"
            }
          }
        },
        "email_form": {
          "name": "Formulário de e-mail"
        }
      },
      "presets": {
        "name": "Faixa de registo de e-mail"
      }
    },
    "slideshow": {
      "name": "Apresentação de diapositivos",
      "settings": {
        "layout": {
          "label": "Esquema",
          "options__1": {
            "label": "Largura total"
          },
          "options__2": {
            "label": "Grelha"
          }
        },
        "slide_height": {
          "label": "Altura do diapositivo",
          "options__1": {
            "label": "Adaptar à primeira imagem"
          },
          "options__2": {
            "label": "Pequeno"
          },
          "options__3": {
            "label": "Médio"
          },
          "options__4": {
            "label": "Grande"
          }
        },
        "slider_visual": {
          "label": "Estilo de paginação",
          "options__1": {
            "label": "Contador"
          },
          "options__2": {
            "label": "Pontos"
          },
          "options__3": {
            "label": "Números"
          }
        },
        "auto_rotate": {
          "label": "Rotação automática de diapositivos"
        },
        "change_slides_speed": {
          "label": "Mudar diapositivos a cada"
        },
        "mobile": {
          "content": "Esquema móvel"
        },
        "show_text_below": {
          "label": "Mostrar conteúdo abaixo das imagens em dispositivos móveis"
        },
        "accessibility": {
          "content": "Acessibilidade",
          "label": "Descrição da apresentação de diapositivos",
          "info": "Descreve a apresentação de diapositivos para que seja acessível a clientes que usam leitores de ecrã."
        }
      },
      "blocks": {
        "slide": {
          "name": "Diapositivo",
          "settings": {
            "image": {
              "label": "Imagem"
            },
            "heading": {
              "label": "Cabeçalho"
            },
            "subheading": {
              "label": "Subtítulo"
            },
            "button_label": {
              "label": "Etiqueta do botão",
              "info": "Deixe a etiqueta em branco para ocultar o botão."
            },
            "link": {
              "label": "Ligação do botão"
            },
            "secondary_style": {
              "label": "Utilizar estilo de botão de contorno"
            },
            "heading_size": {
              "label": "Tamanho do título",
              "options__1": {
                "label": "Pequeno"
              },
              "options__2": {
                "label": "Médio"
              },
              "options__3": {
                "label": "Grande"
              }
            },
            "box_align": {
              "label": "Posição do conteúdo em desktop",
              "options__1": {
                "label": "Canto superior esquerdo"
              },
              "options__2": {
                "label": "Superior centro"
              },
              "options__3": {
                "label": "Canto superior direito"
              },
              "options__4": {
                "label": "Intermédio à esquerda"
              },
              "options__5": {
                "label": "Intermédio ao centro"
              },
              "options__6": {
                "label": "Intermédio à direita"
              },
              "options__7": {
                "label": "Canto inferior esquerdo"
              },
              "options__8": {
                "label": "Inferior centro"
              },
              "options__9": {
                "label": "Canto inferior direito"
              },
              "info": "Posição é automaticamente otimizada para dispositivos móveis."
            },
            "show_text_box": {
              "label": "Mostrar recetores no desktop"
            },
            "text_alignment": {
              "label": "Alinhamento do conteúdo em desktop",
              "option_1": {
                "label": "Esquerda"
              },
              "option_2": {
                "label": "Ao centro"
              },
              "option_3": {
                "label": "Direita"
              }
            },
            "image_overlay_opacity": {
              "label": "Opacidade da sobreposição da imagem"
            },
            "color_scheme": {
              "info": "Visível quando o recetor é exibido.",
              "options__1": {
                "label": "Destaque 1"
              },
              "options__2": {
                "label": "Destaque 2"
              },
              "options__3": {
                "label": "Fundo 1"
              },
              "options__4": {
                "label": "Fundo 2"
              },
              "options__5": {
                "label": "Inverter"
              },
              "label": "Esquema de cores"
            },
            "text_alignment_mobile": {
              "label": "Alinhamento do conteúdo em dispositivos móveis",
              "options__1": {
                "label": "Esquerda"
              },
              "options__2": {
                "label": "Ao centro"
              },
              "options__3": {
                "label": "Direita"
              }
            }
          }
        }
      },
      "presets": {
        "name": "Apresentação de diapositivos"
      }
    },
    "collapsible_content": {
      "name": "Conteúdo recolhível",
      "settings": {
        "caption": {
          "label": "Legenda"
        },
        "heading": {
          "label": "Cabeçalho"
        },
        "heading_alignment": {
          "label": "Alinhamento do título",
          "options__1": {
            "label": "Esquerda"
          },
          "options__2": {
            "label": "Ao centro"
          },
          "options__3": {
            "label": "Direita"
          }
        },
        "layout": {
          "label": "Esquema",
          "options__1": {
            "label": "Nenhum contentor"
          },
          "options__2": {
            "label": "Contentor de linha"
          },
          "options__3": {
            "label": "Contentor de secção"
          }
        },
        "color_scheme": {
          "label": "Esquema de cores",
          "options__1": {
            "label": "Fundo 1"
          },
          "options__2": {
            "label": "Fundo 2"
          },
          "options__3": {
            "label": "Inverter"
          },
          "options__4": {
            "label": "Destaque 1"
          },
          "options__5": {
            "label": "Destaque 2"
          }
        },
        "container_color_scheme": {
          "label": "Esquema de cores do contentor",
          "info": "Visível quando o esquema está definido para contentor de linha ou de secção.",
          "options__1": {
            "label": "Fundo 1"
          },
          "options__2": {
            "label": "Fundo 2"
          },
          "options__3": {
            "label": "Invertido"
          },
          "options__4": {
            "label": "Destaque 1"
          },
          "options__5": {
            "label": "Destaque 2"
          }
        },
        "open_first_collapsible_row": {
          "label": "Abrir primeira linha recolhível"
        },
        "header": {
          "content": "Esquema de imagem"
        },
        "image": {
          "label": "Imagem"
        },
        "image_ratio": {
          "label": "Proporção de imagem",
          "options__1": {
            "label": "Adaptar à imagem"
          },
          "options__2": {
            "label": "Pequeno"
          },
          "options__3": {
            "label": "Grande"
          }
        },
        "desktop_layout": {
          "label": "Esquema de desktop",
          "options__1": {
            "label": "Primeira imagem"
          },
          "options__2": {
            "label": "Segunda imagem"
          },
          "info": "A imagem sempre aparece sempre primeiro nos dispositivos móveis."
        }
      },
      "blocks": {
        "collapsible_row": {
          "name": "Linha recolhível",
          "settings": {
            "heading": {
              "info": "Inclua um título que explique o conteúdo.",
              "label": "Cabeçalho"
            },
            "row_content": {
              "label": "Conteúdo da linha"
            },
            "page": {
              "label": "Conteúdo da linha da página"
            },
            "icon": {
              "label": "Ícone",
              "options__1": {
                "label": "Nenhum"
              },
              "options__2": {
                "label": "Maçã"
              },
              "options__3": {
                "label": "Banana"
              },
              "options__4": {
                "label": "Garrafa"
              },
              "options__5": {
                "label": "Caixa"
              },
              "options__6": {
                "label": "Cenoura"
              },
              "options__7": {
                "label": "Bolha de conversa"
              },
              "options__8": {
                "label": "Marca de verificação"
              },
              "options__9": {
                "label": "Prancheta"
              },
              "options__10": {
                "label": "Produtos lácteos"
              },
              "options__11": {
                "label": "Sem produtos lácteos"
              },
              "options__12": {
                "label": "Secador"
              },
              "options__13": {
                "label": "Olho"
              },
              "options__14": {
                "label": "Fogo"
              },
              "options__15": {
                "label": "Sem glúten"
              },
              "options__16": {
                "label": "Coração"
              },
              "options__17": {
                "label": "Ferro"
              },
              "options__18": {
                "label": "Folha"
              },
              "options__19": {
                "label": "Couro"
              },
              "options__20": {
                "label": "Relâmpago"
              },
              "options__21": {
                "label": "Batom"
              },
              "options__22": {
                "label": "Cadeado"
              },
              "options__23": {
                "label": "Marcador de mapa"
              },
              "options__24": {
                "label": "Sem frutos de casca rija"
              },
              "options__25": {
                "label": "Calças"
              },
              "options__26": {
                "label": "Marca de pata"
              },
              "options__27": {
                "label": "Pimenta"
              },
              "options__28": {
                "label": "Perfume"
              },
              "options__29": {
                "label": "Avião"
              },
              "options__30": {
                "label": "Planta"
              },
              "options__31": {
                "label": "Etiqueta de preço"
              },
              "options__32": {
                "label": "Ponto de interrogação"
              },
              "options__33": {
                "label": "Reciclar"
              },
              "options__34": {
                "label": "Devolução"
              },
              "options__35": {
                "label": "Régua"
              },
              "options__36": {
                "label": "Prato"
              },
              "options__37": {
                "label": "Camisa"
              },
              "options__38": {
                "label": "Sapato"
              },
              "options__39": {
                "label": "Silhueta"
              },
              "options__40": {
                "label": "Floco de neve"
              },
              "options__41": {
                "label": "Estrela"
              },
              "options__42": {
                "label": "Cronómetro"
              },
              "options__43": {
                "label": "Camião"
              },
              "options__44": {
                "label": "Lavar"
              }
            }
          }
        }
      },
      "presets": {
        "name": "Conteúdo recolhível"
      }
    }
  }
}<|MERGE_RESOLUTION|>--- conflicted
+++ resolved
@@ -622,7 +622,6 @@
         "columns_desktop": {
           "label": "Número de colunas no ambiente de trabalho"
         },
-<<<<<<< HEAD
         "description": {
           "label": "Descrição"
         },
@@ -659,24 +658,20 @@
         "full_width": {
           "label": "Tornar os produtos em largura total"
         },
-        "mobile_header": {
+        "header_mobile": {
           "content": "Esquema para dispositivo móvel"
+        },
+        "columns_mobile": {
+          "label": "Número de colunas em dispositivo móvel",
+          "options__1": {
+            "label": "1 coluna"
+          },
+          "options__2": {
+            "label": "2 colunas"
+          }
         },
         "enable_mobile_slider": {
           "label": "Ativar leitura magnética no dispositivo móvel"
-=======
-        "header_mobile": {
-          "content": "Esquema para dispositivo móvel"
-        },
-        "columns_mobile": {
-          "label": "Número de colunas em dispositivo móvel",
-          "options__1": {
-            "label": "1 coluna"
-          },
-          "options__2": {
-            "label": "2 colunas"
-          }
->>>>>>> 406cb6cd
         }
       },
       "presets": {
