--- conflicted
+++ resolved
@@ -913,17 +913,13 @@
           "info": "Para obter os melhores resultados, utilize uma imagem com uma proporção de 2:3. [Saber mais](https://help.shopify.com/en/manual/shopify-admin/productivity-tools/image-editor#understanding-image-aspect-ratio)"
         },
         "paragraph": {
-<<<<<<< HEAD
           "content": "Altere excertos ao editar as suas publicações no blogue. [Saber mais](https://help.shopify.com/en/manual/online-store/blogs/writing-blogs#display-an-excerpt-from-a-blog-post)"
-=======
-          "content": "Para editar resumos, edite as suas [publicações no blogue.](https://help.shopify.com/en/manual/online-store/blogs/writing-blogs#display-an-excerpt-from-a-blog-post)"
         },
         "show_date": {
           "label": "Mostrar data"
         },
         "show_author": {
           "label": "Mostrar autor"
->>>>>>> 7a2f34fb
         }
       },
       "blocks": {
@@ -974,11 +970,7 @@
       "name": "Faixa de coleção",
       "settings": {
         "paragraph": {
-<<<<<<< HEAD
           "content": "Adicione uma descrição ou imagem ao editar a sua coleção. [Saber mais](https://help.shopify.com/en/manual/products/collections/collection-layout)"
-=======
-          "content": "Para alterar as descrições da coleção ou as imagens da coleção, [edite as suas coleções.](/admin/collections)"
->>>>>>> 7a2f34fb
         },
         "show_collection_description": {
           "label": "Mostrar descrição da coleção"
@@ -1037,17 +1029,13 @@
           "content": "Cartão de produtos"
         },
         "show_image_outline": {
-<<<<<<< HEAD
           "label": "Mostrar borda da imagem"
-=======
-          "label": "Mostrar contorno da imagem"
         },
         "enable_sort": {
           "label": "Ativar ordenação"
         },
         "collapse_on_larger_devices": {
           "label": "Fechar em ecrãs largos"
->>>>>>> 7a2f34fb
         }
       }
     },
