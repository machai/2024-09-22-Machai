--- conflicted
+++ resolved
@@ -1367,32 +1367,7 @@
           "options__3": {
             "label": "Quadrado"
           },
-<<<<<<< HEAD
-          "info": "Adicione imagens ao editar as suas coleções. [Saber mais](https:\/\/help.shopify.com\/en\/manual\/products\/collections)"
-        },
-        "color_scheme": {
-          "options__1": {
-            "label": "Destaque 1"
-          },
-          "options__2": {
-            "label": "Destaque 2"
-          },
-          "options__3": {
-            "label": "Fundo 1"
-          },
-          "options__4": {
-            "label": "Fundo 2"
-          },
-          "options__5": {
-            "label": "Inverter"
-          },
-          "label": "Esquema de cores"
-        },
-        "image_padding": {
-          "label": "Adicionar preenchimento de imagem"
-=======
           "info": "Adicione imagens ao editar as suas coleções. [Saber mais](https://help.shopify.com/en/manual/products/collections)"
->>>>>>> 74615a0b
         }
       }
     },
