--- conflicted
+++ resolved
@@ -1516,14 +1516,7 @@
           "label": "Mostrar fornecedor"
         },
         "paragraph__1": {
-<<<<<<< HEAD
-          "content": "As recomendações dinâmicas utilizam informações de encomenda e de produto para alterar e melhorar ao longo do tempo. [Saber mais](https:\/\/help.shopify.com\/en\/themes\/development\/recommended-products)"
-=======
-          "content": "As recomendações dinâmicas utilizam informações de encomenda e de produto para alterar e melhorar ao longo do tempo. [Saber mais](https://help.shopify.com/en/themes/development/recommended-products)"
-        },
-        "show_image_outline": {
-          "label": "Mostrar contorno da imagem"
->>>>>>> 9ee99dac
+
         }
       }
     },
