{
  "settings_schema": {
    "global": {
      "settings": {
        "header__border": {
          "content": "Border"
        },
        "header__shadow": {
          "content": "Shadow"
        },
        "blur": {
          "label": "Blur"
        },
        "corner_radius": {
          "label": "Corner radius"
        },
        "horizontal_offset": {
          "label": "Horizontal offset"
        },
        "vertical_offset": {
          "label": "Vertical offset"
        },
        "thickness": {
          "label": "Thickness"
        },
        "opacity": {
          "label": "Opacity"
        },
        "image_padding": {
          "label": "Image padding"
        },
        "text_alignment": {
          "options__1": {
            "label": "Left"
          },
          "options__2": {
            "label": "Center"
          },
          "options__3": {
            "label": "Right"
          },
          "label": "Text alignment"
        }
      }
    },
    "cards": {
      "name": "Product cards",
      "settings": {
        "style": {
          "options__1": {
            "label": "Standard"
          },
          "options__2": {
            "label": "Card"
          },
          "label": "Style"
        }
      }
    },
    "collection_cards": {
      "name": "Collection cards",
      "settings": {
        "style": {
          "options__1": {
            "label": "Standard"
          },
          "options__2": {
            "label": "Card"
          },
          "label": "Style"
        }
      }
    },
    "blog_cards": {
      "name": "Blog cards",
      "settings": {
        "style": {
          "options__1": {
            "label": "Standard"
          },
          "options__2": {
            "label": "Card"
          },
          "label": "Style"
        }
      }
    },
    "badges": {
      "name": "Badges",
      "settings": {
        "position": {
          "options__1": {
            "label": "Bottom left"
          },
          "options__2": {
            "label": "Bottom right"
          },
          "options__3": {
            "label": "Top left"
          },
          "options__4": {
            "label": "Top right"
          },
          "label": "Position on cards"
        },
        "sale_badge_color_scheme": {
          "label": "Sale badge color scheme"
        },
        "sold_out_badge_color_scheme": {
          "label": "Sold out badge color scheme"
        }
      }
    },
    "colors": {
      "name": "Colors",
      "settings": {
        "background": {
          "label": "Background"
        },
        "background_gradient": {
          "label": "Background gradient",
          "info": "Background gradient replaces background where possible."
        },
        "text": {
          "label": "Text"
        },
        "button_background": {
          "label": "Solid button background"
        },
        "button_label": {
          "label": "Solid button label"
        },
        "secondary_button_label": {
          "label": "Outline button"
        },
        "shadow": {
          "label": "Shadow"
        }
      }
    },
    "logo": {
      "name": "Logo",
      "settings": {
        "logo_image": {
          "label": "Logo"
        },
        "logo_width": {
          "label": "Desktop logo width",
          "info": "Logo width is automatically optimized for mobile."
        },
        "favicon": {
          "label": "Favicon image",
          "info": "Will be scaled down to 32 x 32px"
        }
      }
    },
    "brand_information": {
      "name": "Brand information",
      "settings": {
        "paragraph": {
          "content": "Add a brand description to your store's footer."
        },
        "brand_headline": {
          "label": "Headline"
        },
        "brand_description": {
          "label": "Description"
        },
        "brand_image": {
          "label": "Image"
        },
        "brand_image_width": {
          "label": "Image width"
        }
      }
    },
    "typography": {
      "name": "Typography",
      "settings": {
        "type_header_font": {
          "label": "Font",
          "info": "Selecting a different font can affect the speed of your store. [Learn more about system fonts.](https://help.shopify.com/manual/online-store/os/store-speed/improving-speed#fonts)"
        },
        "heading_scale": {
          "label": "Font size scale"
        },
        "header__1": {
          "content": "Headings"
        },
        "header__2": {
          "content": "Body"
        },
        "type_body_font": {
          "label": "Font",
          "info": "Selecting a different font can affect the speed of your store. [Learn more about system fonts.](https://help.shopify.com/manual/online-store/os/store-speed/improving-speed#fonts)"
        },
        "body_scale": {
          "label": "Font size scale"
        }
      }
    },
    "buttons": {
      "name": "Buttons"
    },
    "variant_pills": {
      "name": "Variant pills",
      "paragraph": "Variant pills are one way of displaying your product variants. [Learn more](https://help.shopify.com/en/manual/online-store/themes/theme-structure/page-types#variant-picker-block)"
    },
    "inputs": {
      "name": "Inputs"
    },
    "content_containers": {
      "name": "Content containers"
    },
    "popups": {
      "name": "Dropdowns and pop-ups",
      "paragraph": "Affects areas like navigation dropdowns, pop-up modals, and cart pop-ups."
    },
    "media": {
      "name": "Media"
    },
    "drawers": {
      "name": "Drawers"
    },
    "animations": {
      "name": "Animations",
      "settings": {
        "animations_reveal_on_scroll": {
          "label": "Reveal sections on scroll"
        },
        "animations_hover_elements": {
          "options__1": {
            "label": "None"
          },
          "options__2": {
            "label": "Vertical lift"
          },
          "options__3": {
            "label": "3D lift"
          },
          "label": "Hover effect",
          "info": "Affects cards and buttons."
        }
      }
    },
    "social-media": {
      "name": "Social media",
      "settings": {
        "header": {
          "content": "Social accounts"
        },
        "social_twitter_link": {
          "label": "Twitter",
          "info": "https://twitter.com/shopify"
        },
        "social_facebook_link": {
          "label": "Facebook",
          "info": "https://facebook.com/shopify"
        },
        "social_pinterest_link": {
          "label": "Pinterest",
          "info": "https://pinterest.com/shopify"
        },
        "social_instagram_link": {
          "label": "Instagram",
          "info": "http://instagram.com/shopify"
        },
        "social_tiktok_link": {
          "label": "TikTok",
          "info": "https://tiktok.com/@shopify"
        },
        "social_tumblr_link": {
          "label": "Tumblr",
          "info": "https://shopify.tumblr.com"
        },
        "social_snapchat_link": {
          "label": "Snapchat",
          "info": "https://www.snapchat.com/add/shopify"
        },
        "social_youtube_link": {
          "label": "YouTube",
          "info": "https://www.youtube.com/shopify"
        },
        "social_vimeo_link": {
          "label": "Vimeo",
          "info": "https://vimeo.com/shopify"
        }
      }
    },
    "search_input": {
      "name": "Search behavior",
      "settings": {
        "header": {
          "content": "Search suggestions"
        },
        "predictive_search_enabled": {
          "label": "Enable search suggestions"
        },
        "predictive_search_show_vendor": {
          "label": "Show product vendor",
          "info": "Visible when search suggestions enabled."
        },
        "predictive_search_show_price": {
          "label": "Show product price",
          "info": "Visible when search suggestions enabled."
        }
      }
    },
    "currency_format": {
      "name": "Currency format",
      "settings": {
        "content": "Currency codes",
        "paragraph": "Cart and checkout prices always show currency codes. Example: $1.00 USD.",
        "currency_code_enabled": {
          "label": "Show currency codes"
        }
      }
    },
    "cart": {
      "name": "Cart",
      "settings": {
        "cart_type": {
          "label": "Cart type",
          "drawer": {
            "label": "Drawer"
          },
          "page": {
            "label": "Page"
          },
          "notification": {
            "label": "Popup notification"
          }
        },
        "show_vendor": {
          "label": "Show vendor"
        },
        "show_cart_note": {
          "label": "Enable cart note"
        },
        "cart_drawer": {
          "header": "Cart drawer",
          "collection": {
            "label": "Collection",
            "info": "Visible when cart drawer is empty."
          }
        }
      }
    },
    "layout": {
      "name": "Layout",
      "settings": {
        "page_width": {
          "label": "Page width"
        },
        "spacing_sections": {
          "label": "Space between template sections"
        },
        "header__grid": {
          "content": "Grid"
        },
        "paragraph__grid": {
          "content": "Affects areas with multiple columns or rows."
        },
        "spacing_grid_horizontal": {
          "label": "Horizontal space"
        },
        "spacing_grid_vertical": {
          "label": "Vertical space"
        }
      }
    }
  },
  "sections": {
    "all": {
      "animation": {
        "content": "Animations",
        "image_behavior": {
          "options__1": {
            "label": "None"
          },
          "options__2": {
            "label": "Ambient movement"
          },
          "options__3": {
            "label": "Fixed background position"
          },
          "options__4": {
            "label": "Zoom in on scroll"
          },
          "label": "Image behavior"
        }
      },
      "padding": {
        "section_padding_heading": "Section padding",
        "padding_top": "Top padding",
        "padding_bottom": "Bottom padding"
      },
      "spacing": "Spacing",
      "colors": {
        "label": "Color scheme",
        "has_cards_info": "To change the card color scheme, update your theme settings."
      },
      "heading_size": {
        "label": "Heading size",
        "options__1": {
          "label": "Small"
        },
        "options__2": {
          "label": "Medium"
        },
        "options__3": {
          "label": "Large"
        },
        "options__4": {
          "label": "Extra large"
        }
      },
      "image_shape": {
        "options__1": {
          "label": "Default"
        },
        "options__2": {
          "label": "Arch"
        },
        "options__3": {
          "label": "Blob"
        },
        "options__4": {
          "label": "Chevron left"
        },
        "options__5": {
          "label": "Chevron right"
        },
        "options__6": {
          "label": "Diamond"
        },
        "options__7": {
          "label": "Parallelogram"
        },
        "options__8": {
          "label": "Round"
        },
        "label": "Image shape",
        "info": "Standard-styled cards have no borders when an image shape is active."
      }
    },
    "announcement-bar": {
      "name": "Announcement bar",
      "settings": {
        "auto_rotate": {
          "label": "Auto-rotate announcements"
        },
        "change_slides_speed": {
          "label": "Change slides every"
        },
        "header__1": {
          "content": "Social media icons",
          "info": "To display your social media accounts, link them in your [theme settings](/editor?context=theme&category=social%20media)."
        },
        "header__2": {
          "content": "Announcements"
        },
        "show_social": {
          "label": "Show icons on desktop"
<<<<<<< HEAD
=======
        },
        "header__3": {
          "content": "Country/region selector",
          "info": "To add a country/region, go to your [market settings.](/admin/settings/markets)"
        },
        "enable_country_selector": {
          "label": "Enable country/region selector"
        },
        "header__4": {
          "content": "Language selector",
          "info": "To add a language, go to your [language settings.](/admin/settings/languages)"
        },
        "enable_language_selector": {
          "label": "Enable language selector"
>>>>>>> 440e084c
        }
      },
      "blocks": {
        "announcement": {
          "name": "Announcement",
          "settings": {
            "text": {
              "label": "Text"
            },
            "text_alignment": {
              "label": "Text alignment",
              "options__1": {
                "label": "Left"
              },
              "options__2": {
                "label": "Center"
              },
              "options__3": {
                "label": "Right"
              }
            },
            "link": {
              "label": "Link"
            }
          }
        }
      },
      "presets": {
        "name": "Announcement bar"
      }
    },
    "apps": {
      "name": "Apps",
      "settings": {
        "include_margins": {
          "label": "Make section margins the same as theme"
        }
      },
      "presets": {
        "name": "Apps"
      }
    },
    "collage": {
      "name": "Collage",
      "settings": {
        "heading": {
          "label": "Heading"
        },
        "desktop_layout": {
          "label": "Desktop layout",
          "options__1": {
            "label": "Left large block"
          },
          "options__2": {
            "label": "Right large block"
          }
        },
        "mobile_layout": {
          "label": "Mobile layout",
          "options__1": {
            "label": "Collage"
          },
          "options__2": {
            "label": "Column"
          }
        },
        "card_styles": {
          "label": "Card style",
          "info": "Product, collection, and blog card styles can be updated in theme settings.",
          "options__1": {
            "label": "Use individual card styles"
          },
          "options__2": {
            "label": "Style all as product cards"
          }
        }
      },
      "blocks": {
        "image": {
          "name": "Image",
          "settings": {
            "image": {
              "label": "Image"
            }
          }
        },
        "product": {
          "name": "Product",
          "settings": {
            "product": {
              "label": "Product"
            },
            "secondary_background": {
              "label": "Show secondary background"
            },
            "second_image": {
              "label": "Show second image on hover"
            }
          }
        },
        "collection": {
          "name": "Collection",
          "settings": {
            "collection": {
              "label": "Collection"
            }
          }
        },
        "video": {
          "name": "Video",
          "settings": {
            "cover_image": {
              "label": "Cover image"
            },
            "video_url": {
              "label": "URL",
              "info": "Video plays in a pop-up if the section contains other blocks.",
              "placeholder": "Use a YouTube or Vimeo URL"
            },
            "description": {
              "label": "Video alt text",
              "info": "Describe the video for customers using screen readers. [Learn more](https://help.shopify.com/manual/online-store/themes/theme-structure/theme-features#video-block)"
            }
          }
        }
      },
      "presets": {
        "name": "Collage"
      }
    },
    "collection-list": {
      "name": "Collection list",
      "settings": {
        "title": {
          "label": "Heading"
        },
        "image_ratio": {
          "label": "Image ratio",
          "options__1": {
            "label": "Adapt to image"
          },
          "options__2": {
            "label": "Portrait"
          },
          "options__3": {
            "label": "Square"
          },
          "info": "Add images by editing your collections. [Learn more](https://help.shopify.com/manual/products/collections)"
        },
        "columns_desktop": {
          "label": "Number of columns on desktop"
        },
        "show_view_all": {
          "label": "Enable \"View all\" button if list includes more collections than shown"
        },
        "header_mobile": {
          "content": "Mobile Layout"
        },
        "columns_mobile": {
          "label": "Number of columns on mobile",
          "options__1": {
            "label": "1 column"
          },
          "options__2": {
            "label": "2 columns"
          }
        },
        "swipe_on_mobile": {
          "label": "Enable swipe on mobile"
        }
      },
      "blocks": {
        "featured_collection": {
          "name": "Collection",
          "settings": {
            "collection": {
              "label": "Collection"
            }
          }
        }
      },
      "presets": {
        "name": "Collection list"
      }
    },
    "contact-form": {
      "name": "Contact Form",
      "presets": {
        "name": "Contact form"
      }
    },
    "custom-liquid": {
      "name": "Custom Liquid",
      "settings": {
        "custom_liquid": {
          "label": "Liquid code",
          "info": "Add app snippets or other code to create advanced customizations."
        }
      },
      "presets": {
        "name": "Custom Liquid"
      }
    },
    "featured-blog": {
      "name": "Blog posts",
      "settings": {
        "heading": {
          "label": "Heading"
        },
        "blog": {
          "label": "Blog"
        },
        "post_limit": {
          "label": "Number of blog posts to show"
        },
        "columns_desktop": {
          "label": "Number of columns on desktop"
        },
        "show_view_all": {
          "label": "Enable \"View all\" button if blog includes more blog posts than shown"
        },
        "show_image": {
          "label": "Show featured image",
          "info": "For best results, use an image with a 3:2 aspect ratio. [Learn more](https://help.shopify.com/manual/shopify-admin/productivity-tools/image-editor#understanding-image-aspect-ratio)"
        },
        "show_date": {
          "label": "Show date"
        },
        "show_author": {
          "label": "Show author"
        }
      },
      "presets": {
        "name": "Blog posts"
      }
    },
    "featured-collection": {
      "name": "Featured collection",
      "settings": {
        "title": {
          "label": "Heading"
        },
        "description": {
          "label": "Description"
        },
        "show_description": {
          "label": "Show collection description from the admin"
        },
        "description_style": {
          "label": "Description style",
          "options__1": {
            "label": "Body"
          },
          "options__2": {
            "label": "Subtitle"
          },
          "options__3": {
            "label": "Uppercase"
          }
        },
        "collection": {
          "label": "Collection"
        },
        "products_to_show": {
          "label": "Maximum products to show"
        },
        "columns_desktop": {
          "label": "Number of columns on desktop"
        },
        "show_view_all": {
          "label": "Enable \"View all\" if collection has more products than shown"
        },
        "view_all_style": {
          "label": "\"View all\" style",
          "options__1": {
            "label": "Link"
          },
          "options__2": {
            "label": "Outline button"
          },
          "options__3": {
            "label": "Solid button"
          }
        },
        "enable_desktop_slider": {
          "label": "Enable carousel on desktop"
        },
        "full_width": {
          "label": "Make products full width"
        },
        "header": {
          "content": "Product card"
        },
        "image_ratio": {
          "label": "Image ratio",
          "options__1": {
            "label": "Adapt to image"
          },
          "options__2": {
            "label": "Portrait"
          },
          "options__3": {
            "label": "Square"
          }
        },
        "show_secondary_image": {
          "label": "Show second image on hover"
        },
        "shine": {
          "label": "Show shiny card effect on hover"
        },
        "show_vendor": {
          "label": "Show vendor"
        },
        "show_rating": {
          "label": "Show product rating",
          "info": "To display a rating, add a product rating app. [Learn more](https://help.shopify.com/manual/online-store/themes/theme-structure/theme-features#featured-collection-show-product-rating)"
        },
        "enable_quick_buy": {
          "label": "Enable quick add button",
          "info": "Optimal with popup or drawer cart type."
        },
        "header_mobile": {
          "content": "Mobile Layout"
        },
        "columns_mobile": {
          "label": "Number of columns on mobile",
          "options__1": {
            "label": "1 column"
          },
          "options__2": {
            "label": "2 columns"
          }
        },
        "swipe_on_mobile": {
          "label": "Enable swipe on mobile"
        }
      },
      "presets": {
        "name": "Featured collection"
      }
    },
    "featured-product": {
      "name": "Featured product",
      "blocks": {
        "text": {
          "name": "Text",
          "settings": {
            "text": {
              "label": "Text"
            },
            "text_style": {
              "label": "Text style",
              "options__1": {
                "label": "Body"
              },
              "options__2": {
                "label": "Subtitle"
              },
              "options__3": {
                "label": "Uppercase"
              }
            }
          }
        },
        "title": {
          "name": "Title"
        },
        "price": {
          "name": "Price"
        },
        "quantity_selector": {
          "name": "Quantity selector"
        },
        "variant_picker": {
          "name": "Variant picker",
          "settings": {
            "picker_type": {
              "label": "Type",
              "options__1": {
                "label": "Dropdown"
              },
              "options__2": {
                "label": "Pills"
              }
            }
          }
        },
        "buy_buttons": {
          "name": "Buy buttons",
          "settings": {
            "show_dynamic_checkout": {
              "label": "Show dynamic checkout buttons",
              "info": "Using the payment methods available on your store, customers see their preferred option, like PayPal or Apple Pay. [Learn more](https://help.shopify.com/manual/using-themes/change-the-layout/dynamic-checkout)"
            }
          }
        },
        "sku": {
          "name": "SKU",
          "settings": {
            "text_style": {
              "label": "Text style",
              "options__1": {
                "label": "Body"
              },
              "options__2": {
                "label": "Subtitle"
              },
              "options__3": {
                "label": "Uppercase"
              }
            }
          }
        },
        "description": {
          "name": "Description"
        },
        "share": {
          "name": "Share",
          "settings": {
            "text": {
              "label": "Text"
            },
            "featured_image_info": {
              "content": "If you include a link in social media posts, the page’s featured image will be shown as the preview image. [Learn more](https://help.shopify.com/manual/online-store/images/showing-social-media-thumbnail-images)"
            },
            "title_info": {
              "content": "A store title and description are included with the preview image. [Learn more](https://help.shopify.com/manual/promoting-marketing/seo/adding-keywords#set-a-title-and-description-for-your-online-store)"
            }
          }
        },
        "rating": {
          "name": "Product rating",
          "settings": {
            "paragraph": {
              "content": "To display a rating, add a product rating app. [Learn more](https://help.shopify.com/manual/online-store/themes/theme-structure/theme-features#featured-product-rating)"
            }
          }
        }
      },
      "settings": {
        "product": {
          "label": "Product"
        },
        "secondary_background": {
          "label": "Show secondary background"
        },
        "header": {
          "content": "Media",
          "info": "Learn more about [media types](https://help.shopify.com/manual/products/product-media)"
        },
        "media_position": {
          "label": "Desktop media position",
          "info": "Position is automatically optimized for mobile.",
          "options__1": {
            "label": "Left"
          },
          "options__2": {
            "label": "Right"
          }
        },
        "hide_variants": {
          "label": "Hide unselected variants’ media on desktop"
        },
        "enable_video_looping": {
          "label": "Enable video looping"
        }
      },
      "presets": {
        "name": "Featured product"
      }
    },
    "footer": {
      "name": "Footer",
      "blocks": {
        "link_list": {
          "name": "Menu",
          "settings": {
            "heading": {
              "label": "Heading"
            },
            "menu": {
              "label": "Menu",
              "info": "Displays only top-level menu items."
            }
          }
        },
        "brand_information": {
          "name": "Brand information",
          "settings": {
            "paragraph": {
              "content": "This block will display your brand information. [Edit brand information.](/editor?context=theme&category=brand%20information)"
            },
            "header__1": {
              "content": "Social media icons"
            },
            "show_social": {
              "label": "Show social media icons",
              "info": "To display your social media accounts, link them in your [theme settings](/editor?context=theme&category=social%20media)."
            }
          }
        },
        "text": {
          "name": "Text",
          "settings": {
            "heading": {
              "label": "Heading"
            },
            "subtext": {
              "label": "Subtext"
            }
          }
        }
      },
      "settings": {
        "newsletter_enable": {
          "label": "Show email signup"
        },
        "newsletter_heading": {
          "label": "Heading"
        },
        "header__1": {
          "content": "Email Signup",
          "info": "Subscribers added automatically to your “accepted marketing” customer list. [Learn more](https://help.shopify.com/manual/customers/manage-customers)"
        },
        "header__2": {
          "content": "Social media icons",
          "info": "To display your social media accounts, link them in your [theme settings](/editor?context=theme&category=social%20media)."
        },
        "show_social": {
          "label": "Show social media icons"
        },
        "header__3": {
          "content": "Country/region selector"
        },
        "header__4": {
          "info": "To add a country/region, go to your [market settings.](/admin/settings/markets)"
        },
        "enable_country_selector": {
          "label": "Enable country/region selector"
        },
        "header__5": {
          "content": "Language selector"
        },
        "header__6": {
          "info": "To add a language, go to your [language settings.](/admin/settings/languages)"
        },
        "enable_language_selector": {
          "label": "Enable language selector"
        },
        "header__7": {
          "content": "Payment methods"
        },
        "payment_enable": {
          "label": "Show payment icons"
        },
        "header__8": {
          "content": "Policy links",
          "info": "To add store policies, go to your [policy settings](/admin/settings/legal)."
        },
        "show_policy": {
          "label": "Show policy links"
        },
        "margin_top": {
          "label": "Top margin"
        },
        "header__9": {
          "content": "Follow on Shop",
          "info": "To allow customers to follow your store on the Shop app from your storefront, Shop Pay must be enabled. [Learn more](https://help.shopify.com/manual/online-store/themes/customizing-themes/follow-on-shop)"
        },
        "enable_follow_on_shop": {
          "label": "Enable Follow on Shop"
        }
      }
    },
    "header": {
      "name": "Header",
      "settings": {
        "logo_help": {
          "content": "Edit your logo in [theme settings](/editor?context=theme&category=logo)."
        },
        "logo_position": {
          "label": "Desktop logo position",
          "options__1": {
            "label": "Middle left"
          },
          "options__2": {
            "label": "Top left"
          },
          "options__3": {
            "label": "Top center"
          },
          "options__4": {
            "label": "Middle center"
          }
        },
        "menu": {
          "label": "Menu"
        },
        "menu_type_desktop": {
          "label": "Desktop menu type",
          "info": "Menu type is automatically optimized for mobile.",
          "options__1": {
            "label": "Dropdown"
          },
          "options__2": {
            "label": "Mega menu"
          },
          "options__3": {
            "label": "Drawer"
          }
        },
        "show_line_separator": {
          "label": "Show separator line"
        },
        "header__1": {
          "content": "Color"
        },
        "menu_color_scheme": {
          "label": "Menu color scheme"
        },
        "sticky_header_type": {
          "label": "Sticky header",
          "options__1": {
            "label": "None"
          },
          "options__2": {
            "label": "On scroll up"
          },
          "options__3": {
            "label": "Always"
          },
          "options__4": {
            "label": "Always, reduce logo size"
          }
        },
        "header__3": {
          "content": "Country/region selector"
        },
        "header__4": {
          "info": "To add a country/region, go to your [market settings.](/admin/settings/markets)"
        },
        "enable_country_selector": {
          "label": "Enable country/region selector"
        },
        "header__5": {
          "content": "Language selector"
        },
        "header__6": {
          "info": "To add a language, go to your [language settings.](/admin/settings/languages)"
        },
        "enable_language_selector": {
          "label": "Enable language selector"
        },
        "margin_bottom": {
          "label": "Bottom margin"
        },
        "mobile_layout": {
          "content": "Mobile layout"
        },
        "mobile_logo_position": {
          "label": "Mobile logo position",
          "options__1": {
            "label": "Center"
          },
          "options__2": {
            "label": "Left"
          }
        }
      }
    },
    "image-banner": {
      "name": "Image banner",
      "settings": {
        "image": {
          "label": "First image"
        },
        "image_2": {
          "label": "Second image"
        },
        "image_overlay_opacity": {
          "label": "Image overlay opacity"
        },
        "image_height": {
          "label": "Banner height",
          "options__1": {
            "label": "Adapt to first image"
          },
          "options__2": {
            "label": "Small"
          },
          "options__3": {
            "label": "Medium"
          },
          "options__4": {
            "label": "Large"
          },
          "info": "For best results, use an image with a 3:2 aspect ratio. [Learn more](https://help.shopify.com/manual/shopify-admin/productivity-tools/image-editor#understanding-image-aspect-ratio)"
        },
        "desktop_content_position": {
          "options__1": {
            "label": "Top Left"
          },
          "options__2": {
            "label": "Top Center"
          },
          "options__3": {
            "label": "Top Right"
          },
          "options__4": {
            "label": "Middle Left"
          },
          "options__5": {
            "label": "Middle Center"
          },
          "options__6": {
            "label": "Middle Right"
          },
          "options__7": {
            "label": "Bottom Left"
          },
          "options__8": {
            "label": "Bottom Center"
          },
          "options__9": {
            "label": "Bottom Right"
          },
          "label": "Desktop content position"
        },
        "show_text_box": {
          "label": "Show container on desktop"
        },
        "desktop_content_alignment": {
          "options__1": {
            "label": "Left"
          },
          "options__2": {
            "label": "Center"
          },
          "options__3": {
            "label": "Right"
          },
          "label": "Desktop content alignment"
        },
        "mobile": {
          "content": "Mobile Layout"
        },
        "mobile_content_alignment": {
          "options__1": {
            "label": "Left"
          },
          "options__2": {
            "label": "Center"
          },
          "options__3": {
            "label": "Right"
          },
          "label": "Mobile content alignment"
        },
        "stack_images_on_mobile": {
          "label": "Stack images on mobile"
        },
        "show_text_below": {
          "label": "Show container on mobile"
        }
      },
      "blocks": {
        "heading": {
          "name": "Heading",
          "settings": {
            "heading": {
              "label": "Heading"
            }
          }
        },
        "text": {
          "name": "Text",
          "settings": {
            "text": {
              "label": "Description"
            },
            "text_style": {
              "options__1": {
                "label": "Body"
              },
              "options__2": {
                "label": "Subtitle"
              },
              "options__3": {
                "label": "Uppercase"
              },
              "label": "Text style"
            }
          }
        },
        "buttons": {
          "name": "Buttons",
          "settings": {
            "button_label_1": {
              "label": "First button label",
              "info": "Leave the label blank to hide the button."
            },
            "button_link_1": {
              "label": "First button link"
            },
            "button_style_secondary_1": {
              "label": "Use outline button style"
            },
            "button_label_2": {
              "label": "Second button label",
              "info": "Leave the label blank to hide the button."
            },
            "button_link_2": {
              "label": "Second button link"
            },
            "button_style_secondary_2": {
              "label": "Use outline button style"
            }
          }
        }
      },
      "presets": {
        "name": "Image banner"
      }
    },
    "image-with-text": {
      "name": "Image with text",
      "settings": {
        "image": {
          "label": "Image"
        },
        "height": {
          "options__1": {
            "label": "Adapt to image"
          },
          "options__2": {
            "label": "Small"
          },
          "options__3": {
            "label": "Medium"
          },
          "options__4": {
            "label": "Large"
          },
          "label": "Image height"
        },
        "desktop_image_width": {
          "options__1": {
            "label": "Small"
          },
          "options__2": {
            "label": "Medium"
          },
          "options__3": {
            "label": "Large"
          },
          "label": "Desktop image width",
          "info": "Image is automatically optimized for mobile."
        },
        "layout": {
          "options__1": {
            "label": "Image first"
          },
          "options__2": {
            "label": "Image second"
          },
          "label": "Desktop image placement",
          "info": "Image first is the default mobile layout."
        },
        "desktop_content_alignment": {
          "options__1": {
            "label": "Left"
          },
          "options__2": {
            "label": "Center"
          },
          "options__3": {
            "label": "Right"
          },
          "label": "Desktop content alignment"
        },
        "desktop_content_position": {
          "options__1": {
            "label": "Top"
          },
          "options__2": {
            "label": "Middle"
          },
          "options__3": {
            "label": "Bottom"
          },
          "label": "Desktop content position"
        },
        "content_layout": {
          "options__1": {
            "label": "No overlap"
          },
          "options__2": {
            "label": "Overlap"
          },
          "label": "Content layout"
        },
        "mobile_content_alignment": {
          "options__1": {
            "label": "Left"
          },
          "options__2": {
            "label": "Center"
          },
          "options__3": {
            "label": "Right"
          },
          "label": "Mobile content alignment"
        }
      },
      "blocks": {
        "heading": {
          "name": "Heading",
          "settings": {
            "heading": {
              "label": "Heading"
            }
          }
        },
        "caption": {
          "name": "Caption",
          "settings": {
            "text": {
              "label": "Text"
            },
            "text_style": {
              "label": "Text style",
              "options__1": {
                "label": "Subtitle"
              },
              "options__2": {
                "label": "Uppercase"
              }
            },
            "caption_size": {
              "label": "Text size",
              "options__1": {
                "label": "Small"
              },
              "options__2": {
                "label": "Medium"
              },
              "options__3": {
                "label": "Large"
              }
            }
          }
        },
        "text": {
          "name": "Text",
          "settings": {
            "text": {
              "label": "Content"
            },
            "text_style": {
              "label": "Text style",
              "options__1": {
                "label": "Body"
              },
              "options__2": {
                "label": "Subtitle"
              }
            }
          }
        },
        "button": {
          "name": "Button",
          "settings": {
            "button_label": {
              "label": "Button label",
              "info": "Leave the label blank to hide the button."
            },
            "button_link": {
              "label": "Button link"
            }
          }
        }
      },
      "presets": {
        "name": "Image with text"
      }
    },
    "multirow": {
      "name": "Multirow",
      "settings": {
        "image": {
          "label": "Image"
        },
        "image_height": {
          "options__1": {
            "label": "Adapt to image"
          },
          "options__2": {
            "label": "Small"
          },
          "options__3": {
            "label": "Medium"
          },
          "options__4": {
            "label": "Large"
          },
          "label": "Image height"
        },
        "desktop_image_width": {
          "options__1": {
            "label": "Small"
          },
          "options__2": {
            "label": "Medium"
          },
          "options__3": {
            "label": "Large"
          },
          "label": "Desktop image width",
          "info": "Image is automatically optimized for mobile."
        },
        "heading_size": {
          "options__1": {
            "label": "Small"
          },
          "options__2": {
            "label": "Medium"
          },
          "options__3": {
            "label": "Large"
          },
          "label": "Heading size"
        },
        "text_style": {
          "options__1": {
            "label": "Body"
          },
          "options__2": {
            "label": "Subtitle"
          },
          "label": "Text style"
        },
        "button_style": {
          "options__1": {
            "label": "Solid button"
          },
          "options__2": {
            "label": "Outline button"
          },
          "label": "Button style"
        },
        "desktop_content_alignment": {
          "options__1": {
            "label": "Left"
          },
          "options__2": {
            "label": "Center"
          },
          "options__3": {
            "label": "Right"
          },
          "label": "Desktop content alignment"
        },
        "desktop_content_position": {
          "options__1": {
            "label": "Top"
          },
          "options__2": {
            "label": "Middle"
          },
          "options__3": {
            "label": "Bottom"
          },
          "label": "Desktop content position",
          "info": "Position is automatically optimized for mobile."
        },
        "image_layout": {
          "options__1": {
            "label": "Alternate from left"
          },
          "options__2": {
            "label": "Alternate from right"
          },
          "options__3": {
            "label": "Aligned left"
          },
          "options__4": {
            "label": "Aligned right"
          },
          "label": "Desktop image placement",
          "info": "Placement is automatically optimized for mobile."
        },
        "container_color_scheme": {
          "label": "Container color scheme"
        },
        "mobile_content_alignment": {
          "options__1": {
            "label": "Left"
          },
          "options__2": {
            "label": "Center"
          },
          "options__3": {
            "label": "Right"
          },
          "label": "Mobile content alignment"
        },
        "header_mobile": {
          "content": "Mobile Layout"
        }
      },
      "blocks": {
        "row": {
          "name": "Row",
          "settings": {
            "image": {
              "label": "Image"
            },
            "caption": {
              "label": "Caption"
            },
            "heading": {
              "label": "Heading"
            },
            "text": {
              "label": "Text"
            },
            "button_label": {
              "label": "Button label"
            },
            "button_link": {
              "label": "Button link"
            }
          }
        }
      },
      "presets": {
        "name": "Multirow"
      }
    },
    "main-account": {
      "name": "Account"
    },
    "main-activate-account": {
      "name": "Account activation"
    },
    "main-addresses": {
      "name": "Addresses"
    },
    "main-article": {
      "name": "Blog post",
      "blocks": {
        "featured_image": {
          "name": "Featured image",
          "settings": {
            "image_height": {
              "label": "Featured image height",
              "options__1": {
                "label": "Adapt to image"
              },
              "options__2": {
                "label": "Small"
              },
              "options__3": {
                "label": "Medium"
              },
              "options__4": {
                "label": "Large"
              },
              "info": "For best results, use an image with a 16:9 aspect ratio. [Learn more](https://help.shopify.com/manual/shopify-admin/productivity-tools/image-editor#understanding-image-aspect-ratio)"
            }
          }
        },
        "title": {
          "name": "Title",
          "settings": {
            "blog_show_date": {
              "label": "Show date"
            },
            "blog_show_author": {
              "label": "Show author"
            }
          }
        },
        "content": {
          "name": "Content"
        },
        "share": {
          "name": "Share",
          "settings": {
            "text": {
              "label": "Text"
            },
            "featured_image_info": {
              "content": "If you include a link in social media posts, the page’s featured image will be shown as the preview image. [Learn more](https://help.shopify.com/manual/online-store/images/showing-social-media-thumbnail-images)."
            },
            "title_info": {
              "content": "A store title and description are included with the preview image. [Learn more](https://help.shopify.com/manual/promoting-marketing/seo/adding-keywords#set-a-title-and-description-for-your-online-store)."
            }
          }
        }
      }
    },
    "main-blog": {
      "name": "Blog posts",
      "settings": {
        "header": {
          "content": "Blog post card"
        },
        "show_image": {
          "label": "Show featured image"
        },
        "show_date": {
          "label": "Show date"
        },
        "show_author": {
          "label": "Show author"
        },
        "paragraph": {
          "content": "Change excerpts by editing your blog posts. [Learn more](https://help.shopify.com/manual/online-store/blogs/writing-blogs#display-an-excerpt-from-a-blog-post)"
        },
        "layout": {
          "label": "Desktop layout",
          "options__1": {
            "label": "Grid"
          },
          "options__2": {
            "label": "Collage"
          },
          "info": "Posts are stacked on mobile."
        },
        "image_height": {
          "label": "Featured image height",
          "options__1": {
            "label": "Adapt to image"
          },
          "options__2": {
            "label": "Small"
          },
          "options__3": {
            "label": "Medium"
          },
          "options__4": {
            "label": "Large"
          },
          "info": "For best results, use an image with a 3:2 aspect ratio. [Learn more](https://help.shopify.com/manual/shopify-admin/productivity-tools/image-editor#understanding-image-aspect-ratio)"
        }
      }
    },
    "main-cart-footer": {
      "name": "Subtotal",
      "blocks": {
        "subtotal": {
          "name": "Subtotal price"
        },
        "buttons": {
          "name": "Checkout button"
        }
      }
    },
    "main-cart-items": {
      "name": "Items"
    },
    "main-collection-banner": {
      "name": "Collection banner",
      "settings": {
        "paragraph": {
          "content": "Add a description or image by editing your collection. [Learn more](https://help.shopify.com/manual/products/collections/collection-layout)"
        },
        "show_collection_description": {
          "label": "Show collection description"
        },
        "show_collection_image": {
          "label": "Show collection image",
          "info": "For best results, use an image with a 16:9 aspect ratio. [Learn more](https://help.shopify.com/manual/shopify-admin/productivity-tools/image-editor#understanding-image-aspect-ratio)"
        }
      }
    },
    "main-collection-product-grid": {
      "name": "Product grid",
      "settings": {
        "products_per_page": {
          "label": "Products per page"
        },
        "columns_desktop": {
          "label": "Number of columns on desktop"
        },
        "enable_filtering": {
          "label": "Enable filtering",
          "info": "Customize filters with the Search & Discovery app. [Learn more](https://help.shopify.com/manual/online-store/search-and-discovery/filters)"
        },
        "filter_type": {
          "label": "Desktop filter layout",
          "options__1": {
            "label": "Horizontal"
          },
          "options__2": {
            "label": "Vertical"
          },
          "options__3": {
            "label": "Drawer"
          },
          "info": "Drawer is the default mobile layout."
        },
        "enable_sorting": {
          "label": "Enable sorting"
        },
        "image_ratio": {
          "label": "Image ratio",
          "options__1": {
            "label": "Adapt to image"
          },
          "options__2": {
            "label": "Portrait"
          },
          "options__3": {
            "label": "Square"
          }
        },
        "show_secondary_image": {
          "label": "Show second image on hover"
        },
        "show_vendor": {
          "label": "Show vendor"
        },
        "show_rating": {
          "label": "Show product rating",
          "info": "To display a rating, add a product rating app. [Learn more](https://help.shopify.com/manual/online-store/themes/theme-structure/page-types#product-grid-section-settings)"
        },
        "header__1": {
          "content": "Filtering and sorting"
        },
        "header__3": {
          "content": "Product card"
        },
        "enable_tags": {
          "label": "Enable filtering",
          "info": "Customize filters with the Search & Discovery app. [Learn more](https://help.shopify.com/manual/online-store/search-and-discovery/filters)"
        },
        "enable_quick_buy": {
          "label": "Enable quick add button",
          "info": "Optimal with popup or drawer cart type."
        },
        "header_mobile": {
          "content": "Mobile Layout"
        },
        "columns_mobile": {
          "label": "Number of columns on mobile",
          "options__1": {
            "label": "1 column"
          },
          "options__2": {
            "label": "2 columns"
          }
        }
      }
    },
    "main-list-collections": {
      "name": "Collections list page",
      "settings": {
        "title": {
          "label": "Heading"
        },
        "sort": {
          "label": "Sort collections by:",
          "options__1": {
            "label": "Alphabetically, A-Z"
          },
          "options__2": {
            "label": "Alphabetically, Z-A"
          },
          "options__3": {
            "label": "Date, new to old"
          },
          "options__4": {
            "label": "Date, old to new"
          },
          "options__5": {
            "label": "Product count, high to low"
          },
          "options__6": {
            "label": "Product count, low to high"
          }
        },
        "image_ratio": {
          "label": "Image ratio",
          "options__1": {
            "label": "Adapt to image"
          },
          "options__2": {
            "label": "Portrait"
          },
          "options__3": {
            "label": "Square"
          },
          "info": "Add images by editing your collections. [Learn more](https://help.shopify.com/manual/products/collections)"
        },
        "columns_desktop": {
          "label": "Number of columns on desktop"
        },
        "header_mobile": {
          "content": "Mobile Layout"
        },
        "columns_mobile": {
          "label": "Number of columns on mobile",
          "options__1": {
            "label": "1 column"
          },
          "options__2": {
            "label": "2 columns"
          }
        }
      }
    },
    "main-login": {
      "name": "Login"
    },
    "main-order": {
      "name": "Order"
    },
    "main-page": {
      "name": "Page"
    },
    "main-password-footer": {
      "name": "Password footer"
    },
    "main-password-header": {
      "name": "Password header",
      "settings": {
        "logo_header": {
          "content": "Logo"
        },
        "logo_help": {
          "content": "Edit your logo in theme settings."
        }
      }
    },
    "main-product": {
      "name": "Product information",
      "blocks": {
        "text": {
          "name": "Text",
          "settings": {
            "text": {
              "label": "Text"
            },
            "text_style": {
              "label": "Text style",
              "options__1": {
                "label": "Body"
              },
              "options__2": {
                "label": "Subtitle"
              },
              "options__3": {
                "label": "Uppercase"
              }
            }
          }
        },
        "title": {
          "name": "Title"
        },
        "price": {
          "name": "Price"
        },
        "inventory": {
          "name": "Inventory status",
          "settings": {
            "text_style": {
              "label": "Text style",
              "options__1": {
                "label": "Body"
              },
              "options__2": {
                "label": "Subtitle"
              },
              "options__3": {
                "label": "Uppercase"
              }
            },
            "inventory_threshold": {
              "label": "Low inventory threshold",
              "info": "Choose 0 to always show in stock if available."
            },
            "show_inventory_quantity": {
              "label": "Show inventory count"
            }
          }
        },
        "quantity_selector": {
          "name": "Quantity selector"
        },
        "variant_picker": {
          "name": "Variant picker",
          "settings": {
            "picker_type": {
              "label": "Type",
              "options__1": {
                "label": "Dropdown"
              },
              "options__2": {
                "label": "Pills"
              }
            }
          }
        },
        "buy_buttons": {
          "name": "Buy buttons",
          "settings": {
            "show_dynamic_checkout": {
              "label": "Show dynamic checkout buttons",
              "info": "Using the payment methods available on your store, customers see their preferred option, like PayPal or Apple Pay. [Learn more](https://help.shopify.com/manual/using-themes/change-the-layout/dynamic-checkout)"
            },
            "show_gift_card_recipient": {
              "label": "Show recipient information form for gift cards",
              "info": "Allows buyers to send gift cards on a scheduled date along with a personal message. [Learn more](https://help.shopify.com/manual/online-store/themes/customizing-themes/add-gift-card-recipient-fields)"
            }
          }
        },
        "pickup_availability": {
          "name": "Pickup availability"
        },
        "description": {
          "name": "Description"
        },
        "sku": {
          "name": "SKU",
          "settings": {
            "text_style": {
              "label": "Text style",
              "options__1": {
                "label": "Body"
              },
              "options__2": {
                "label": "Subtitle"
              },
              "options__3": {
                "label": "Uppercase"
              }
            }
          }
        },
        "share": {
          "name": "Share",
          "settings": {
            "text": {
              "label": "Text"
            },
            "featured_image_info": {
              "content": "If you include a link in social media posts, the page’s featured image will be shown as the preview image. [Learn more](https://help.shopify.com/manual/online-store/images/showing-social-media-thumbnail-images)."
            },
            "title_info": {
              "content": "A store title and description are included with the preview image. [Learn more](https://help.shopify.com/manual/promoting-marketing/seo/adding-keywords#set-a-title-and-description-for-your-online-store)."
            }
          }
        },
        "collapsible_tab": {
          "name": "Collapsible row",
          "settings": {
            "heading": {
              "info": "Include a heading that explains the content.",
              "label": "Heading"
            },
            "content": {
              "label": "Row content"
            },
            "page": {
              "label": "Row content from page"
            },
            "icon": {
              "label": "Icon",
              "options__1": {
                "label": "None"
              },
              "options__2": {
                "label": "Apple"
              },
              "options__3": {
                "label": "Banana"
              },
              "options__4": {
                "label": "Bottle"
              },
              "options__5": {
                "label": "Box"
              },
              "options__6": {
                "label": "Carrot"
              },
              "options__7": {
                "label": "Chat bubble"
              },
              "options__8": {
                "label": "Check mark"
              },
              "options__9": {
                "label": "Clipboard"
              },
              "options__10": {
                "label": "Dairy"
              },
              "options__11": {
                "label": "Dairy free"
              },
              "options__12": {
                "label": "Dryer"
              },
              "options__13": {
                "label": "Eye"
              },
              "options__14": {
                "label": "Fire"
              },
              "options__15": {
                "label": "Gluten free"
              },
              "options__16": {
                "label": "Heart"
              },
              "options__17": {
                "label": "Iron"
              },
              "options__18": {
                "label": "Leaf"
              },
              "options__19": {
                "label": "Leather"
              },
              "options__20": {
                "label": "Lightning bolt"
              },
              "options__21": {
                "label": "Lipstick"
              },
              "options__22": {
                "label": "Lock"
              },
              "options__23": {
                "label": "Map pin"
              },
              "options__24": {
                "label": "Nut free"
              },
              "options__25": {
                "label": "Pants"
              },
              "options__26": {
                "label": "Paw print"
              },
              "options__27": {
                "label": "Pepper"
              },
              "options__28": {
                "label": "Perfume"
              },
              "options__29": {
                "label": "Plane"
              },
              "options__30": {
                "label": "Plant"
              },
              "options__31": {
                "label": "Price tag"
              },
              "options__32": {
                "label": "Question mark"
              },
              "options__33": {
                "label": "Recycle"
              },
              "options__34": {
                "label": "Return"
              },
              "options__35": {
                "label": "Ruler"
              },
              "options__36": {
                "label": "Serving dish"
              },
              "options__37": {
                "label": "Shirt"
              },
              "options__38": {
                "label": "Shoe"
              },
              "options__39": {
                "label": "Silhouette"
              },
              "options__40": {
                "label": "Snowflake"
              },
              "options__41": {
                "label": "Star"
              },
              "options__42": {
                "label": "Stopwatch"
              },
              "options__43": {
                "label": "Truck"
              },
              "options__44": {
                "label": "Washing"
              }
            }
          }
        },
        "popup": {
          "name": "Pop-up",
          "settings": {
            "link_label": {
              "label": "Link label"
            },
            "page": {
              "label": "Page"
            }
          }
        },
        "rating": {
          "name": "Product rating",
          "settings": {
            "paragraph": {
              "content": "To display a rating, add a product rating app. [Learn more](https://help.shopify.com/manual/online-store/themes/theme-structure/page-types#product-rating-block)"
            }
          }
        },
        "complementary_products": {
          "name": "Complementary products",
          "settings": {
            "paragraph": {
              "content": "To select complementary products, add the Search & Discovery app. [Learn more](https://help.shopify.com/manual/online-store/search-and-discovery/product-recommendations)"
            },
            "heading": {
              "label": "Heading"
            },
            "make_collapsible_row": {
              "label": "Show as collapsible row"
            },
            "icon": {
              "info": "Visible when collapsible row is displayed."
            },
            "product_list_limit": {
              "label": "Maximum products to show"
            },
            "products_per_page": {
              "label": "Number of products per page"
            },
            "pagination_style": {
              "label": "Pagination style",
              "options": {
                "option_1": "Dots",
                "option_2": "Counter",
                "option_3": "Numbers"
              }
            },
            "product_card": {
              "heading": "Product card"
            },
            "image_ratio": {
              "label": "Image ratio",
              "options": {
                "option_1": "Portrait",
                "option_2": "Square"
              }
            },
            "enable_quick_add": {
              "label": "Enable quick add button"
            }
          }
        },
        "icon_with_text": {
          "name": "Icon with text",
          "settings": {
            "layout": {
              "label": "Layout",
              "options__1": {
                "label": "Horizontal"
              },
              "options__2": {
                "label": "Vertical"
              }
            },
            "content": {
              "label": "Content",
              "info": "Choose an icon or add an image for each column or row."
            },
            "heading": {
              "info": "Leave the heading label blank to hide the icon column."
            },
            "icon_1": {
              "label": "First icon"
            },
            "image_1": {
              "label": "First image"
            },
            "heading_1": {
              "label": "First heading"
            },
            "icon_2": {
              "label": "Second icon"
            },
            "image_2": {
              "label": "Second image"
            },
            "heading_2": {
              "label": "Second heading"
            },
            "icon_3": {
              "label": "Third icon"
            },
            "image_3": {
              "label": "Third image"
            },
            "heading_3": {
              "label": "Third heading"
            }
          }
        }
      },
      "settings": {
        "header": {
          "content": "Media",
          "info": "Learn more about [media types.](https://help.shopify.com/manual/products/product-media)"
        },
        "enable_sticky_info": {
          "label": "Enable sticky content on desktop"
        },
        "gallery_layout": {
          "label": "Desktop layout",
          "options__1": {
            "label": "Stacked"
          },
          "options__2": {
            "label": "2 columns"
          },
          "options__3": {
            "label": "Thumbnails"
          },
          "options__4": {
            "label": "Thumbnail carousel"
          }
        },
        "constrain_to_viewport": {
          "label": "Constrain media to screen height"
        },
        "media_size": {
          "label": "Desktop media width",
          "info": "Media is automatically optimized for mobile.",
          "options__1": {
            "label": "Small"
          },
          "options__2": {
            "label": "Medium"
          },
          "options__3": {
            "label": "Large"
          }
        },
        "image_zoom": {
          "label": "Image zoom",
          "info": "Click and hover defaults to open lightbox on mobile.",
          "options__1": {
            "label": "Open lightbox"
          },
          "options__2": {
            "label": "Click and hover"
          },
          "options__3": {
            "label": "No zoom"
          }
        },
        "media_position": {
          "label": "Desktop media position",
          "info": "Position is automatically optimized for mobile.",
          "options__1": {
            "label": "Left"
          },
          "options__2": {
            "label": "Right"
          }
        },
        "media_fit": {
          "label": "Media fit",
          "options__1": {
            "label": "Original"
          },
          "options__2": {
            "label": "Fill"
          }
        },
        "mobile_thumbnails": {
          "label": "Mobile layout",
          "options__1": {
            "label": "2 columns"
          },
          "options__2": {
            "label": "Show thumbnails"
          },
          "options__3": {
            "label": "Hide thumbnails"
          }
        },
        "hide_variants": {
          "label": "Hide other variants’ media after selecting a variant"
        },
        "enable_video_looping": {
          "label": "Enable video looping"
        }
      }
    },
    "main-register": {
      "name": "Registration"
    },
    "main-reset-password": {
      "name": "Password reset"
    },
    "main-search": {
      "name": "Search results",
      "settings": {
        "columns_desktop": {
          "label": "Number of columns on desktop"
        },
        "image_ratio": {
          "label": "Image ratio",
          "options__1": {
            "label": "Adapt to image"
          },
          "options__2": {
            "label": "Portrait"
          },
          "options__3": {
            "label": "Square"
          }
        },
        "show_secondary_image": {
          "label": "Show second image on hover"
        },
        "show_vendor": {
          "label": "Show vendor"
        },
        "show_rating": {
          "label": "Show product rating",
          "info": "To display a rating, add a product rating app. [Learn more](https://help.shopify.com/manual/online-store/themes/theme-structure/page-types#search-results-section-settings)"
        },
        "header__1": {
          "content": "Product card"
        },
        "header__2": {
          "content": "Blog card",
          "info": "Blog card styles also apply to page cards in search results. To change card styles update your theme settings."
        },
        "article_show_date": {
          "label": "Show date"
        },
        "article_show_author": {
          "label": "Show author"
        },
        "header_mobile": {
          "content": "Mobile Layout"
        },
        "columns_mobile": {
          "label": "Number of columns on mobile",
          "options__1": {
            "label": "1 column"
          },
          "options__2": {
            "label": "2 columns"
          }
        }
      }
    },
    "multicolumn": {
      "name": "Multicolumn",
      "settings": {
        "title": {
          "label": "Heading"
        },
        "image_width": {
          "label": "Image width",
          "options__1": {
            "label": "One-third width of column"
          },
          "options__2": {
            "label": "Half width of column"
          },
          "options__3": {
            "label": "Full width of column"
          }
        },
        "image_ratio": {
          "label": "Image ratio",
          "options__1": {
            "label": "Adapt to image"
          },
          "options__2": {
            "label": "Portrait"
          },
          "options__3": {
            "label": "Square"
          },
          "options__4": {
            "label": "Circle"
          }
        },
        "columns_desktop": {
          "label": "Number of columns on desktop"
        },
        "column_alignment": {
          "label": "Column alignment",
          "options__1": {
            "label": "Left"
          },
          "options__2": {
            "label": "Center"
          }
        },
        "background_style": {
          "label": "Secondary background",
          "options__1": {
            "label": "None"
          },
          "options__2": {
            "label": "Show as column background"
          }
        },
        "button_label": {
          "label": "Button label"
        },
        "button_link": {
          "label": "Button link"
        },
        "header_mobile": {
          "content": "Mobile Layout"
        },
        "columns_mobile": {
          "label": "Number of columns on mobile",
          "options__1": {
            "label": "1 column"
          },
          "options__2": {
            "label": "2 columns"
          }
        },
        "swipe_on_mobile": {
          "label": "Enable swipe on mobile"
        }
      },
      "blocks": {
        "column": {
          "name": "Column",
          "settings": {
            "image": {
              "label": "Image"
            },
            "title": {
              "label": "Heading"
            },
            "text": {
              "label": "Description"
            },
            "link_label": {
              "label": "Link label"
            },
            "link": {
              "label": "Link"
            }
          }
        }
      },
      "presets": {
        "name": "Multicolumn"
      }
    },
    "newsletter": {
      "name": "Email signup",
      "settings": {
        "full_width": {
          "label": "Make section full width"
        },
        "paragraph": {
          "content": "Each email subscription creates a customer account. [Learn more](https://help.shopify.com/manual/customers)"
        }
      },
      "blocks": {
        "heading": {
          "name": "Heading",
          "settings": {
            "heading": {
              "label": "Heading"
            }
          }
        },
        "paragraph": {
          "name": "Subheading",
          "settings": {
            "paragraph": {
              "label": "Description"
            }
          }
        },
        "email_form": {
          "name": "Email form"
        }
      },
      "presets": {
        "name": "Email signup"
      }
    },
    "email-signup-banner": {
      "name": "Email signup banner",
      "settings": {
        "paragraph": {
          "content": "Each email subscription creates a customer account. [Learn more](https://help.shopify.com/manual/customers)"
        },
        "image": {
          "label": "Background image"
        },
        "image_overlay_opacity": {
          "label": "Image overlay opacity"
        },
        "show_background_image": {
          "label": "Show background image"
        },
        "show_text_box": {
          "label": "Show container on desktop"
        },
        "desktop_content_position": {
          "options__1": {
            "label": "Top Left"
          },
          "options__2": {
            "label": "Top Center"
          },
          "options__3": {
            "label": "Top Right"
          },
          "options__4": {
            "label": "Middle Left"
          },
          "options__5": {
            "label": "Middle Center"
          },
          "options__6": {
            "label": "Middle Right"
          },
          "options__7": {
            "label": "Bottom Left"
          },
          "options__8": {
            "label": "Bottom Center"
          },
          "options__9": {
            "label": "Bottom Right"
          },
          "label": "Desktop content position"
        },
        "color_scheme": {
          "info": "Visible when container displayed."
        },
        "image_height": {
          "label": "Banner height",
          "options__1": {
            "label": "Adapt to image"
          },
          "options__2": {
            "label": "Small"
          },
          "options__3": {
            "label": "Medium"
          },
          "options__4": {
            "label": "Large"
          },
          "info": "For best results, use an image with a 16:9 aspect ratio. [Learn more](https://help.shopify.com/manual/shopify-admin/productivity-tools/image-editor#understanding-image-aspect-ratio)"
        },
        "desktop_content_alignment": {
          "options__1": {
            "label": "Left"
          },
          "options__2": {
            "label": "Center"
          },
          "options__3": {
            "label": "Right"
          },
          "label": "Desktop content alignment"
        },
        "header": {
          "content": "Mobile Layout"
        },
        "mobile_content_alignment": {
          "options__1": {
            "label": "Left"
          },
          "options__2": {
            "label": "Center"
          },
          "options__3": {
            "label": "Right"
          },
          "label": "Mobile content alignment"
        },
        "show_text_below": {
          "label": "Show content below image on mobile",
          "info": "For best results, use an image with a 16:9 aspect ratio. [Learn more](https://help.shopify.com/manual/shopify-admin/productivity-tools/image-editor#understanding-image-aspect-ratio)"
        }
      },
      "blocks": {
        "heading": {
          "name": "Heading",
          "settings": {
            "heading": {
              "label": "Heading"
            }
          }
        },
        "paragraph": {
          "name": "Paragraph",
          "settings": {
            "paragraph": {
              "label": "Description"
            },
            "text_style": {
              "options__1": {
                "label": "Body"
              },
              "options__2": {
                "label": "Subtitle"
              },
              "label": "Text style"
            }
          }
        },
        "email_form": {
          "name": "Email form"
        }
      },
      "presets": {
        "name": "Email signup banner"
      }
    },
    "page": {
      "name": "Page",
      "settings": {
        "page": {
          "label": "Page"
        }
      },
      "presets": {
        "name": "Page"
      }
    },
    "variant-list": {
      "name": "Quick order list",
      "settings": {
        "show_image": {
          "label": "Show images"
        },
        "show_sku": {
          "label": "Show SKUs"
        }
      },
      "presets": {
        "name": "Quick order list"
      }
    },
    "related-products": {
      "name": "Related products",
      "settings": {
        "heading": {
          "label": "Heading"
        },
        "products_to_show": {
          "label": "Maximum products to show"
        },
        "columns_desktop": {
          "label": "Number of columns on desktop"
        },
        "paragraph__1": {
          "content": "Dynamic recommendations use order and product information to change and improve over time. [Learn more](https://help.shopify.com/themes/development/recommended-products)"
        },
        "header__2": {
          "content": "Product card"
        },
        "image_ratio": {
          "label": "Image ratio",
          "options__1": {
            "label": "Adapt to image"
          },
          "options__2": {
            "label": "Portrait"
          },
          "options__3": {
            "label": "Square"
          }
        },
        "show_secondary_image": {
          "label": "Show second image on hover"
        },
        "show_vendor": {
          "label": "Show vendor"
        },
        "show_rating": {
          "label": "Show product rating",
          "info": "To display a rating, add a product rating app. [Learn more](https://help.shopify.com/manual/online-store/themes/theme-structure/page-types#product-recommendations-section-settings)"
        },
        "header_mobile": {
          "content": "Mobile Layout"
        },
        "columns_mobile": {
          "label": "Number of columns on mobile",
          "options__1": {
            "label": "1 column"
          },
          "options__2": {
            "label": "2 columns"
          }
        }
      }
    },
    "rich-text": {
      "name": "Rich text",
      "settings": {
        "desktop_content_position": {
          "options__1": {
            "label": "Left"
          },
          "options__2": {
            "label": "Center"
          },
          "options__3": {
            "label": "Right"
          },
          "label": "Desktop content position",
          "info": "Position is automatically optimized for mobile."
        },
        "content_alignment": {
          "options__1": {
            "label": "Left"
          },
          "options__2": {
            "label": "Center"
          },
          "options__3": {
            "label": "Right"
          },
          "label": "Content alignment"
        },
        "full_width": {
          "label": "Make section full width"
        }
      },
      "blocks": {
        "heading": {
          "name": "Heading",
          "settings": {
            "heading": {
              "label": "Heading"
            }
          }
        },
        "caption": {
          "name": "Caption",
          "settings": {
            "text": {
              "label": "Text"
            },
            "text_style": {
              "label": "Text style",
              "options__1": {
                "label": "Subtitle"
              },
              "options__2": {
                "label": "Uppercase"
              }
            },
            "caption_size": {
              "label": "Text size",
              "options__1": {
                "label": "Small"
              },
              "options__2": {
                "label": "Medium"
              },
              "options__3": {
                "label": "Large"
              }
            }
          }
        },
        "text": {
          "name": "Text",
          "settings": {
            "text": {
              "label": "Description"
            }
          }
        },
        "buttons": {
          "name": "Buttons",
          "settings": {
            "button_label_1": {
              "label": "First button label",
              "info": "Leave the label blank to hide the button."
            },
            "button_link_1": {
              "label": "First button link"
            },
            "button_style_secondary_1": {
              "label": "Use outline button style"
            },
            "button_label_2": {
              "label": "Second button label",
              "info": "Leave the label blank to hide the button."
            },
            "button_link_2": {
              "label": "Second button link"
            },
            "button_style_secondary_2": {
              "label": "Use outline button style"
            }
          }
        }
      },
      "presets": {
        "name": "Rich text"
      }
    },
    "video": {
      "name": "Video",
      "settings": {
        "heading": {
          "label": "Heading"
        },
        "cover_image": {
          "label": "Cover image"
        },
        "video": {
          "label": "Video"
        },
        "enable_video_looping": {
          "label": "Play video on loop"
        },
        "header__1": {
          "content": "Shopify-hosted video"
        },
        "header__2": {
          "content": "Or embed video from URL"
        },
        "header__3": {
          "content": "Style"
        },
        "paragraph": {
          "content": "Shows when no Shopify-hosted video is selected."
        },
        "video_url": {
          "label": "URL",
          "info": "Use a YouTube or Vimeo URL"
        },
        "description": {
          "label": "Video alt text",
          "info": "Describe the video for customers using screen readers. [Learn more](https://help.shopify.com/manual/online-store/themes/theme-structure/theme-features#video)"
        },
        "image_padding": {
          "label": "Add image padding",
          "info": "Select image padding if you don't want your cover image to be cropped."
        },
        "full_width": {
          "label": "Make section full width"
        }
      },
      "presets": {
        "name": "Video"
      }
    },
    "slideshow": {
      "name": "Slideshow",
      "settings": {
        "layout": {
          "label": "Layout",
          "options__1": {
            "label": "Full width"
          },
          "options__2": {
            "label": "Grid"
          }
        },
        "slide_height": {
          "label": "Slide height",
          "options__1": {
            "label": "Adapt to first image"
          },
          "options__2": {
            "label": "Small"
          },
          "options__3": {
            "label": "Medium"
          },
          "options__4": {
            "label": "Large"
          }
        },
        "slider_visual": {
          "label": "Pagination style",
          "options__1": {
            "label": "Counter"
          },
          "options__2": {
            "label": "Dots"
          },
          "options__3": {
            "label": "Numbers"
          }
        },
        "auto_rotate": {
          "label": "Auto-rotate slides"
        },
        "change_slides_speed": {
          "label": "Change slides every"
        },
        "mobile": {
          "content": "Mobile layout"
        },
        "show_text_below": {
          "label": "Show content below images on mobile"
        },
        "accessibility": {
          "content": "Accessibility",
          "label": "Slideshow description",
          "info": "Describe the slideshow for customers using screen readers."
        }
      },
      "blocks": {
        "slide": {
          "name": "Slide",
          "settings": {
            "image": {
              "label": "Image"
            },
            "heading": {
              "label": "Heading"
            },
            "subheading": {
              "label": "Subheading"
            },
            "button_label": {
              "label": "Button label",
              "info": "Leave the label blank to hide the button."
            },
            "link": {
              "label": "Button link"
            },
            "secondary_style": {
              "label": "Use outline button style"
            },
            "box_align": {
              "label": "Desktop content position",
              "info": "Position is automatically optimized for mobile.",
              "options__1": {
                "label": "Top left"
              },
              "options__2": {
                "label": "Top center"
              },
              "options__3": {
                "label": "Top right"
              },
              "options__4": {
                "label": "Middle left"
              },
              "options__5": {
                "label": "Middle center"
              },
              "options__6": {
                "label": "Middle right"
              },
              "options__7": {
                "label": "Bottom left"
              },
              "options__8": {
                "label": "Bottom center"
              },
              "options__9": {
                "label": "Bottom right"
              }
            },
            "show_text_box": {
              "label": "Show container on desktop"
            },
            "text_alignment": {
              "label": "Desktop content alignment",
              "option_1": {
                "label": "Left"
              },
              "option_2": {
                "label": "Center"
              },
              "option_3": {
                "label": "Right"
              }
            },
            "image_overlay_opacity": {
              "label": "Image overlay opacity"
            },
            "text_alignment_mobile": {
              "label": "Mobile content alignment",
              "options__1": {
                "label": "Left"
              },
              "options__2": {
                "label": "Center"
              },
              "options__3": {
                "label": "Right"
              }
            }
          }
        }
      },
      "presets": {
        "name": "Slideshow"
      }
    },
    "collapsible_content": {
      "name": "Collapsible content",
      "settings": {
        "caption": {
          "label": "Caption"
        },
        "heading": {
          "label": "Heading"
        },
        "heading_alignment": {
          "label": "Heading alignment",
          "options__1": {
            "label": "Left"
          },
          "options__2": {
            "label": "Center"
          },
          "options__3": {
            "label": "Right"
          }
        },
        "layout": {
          "label": "Layout",
          "options__1": {
            "label": "No container"
          },
          "options__2": {
            "label": "Row container"
          },
          "options__3": {
            "label": "Section container"
          }
        },
        "container_color_scheme": {
          "label": "Container color scheme",
          "info": "Visible when Layout is set to Row or Section container."
        },
        "open_first_collapsible_row": {
          "label": "Open first collapsible row"
        },
        "header": {
          "content": "Image layout"
        },
        "image": {
          "label": "Image"
        },
        "image_ratio": {
          "label": "Image ratio",
          "options__1": {
            "label": "Adapt to image"
          },
          "options__2": {
            "label": "Small"
          },
          "options__3": {
            "label": "Large"
          }
        },
        "desktop_layout": {
          "label": "Desktop layout",
          "options__1": {
            "label": "Image first"
          },
          "options__2": {
            "label": "Image second"
          },
          "info": "Image is always first on mobile."
        }
      },
      "blocks": {
        "collapsible_row": {
          "name": "Collapsible row",
          "settings": {
            "heading": {
              "info": "Include a heading that explains the content.",
              "label": "Heading"
            },
            "row_content": {
              "label": "Row content"
            },
            "page": {
              "label": "Row content from page"
            },
            "icon": {
              "label": "Icon",
              "options__1": {
                "label": "None"
              },
              "options__2": {
                "label": "Apple"
              },
              "options__3": {
                "label": "Banana"
              },
              "options__4": {
                "label": "Bottle"
              },
              "options__5": {
                "label": "Box"
              },
              "options__6": {
                "label": "Carrot"
              },
              "options__7": {
                "label": "Chat bubble"
              },
              "options__8": {
                "label": "Check mark"
              },
              "options__9": {
                "label": "Clipboard"
              },
              "options__10": {
                "label": "Dairy"
              },
              "options__11": {
                "label": "Dairy free"
              },
              "options__12": {
                "label": "Dryer"
              },
              "options__13": {
                "label": "Eye"
              },
              "options__14": {
                "label": "Fire"
              },
              "options__15": {
                "label": "Gluten free"
              },
              "options__16": {
                "label": "Heart"
              },
              "options__17": {
                "label": "Iron"
              },
              "options__18": {
                "label": "Leaf"
              },
              "options__19": {
                "label": "Leather"
              },
              "options__20": {
                "label": "Lightning bolt"
              },
              "options__21": {
                "label": "Lipstick"
              },
              "options__22": {
                "label": "Lock"
              },
              "options__23": {
                "label": "Map pin"
              },
              "options__24": {
                "label": "Nut free"
              },
              "options__25": {
                "label": "Pants"
              },
              "options__26": {
                "label": "Paw print"
              },
              "options__27": {
                "label": "Pepper"
              },
              "options__28": {
                "label": "Perfume"
              },
              "options__29": {
                "label": "Plane"
              },
              "options__30": {
                "label": "Plant"
              },
              "options__31": {
                "label": "Price tag"
              },
              "options__32": {
                "label": "Question mark"
              },
              "options__33": {
                "label": "Recycle"
              },
              "options__34": {
                "label": "Return"
              },
              "options__35": {
                "label": "Ruler"
              },
              "options__36": {
                "label": "Serving dish"
              },
              "options__37": {
                "label": "Shirt"
              },
              "options__38": {
                "label": "Shoe"
              },
              "options__39": {
                "label": "Silhouette"
              },
              "options__40": {
                "label": "Snowflake"
              },
              "options__41": {
                "label": "Star"
              },
              "options__42": {
                "label": "Stopwatch"
              },
              "options__43": {
                "label": "Truck"
              },
              "options__44": {
                "label": "Washing"
              }
            }
          }
        }
      },
      "presets": {
        "name": "Collapsible content"
      }
    }
  }
}<|MERGE_RESOLUTION|>--- conflicted
+++ resolved
@@ -462,8 +462,6 @@
         },
         "show_social": {
           "label": "Show icons on desktop"
-<<<<<<< HEAD
-=======
         },
         "header__3": {
           "content": "Country/region selector",
@@ -478,7 +476,6 @@
         },
         "enable_language_selector": {
           "label": "Enable language selector"
->>>>>>> 440e084c
         }
       },
       "blocks": {
