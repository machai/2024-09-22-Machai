{
  "settings_schema": {
    "colors": {
      "name": "Colors",
      "settings": {
        "colors_solid_button_labels": {
          "label": "Solid button label",
          "info": "Used as foreground color on accent colors."
        },
        "colors_accent_1": {
          "label": "Accent 1",
          "info": "Used for solid button background."
        },
        "gradient_accent_1": {
          "label": "Accent 1 gradient"
        },
        "colors_accent_2": {
          "label": "Accent 2"
        },
        "gradient_accent_2": {
          "label": "Accent 2 gradient"
        },
        "header__1": {
          "content": "Primary colors"
        },
        "header__2": {
          "content": "Secondary colors"
        },
        "colors_text": {
          "label": "Text",
          "info": "Used as foreground color on background colors."
        },
        "colors_outline_button_labels": {
          "label": "Outline button",
          "info": "Also used for text links."
        },
        "colors_background_1": {
          "label": "Background 1"
        },
        "gradient_background_1": {
          "label": "Background 1 gradient"
        },
        "colors_background_2": {
          "label": "Background 2"
        },
        "gradient_background_2": {
          "label": "Background 2 gradient"
        }
      }
    },
    "typography": {
      "name": "Typography",
      "settings": {
        "type_header_font": {
          "label": "Font",
          "info": "Selecting a different font can affect the speed of your store. [Learn more about system fonts.](https:\/\/help.shopify.com\/en\/manual\/online-store\/os\/store-speed\/improving-speed#fonts)"
        },
        "heading_scale": {
          "label": "Font size scale"
        },
        "header__1": {
          "content": "Headings"
        },
        "header__2": {
          "content": "Body"
        },
        "type_body_font": {
          "label": "Font",
          "info": "Selecting a different font can affect the speed of your store. [Learn more about system fonts.](https:\/\/help.shopify.com\/en\/manual\/online-store\/os\/store-speed\/improving-speed#fonts)"
        },
        "body_scale": {
          "label": "Font size scale"
        }
      }
    },
    "styles": {
      "name": "Styles",
      "settings": {
        "header__1": {
          "content": "Badges"
        },
        "header__2": {
          "content": "Decorative elements"
        },
        "sale_badge_color_scheme": {
          "options__1": {
            "label": "Background 2"
          },
          "options__2": {
            "label": "Accent 1"
          },
          "options__3": {
            "label": "Accent 2"
          },
          "label": "Sale badge color scheme"
        },
        "sold_out_badge_color_scheme": {
          "options__1": {
            "label": "Background 1"
          },
          "options__2": {
            "label": "Inverse"
          },
          "label": "Sold out badge color scheme"
        },
        "accent_icons": {
          "options__1": {
            "label": "Accent 1"
          },
          "options__2": {
            "label": "Accent 2"
          },
          "options__3": {
            "label": "Outline button"
          },
          "options__4": {
            "label": "Text"
          },
          "label": "Accent icons"
        }
      }
    },
    "social-media": {
      "name": "Social media",
      "settings": {
        "header": {
          "content": "Social accounts"
        },
        "social_twitter_link": {
          "label": "Twitter",
          "info": "https:\/\/twitter.com\/shopify"
        },
        "social_facebook_link": {
          "label": "Facebook",
          "info": "https:\/\/facebook.com\/shopify"
        },
        "social_pinterest_link": {
          "label": "Pinterest",
          "info": "https:\/\/pinterest.com\/shopify"
        },
        "social_instagram_link": {
          "label": "Instagram",
          "info": "http:\/\/instagram.com\/shopify"
        },
        "social_tiktok_link": {
          "label": "TikTok",
          "info": "https:\/\/tiktok.com\/@shopify"
        },
        "social_tumblr_link": {
          "label": "Tumblr",
          "info": "https:\/\/shopify.tumblr.com"
        },
        "social_snapchat_link": {
          "label": "Snapchat",
          "info": "https:\/\/www.snapchat.com\/add\/shopify"
        },
        "social_youtube_link": {
          "label": "YouTube",
          "info": "https:\/\/www.youtube.com\/shopify"
        },
        "social_vimeo_link": {
          "label": "Vimeo",
          "info": "https:\/\/vimeo.com\/shopify"
        }
      }
    },
    "search_input": {
      "name": "Search input",
      "settings": {
        "header": {
          "content": "Product suggestions"
        },
        "predictive_search_enabled": {
          "label": "Enable product suggestions"
        },
        "predictive_search_show_vendor": {
          "label": "Show vendor",
          "info": "Visible when product suggestions enabled."
        },
        "predictive_search_show_price": {
          "label": "Show price",
          "info": "Visible when product suggestions enabled."
        }
      }
    },
    "favicon": {
      "name": "Favicon",
      "settings": {
        "favicon": {
          "label": "Favicon image",
          "info": "Will be scaled down to 32 x 32px"
        }
      }
    },
    "currency_format": {
      "name": "Currency format",
      "settings": {
        "content": "Currency codes",
        "paragraph": "Cart and checkout prices always show currency codes. Example: $1.00 USD.",
        "currency_code_enabled": {
          "label": "Show currency codes"
        }
      }
    },
    "layout": {
      "name": "Layout",
      "settings": {
        "page_width": {
          "label": "Maximum width",
          "options__1": {
            "label": "1200px"
          },
          "options__2": {
            "label": "1600px"
          }
        }
      }
    }
  },
  "sections": {
    "announcement-bar": {
      "name": "Announcement bar",
      "blocks": {
        "announcement": {
          "name": "Announcement",
          "settings": {
            "text": {
              "label": "Text"
            },
            "color_scheme": {
              "label": "Color scheme",
              "options__1": {
                "label": "Background 1"
              },
              "options__2": {
                "label": "Background 2"
              },
              "options__3": {
                "label": "Inverse"
              },
              "options__4": {
                "label": "Accent 1"
              },
              "options__5": {
                "label": "Accent 2"
              }
            },
            "link": {
              "label": "Link"
            }
          }
        }
      }
    },
    "apps": {
      "name": "Apps",
      "settings": {
        "include_margins": {
          "label": "Make section margins the same as theme"
        }
      },
      "presets": {
        "name": "Apps"
      }
    },
    "collage": {
      "name": "Collage",
      "settings": {
        "heading": {
          "label": "Heading"
        },
        "desktop_layout": {
          "label": "Desktop layout",
          "options__1": {
            "label": "Left large block"
          },
          "options__2": {
            "label": "Right large block"
          }
        },
        "mobile_layout": {
          "label": "Mobile layout",
          "options__1": {
            "label": "Collage"
          },
          "options__2": {
            "label": "Column"
          }
        }
      },
      "blocks": {
        "image": {
          "name": "Image",
          "settings": {
            "image": {
              "label": "Image"
            },
            "image_padding": {
              "label": "Add image padding",
              "info": "Select image padding if you don't want your image to be cropped."
            },
            "color_scheme": {
              "options__1": {
                "label": "Accent 1"
              },
              "options__2": {
                "label": "Accent 2"
              },
              "options__3": {
                "label": "Background 1"
              },
              "options__4": {
                "label": "Background 2"
              },
              "options__5": {
                "label": "Inverse"
              },
              "label": "Color scheme",
              "info": "Select image padding to make color visible."
            }
          }
        },
        "product": {
          "name": "Product",
          "settings": {
            "product": {
              "label": "Product"
            },
            "secondary_background": {
              "label": "Show secondary background"
            },
            "second_image": {
              "label": "Show second image on hover"
            },
            "image_padding": {
              "label": "Add image padding",
              "info": "Select image padding if you don't want your images to be cropped."
            }
          }
        },
        "collection": {
          "name": "Collection",
          "settings": {
            "collection": {
              "label": "Collection"
            },
            "image_padding": {
              "label": "Add image padding",
              "info": "Select image padding if you don't want your image to be cropped."
            },
            "color_scheme": {
              "options__1": {
                "label": "Accent 1"
              },
              "options__2": {
                "label": "Accent 2"
              },
              "options__3": {
                "label": "Background 1"
              },
              "options__4": {
                "label": "Background 2"
              },
              "options__5": {
                "label": "Inverse"
              },
              "label": "Color scheme"
            }
          }
        },
        "video": {
          "name": "Video",
          "settings": {
            "cover_image": {
              "label": "Cover image"
            },
            "video_url": {
              "label": "URL",
              "info": "Video plays in a pop-up if the section contains other blocks.",
              "placeholder": "Use a YouTube or Vimeo URL"
            },
            "image_padding": {
              "label": "Add image padding",
              "info": "Select image padding if you don't want your cover image to be cropped."
            },
            "description": {
              "label": "Video alt text",
              "info": "Describe the video to make it accessible for customers using screen readers."
            }
          }
        }
      },
      "presets": {
        "name": "Collage"
      }
    },
    "collection-list": {
      "name": "Collection list",
      "settings": {
        "title": {
          "label": "Heading"
        },
        "image_ratio": {
          "label": "Image ratio",
          "options__1": {
            "label": "Adapt to image"
          },
          "options__2": {
            "label": "Portrait"
          },
          "options__3": {
            "label": "Square"
          },
          "info": "Add images by editing your collections. [Learn more](https:\/\/help.shopify.com\/en\/manual\/products\/collections)"
        },
        "color_scheme": {
          "options__1": {
            "label": "Accent 1"
          },
          "options__2": {
            "label": "Accent 2"
          },
          "options__3": {
            "label": "Background 1"
          },
          "options__4": {
            "label": "Background 2"
          },
          "options__5": {
            "label": "Inverse"
          },
          "label": "Color scheme"
        },
        "swipe_on_mobile": {
          "label": "Enable swipe on mobile"
        },
        "image_padding": {
          "label": "Add image padding"
        },
        "show_view_all": {
          "label": "Enable \"View all\" button if list includes more collections than shown"
        }
      },
      "blocks": {
        "featured_collection": {
          "name": "Collection",
          "settings": {
            "collection": {
              "label": "Collection"
            }
          }
        }
      },
      "presets": {
        "name": "Collection list"
      }
    },
    "contact-form": {
      "name": "Contact Form",
      "presets": {
        "name": "Contact form"
      }
    },
    "custom-liquid": {
      "name": "Custom Liquid",
      "settings": {
        "custom_liquid": {
          "label": "Custom Liquid",
          "info": "Add app snippets or other Liquid code to create advanced customizations."
        }
      },
      "presets": {
        "name": "Custom Liquid"
      }
    },
    "featured-blog": {
      "name": "Blog posts",
      "settings": {
        "heading": {
          "label": "Heading"
        },
        "blog": {
          "label": "Blog"
        },
        "post_limit": {
          "label": "Blog posts"
        },
        "show_view_all": {
          "label": "Enable \"View all\" button if blog includes more blog posts than shown"
        },
        "show_image": {
          "label": "Show featured image",
          "info": "For best results, use an image with a 3:2 aspect ratio. [Learn more](https:\/\/help.shopify.com\/en\/manual\/shopify-admin\/productivity-tools\/image-editor#understanding-image-aspect-ratio)"
        },
        "soft_background": {
          "label": "Show secondary background"
        },
        "show_date": {
          "label": "Show date"
        },
        "show_author": {
          "label": "Show author"
        }
      },
      "presets": {
        "name": "Blog posts"
      }
    },
    "featured-collection": {
      "name": "Featured collection",
      "settings": {
        "title": {
          "label": "Heading"
        },
        "collection": {
          "label": "Collection"
        },
        "products_to_show": {
          "label": "Maximum products to show"
        },
        "show_view_all": {
          "label": "Enable \"View all\" button if collection has more products than shown"
        },
        "swipe_on_mobile": {
          "label": "Enable swipe on mobile"
        },
        "header": {
          "content": "Product card"
        },
        "image_ratio": {
          "label": "Image ratio",
          "options__1": {
            "label": "Adapt to image"
          },
          "options__2": {
            "label": "Portrait"
          },
          "options__3": {
            "label": "Square"
          }
        },
        "show_secondary_image": {
          "label": "Show second image on hover"
        },
        "add_image_padding": {
          "label": "Add image padding"
        },
        "show_image_outline": {
          "label": "Show image border"
        },
        "show_vendor": {
          "label": "Show vendor"
        },
        "show_rating": {
          "label": "Show product rating",
          "info": "To display a rating, add a product rating app. [Learn more](https:\/\/help.shopify.com\/manual\/online-store\/themes\/os20\/themes-by-shopify\/dawn\/sections#featured-collection-show-product-rating)"
        }
      },
      "presets": {
        "name": "Featured collection"
      }
    },
    "featured-product": {
      "name": "Featured product",
      "blocks": {
        "text": {
          "name": "Text",
          "settings": {
            "text": {
              "label": "Text"
            },
            "text_style": {
              "label": "Text style",
              "options__1": {
                "label": "Body"
              },
              "options__2": {
                "label": "Subtitle"
              },
              "options__3": {
                "label": "Uppercase"
              }
            }
          }
        },
        "title": {
          "name": "Title"
        },
        "price": {
          "name": "Price"
        },
        "quantity_selector": {
          "name": "Quantity selector"
        },
        "variant_picker": {
          "name": "Variant picker",
          "settings": {
            "picker_type": {
              "label": "Type",
              "options__1": {
                "label": "Dropdown"
              },
              "options__2": {
                "label": "Button"
              }
            }
          }
        },
        "buy_buttons": {
          "name": "Buy buttons",
          "settings": {
            "show_dynamic_checkout": {
              "label": "Show dynamic checkout buttons",
              "info": "Using the payment methods available on your store, customers see their preferred option, like PayPal or Apple Pay. [Learn more](https:\/\/help.shopify.com\/manual\/using-themes\/change-the-layout\/dynamic-checkout)"
            }
          }
        },
        "description": {
          "name": "Description"
        },
        "share": {
          "name": "Share",
          "settings": {
            "text": {
              "label": "Text"
            },
            "featured_image_info": {
              "content": "If you include a link in social media posts, the page’s featured image will be shown as the preview image. [Learn more](https:\/\/help.shopify.com\/en\/manual\/online-store\/images\/showing-social-media-thumbnail-images)"
            },
            "title_info": {
              "content": "A store title and description are included with the preview image. [Learn more](https:\/\/help.shopify.com\/en\/manual\/promoting-marketing\/seo\/adding-keywords#set-a-title-and-description-for-your-online-store)"
            }
          }
        },
        "custom_liquid": {
          "name": "Custom liquid",
          "settings": {
            "custom_liquid": {
              "label": "Custom liquid"
            }
          }
        },
        "rating": {
          "name": "Product rating",
          "settings": {
            "paragraph": {
              "content": "To display a rating, add a product rating app. [Learn more](https:\/\/help.shopify.com\/manual\/online-store\/themes\/os20\/themes-by-shopify\/dawn\/sections#featured-product-rating)"
            }
          }
        }
      },
      "settings": {
        "product": {
          "label": "Product"
        },
        "secondary_background": {
          "label": "Show secondary background"
        },
        "header": {
          "content": "Media",
          "info": "Learn more about [media types](https:\/\/help.shopify.com\/manual\/products\/product-media)"
        },
        "hide_variants": {
          "label": "Hide unselected variants’ media on desktop"
        },
        "enable_video_looping": {
          "label": "Enable video looping"
        }
      },
      "presets": {
        "name": "Featured product"
      }
    },
    "footer": {
      "name": "Footer",
      "blocks": {
        "link_list": {
          "name": "Menu",
          "settings": {
            "heading": {
              "label": "Heading",
              "info": "Heading required to display the menu."
            },
            "menu": {
              "label": "Menu",
              "info": "Displays only top-level menu items."
            }
          }
        },
        "text": {
          "name": "Text",
          "settings": {
            "heading": {
              "label": "Heading"
            },
            "subtext": {
              "label": "Subtext"
            }
          }
        }
      },
      "settings": {
        "color_scheme": {
          "options__1": {
            "label": "Accent 1"
          },
          "options__2": {
            "label": "Accent 2"
          },
          "options__3": {
            "label": "Background 1"
          },
          "options__4": {
            "label": "Background 2"
          },
          "options__5": {
            "label": "Inverse"
          },
          "label": "Color scheme"
        },
        "newsletter_enable": {
          "label": "Show email signup"
        },
        "newsletter_heading": {
          "label": "Heading"
        },
        "header__1": {
          "content": "Email Signup",
          "info": "Subscribers added automatically to your “accepted marketing” customer list. [Learn more](https:\/\/help.shopify.com\/en\/manual\/customers\/manage-customers)"
        },
        "header__2": {
          "content": "Social media icons",
          "info": "To display your social media accounts, link them in your theme settings."
        },
        "show_social": {
          "label": "Show social media icons"
        },
        "header__3": {
          "content": "Country\/region selector"
        },
        "header__4": {
          "info": "To add a country\/region, go to your [payment settings.](\/admin\/settings\/payments)"
        },
        "enable_country_selector": {
          "label": "Enable country\/region selector"
        },
        "header__5": {
          "content": "Language selector"
        },
        "header__6": {
          "info": "To add a language, go to your [language settings.](\/admin\/settings\/languages)"
        },
        "enable_language_selector": {
          "label": "Enable language selector"
        },
        "header__7": {
          "content": "Payment methods"
        },
        "payment_enable": {
          "label": "Show payment icons"
        }
      }
    },
    "header": {
      "name": "Header",
      "settings": {
        "color_scheme": {
          "options__1": {
            "label": "Accent 1"
          },
          "options__2": {
            "label": "Accent 2"
          },
          "options__3": {
            "label": "Background 1"
          },
          "options__4": {
            "label": "Background 2"
          },
          "options__5": {
            "label": "Inverse"
          },
          "label": "Color scheme"
        },
        "logo": {
          "label": "Logo image"
        },
        "logo_width": {
          "unit": "px",
          "label": "Custom logo width"
        },
        "logo_position": {
          "label": "Logo position on large screens",
          "options__1": {
            "label": "Middle left"
          },
          "options__2": {
            "label": "Top left"
          },
          "options__3": {
            "label": "Top center"
          }
        },
        "menu": {
          "label": "Menu"
        },
        "show_line_separator": {
          "label": "Show separator line"
        },
        "enable_sticky_header": {
          "label": "Enable sticky header",
          "info": "Header shows on the screen as customers scroll up."
        }
      }
    },
    "image-banner": {
      "name": "Image banner",
      "settings": {
        "image": {
          "label": "First image"
        },
        "image_2": {
          "label": "Second image"
        },
        "image_height": {
          "label": "Banner height",
          "options__1": {
            "label": "Small"
          },
          "options__2": {
            "label": "Medium"
          },
          "options__3": {
            "label": "Large"
          },
          "info": "For best results, use an image with a 3:2 aspect ratio. [Learn more](https:\/\/help.shopify.com\/en\/manual\/shopify-admin\/productivity-tools\/image-editor#understanding-image-aspect-ratio)"
        },
        "desktop_content_position": {
          "options__1": {
            "label": "Top Left"
          },
          "options__2": {
            "label": "Top Center"
          },
          "options__3": {
            "label": "Top Right"
          },
          "options__4": {
            "label": "Middle Left"
          },
          "options__5": {
            "label": "Middle Center"
          },
          "options__6": {
            "label": "Middle Right"
          },
          "options__7": {
            "label": "Bottom Left"
          },
          "options__8": {
            "label": "Bottom Center"
          },
          "options__9": {
            "label": "Bottom Right"
          },
          "label": "Desktop content position"
        },
        "show_text_box": {
          "label": "Show text box on desktop"
        },
        "desktop_content_alignment": {
          "options__1": {
            "label": "Left"
          },
          "options__2": {
            "label": "Center"
          },
          "options__3": {
            "label": "Right"
          },
          "label": "Desktop content alignment"
        },
        "image_overlay_opacity": {
          "label": "Image overlay opacity"
        },
        "color_scheme": {
          "options__1": {
            "label": "Accent 1"
          },
          "options__2": {
            "label": "Accent 2"
          },
          "options__3": {
            "label": "Background 1"
          },
          "options__4": {
            "label": "Background 2"
          },
          "options__5": {
            "label": "Inverse"
          },
          "label": "Color scheme",
          "info": "Used for text box."
        },
        "header": {
          "content": "Mobile Layout"
        },
        "mobile_content_alignment": {
          "options__1": {
            "label": "Left"
          },
          "options__2": {
            "label": "Center"
          },
          "options__3": {
            "label": "Right"
          },
          "label": "Mobile content alignment"
        },
        "stack_images_on_mobile": {
          "label": "Stack images on mobile"
        },
        "show_text_below": {
          "label": "Show text below images"
        },
        "adapt_height_first_image": {
          "label": "Adapt section height to first image size",
          "info": "Overwrites image banner height setting when checked."
        }
      },
      "blocks": {
        "heading": {
          "name": "Heading",
          "settings": {
            "heading": {
              "label": "Heading"
            },
            "heading_size": {
              "options__1": {
                "label": "Medium"
              },
              "options__2": {
                "label": "Large"
              },
              "label": "Heading font size"
            }
          }
        },
        "text": {
          "name": "Text",
          "settings": {
            "text": {
              "label": "Description"
            }
          }
        },
        "buttons": {
          "name": "Buttons",
          "settings": {
            "button_label_1": {
              "label": "First button label",
              "info": "Leave the label blank to hide the button."
            },
            "button_link_1": {
              "label": "First button link"
            },
            "button_style_secondary_1": {
              "label": "Use outline button style"
            },
            "button_label_2": {
              "label": "Second button label",
              "info": "Leave the label blank to hide the button."
            },
            "button_link_2": {
              "label": "Second button link"
            },
            "button_style_secondary_2": {
              "label": "Use outline button style"
            }
          }
        }
      },
      "presets": {
        "name": "Image banner"
      }
    },
    "image-with-text": {
      "name": "Image with text",
      "settings": {
        "image": {
          "label": "Image"
        },
        "height": {
          "options__1": {
            "label": "Adapt to image"
          },
          "options__2": {
            "label": "Small"
          },
          "options__3": {
            "label": "Large"
          },
          "label": "Image ratio"
        },
        "color_scheme": {
          "options__1": {
            "label": "Background 1"
          },
          "options__2": {
            "label": "Background 2"
          },
          "options__3": {
            "label": "Inverse"
          },
          "options__4": {
            "label": "Accent 1"
          },
          "options__5": {
            "label": "Accent 2"
          },
          "label": "Color scheme"
        },
        "layout": {
          "options__1": {
            "label": "Image first"
          },
          "options__2": {
            "label": "Text first"
          },
          "label": "Desktop layout",
          "info": "Image first is the default mobile layout."
        }
      },
      "blocks": {
        "heading": {
          "name": "Heading",
          "settings": {
            "heading": {
              "label": "Heading"
            }
          }
        },
        "text": {
          "name": "Text",
          "settings": {
            "text": {
              "label": "Description"
            }
          }
        },
        "button": {
          "name": "Button",
          "settings": {
            "button_label": {
              "label": "Button label",
              "info": "Leave the label blank to hide the button."
            },
            "button_link": {
              "label": "Button link"
            }
          }
        }
      },
      "presets": {
        "name": "Image with text"
      }
    },
    "main-article": {
      "name": "Blog post",
      "blocks": {
        "featured_image": {
          "name": "Featured image",
          "settings": {
            "image_height": {
              "label": "Featured image height",
              "options__1": {
                "label": "Adapt to image"
              },
              "options__2": {
                "label": "Small"
              },
              "options__3": {
                "label": "Medium"
              },
              "options__4": {
                "label": "Large"
              },
              "info": "For best results, use an image with a 16:9 aspect ratio. [Learn more](https:\/\/help.shopify.com\/en\/manual\/shopify-admin\/productivity-tools\/image-editor#understanding-image-aspect-ratio)"
            }
          }
        },
        "title": {
          "name": "Title",
          "settings": {
            "blog_show_date": {
              "label": "Show date"
            },
            "blog_show_author": {
              "label": "Show author"
            }
          }
        },
        "content": {
          "name": "Content"
        },
        "share": {
          "name": "Share",
          "settings": {
            "text": {
              "label": "Text"
            },
            "featured_image_info": {
              "content": "If you include a link in social media posts, the page’s featured image will be shown as the preview image. [Learn more](https:\/\/help.shopify.com\/en\/manual\/online-store\/images\/showing-social-media-thumbnail-images)."
            },
            "title_info": {
              "content": "A store title and description are included with the preview image. [Learn more](https:\/\/help.shopify.com\/en\/manual\/promoting-marketing\/seo\/adding-keywords#set-a-title-and-description-for-your-online-store)."
            }
          }
        }
      }
    },
    "main-blog": {
      "name": "Blog posts",
      "settings": {
        "header": {
          "content": "Blog post card"
        },
        "show_image": {
          "label": "Show featured image"
        },
        "show_date": {
          "label": "Show date"
        },
        "show_author": {
          "label": "Show author"
        },
        "paragraph": {
          "content": "Change excerpts by editing your blog posts. [Learn more](https:\/\/help.shopify.com\/en\/manual\/online-store\/blogs\/writing-blogs#display-an-excerpt-from-a-blog-post)"
        },
        "layout": {
          "label": "Layout on large screens",
          "options__1": {
            "label": "Grid"
          },
          "options__2": {
            "label": "Collage"
          }
        },
        "image_height": {
          "label": "Featured image height",
          "options__1": {
            "label": "Adapt to image"
          },
          "options__2": {
            "label": "Small"
          },
          "options__3": {
            "label": "Medium"
          },
          "options__4": {
            "label": "Large"
          },
          "info": "For best results, use an image with a 3:2 aspect ratio. [Learn more](https:\/\/help.shopify.com\/en\/manual\/shopify-admin\/productivity-tools\/image-editor#understanding-image-aspect-ratio)"
        }
      }
    },
    "main-cart-footer": {
      "name": "Subtotal",
      "settings": {
        "show_cart_note": {
          "label": "Enable cart note"
        }
      },
      "blocks": {
        "subtotal": {
          "name": "Subtotal price"
        },
        "buttons": {
          "name": "Checkout button"
        }
      }
    },
    "main-cart-items": {
      "name": "Items",
      "settings": {
        "show_vendor": {
          "label": "Show vendor"
        }
      }
    },
    "main-collection-banner": {
      "name": "Collection banner",
      "settings": {
        "paragraph": {
          "content": "Add a description or image by editing your collection. [Learn more](https:\/\/help.shopify.com\/en\/manual\/products\/collections\/collection-layout)"
        },
        "show_collection_description": {
          "label": "Show collection description"
        },
        "show_collection_image": {
          "label": "Show collection image",
          "info": "For best results, use an image with a 16:9 aspect ratio. [Learn more](https:\/\/help.shopify.com\/en\/manual\/shopify-admin\/productivity-tools\/image-editor#understanding-image-aspect-ratio)"
        }
      }
    },
    "main-collection-product-grid": {
      "name": "Product grid",
      "settings": {
        "products_per_page": {
          "label": "Products per page"
        },
        "enable_filtering": {
          "label": "Enable filtering",
          "info": "Customize [filters](\/admin\/menus)"
        },
        "enable_sorting": {
          "label": "Enable sorting"
        },
        "image_ratio": {
          "label": "Image ratio",
          "options__1": {
            "label": "Adapt to image"
          },
          "options__2": {
            "label": "Portrait"
          },
          "options__3": {
            "label": "Square"
          }
        },
        "show_secondary_image": {
          "label": "Show second image on hover"
        },
        "add_image_padding": {
          "label": "Add image padding"
        },
        "show_image_outline": {
          "label": "Show image border"
        },
        "show_vendor": {
          "label": "Show vendor"
        },
        "show_rating": {
          "label": "Show product rating",
          "info": "To display a rating, add a product rating app. [Learn more](https:\/\/help.shopify.com\/manual\/online-store\/themes\/os20\/themes-by-shopify\/dawn\/page-types#product-grid-show-product-rating)"
        },
        "header__1": {
          "content": "Filtering and sorting"
        },
        "header__3": {
          "content": "Product card"
        },
        "enable_tags": {
          "label": "Enable filtering",
          "info": "[Customize filters](\/admin\/menus)"
        },
        "collapse_on_larger_devices": {
          "label": "Collapse on larger screens"
        }
      }
    },
    "main-list-collections": {
      "name": "Collections list page",
      "settings": {
        "title": {
          "label": "Heading"
        },
        "sort": {
          "label": "Sort collections by:",
          "options__1": {
            "label": "Alphabetically, A-Z"
          },
          "options__2": {
            "label": "Alphabetically, Z-A"
          },
          "options__3": {
            "label": "Date, new to old"
          },
          "options__4": {
            "label": "Date, old to new"
          },
          "options__5": {
            "label": "Product count, high to low"
          },
          "options__6": {
            "label": "Product count, low to high"
          }
        },
        "image_ratio": {
          "label": "Image ratio",
          "options__1": {
            "label": "Adapt to image"
          },
          "options__2": {
            "label": "Portrait"
          },
          "options__3": {
            "label": "Square"
          },
          "info": "Add images by editing your collections. [Learn more](https:\/\/help.shopify.com\/en\/manual\/products\/collections)"
        },
        "color_scheme": {
          "options__1": {
            "label": "Accent 1"
          },
          "options__2": {
            "label": "Accent 2"
          },
          "options__3": {
            "label": "Background 1"
          },
          "options__4": {
            "label": "Background 2"
          },
          "options__5": {
            "label": "Inverse"
          },
          "label": "Color scheme"
        },
        "image_padding": {
          "label": "Add image padding"
        }
      }
    },
    "main-page": {
      "name": "Page"
    },
    "main-password-footer": {
      "name": "Password footer",
      "settings": {
        "color_scheme": {
          "options__1": {
            "label": "Accent 1"
          },
          "options__2": {
            "label": "Accent 2"
          },
          "options__3": {
            "label": "Background 1"
          },
          "options__4": {
            "label": "Background 2"
          },
          "options__5": {
            "label": "Inverse"
          },
          "label": "Color scheme"
        }
      }
    },
    "main-password-header": {
      "name": "Password header",
      "settings": {
        "logo": {
          "label": "Logo image"
        },
        "logo_max_width": {
          "label": "Custom logo width",
          "unit": "px"
        },
        "color_scheme": {
          "options__1": {
            "label": "Accent 1"
          },
          "options__2": {
            "label": "Accent 2"
          },
          "options__3": {
            "label": "Background 1"
          },
          "options__4": {
            "label": "Background 2"
          },
          "options__5": {
            "label": "Inverse"
          },
          "label": "Color scheme"
        }
      }
    },
    "main-product": {
      "name": "Product information",
      "blocks": {
        "text": {
          "name": "Text",
          "settings": {
            "text": {
              "label": "Text"
            },
            "text_style": {
              "label": "Text style",
              "options__1": {
                "label": "Body"
              },
              "options__2": {
                "label": "Subtitle"
              },
              "options__3": {
                "label": "Uppercase"
              }
            }
          }
        },
        "title": {
          "name": "Title"
        },
        "price": {
          "name": "Price"
        },
        "quantity_selector": {
          "name": "Quantity selector"
        },
        "variant_picker": {
          "name": "Variant picker",
          "settings": {
            "picker_type": {
              "label": "Type",
              "options__1": {
                "label": "Dropdown"
              },
              "options__2": {
                "label": "Button"
              }
            }
          }
        },
        "buy_buttons": {
          "name": "Buy buttons",
          "settings": {
            "show_dynamic_checkout": {
              "label": "Show dynamic checkout buttons",
              "info": "Using the payment methods available on your store, customers see their preferred option, like PayPal or Apple Pay. [Learn more](https:\/\/help.shopify.com\/manual\/using-themes\/change-the-layout\/dynamic-checkout)"
            }
          }
        },
        "pickup_availability": {
          "name": "Pickup availability"
        },
        "description": {
          "name": "Description"
        },
        "share": {
          "name": "Share",
          "settings": {
            "text": {
              "label": "Text"
            },
            "featured_image_info": {
              "content": "If you include a link in social media posts, the page’s featured image will be shown as the preview image. [Learn more](https:\/\/help.shopify.com\/en\/manual\/online-store\/images\/showing-social-media-thumbnail-images)."
            },
            "title_info": {
              "content": "A store title and description are included with the preview image. [Learn more](https:\/\/help.shopify.com\/en\/manual\/promoting-marketing\/seo\/adding-keywords#set-a-title-and-description-for-your-online-store)."
            }
          }
        },
        "custom_liquid": {
          "name": "Custom liquid",
          "settings": {
            "custom_liquid": {
              "label": "Custom liquid",
              "info": "Add app snippets or other Liquid code to create advanced customizations."
            }
          }
        },
        "collapsible_tab": {
          "name": "Collapsible tab",
          "settings": {
            "heading": {
              "info": "Include a heading that explains the content.",
              "label": "Heading"
            },
            "content": {
              "label": "Tab content"
            },
            "page": {
              "label": "Tab content from page"
            },
            "icon": {
              "label": "Icon",
              "options__1": {
                "label": "None"
              },
              "options__2": {
                "label": "Box"
              },
              "options__3": {
                "label": "Chat bubble"
              },
              "options__4": {
                "label": "Check mark"
              },
              "options__5": {
                "label": "Dryer"
              },
              "options__6": {
                "label": "Eye"
              },
              "options__7": {
                "label": "Heart"
              },
              "options__8": {
                "label": "Iron"
              },
              "options__9": {
                "label": "Leaf"
              },
              "options__10": {
                "label": "Leather"
              },
              "options__11": {
                "label": "Lock"
              },
              "options__12": {
                "label": "Map pin"
              },
              "options__13": {
                "label": "Pants"
              },
              "options__14": {
                "label": "Plane"
              },
              "options__15": {
                "label": "Price tag"
              },
              "options__16": {
                "label": "Question mark"
              },
              "options__17": {
                "label": "Return"
              },
              "options__18": {
                "label": "Ruler"
              },
              "options__19": {
                "label": "Shirt"
              },
              "options__20": {
                "label": "Shoe"
              },
              "options__21": {
                "label": "Silhouette"
              },
              "options__22": {
                "label": "Star"
              },
              "options__23": {
                "label": "Truck"
              },
              "options__24": {
                "label": "Washing"
              }
            }
          }
        },
        "popup": {
          "name": "Pop-up",
          "settings": {
            "link_label": {
              "label": "Link label"
            },
            "page": {
              "label": "Page"
            }
          }
        },
        "rating": {
          "name": "Product rating",
          "settings": {
            "paragraph": {
              "content": "To display a rating, add a product rating app. [Learn more](https:\/\/help.shopify.com\/manual\/online-store\/themes\/os20\/themes-by-shopify\/dawn\/page-types#product-rating-block)"
            }
          }
        }
      },
      "settings": {
        "header": {
          "content": "Media",
          "info": "Learn more about [media types.](https:\/\/help.shopify.com\/manual\/products\/product-media)"
        },
        "enable_sticky_info": {
          "label": "Enable sticky product information on large screens"
        },
        "hide_variants": {
          "label": "Hide other variants’ media after selecting a variant"
        },
        "enable_video_looping": {
          "label": "Enable video looping"
        }
      }
    },
    "main-search": {
      "name": "Search results",
      "settings": {
        "image_ratio": {
          "label": "Image ratio",
          "options__1": {
            "label": "Adapt to image"
          },
          "options__2": {
            "label": "Portrait"
          },
          "options__3": {
            "label": "Square"
          }
        },
        "show_secondary_image": {
          "label": "Show second image on hover"
        },
        "add_image_padding": {
          "label": "Add image padding"
        },
        "show_image_outline": {
          "label": "Show image border"
        },
        "show_vendor": {
          "label": "Show vendor"
        },
        "show_rating": {
          "label": "Show product rating",
          "info": "To display a rating, add a product rating app. [Learn more](https:\/\/help.shopify.com\/manual\/online-store\/themes\/os20\/themes-by-shopify\/dawn\/page-types#search-results-show-product-rating)"
        },
        "header__1": {
          "content": "Product card"
        },
        "header__2": {
          "content": "Blog card"
        },
        "article_show_date": {
          "label": "Show date"
        },
        "article_show_author": {
          "label": "Show author"
        }
      }
    },
    "multicolumn": {
      "name": "Multicolumn",
      "settings": {
        "title": {
          "label": "Heading"
        },
        "image_width": {
          "label": "Image width",
          "options__1": {
            "label": "One-third width of column"
          },
          "options__2": {
            "label": "Half width of column"
          },
          "options__3": {
            "label": "Full width of column"
          }
        },
        "image_ratio": {
          "label": "Image ratio",
          "options__1": {
            "label": "Adapt to image"
          },
          "options__2": {
            "label": "Portrait"
          },
          "options__3": {
            "label": "Square"
          },
          "options__4": {
            "label": "Circle"
          }
        },
        "column_alignment": {
          "label": "Column alignment",
          "options__1": {
            "label": "Left"
          },
          "options__2": {
            "label": "Center"
          }
        },
        "background_style": {
          "label": "Secondary background",
          "options__1": {
            "label": "None"
          },
          "options__2": {
            "label": "Show as column background"
          },
          "options__3": {
            "label": "Show as section background"
          }
        },
        "button_label": {
          "label": "Button label"
        },
        "button_link": {
          "label": "Button link"
        },
        "swipe_on_mobile": {
          "label": "Enable swipe on mobile"
        }
      },
      "blocks": {
        "column": {
          "name": "Column",
          "settings": {
            "image": {
              "label": "Image"
            },
            "title": {
              "label": "Heading"
            },
            "text": {
              "label": "Description"
            },
            "link_label": {
              "label": "Link label"
            },
            "link": {
              "label": "Link"
            }
          }
        }
      },
      "presets": {
        "name": "Multicolumn"
      }
    },
    "newsletter": {
      "name": "Email signup",
      "settings": {
        "color_scheme": {
          "label": "Color scheme",
          "options__1": {
            "label": "Accent 1"
          },
          "options__2": {
            "label": "Accent 2"
          },
          "options__3": {
            "label": "Background 1"
          },
          "options__4": {
            "label": "Background 2"
          },
          "options__5": {
            "label": "Inverse"
          }
        },
        "full_width": {
          "label": "Make section full width"
        },
        "paragraph": {
          "content": "Each email subscription creates a customer account. [Learn more](https:\/\/help.shopify.com\/en\/manual\/customers)"
        }
      },
      "blocks": {
        "heading": {
          "name": "Heading",
          "settings": {
            "heading": {
              "label": "Heading"
            }
          }
        },
        "paragraph": {
          "name": "Subheading",
          "settings": {
            "paragraph": {
              "label": "Description"
            }
          }
        },
        "email_form": {
          "name": "Email form"
        }
      },
      "presets": {
        "name": "Email signup"
      }
    },
    "email-signup-banner": {
      "name": "Email signup banner",
      "settings": {
        "paragraph": {
          "content": "Each email subscription creates a customer account. [Learn more](https:\/\/help.shopify.com\/en\/manual\/customers)"
        },
        "image": {
          "label": "Background image"
        },
        "show_background_image": {
          "label": "Show background image"
        },
        "show_text_box": {
          "label": "Show text box on desktop"
        },
        "desktop_content_position": {
          "options__1": {
            "label": "Top Left"
          },
          "options__2": {
            "label": "Top Center"
          },
          "options__3": {
            "label": "Top Right"
          },
          "options__4": {
            "label": "Middle Left"
          },
          "options__5": {
            "label": "Middle Center"
          },
          "options__6": {
            "label": "Middle Right"
          },
          "options__7": {
            "label": "Bottom Left"
          },
          "options__8": {
            "label": "Bottom Center"
          },
          "options__9": {
            "label": "Bottom Right"
          },
          "label": "Desktop content position"
        },
        "image_overlay_opacity": {
          "label": "Image overlay opacity"
        },
        "color_scheme": {
          "options__1": {
            "label": "Accent 1"
          },
          "options__2": {
            "label": "Accent 2"
          },
          "options__3": {
            "label": "Background 1"
          },
          "options__4": {
            "label": "Background 2"
          },
          "options__5": {
            "label": "Inverse"
          },
          "label": "Color scheme",
          "info": "Visible when text box displayed"
        },
        "image_height": {
          "label": "Banner height",
          "options__1": {
            "label": "Adapt to image"
          },
          "options__2": {
            "label": "Small"
          },
          "options__3": {
            "label": "Medium"
          },
          "options__4": {
            "label": "Large"
          },
<<<<<<< HEAD
          "info": "For best results, use an image with a 16:9 aspect ratio. [Learn more](https://help.shopify.com/en/manual/shopify-admin/productivity-tools/image-editor#understanding-image-aspect-ratio)"
        },
        "desktop_content_alignment": {
          "options__1": {
            "label": "Left"
          },
          "options__2": {
            "label": "Center"
          },
          "options__3": {
            "label": "Right"
          },
          "label": "Text alignment"
        },
        "header": {
          "content": "Mobile Layout"
        },
        "mobile_content_alignment": {       
          "options__1": {
            "label": "Left"
          },
          "options__2": {
            "label": "Center"
          },
          "options__3": {
            "label": "Right"
          },
          "label": "Mobile content alignment"
        },
        "show_text_below": {
          "label": "Show text below image on mobile"
=======
          "info": "For best results, use an image with a 16:9 aspect ratio. [Learn more](https:\/\/help.shopify.com\/en\/manual\/shopify-admin\/productivity-tools\/image-editor#understanding-image-aspect-ratio)"
>>>>>>> 91034738
        }
      },
      "blocks": {
        "heading": {
          "name": "Heading",
          "settings": {
            "heading": {
              "label": "Heading"
            }
          }
        },
        "paragraph": {
          "name": "Paragraph",
          "settings": {
            "paragraph": {
              "label": "Description"
            }
          }
        },
        "email_form": {
          "name": "Email form"
        }
      },
      "presets": {
        "name": "Email signup banner"
      }
    },
    "page": {
      "name": "Page",
      "settings": {
        "page": {
          "label": "Page"
        }
      },
      "presets": {
        "name": "Page"
      }
    },
    "product-recommendations": {
      "name": "Product recommendations",
      "settings": {
        "heading": {
          "label": "Heading"
        },
        "paragraph__1": {
          "content": "Dynamic recommendations use order and product information to change and improve over time. [Learn more](https:\/\/help.shopify.com\/en\/themes\/development\/recommended-products)"
        },
        "header__2": {
          "content": "Product card"
        },
        "image_ratio": {
          "label": "Image ratio",
          "options__1": {
            "label": "Adapt to image"
          },
          "options__2": {
            "label": "Portrait"
          },
          "options__3": {
            "label": "Square"
          }
        },
        "show_secondary_image": {
          "label": "Show second image on hover"
        },
        "add_image_padding": {
          "label": "Add image padding"
        },
        "show_image_outline": {
          "label": "Show image border"
        },
        "show_vendor": {
          "label": "Show vendor"
        },
        "show_rating": {
          "label": "Show product rating",
          "info": "To display a rating, add a product rating app. [Learn more](https:\/\/help.shopify.com\/manual\/online-store\/themes\/os20\/themes-by-shopify\/dawn\/page-types#product-recommendations-show-product-rating)"
        }
      }
    },
    "rich-text": {
      "name": "Rich text",
      "settings": {
        "color_scheme": {
          "options__1": {
            "label": "Accent 1"
          },
          "options__2": {
            "label": "Accent 2"
          },
          "options__3": {
            "label": "Background 1"
          },
          "options__4": {
            "label": "Background 2"
          },
          "options__5": {
            "label": "Inverse"
          },
          "label": "Color scheme"
        },
        "full_width": {
          "label": "Make section full width"
        }
      },
      "blocks": {
        "heading": {
          "name": "Heading",
          "settings": {
            "heading": {
              "label": "Heading"
            },
            "heading_size": {
              "options__1": {
                "label": "Small"
              },
              "options__2": {
                "label": "Medium"
              },
              "options__3": {
                "label": "Large"
              },
              "label": "Heading font size"
            }
          }
        },
        "text": {
          "name": "Text",
          "settings": {
            "text": {
              "label": "Description"
            }
          }
        },
        "button": {
          "name": "Button",
          "settings": {
            "button_label": {
              "label": "Button label"
            },
            "button_link": {
              "label": "Button link"
            },
            "button_style_secondary": {
              "label": "Use outline button style"
            }
          }
        }
      },
      "presets": {
        "name": "Rich text"
      }
    },
    "video": {
      "name": "Video",
      "settings": {
        "heading": {
          "label": "Heading"
        },
        "cover_image": {
          "label": "Cover image"
        },
        "video_url": {
          "label": "URL",
          "placeholder": "Use a YouTube or Vimeo URL",
          "info": "Video plays in the page."
        },
        "description": {
          "label": "Video alt text",
          "info": "Describe the video to make it accessible for customers using screen readers."
        },
        "image_padding": {
          "label": "Add image padding",
          "info": "Select image padding if you don't want your cover image to be cropped."
        },
        "full_width": {
          "label": "Make section full width"
        }
      },
      "presets": {
        "name": "Video"
      }
    }
  }
}<|MERGE_RESOLUTION|>--- conflicted
+++ resolved
@@ -1857,7 +1857,6 @@
           "options__4": {
             "label": "Large"
           },
-<<<<<<< HEAD
           "info": "For best results, use an image with a 16:9 aspect ratio. [Learn more](https://help.shopify.com/en/manual/shopify-admin/productivity-tools/image-editor#understanding-image-aspect-ratio)"
         },
         "desktop_content_alignment": {
@@ -1889,9 +1888,7 @@
         },
         "show_text_below": {
           "label": "Show text below image on mobile"
-=======
           "info": "For best results, use an image with a 16:9 aspect ratio. [Learn more](https:\/\/help.shopify.com\/en\/manual\/shopify-admin\/productivity-tools\/image-editor#understanding-image-aspect-ratio)"
->>>>>>> 91034738
         }
       },
       "blocks": {
