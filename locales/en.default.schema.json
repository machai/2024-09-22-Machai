--- conflicted
+++ resolved
@@ -260,7 +260,9 @@
     "animations": {
       "name": "Animations",
       "settings": {
-<<<<<<< HEAD
+        "animations_reveal_on_scroll": {
+          "label": "Reveal sections on scroll"
+        },
         "animations_hover_elements": {
           "options__1": {
             "label": "None"
@@ -270,10 +272,6 @@
           },
           "label": "Hover Effect",
           "info": "Applies to cards and buttons."
-=======
-        "animations_reveal_on_scroll": {
-          "label": "Reveal sections on scroll"
->>>>>>> 35e0fed9
         }
       }
     },
