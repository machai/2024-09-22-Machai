{
  "settings_schema": {
    "global": {
      "settings": {
        "header__border": {
          "content": "Border"
        },
        "header__shadow": {
          "content": "Shadow"
        },
        "blur": {
          "label": "Blur"
        },
        "corner_radius": {
          "label": "Corner radius"
        },
        "horizontal_offset": {
          "label": "Horizontal offset"
        },
        "vertical_offset": {
          "label": "Vertical offset"
        },
        "thickness": {
          "label": "Thickness"
        },
        "opacity": {
          "label": "Opacity"
        },
        "image_padding": {
          "label": "Image padding"
        },
        "text_alignment": {
          "options__1": {
            "label": "Left"
          },
          "options__2": {
            "label": "Center"
          },
          "options__3": {
            "label": "Right"
          },
          "label": "Text alignment"
        }
      }
    },
    "cards": {
      "name": "Product cards",
      "settings": {
        "style": {
          "options__1": {
            "label": "Standard"
          },
          "options__2": {
            "label": "Card"
          },
          "label": "Style"
        }
      }
    },
    "collection_cards": {
      "name": "Collection cards",
      "settings": {
        "style": {
          "options__1": {
            "label": "Standard"
          },
          "options__2": {
            "label": "Card"
          },
          "label": "Style"
        }
      }
    },
    "blog_cards": {
      "name": "Blog cards",
      "settings": {
        "style": {
          "options__1": {
            "label": "Standard"
          },
          "options__2": {
            "label": "Card"
          },
          "label": "Style"
        }
      }
    },
    "badges": {
      "name": "Badges",
      "settings": {
        "position": {
          "options__1": {
            "label": "Bottom left"
          },
          "options__2": {
            "label": "Bottom right"
          },
          "options__3": {
            "label": "Top left"
          },
          "options__4": {
            "label": "Top right"
          },
          "label": "Position on cards"
        },
        "sale_badge_color_scheme": {
          "label": "Sale badge color scheme"
        },
        "sold_out_badge_color_scheme": {
          "label": "Sold out badge color scheme"
        }
      }
    },
    "colors": {
      "name": "Colors",
      "settings": {
        "colors_solid_button_labels": {
          "label": "Solid button label",
          "info": "Used as foreground color on accent colors."
        },
        "colors_accent_1": {
          "label": "Accent 1",
          "info": "Used for solid button background."
        },
        "gradient_accent_1": {
          "label": "Accent 1 gradient"
        },
        "colors_accent_2": {
          "label": "Accent 2"
        },
        "gradient_accent_2": {
          "label": "Accent 2 gradient"
        },
        "header__1": {
          "content": "Primary colors"
        },
        "header__2": {
          "content": "Secondary colors"
        },
        "colors_text": {
          "label": "Text",
          "info": "Used as foreground color on background colors."
        },
        "colors_outline_button_labels": {
          "label": "Outline button",
          "info": "Also used for text links."
        },
        "colors_background_1": {
          "label": "Background 1"
        },
        "gradient_background_1": {
          "label": "Background 1 gradient"
        },
        "colors_background_2": {
          "label": "Background 2"
        },
        "gradient_background_2": {
          "label": "Background 2 gradient"
        }
      }
    },
    "logo": {
      "name": "Logo",
      "settings": {
        "logo_image": {
          "label": "Logo"
        },
        "logo_width": {
          "label": "Desktop logo width",
          "info": "Logo width is automatically optimized for mobile."
        },
        "favicon": {
          "label": "Favicon image",
          "info": "Will be scaled down to 32 x 32px"
        }
      }
    },
    "typography": {
      "name": "Typography",
      "settings": {
        "type_header_font": {
          "label": "Font",
          "info": "Selecting a different font can affect the speed of your store. [Learn more about system fonts.](https:\/\/help.shopify.com\/manual\/online-store\/os\/store-speed\/improving-speed#fonts)"
        },
        "heading_scale": {
          "label": "Font size scale"
        },
        "header__1": {
          "content": "Headings"
        },
        "header__2": {
          "content": "Body"
        },
        "type_body_font": {
          "label": "Font",
          "info": "Selecting a different font can affect the speed of your store. [Learn more about system fonts.](https:\/\/help.shopify.com\/manual\/online-store\/os\/store-speed\/improving-speed#fonts)"
        },
        "body_scale": {
          "label": "Font size scale"
        }
      }
    },
    "buttons": {
      "name": "Buttons"
    },
    "variant_pills": {
      "name": "Variant pills",
      "paragraph": "Variant pills are one way of displaying your product variants. [Learn more](https:\/\/help.shopify.com\/en\/manual\/online-store\/themes\/theme-structure\/page-types#variant-picker-block)"
    },
    "inputs": {
      "name": "Inputs"
    },
    "content_containers": {
      "name": "Content containers"
    },
    "popups": {
      "name": "Dropdowns and pop-ups",
      "paragraph": "Affects areas like navigation dropdowns, pop-up modals, and cart pop-ups."
    },
    "media": {
      "name": "Media"
    },
    "drawers": {
      "name": "Drawers"
    },
    "styles": {
      "name": "Icons",
      "settings": {
        "accent_icons": {
          "options__3": {
            "label": "Outline button"
          },
          "options__4": {
            "label": "Text"
          },
          "label": "Color"
        }
      }
    },
    "social-media": {
      "name": "Social media",
      "settings": {
        "header": {
          "content": "Social accounts"
        },
        "social_twitter_link": {
          "label": "Twitter",
          "info": "https:\/\/twitter.com\/shopify"
        },
        "social_facebook_link": {
          "label": "Facebook",
          "info": "https:\/\/facebook.com\/shopify"
        },
        "social_pinterest_link": {
          "label": "Pinterest",
          "info": "https:\/\/pinterest.com\/shopify"
        },
        "social_instagram_link": {
          "label": "Instagram",
          "info": "http:\/\/instagram.com\/shopify"
        },
        "social_tiktok_link": {
          "label": "TikTok",
          "info": "https:\/\/tiktok.com\/@shopify"
        },
        "social_tumblr_link": {
          "label": "Tumblr",
          "info": "https:\/\/shopify.tumblr.com"
        },
        "social_snapchat_link": {
          "label": "Snapchat",
          "info": "https:\/\/www.snapchat.com\/add\/shopify"
        },
        "social_youtube_link": {
          "label": "YouTube",
          "info": "https:\/\/www.youtube.com\/shopify"
        },
        "social_vimeo_link": {
          "label": "Vimeo",
          "info": "https:\/\/vimeo.com\/shopify"
        }
      }
    },
    "search_input": {
      "name": "Search behavior",
      "settings": {
        "header": {
          "content": "Product suggestions"
        },
        "predictive_search_enabled": {
          "label": "Enable product suggestions"
        },
        "predictive_search_show_vendor": {
          "label": "Show vendor",
          "info": "Visible when product suggestions enabled."
        },
        "predictive_search_show_price": {
          "label": "Show price",
          "info": "Visible when product suggestions enabled."
        }
      }
    },
    "currency_format": {
      "name": "Currency format",
      "settings": {
        "content": "Currency codes",
        "paragraph": "Cart and checkout prices always show currency codes. Example: $1.00 USD.",
        "currency_code_enabled": {
          "label": "Show currency codes"
        }
      }
    },
    "cart": {
      "name": "Cart",
      "settings": {
        "cart_type": {
          "label": "Cart type",
          "drawer": {
            "label": "Drawer"
          },
          "page": {
            "label": "Page"
          },
          "notification": {
            "label": "Popup notification"
          }
        },
        "show_vendor": {
          "label": "Show vendor"
        },
        "show_cart_note": {
          "label": "Enable cart note"
        },
        "cart_drawer": {
          "header": "Cart drawer",
          "collection": {
            "label": "Collection",
            "info": "Visible when cart drawer is empty."
          }
        }
      }
    },
    "layout": {
      "name": "Layout",
      "settings": {
        "page_width": {
          "label": "Page width"
        },
        "spacing_sections": {
          "label": "Space between template sections"
        },
        "header__grid": {
          "content": "Grid"
        },
        "paragraph__grid": {
          "content": "Affects areas with a multicolumn layout."
        },
        "spacing_grid_horizontal": {
          "label": "Horizontal space"
        },
        "spacing_grid_vertical": {
          "label": "Vertical space"
        }
      }
    }
  },
  "sections": {
    "all": {
      "padding": {
        "section_padding_heading": "Section padding",
        "padding_top": "Top padding",
        "padding_bottom": "Bottom padding"
      },
      "spacing": "Spacing",
      "colors": {
        "accent_1": {
          "label": "Accent 1"
        },
        "accent_2": {
          "label": "Accent 2"
        },
        "background_1": {
          "label": "Background 1"
        },
        "background_2": {
          "label": "Background 2"
        },
        "inverse": {
          "label": "Inverse"
        },
        "label": "Color scheme",
        "has_cards_info": "To change the card color scheme, update your theme settings."
      },
      "heading_size": {
        "label": "Heading size",
        "options__1": {
          "label": "Small"
        },
        "options__2": {
          "label": "Medium"
        },
        "options__3": {
          "label": "Large"
        },
        "options__4": {
          "label": "Extra large"
        }
      }
    },
    "announcement-bar": {
      "name": "Announcement bar",
      "blocks": {
        "announcement": {
          "name": "Announcement",
          "settings": {
            "text": {
              "label": "Text"
            },
            "text_alignment": {
              "label": "Text alignment",
              "options__1": {
                "label": "Left"
              },
              "options__2": {
                "label": "Center"
              },
              "options__3": {
                "label": "Right"
              }
            },
            "link": {
              "label": "Link"
            }
          }
        }
      }
    },
    "apps": {
      "name": "Apps",
      "settings": {
        "include_margins": {
          "label": "Make section margins the same as theme"
        }
      },
      "presets": {
        "name": "Apps"
      }
    },
    "collage": {
      "name": "Collage",
      "settings": {
        "heading": {
          "label": "Heading"
        },
        "desktop_layout": {
          "label": "Desktop layout",
          "options__1": {
            "label": "Left large block"
          },
          "options__2": {
            "label": "Right large block"
          }
        },
        "mobile_layout": {
          "label": "Mobile layout",
          "options__1": {
            "label": "Collage"
          },
          "options__2": {
            "label": "Column"
          }
        },
        "card_styles": {
          "label": "Card style",
          "info": "Product, collection, and blog card styles can be updated in theme settings.",
          "options__1": {
            "label": "Use individual card styles"
          },
          "options__2": {
            "label": "Style all as product cards"
          }
        }
      },
      "blocks": {
        "image": {
          "name": "Image",
          "settings": {
            "image": {
              "label": "Image"
            }
          }
        },
        "product": {
          "name": "Product",
          "settings": {
            "product": {
              "label": "Product"
            },
            "secondary_background": {
              "label": "Show secondary background"
            },
            "second_image": {
              "label": "Show second image on hover"
            }
          }
        },
        "collection": {
          "name": "Collection",
          "settings": {
            "collection": {
              "label": "Collection"
            }
          }
        },
        "video": {
          "name": "Video",
          "settings": {
            "cover_image": {
              "label": "Cover image"
            },
            "video_url": {
              "label": "URL",
              "info": "Video plays in a pop-up if the section contains other blocks.",
              "placeholder": "Use a YouTube or Vimeo URL"
            },
            "description": {
              "label": "Video alt text",
              "info": "Describe the video for customers using screen readers. [Learn more](https:\/\/help.shopify.com\/manual\/online-store\/themes\/theme-structure\/theme-features#video-block)"
            }
          }
        }
      },
      "presets": {
        "name": "Collage"
      }
    },
    "collection-list": {
      "name": "Collection list",
      "settings": {
        "title": {
          "label": "Heading"
        },
        "image_ratio": {
          "label": "Image ratio",
          "options__1": {
            "label": "Adapt to image"
          },
          "options__2": {
            "label": "Portrait"
          },
          "options__3": {
            "label": "Square"
          },
          "info": "Add images by editing your collections. [Learn more](https:\/\/help.shopify.com\/manual\/products\/collections)"
        },
        "columns_desktop": {
          "label": "Number of columns on desktop"
        },
        "show_view_all": {
          "label": "Enable \"View all\" button if list includes more collections than shown"
        },
        "header_mobile": {
          "content": "Mobile Layout"
        },
        "columns_mobile": {
          "label": "Number of columns on mobile",
          "options__1": {
            "label": "1 column"
          },
          "options__2": {
            "label": "2 columns"
          }
        },
        "swipe_on_mobile": {
          "label": "Enable swipe on mobile"
        }
      },
      "blocks": {
        "featured_collection": {
          "name": "Collection",
          "settings": {
            "collection": {
              "label": "Collection"
            }
          }
        }
      },
      "presets": {
        "name": "Collection list"
      }
    },
    "contact-form": {
      "name": "Contact Form",
      "presets": {
        "name": "Contact form"
      }
    },
    "custom-liquid": {
      "name": "Custom Liquid",
      "settings": {
        "custom_liquid": {
          "label": "Custom Liquid",
          "info": "Add app snippets or other Liquid code to create advanced customizations."
        }
      },
      "presets": {
        "name": "Custom Liquid"
      }
    },
    "featured-blog": {
      "name": "Blog posts",
      "settings": {
        "heading": {
          "label": "Heading"
        },
        "blog": {
          "label": "Blog"
        },
        "post_limit": {
          "label": "Number of blog posts to show"
        },
        "columns_desktop": {
          "label": "Number of columns on desktop"
        },
        "show_view_all": {
          "label": "Enable \"View all\" button if blog includes more blog posts than shown"
        },
        "show_image": {
          "label": "Show featured image",
          "info": "For best results, use an image with a 3:2 aspect ratio. [Learn more](https:\/\/help.shopify.com\/manual\/shopify-admin\/productivity-tools\/image-editor#understanding-image-aspect-ratio)"
        },
        "show_date": {
          "label": "Show date"
        },
        "show_author": {
          "label": "Show author"
        }
      },
      "presets": {
        "name": "Blog posts"
      }
    },
    "featured-collection": {
      "name": "Featured collection",
      "settings": {
        "title": {
          "label": "Heading"
        },
        "description": {
          "label": "Description"
        },
        "show_description": {
          "label": "Show collection description from the admin"
        },
        "description_style": {
          "label": "Description style",
          "options__1": {
            "label": "Body"
          },
          "options__2": {
            "label": "Subtitle"
          },
          "options__3": {
            "label": "Uppercase"
          }
        },
        "collection": {
          "label": "Collection"
        },
        "products_to_show": {
          "label": "Maximum products to show"
        },
        "columns_desktop": {
          "label": "Number of columns on desktop"
        },
        "show_view_all": {
          "label": "Enable \"View all\" if collection has more products than shown"
        },
        "view_all_style": {
          "label": "\"View all\" style",
          "options__1": {
            "label": "Link"
          },
          "options__2": {
            "label": "Outline button"
          },
          "options__3": {
            "label": "Solid button"
          }
        },
        "enable_desktop_slider": {
          "label": "Enable carousel on desktop"
        },
        "full_width": {
          "label": "Make products full width"
        },
        "header": {
          "content": "Product card"
        },
        "image_ratio": {
          "label": "Image ratio",
          "options__1": {
            "label": "Adapt to image"
          },
          "options__2": {
            "label": "Portrait"
          },
          "options__3": {
            "label": "Square"
          }
        },
        "show_secondary_image": {
          "label": "Show second image on hover"
        },
        "show_vendor": {
          "label": "Show vendor"
        },
        "show_rating": {
          "label": "Show product rating",
          "info": "To display a rating, add a product rating app. [Learn more](https:\/\/help.shopify.com\/manual\/online-store\/themes\/theme-structure\/theme-features#featured-collection-show-product-rating)"
        },
        "enable_quick_buy": {
          "label": "Enable quick add button",
          "info": "Optimal with popup or drawer cart type."
        },
        "header_mobile": {
          "content": "Mobile Layout"
        },
        "columns_mobile": {
          "label": "Number of columns on mobile",
          "options__1": {
            "label": "1 column"
          },
          "options__2": {
            "label": "2 columns"
          }
        },
        "swipe_on_mobile": {
          "label": "Enable swipe on mobile"
        }
      },
      "presets": {
        "name": "Featured collection"
      }
    },
    "featured-product": {
      "name": "Featured product",
      "blocks": {
        "text": {
          "name": "Text",
          "settings": {
            "text": {
              "label": "Text"
            },
            "text_style": {
              "label": "Text style",
              "options__1": {
                "label": "Body"
              },
              "options__2": {
                "label": "Subtitle"
              },
              "options__3": {
                "label": "Uppercase"
              }
            }
          }
        },
        "title": {
          "name": "Title"
        },
        "price": {
          "name": "Price"
        },
        "quantity_selector": {
          "name": "Quantity selector"
        },
        "variant_picker": {
          "name": "Variant picker",
          "settings": {
            "picker_type": {
              "label": "Type",
              "options__1": {
                "label": "Dropdown"
              },
              "options__2": {
                "label": "Pills"
              }
            }
          }
        },
        "buy_buttons": {
          "name": "Buy buttons",
          "settings": {
            "show_dynamic_checkout": {
              "label": "Show dynamic checkout buttons",
              "info": "Using the payment methods available on your store, customers see their preferred option, like PayPal or Apple Pay. [Learn more](https:\/\/help.shopify.com\/manual\/using-themes\/change-the-layout\/dynamic-checkout)"
            }
          }
        },
        "sku": {
          "name": "SKU",
          "settings": {
            "text_style": {
              "label": "Text style",
              "options__1": {
                "label": "Body"
              },
              "options__2": {
                "label": "Subtitle"
              },
              "options__3": {
                "label": "Uppercase"
              }
            }
          }
        },
        "description": {
          "name": "Description"
        },
        "share": {
          "name": "Share",
          "settings": {
            "text": {
              "label": "Text"
            },
            "featured_image_info": {
              "content": "If you include a link in social media posts, the page’s featured image will be shown as the preview image. [Learn more](https:\/\/help.shopify.com\/manual\/online-store\/images\/showing-social-media-thumbnail-images)"
            },
            "title_info": {
              "content": "A store title and description are included with the preview image. [Learn more](https:\/\/help.shopify.com\/manual\/promoting-marketing\/seo\/adding-keywords#set-a-title-and-description-for-your-online-store)"
            }
          }
        },
        "custom_liquid": {
          "name": "Custom liquid",
          "settings": {
            "custom_liquid": {
              "label": "Custom liquid"
            }
          }
        },
        "rating": {
          "name": "Product rating",
          "settings": {
            "paragraph": {
              "content": "To display a rating, add a product rating app. [Learn more](https:\/\/help.shopify.com\/manual\/online-store\/themes\/theme-structure\/theme-features#featured-product-rating)"
            }
          }
        }
      },
      "settings": {
        "product": {
          "label": "Product"
        },
        "secondary_background": {
          "label": "Show secondary background"
        },
        "header": {
          "content": "Media",
          "info": "Learn more about [media types](https:\/\/help.shopify.com\/manual\/products\/product-media)"
        },
        "media_position": {
          "label": "Desktop media position",
          "info": "Position is automatically optimized for mobile.",
          "options__1": {
            "label": "Left"
          },
          "options__2": {
            "label": "Right"
          }
        },
        "hide_variants": {
          "label": "Hide unselected variants’ media on desktop"
        },
        "enable_video_looping": {
          "label": "Enable video looping"
        }
      },
      "presets": {
        "name": "Featured product"
      }
    },
    "footer": {
      "name": "Footer",
      "blocks": {
        "link_list": {
          "name": "Menu",
          "settings": {
            "heading": {
              "label": "Heading"
            },
            "menu": {
              "label": "Menu",
              "info": "Displays only top-level menu items."
            }
          }
        },
        "text": {
          "name": "Text",
          "settings": {
            "heading": {
              "label": "Heading"
            },
            "subtext": {
              "label": "Subtext"
            }
          }
        }
      },
      "settings": {
        "newsletter_enable": {
          "label": "Show email signup"
        },
        "newsletter_heading": {
          "label": "Heading"
        },
        "header__1": {
          "content": "Email Signup",
          "info": "Subscribers added automatically to your “accepted marketing” customer list. [Learn more](https:\/\/help.shopify.com\/manual\/customers\/manage-customers)"
        },
        "header__2": {
          "content": "Social media icons",
          "info": "To display your social media accounts, link them in your theme settings."
        },
        "show_social": {
          "label": "Show social media icons"
        },
        "header__3": {
          "content": "Country\/region selector"
        },
        "header__4": {
          "info": "To add a country\/region, go to your [market settings.](\/admin\/settings\/markets)"
        },
        "enable_country_selector": {
          "label": "Enable country\/region selector"
        },
        "header__5": {
          "content": "Language selector"
        },
        "header__6": {
          "info": "To add a language, go to your [language settings.](\/admin\/settings\/languages)"
        },
        "enable_language_selector": {
          "label": "Enable language selector"
        },
        "header__7": {
          "content": "Payment methods"
        },
        "payment_enable": {
          "label": "Show payment icons"
        },
        "header__8": {
          "content": "Policy links",
          "info": "To add store policies, go to your [policy settings](\/admin\/settings\/legal)."
        },
        "show_policy": {
          "label": "Show policy links"
        },
        "margin_top": {
          "label": "Top margin"
        }
      }
    },
    "header": {
      "name": "Header",
      "settings": {
        "logo_header": {
          "content": "Logo"
        },
        "logo_help": {
          "content": "Edit your logo in [theme settings](\/editor?context=theme&category=logo)."
        },
        "logo_position": {
          "label": "Desktop logo position",
          "options__1": {
            "label": "Middle left"
          },
          "options__2": {
            "label": "Top left"
          },
          "options__3": {
            "label": "Top center"
          },
          "options__4": {
            "label": "Middle center"
          }
        },
        "menu": {
          "label": "Menu"
        },
        "menu_type_desktop": {
          "label": "Desktop menu type",
          "info": "Menu type is automatically optimized for mobile.",
          "options__1": {
            "label": "Dropdown"
          },
          "options__2": {
            "label": "Mega menu"
          }
        },
        "show_line_separator": {
          "label": "Show separator line"
        },
        "sticky_header_type": {
          "label": "Sticky header",
          "options__1": {
            "label": "None"
          },
          "options__2": {
            "label": "On scroll up"
          },
          "options__3": {
            "label": "Always"
          },
          "options__4": {
            "label": "Always, reduce logo size"
          }
        },
        "margin_bottom": {
          "label": "Bottom margin"
        },
        "mobile_layout": {
          "content": "Mobile layout"
        },
        "mobile_logo_position": {
          "label": "Mobile logo position",
          "options__1": {
            "label": "Center"
          },
          "options__2": {
            "label": "Left"
          }
        }
      }
    },
    "image-banner": {
      "name": "Image banner",
      "settings": {
        "image": {
          "label": "First image"
        },
        "image_2": {
          "label": "Second image"
        },
        "image_overlay_opacity": {
          "label": "Image overlay opacity"
        },
        "image_height": {
          "label": "Banner height",
          "options__1": {
            "label": "Adapt to first image"
          },
          "options__2": {
            "label": "Small"
          },
          "options__3": {
            "label": "Medium"
          },
          "options__4": {
            "label": "Large"
          },
          "info": "For best results, use an image with a 3:2 aspect ratio. [Learn more](https:\/\/help.shopify.com\/manual\/shopify-admin\/productivity-tools\/image-editor#understanding-image-aspect-ratio)"
        },
        "desktop_content_position": {
          "options__1": {
            "label": "Top Left"
          },
          "options__2": {
            "label": "Top Center"
          },
          "options__3": {
            "label": "Top Right"
          },
          "options__4": {
            "label": "Middle Left"
          },
          "options__5": {
            "label": "Middle Center"
          },
          "options__6": {
            "label": "Middle Right"
          },
          "options__7": {
            "label": "Bottom Left"
          },
          "options__8": {
            "label": "Bottom Center"
          },
          "options__9": {
            "label": "Bottom Right"
          },
          "label": "Desktop content position"
        },
        "show_text_box": {
          "label": "Show container on desktop"
        },
        "desktop_content_alignment": {
          "options__1": {
            "label": "Left"
          },
          "options__2": {
            "label": "Center"
          },
          "options__3": {
            "label": "Right"
          },
          "label": "Desktop content alignment"
        },
        "color_scheme": {
          "info": "Visible when container displayed."
        },
        "header": {
          "content": "Mobile Layout"
        },
        "mobile_content_alignment": {
          "options__1": {
            "label": "Left"
          },
          "options__2": {
            "label": "Center"
          },
          "options__3": {
            "label": "Right"
          },
          "label": "Mobile content alignment"
        },
        "stack_images_on_mobile": {
          "label": "Stack images on mobile"
        },
        "show_text_below": {
          "label": "Show container on mobile"
        },
        "adapt_height_first_image": {
          "label": "Adapt section height to first image size",
          "info": "Overwrites image banner height setting when checked."
        }
      },
      "blocks": {
        "heading": {
          "name": "Heading",
          "settings": {
            "heading": {
              "label": "Heading"
            }
          }
        },
        "text": {
          "name": "Text",
          "settings": {
            "text": {
              "label": "Description"
            },
            "text_style": {
              "options__1": {
                "label": "Body"
              },
              "options__2": {
                "label": "Subtitle"
              },
              "options__3": {
                "label": "Uppercase"
              },
              "label": "Text style"
            }
          }
        },
        "buttons": {
          "name": "Buttons",
          "settings": {
            "button_label_1": {
              "label": "First button label",
              "info": "Leave the label blank to hide the button."
            },
            "button_link_1": {
              "label": "First button link"
            },
            "button_style_secondary_1": {
              "label": "Use outline button style"
            },
            "button_label_2": {
              "label": "Second button label",
              "info": "Leave the label blank to hide the button."
            },
            "button_link_2": {
              "label": "Second button link"
            },
            "button_style_secondary_2": {
              "label": "Use outline button style"
            }
          }
        }
      },
      "presets": {
        "name": "Image banner"
      }
    },
    "image-with-text": {
      "name": "Image with text",
      "settings": {
        "image": {
          "label": "Image"
        },
        "height": {
          "options__1": {
            "label": "Adapt to image"
          },
          "options__2": {
            "label": "Small"
          },
          "options__3": {
            "label": "Medium"
          },
          "options__4": {
            "label": "Large"
          },
          "label": "Image height"
        },
        "desktop_image_width": {
          "options__1": {
            "label": "Small"
          },
          "options__2": {
            "label": "Medium"
          },
          "options__3": {
            "label": "Large"
          },
          "label": "Desktop image width",
          "info": "Image is automatically optimized for mobile."
        },
        "layout": {
          "options__1": {
            "label": "Image first"
          },
          "options__2": {
            "label": "Image second"
          },
          "label": "Desktop image placement",
          "info": "Image first is the default mobile layout."
        },
        "desktop_content_alignment": {
          "options__1": {
            "label": "Left"
          },
          "options__2": {
            "label": "Center"
          },
          "options__3": {
            "label": "Right"
          },
          "label": "Desktop content alignment"
        },
        "desktop_content_position": {
          "options__1": {
            "label": "Top"
          },
          "options__2": {
            "label": "Middle"
          },
          "options__3": {
            "label": "Bottom"
          },
          "label": "Desktop content position"
        },
        "content_layout": {
          "options__1": {
            "label": "No overlap"
          },
          "options__2": {
            "label": "Overlap"
          },
          "label": "Content layout"
        },
        "mobile_content_alignment": {
          "options__1": {
            "label": "Left"
          },
          "options__2": {
            "label": "Center"
          },
          "options__3": {
            "label": "Right"
          },
          "label": "Mobile content alignment"
        }
      },
      "blocks": {
        "heading": {
          "name": "Heading",
          "settings": {
            "heading": {
              "label": "Heading"
            }
          }
        },
        "caption": {
          "name": "Caption",
          "settings": {
            "text": {
              "label": "Text"
            },
            "text_style": {
              "label": "Text style",
              "options__1": {
                "label": "Subtitle"
              },
              "options__2": {
                "label": "Uppercase"
              }
            },
            "caption_size": {
              "label": "Text size",
              "options__1": {
                "label": "Small"
              },
              "options__2": {
                "label": "Medium"
              },
              "options__3": {
                "label": "Large"
              }
            }
          }
        },
        "text": {
          "name": "Text",
          "settings": {
            "text": {
              "label": "Content"
            },
            "text_style": {
              "label": "Text style",
              "options__1": {
                "label": "Body"
              },
              "options__2": {
                "label": "Subtitle"
              }
            }
          }
        },
        "button": {
          "name": "Button",
          "settings": {
            "button_label": {
              "label": "Button label",
              "info": "Leave the label blank to hide the button."
            },
            "button_link": {
              "label": "Button link"
            }
          }
        }
      },
      "presets": {
        "name": "Image with text"
      }
    },
    "main-account": {
      "name": "Account"
    },
    "main-activate-account": {
      "name": "Account activation"
    },
    "main-addresses": {
      "name": "Addresses"
    },
    "main-article": {
      "name": "Blog post",
      "blocks": {
        "featured_image": {
          "name": "Featured image",
          "settings": {
            "image_height": {
              "label": "Featured image height",
              "options__1": {
                "label": "Adapt to image"
              },
              "options__2": {
                "label": "Small"
              },
              "options__3": {
                "label": "Medium"
              },
              "options__4": {
                "label": "Large"
              },
              "info": "For best results, use an image with a 16:9 aspect ratio. [Learn more](https:\/\/help.shopify.com\/manual\/shopify-admin\/productivity-tools\/image-editor#understanding-image-aspect-ratio)"
            }
          }
        },
        "title": {
          "name": "Title",
          "settings": {
            "blog_show_date": {
              "label": "Show date"
            },
            "blog_show_author": {
              "label": "Show author"
            }
          }
        },
        "content": {
          "name": "Content"
        },
        "share": {
          "name": "Share",
          "settings": {
            "text": {
              "label": "Text"
            },
            "featured_image_info": {
              "content": "If you include a link in social media posts, the page’s featured image will be shown as the preview image. [Learn more](https:\/\/help.shopify.com\/manual\/online-store\/images\/showing-social-media-thumbnail-images)."
            },
            "title_info": {
              "content": "A store title and description are included with the preview image. [Learn more](https:\/\/help.shopify.com\/manual\/promoting-marketing\/seo\/adding-keywords#set-a-title-and-description-for-your-online-store)."
            }
          }
        }
      }
    },
    "main-blog": {
      "name": "Blog posts",
      "settings": {
        "header": {
          "content": "Blog post card"
        },
        "show_image": {
          "label": "Show featured image"
        },
        "show_date": {
          "label": "Show date"
        },
        "show_author": {
          "label": "Show author"
        },
        "paragraph": {
          "content": "Change excerpts by editing your blog posts. [Learn more](https:\/\/help.shopify.com\/manual\/online-store\/blogs\/writing-blogs#display-an-excerpt-from-a-blog-post)"
        },
        "layout": {
          "label": "Desktop layout",
          "options__1": {
            "label": "Grid"
          },
          "options__2": {
            "label": "Collage"
          },
          "info": "Posts are stacked on mobile."
        },
        "image_height": {
          "label": "Featured image height",
          "options__1": {
            "label": "Adapt to image"
          },
          "options__2": {
            "label": "Small"
          },
          "options__3": {
            "label": "Medium"
          },
          "options__4": {
            "label": "Large"
          },
          "info": "For best results, use an image with a 3:2 aspect ratio. [Learn more](https:\/\/help.shopify.com\/manual\/shopify-admin\/productivity-tools\/image-editor#understanding-image-aspect-ratio)"
        }
      }
    },
    "main-cart-footer": {
      "name": "Subtotal",
      "blocks": {
        "subtotal": {
          "name": "Subtotal price"
        },
        "buttons": {
          "name": "Checkout button"
        }
      }
    },
    "main-cart-items": {
      "name": "Items"
    },
    "main-collection-banner": {
      "name": "Collection banner",
      "settings": {
        "paragraph": {
          "content": "Add a description or image by editing your collection. [Learn more](https:\/\/help.shopify.com\/manual\/products\/collections\/collection-layout)"
        },
        "show_collection_description": {
          "label": "Show collection description"
        },
        "show_collection_image": {
          "label": "Show collection image",
          "info": "For best results, use an image with a 16:9 aspect ratio. [Learn more](https:\/\/help.shopify.com\/manual\/shopify-admin\/productivity-tools\/image-editor#understanding-image-aspect-ratio)"
        }
      }
    },
    "main-collection-product-grid": {
      "name": "Product grid",
      "settings": {
        "products_per_page": {
          "label": "Products per page"
        },
        "columns_desktop": {
          "label": "Number of columns on desktop"
        },
        "enable_filtering": {
          "label": "Enable filtering",
<<<<<<< HEAD
          "info": "Customize [filters](\/admin\/menus)"
=======
          "info": "Customize filters with the Search & Discovery app. [Learn more](https://help.shopify.com/manual/online-store/search-and-discovery/filters)"
>>>>>>> 3e6bc979
        },
        "filter_type": {
          "label": "Desktop filter layout",
          "options__1": {
            "label": "Horizontal"
          },
          "options__2": {
            "label": "Vertical"
          },
          "options__3": {
            "label": "Drawer"
          },
          "info": "Drawer is the default mobile layout."
        },
        "enable_sorting": {
          "label": "Enable sorting"
        },
        "image_ratio": {
          "label": "Image ratio",
          "options__1": {
            "label": "Adapt to image"
          },
          "options__2": {
            "label": "Portrait"
          },
          "options__3": {
            "label": "Square"
          }
        },
        "show_secondary_image": {
          "label": "Show second image on hover"
        },
        "show_vendor": {
          "label": "Show vendor"
        },
        "show_rating": {
          "label": "Show product rating",
          "info": "To display a rating, add a product rating app. [Learn more](https:\/\/help.shopify.com\/manual\/online-store\/themes\/theme-structure\/page-types#product-grid-section-settings)"
        },
        "header__1": {
          "content": "Filtering and sorting"
        },
        "header__3": {
          "content": "Product card"
        },
        "enable_tags": {
          "label": "Enable filtering",
<<<<<<< HEAD
          "info": "[Customize filters](\/admin\/menus)"
=======
          "info": "Customize filters with the Search & Discovery app. [Learn more](https://help.shopify.com/manual/online-store/search-and-discovery/filters)"
>>>>>>> 3e6bc979
        },
        "enable_quick_buy": {
          "label": "Enable quick add button",
          "info": "Optimal with popup or drawer cart type."
        },
        "header_mobile": {
          "content": "Mobile Layout"
        },
        "columns_mobile": {
          "label": "Number of columns on mobile",
          "options__1": {
            "label": "1 column"
          },
          "options__2": {
            "label": "2 columns"
          }
        }
      }
    },
    "main-list-collections": {
      "name": "Collections list page",
      "settings": {
        "title": {
          "label": "Heading"
        },
        "sort": {
          "label": "Sort collections by:",
          "options__1": {
            "label": "Alphabetically, A-Z"
          },
          "options__2": {
            "label": "Alphabetically, Z-A"
          },
          "options__3": {
            "label": "Date, new to old"
          },
          "options__4": {
            "label": "Date, old to new"
          },
          "options__5": {
            "label": "Product count, high to low"
          },
          "options__6": {
            "label": "Product count, low to high"
          }
        },
        "image_ratio": {
          "label": "Image ratio",
          "options__1": {
            "label": "Adapt to image"
          },
          "options__2": {
            "label": "Portrait"
          },
          "options__3": {
            "label": "Square"
          },
          "info": "Add images by editing your collections. [Learn more](https:\/\/help.shopify.com\/manual\/products\/collections)"
        },
        "columns_desktop": {
          "label": "Number of columns on desktop"
        },
        "header_mobile": {
          "content": "Mobile Layout"
        },
        "columns_mobile": {
          "label": "Number of columns on mobile",
          "options__1": {
            "label": "1 column"
          },
          "options__2": {
            "label": "2 columns"
          }
        }
      }
    },
    "main-login": {
      "name": "Login"
    },
    "main-order": {
      "name": "Order"
    },
    "main-page": {
      "name": "Page"
    },
    "main-password-footer": {
      "name": "Password footer"
    },
    "main-password-header": {
      "name": "Password header",
      "settings": {
        "logo_header": {
          "content": "Logo"
        },
        "logo_help": {
          "content": "Edit your logo in theme settings."
        }
      }
    },
    "main-product": {
      "name": "Product information",
      "blocks": {
        "text": {
          "name": "Text",
          "settings": {
            "text": {
              "label": "Text"
            },
            "text_style": {
              "label": "Text style",
              "options__1": {
                "label": "Body"
              },
              "options__2": {
                "label": "Subtitle"
              },
              "options__3": {
                "label": "Uppercase"
              }
            }
          }
        },
        "title": {
          "name": "Title"
        },
        "price": {
          "name": "Price"
        },
        "inventory": {
          "name": "Inventory status",
          "settings": {
            "text_style": {
              "label": "Text style",
              "options__1": {
                "label": "Body"
              },
              "options__2": {
                "label": "Subtitle"
              },
              "options__3": {
                "label": "Uppercase"
              }
            },
            "inventory_threshold": {
              "label": "Low inventory threshold",
              "info": "Choose 0 to always show in stock if available."
            },
            "show_inventory_quantity": {
              "label": "Show inventory count"
            }
          }
        },
        "quantity_selector": {
          "name": "Quantity selector"
        },
        "variant_picker": {
          "name": "Variant picker",
          "settings": {
            "picker_type": {
              "label": "Type",
              "options__1": {
                "label": "Dropdown"
              },
              "options__2": {
                "label": "Pills"
              }
            }
          }
        },
        "buy_buttons": {
          "name": "Buy buttons",
          "settings": {
            "show_dynamic_checkout": {
              "label": "Show dynamic checkout buttons",
              "info": "Using the payment methods available on your store, customers see their preferred option, like PayPal or Apple Pay. [Learn more](https:\/\/help.shopify.com\/manual\/using-themes\/change-the-layout\/dynamic-checkout)"
            }
          }
        },
        "pickup_availability": {
          "name": "Pickup availability"
        },
        "description": {
          "name": "Description"
        },
        "sku": {
          "name": "SKU",
          "settings": {
            "text_style": {
              "label": "Text style",
              "options__1": {
                "label": "Body"
              },
              "options__2": {
                "label": "Subtitle"
              },
              "options__3": {
                "label": "Uppercase"
              }
            }
          }
        },
        "share": {
          "name": "Share",
          "settings": {
            "text": {
              "label": "Text"
            },
            "featured_image_info": {
              "content": "If you include a link in social media posts, the page’s featured image will be shown as the preview image. [Learn more](https:\/\/help.shopify.com\/manual\/online-store\/images\/showing-social-media-thumbnail-images)."
            },
            "title_info": {
              "content": "A store title and description are included with the preview image. [Learn more](https:\/\/help.shopify.com\/manual\/promoting-marketing\/seo\/adding-keywords#set-a-title-and-description-for-your-online-store)."
            }
          }
        },
        "custom_liquid": {
          "name": "Custom liquid",
          "settings": {
            "custom_liquid": {
              "label": "Custom liquid",
              "info": "Add app snippets or other Liquid code to create advanced customizations."
            }
          }
        },
        "collapsible_tab": {
          "name": "Collapsible row",
          "settings": {
            "heading": {
              "info": "Include a heading that explains the content.",
              "label": "Heading"
            },
            "content": {
              "label": "Row content"
            },
            "page": {
              "label": "Row content from page"
            },
            "icon": {
              "label": "Icon",
              "options__1": {
                "label": "None"
              },
              "options__2": {
                "label": "Apple"
              },
              "options__3": {
                "label": "Banana"
              },
              "options__4": {
                "label": "Bottle"
              },
              "options__5": {
                "label": "Box"
              },
              "options__6": {
                "label": "Carrot"
              },
              "options__7": {
                "label": "Chat bubble"
              },
              "options__8": {
                "label": "Check mark"
              },
              "options__9": {
                "label": "Clipboard"
              },
              "options__10": {
                "label": "Dairy"
              },
              "options__11": {
                "label": "Dairy free"
              },
              "options__12": {
                "label": "Dryer"
              },
              "options__13": {
                "label": "Eye"
              },
              "options__14": {
                "label": "Fire"
              },
              "options__15": {
                "label": "Gluten free"
              },
              "options__16": {
                "label": "Heart"
              },
              "options__17": {
                "label": "Iron"
              },
              "options__18": {
                "label": "Leaf"
              },
              "options__19": {
                "label": "Leather"
              },
              "options__20": {
                "label": "Lightning bolt"
              },
              "options__21": {
                "label": "Lipstick"
              },
              "options__22": {
                "label": "Lock"
              },
              "options__23": {
                "label": "Map pin"
              },
              "options__24": {
                "label": "Nut free"
              },
              "options__25": {
                "label": "Pants"
              },
              "options__26": {
                "label": "Paw print"
              },
              "options__27": {
                "label": "Pepper"
              },
              "options__28": {
                "label": "Perfume"
              },
              "options__29": {
                "label": "Plane"
              },
              "options__30": {
                "label": "Plant"
              },
              "options__31": {
                "label": "Price tag"
              },
              "options__32": {
                "label": "Question mark"
              },
              "options__33": {
                "label": "Recycle"
              },
              "options__34": {
                "label": "Return"
              },
              "options__35": {
                "label": "Ruler"
              },
              "options__36": {
                "label": "Serving dish"
              },
              "options__37": {
                "label": "Shirt"
              },
              "options__38": {
                "label": "Shoe"
              },
              "options__39": {
                "label": "Silhouette"
              },
              "options__40": {
                "label": "Snowflake"
              },
              "options__41": {
                "label": "Star"
              },
              "options__42": {
                "label": "Stopwatch"
              },
              "options__43": {
                "label": "Truck"
              },
              "options__44": {
                "label": "Washing"
              }
            }
          }
        },
        "popup": {
          "name": "Pop-up",
          "settings": {
            "link_label": {
              "label": "Link label"
            },
            "page": {
              "label": "Page"
            }
          }
        },
        "rating": {
          "name": "Product rating",
          "settings": {
            "paragraph": {
              "content": "To display a rating, add a product rating app. [Learn more](https:\/\/help.shopify.com\/manual\/online-store\/themes\/theme-structure\/page-types#product-rating-block)"
            }
          }
        },
        "complementary_products": {
          "name": "Complementary products",
          "settings": {
            "paragraph": {
              "content": "To select complementary products, add the Search & Discovery app. [Learn more](https:\/\/help.shopify.com\/manual\/online-store\/search-and-discovery\/product-recommendations)"
            },
            "heading": {
              "label": "Heading"
            },
            "make_collapsible_row": {
              "label": "Show as collapsible row"
            },
            "icon": {
              "info": "Visible when collapsible row is displayed."
            },
            "product_list_limit": {
              "label": "Maximum products to show"
            },
            "products_per_page": {
              "label": "Number of products per page"
            },
            "pagination_style": {
              "label": "Pagination style",
              "options": {
                "option_1": "Dots",
                "option_2": "Counter",
                "option_3": "Numbers"
              }
            },
            "product_card": {
              "heading": "Product card"
            },
            "image_ratio": {
              "label": "Image ratio",
              "options": {
                "option_1": "Portrait",
                "option_2": "Square"
              }
            },
            "enable_quick_add": {
              "label": "Enable quick add button"
            }
          }
        },
        "icon_with_text": {
          "name": "Icon with text",
          "settings": {
            "layout": {
              "label": "Layout",
              "options__1": {
                "label": "Horizontal"
              },
              "options__2": {
                "label": "Vertical"
              }
            },
            "content": {
              "label": "Content",
              "info": "Choose an icon or add an image for each column or row."
            },
            "heading": {
              "info": "Leave the heading label blank to hide the icon column."
            },
            "icon_1": {
              "label": "First icon"
            },
            "image_1": {
              "label": "First image"
            },
            "heading_1": {
              "label": "First heading"
            },
            "icon_2": {
              "label": "Second icon"
            },
            "image_2": {
              "label": "Second image"
            },
            "heading_2": {
              "label": "Second heading"
            },
            "icon_3": {
              "label": "Third icon"
            },
            "image_3": {
              "label": "Third image"
            },
            "heading_3": {
              "label": "Third heading"
            }
          }
        }
      },
      "settings": {
        "header": {
          "content": "Media",
          "info": "Learn more about [media types.](https:\/\/help.shopify.com\/manual\/products\/product-media)"
        },
        "enable_sticky_info": {
          "label": "Enable sticky content on desktop"
        },
        "gallery_layout": {
          "label": "Desktop layout",
          "options__1": {
            "label": "Stacked"
          },
          "options__2": {
            "label": "2 columns"
          },
          "options__3": {
            "label": "Thumbnails"
          },
          "options__4": {
            "label": "Thumbnail carousel"
          }
        },
        "constrain_to_viewport": {
          "label": "Constrain media to screen height"
        },
        "media_size": {
          "label": "Desktop media width",
          "info": "Media is automatically optimized for mobile.",
          "options__1": {
            "label": "Small"
          },
          "options__2": {
            "label": "Medium"
          },
          "options__3": {
            "label": "Large"
          }
        },
        "image_zoom": {
          "label": "Image zoom",
          "info": "Click and hover defaults to open lightbox on mobile.",
          "options__1": {
            "label": "Open lightbox"
          },
          "options__2": {
            "label": "Click and hover"
          },
          "options__3": {
            "label": "No zoom"
          }
        },
        "media_position": {
          "label": "Desktop media position",
          "info": "Position is automatically optimized for mobile.",
          "options__1": {
            "label": "Left"
          },
          "options__2": {
            "label": "Right"
          }
        },
        "media_fit": {
          "label": "Media fit",
          "options__1": {
            "label": "Original"
          },
          "options__2": {
            "label": "Fill"
          }
        },
        "mobile_thumbnails": {
          "label": "Mobile layout",
          "options__1": {
            "label": "2 columns"
          },
          "options__2": {
            "label": "Show thumbnails"
          },
          "options__3": {
            "label": "Hide thumbnails"
          }
        },
        "hide_variants": {
          "label": "Hide other variants’ media after selecting a variant"
        },
        "enable_video_looping": {
          "label": "Enable video looping"
        }
      }
    },
    "main-register": {
      "name": "Registration"
    },
    "main-reset-password": {
      "name": "Password reset"
    },
    "main-search": {
      "name": "Search results",
      "settings": {
        "columns_desktop": {
          "label": "Number of columns on desktop"
        },
        "image_ratio": {
          "label": "Image ratio",
          "options__1": {
            "label": "Adapt to image"
          },
          "options__2": {
            "label": "Portrait"
          },
          "options__3": {
            "label": "Square"
          }
        },
        "show_secondary_image": {
          "label": "Show second image on hover"
        },
        "show_vendor": {
          "label": "Show vendor"
        },
        "show_rating": {
          "label": "Show product rating",
          "info": "To display a rating, add a product rating app. [Learn more](https:\/\/help.shopify.com\/manual\/online-store\/themes\/theme-structure\/page-types#search-results-section-settings)"
        },
        "header__1": {
          "content": "Product card"
        },
        "header__2": {
          "content": "Blog card",
          "info": "Blog card styles also apply to page cards in search results. To change card styles update your theme settings."
        },
        "article_show_date": {
          "label": "Show date"
        },
        "article_show_author": {
          "label": "Show author"
        },
        "header_mobile": {
          "content": "Mobile Layout"
        },
        "columns_mobile": {
          "label": "Number of columns on mobile",
          "options__1": {
            "label": "1 column"
          },
          "options__2": {
            "label": "2 columns"
          }
        }
      }
    },
    "multicolumn": {
      "name": "Multicolumn",
      "settings": {
        "title": {
          "label": "Heading"
        },
        "image_width": {
          "label": "Image width",
          "options__1": {
            "label": "One-third width of column"
          },
          "options__2": {
            "label": "Half width of column"
          },
          "options__3": {
            "label": "Full width of column"
          }
        },
        "image_ratio": {
          "label": "Image ratio",
          "options__1": {
            "label": "Adapt to image"
          },
          "options__2": {
            "label": "Portrait"
          },
          "options__3": {
            "label": "Square"
          },
          "options__4": {
            "label": "Circle"
          }
        },
        "columns_desktop": {
          "label": "Number of columns on desktop"
        },
        "column_alignment": {
          "label": "Column alignment",
          "options__1": {
            "label": "Left"
          },
          "options__2": {
            "label": "Center"
          }
        },
        "background_style": {
          "label": "Secondary background",
          "options__1": {
            "label": "None"
          },
          "options__2": {
            "label": "Show as column background"
          }
        },
        "button_label": {
          "label": "Button label"
        },
        "button_link": {
          "label": "Button link"
        },
        "header_mobile": {
          "content": "Mobile Layout"
        },
        "columns_mobile": {
          "label": "Number of columns on mobile",
          "options__1": {
            "label": "1 column"
          },
          "options__2": {
            "label": "2 columns"
          }
        },
        "swipe_on_mobile": {
          "label": "Enable swipe on mobile"
        }
      },
      "blocks": {
        "column": {
          "name": "Column",
          "settings": {
            "image": {
              "label": "Image"
            },
            "title": {
              "label": "Heading"
            },
            "text": {
              "label": "Description"
            },
            "link_label": {
              "label": "Link label"
            },
            "link": {
              "label": "Link"
            }
          }
        }
      },
      "presets": {
        "name": "Multicolumn"
      }
    },
    "newsletter": {
      "name": "Email signup",
      "settings": {
        "full_width": {
          "label": "Make section full width"
        },
        "paragraph": {
          "content": "Each email subscription creates a customer account. [Learn more](https:\/\/help.shopify.com\/manual\/customers)"
        }
      },
      "blocks": {
        "heading": {
          "name": "Heading",
          "settings": {
            "heading": {
              "label": "Heading"
            }
          }
        },
        "paragraph": {
          "name": "Subheading",
          "settings": {
            "paragraph": {
              "label": "Description"
            }
          }
        },
        "email_form": {
          "name": "Email form"
        }
      },
      "presets": {
        "name": "Email signup"
      }
    },
    "email-signup-banner": {
      "name": "Email signup banner",
      "settings": {
        "paragraph": {
          "content": "Each email subscription creates a customer account. [Learn more](https:\/\/help.shopify.com\/manual\/customers)"
        },
        "image": {
          "label": "Background image"
        },
        "image_overlay_opacity": {
          "label": "Image overlay opacity"
        },
        "show_background_image": {
          "label": "Show background image"
        },
        "show_text_box": {
          "label": "Show container on desktop"
        },
        "desktop_content_position": {
          "options__1": {
            "label": "Top Left"
          },
          "options__2": {
            "label": "Top Center"
          },
          "options__3": {
            "label": "Top Right"
          },
          "options__4": {
            "label": "Middle Left"
          },
          "options__5": {
            "label": "Middle Center"
          },
          "options__6": {
            "label": "Middle Right"
          },
          "options__7": {
            "label": "Bottom Left"
          },
          "options__8": {
            "label": "Bottom Center"
          },
          "options__9": {
            "label": "Bottom Right"
          },
          "label": "Desktop content position"
        },
        "color_scheme": {
          "info": "Visible when container displayed."
        },
        "image_height": {
          "label": "Banner height",
          "options__1": {
            "label": "Adapt to image"
          },
          "options__2": {
            "label": "Small"
          },
          "options__3": {
            "label": "Medium"
          },
          "options__4": {
            "label": "Large"
          },
          "info": "For best results, use an image with a 16:9 aspect ratio. [Learn more](https:\/\/help.shopify.com\/manual\/shopify-admin\/productivity-tools\/image-editor#understanding-image-aspect-ratio)"
        },
        "desktop_content_alignment": {
          "options__1": {
            "label": "Left"
          },
          "options__2": {
            "label": "Center"
          },
          "options__3": {
            "label": "Right"
          },
          "label": "Desktop content alignment"
        },
        "header": {
          "content": "Mobile Layout"
        },
        "mobile_content_alignment": {
          "options__1": {
            "label": "Left"
          },
          "options__2": {
            "label": "Center"
          },
          "options__3": {
            "label": "Right"
          },
          "label": "Mobile content alignment"
        },
        "show_text_below": {
          "label": "Show content below image on mobile",
          "info": "For best results, use an image with a 16:9 aspect ratio. [Learn more](https:\/\/help.shopify.com\/manual\/shopify-admin\/productivity-tools\/image-editor#understanding-image-aspect-ratio)"
        }
      },
      "blocks": {
        "heading": {
          "name": "Heading",
          "settings": {
            "heading": {
              "label": "Heading"
            }
          }
        },
        "paragraph": {
          "name": "Paragraph",
          "settings": {
            "paragraph": {
              "label": "Description"
            },
            "text_style": {
              "options__1": {
                "label": "Body"
              },
              "options__2": {
                "label": "Subtitle"
              },
              "label": "Text style"
            }
          }
        },
        "email_form": {
          "name": "Email form"
        }
      },
      "presets": {
        "name": "Email signup banner"
      }
    },
    "page": {
      "name": "Page",
      "settings": {
        "page": {
          "label": "Page"
        }
      },
      "presets": {
        "name": "Page"
      }
    },
    "related-products": {
      "name": "Related products",
      "settings": {
        "heading": {
          "label": "Heading"
        },
        "products_to_show": {
          "label": "Maximum products to show"
        },
        "columns_desktop": {
          "label": "Number of columns on desktop"
        },
        "paragraph__1": {
          "content": "Dynamic recommendations use order and product information to change and improve over time. [Learn more](https:\/\/help.shopify.com\/themes\/development\/recommended-products)"
        },
        "header__2": {
          "content": "Product card"
        },
        "image_ratio": {
          "label": "Image ratio",
          "options__1": {
            "label": "Adapt to image"
          },
          "options__2": {
            "label": "Portrait"
          },
          "options__3": {
            "label": "Square"
          }
        },
        "show_secondary_image": {
          "label": "Show second image on hover"
        },
        "show_vendor": {
          "label": "Show vendor"
        },
        "show_rating": {
          "label": "Show product rating",
          "info": "To display a rating, add a product rating app. [Learn more](https:\/\/help.shopify.com\/manual\/online-store\/themes\/theme-structure\/page-types#product-recommendations-section-settings)"
        },
        "header_mobile": {
          "content": "Mobile Layout"
        },
        "columns_mobile": {
          "label": "Number of columns on mobile",
          "options__1": {
            "label": "1 column"
          },
          "options__2": {
            "label": "2 columns"
          }
        }
      }
    },
    "rich-text": {
      "name": "Rich text",
      "settings": {
        "desktop_content_position": {
          "options__1": {
            "label": "Left"
          },
          "options__2": {
            "label": "Center"
          },
          "options__3": {
            "label": "Right"
          },
          "label": "Desktop content position",
          "info": "Position is automatically optimized for mobile."
        },
        "content_alignment": {
          "options__1": {
            "label": "Left"
          },
          "options__2": {
            "label": "Center"
          },
          "options__3": {
            "label": "Right"
          },
          "label": "Content alignment"
        },
        "full_width": {
          "label": "Make section full width"
        }
      },
      "blocks": {
        "heading": {
          "name": "Heading",
          "settings": {
            "heading": {
              "label": "Heading"
            }
          }
        },
        "caption": {
          "name": "Caption",
          "settings": {
            "text": {
              "label": "Text"
            },
            "text_style": {
              "label": "Text style",
              "options__1": {
                "label": "Subtitle"
              },
              "options__2": {
                "label": "Uppercase"
              }
            },
            "caption_size": {
              "label": "Text size",
              "options__1": {
                "label": "Small"
              },
              "options__2": {
                "label": "Medium"
              },
              "options__3": {
                "label": "Large"
              }
            }
          }
        },
        "text": {
          "name": "Text",
          "settings": {
            "text": {
              "label": "Description"
            }
          }
        },
        "buttons": {
          "name": "Buttons",
          "settings": {
            "button_label_1": {
              "label": "First button label",
              "info": "Leave the label blank to hide the button."
            },
            "button_link_1": {
              "label": "First button link"
            },
            "button_style_secondary_1": {
              "label": "Use outline button style"
            },
            "button_label_2": {
              "label": "Second button label",
              "info": "Leave the label blank to hide the button."
            },
            "button_link_2": {
              "label": "Second button link"
            },
            "button_style_secondary_2": {
              "label": "Use outline button style"
            }
          }
        }
      },
      "presets": {
        "name": "Rich text"
      }
    },
    "video": {
      "name": "Video",
      "settings": {
        "heading": {
          "label": "Heading"
        },
        "cover_image": {
          "label": "Cover image"
        },
        "video_url": {
          "label": "URL",
          "placeholder": "Use a YouTube or Vimeo URL",
          "info": "Video plays in the page."
        },
        "description": {
          "label": "Video alt text",
          "info": "Describe the video for customers using screen readers. [Learn more](https:\/\/help.shopify.com\/manual\/online-store\/themes\/theme-structure\/theme-features#video)"
        },
        "image_padding": {
          "label": "Add image padding",
          "info": "Select image padding if you don't want your cover image to be cropped."
        },
        "full_width": {
          "label": "Make section full width"
        }
      },
      "presets": {
        "name": "Video"
      }
    },
    "slideshow": {
      "name": "Slideshow",
      "settings": {
        "layout": {
          "label": "Layout",
          "options__1": {
            "label": "Full width"
          },
          "options__2": {
            "label": "Grid"
          }
        },
        "slide_height": {
          "label": "Slide height",
          "options__1": {
            "label": "Adapt to first image"
          },
          "options__2": {
            "label": "Small"
          },
          "options__3": {
            "label": "Medium"
          },
          "options__4": {
            "label": "Large"
          }
        },
        "slider_visual": {
          "label": "Pagination style",
          "options__1": {
            "label": "Counter"
          },
          "options__2": {
            "label": "Dots"
          },
          "options__3": {
            "label": "Numbers"
          }
        },
        "auto_rotate": {
          "label": "Auto-rotate slides"
        },
        "change_slides_speed": {
          "label": "Change slides every"
        },
        "mobile": {
          "content": "Mobile layout"
        },
        "show_text_below": {
          "label": "Show content below images on mobile"
        },
        "accessibility": {
          "content": "Accessibility",
          "label": "Slideshow description",
          "info": "Describe the slideshow for customers using screen readers."
        }
      },
      "blocks": {
        "slide": {
          "name": "Slide",
          "settings": {
            "image": {
              "label": "Image"
            },
            "heading": {
              "label": "Heading"
            },
            "subheading": {
              "label": "Subheading"
            },
            "button_label": {
              "label": "Button label",
              "info": "Leave the label blank to hide the button."
            },
            "link": {
              "label": "Button link"
            },
            "secondary_style": {
              "label": "Use outline button style"
            },
            "box_align": {
              "label": "Desktop content position",
              "info": "Position is automatically optimized for mobile.",
              "options__1": {
                "label": "Top left"
              },
              "options__2": {
                "label": "Top center"
              },
              "options__3": {
                "label": "Top right"
              },
              "options__4": {
                "label": "Middle left"
              },
              "options__5": {
                "label": "Middle center"
              },
              "options__6": {
                "label": "Middle right"
              },
              "options__7": {
                "label": "Bottom left"
              },
              "options__8": {
                "label": "Bottom center"
              },
              "options__9": {
                "label": "Bottom right"
              }
            },
            "show_text_box": {
              "label": "Show container on desktop"
            },
            "text_alignment": {
              "label": "Desktop content alignment",
              "option_1": {
                "label": "Left"
              },
              "option_2": {
                "label": "Center"
              },
              "option_3": {
                "label": "Right"
              }
            },
            "image_overlay_opacity": {
              "label": "Image overlay opacity"
            },
            "color_scheme": {
              "info": "Visible when container displayed."
            },
            "text_alignment_mobile": {
              "label": "Mobile content alignment",
              "options__1": {
                "label": "Left"
              },
              "options__2": {
                "label": "Center"
              },
              "options__3": {
                "label": "Right"
              }
            }
          }
        }
      },
      "presets": {
        "name": "Slideshow"
      }
    },
    "collapsible_content": {
      "name": "Collapsible content",
      "settings": {
        "caption": {
          "label": "Caption"
        },
        "heading": {
          "label": "Heading"
        },
        "heading_alignment": {
          "label": "Heading alignment",
          "options__1": {
            "label": "Left"
          },
          "options__2": {
            "label": "Center"
          },
          "options__3": {
            "label": "Right"
          }
        },
        "layout": {
          "label": "Layout",
          "options__1": {
            "label": "No container"
          },
          "options__2": {
            "label": "Row container"
          },
          "options__3": {
            "label": "Section container"
          }
        },
        "container_color_scheme": {
          "label": "Container color scheme",
          "info": "Visible when Layout is set to Row or Section container."
        },
        "open_first_collapsible_row": {
          "label": "Open first collapsible row"
        },
        "header": {
          "content": "Image layout"
        },
        "image": {
          "label": "Image"
        },
        "image_ratio": {
          "label": "Image ratio",
          "options__1": {
            "label": "Adapt to image"
          },
          "options__2": {
            "label": "Small"
          },
          "options__3": {
            "label": "Large"
          }
        },
        "desktop_layout": {
          "label": "Desktop layout",
          "options__1": {
            "label": "Image first"
          },
          "options__2": {
            "label": "Image second"
          },
          "info": "Image is always first on mobile."
        }
      },
      "blocks": {
        "collapsible_row": {
          "name": "Collapsible row",
          "settings": {
            "heading": {
              "info": "Include a heading that explains the content.",
              "label": "Heading"
            },
            "row_content": {
              "label": "Row content"
            },
            "page": {
              "label": "Row content from page"
            },
            "icon": {
              "label": "Icon",
              "options__1": {
                "label": "None"
              },
              "options__2": {
                "label": "Apple"
              },
              "options__3": {
                "label": "Banana"
              },
              "options__4": {
                "label": "Bottle"
              },
              "options__5": {
                "label": "Box"
              },
              "options__6": {
                "label": "Carrot"
              },
              "options__7": {
                "label": "Chat bubble"
              },
              "options__8": {
                "label": "Check mark"
              },
              "options__9": {
                "label": "Clipboard"
              },
              "options__10": {
                "label": "Dairy"
              },
              "options__11": {
                "label": "Dairy free"
              },
              "options__12": {
                "label": "Dryer"
              },
              "options__13": {
                "label": "Eye"
              },
              "options__14": {
                "label": "Fire"
              },
              "options__15": {
                "label": "Gluten free"
              },
              "options__16": {
                "label": "Heart"
              },
              "options__17": {
                "label": "Iron"
              },
              "options__18": {
                "label": "Leaf"
              },
              "options__19": {
                "label": "Leather"
              },
              "options__20": {
                "label": "Lightning bolt"
              },
              "options__21": {
                "label": "Lipstick"
              },
              "options__22": {
                "label": "Lock"
              },
              "options__23": {
                "label": "Map pin"
              },
              "options__24": {
                "label": "Nut free"
              },
              "options__25": {
                "label": "Pants"
              },
              "options__26": {
                "label": "Paw print"
              },
              "options__27": {
                "label": "Pepper"
              },
              "options__28": {
                "label": "Perfume"
              },
              "options__29": {
                "label": "Plane"
              },
              "options__30": {
                "label": "Plant"
              },
              "options__31": {
                "label": "Price tag"
              },
              "options__32": {
                "label": "Question mark"
              },
              "options__33": {
                "label": "Recycle"
              },
              "options__34": {
                "label": "Return"
              },
              "options__35": {
                "label": "Ruler"
              },
              "options__36": {
                "label": "Serving dish"
              },
              "options__37": {
                "label": "Shirt"
              },
              "options__38": {
                "label": "Shoe"
              },
              "options__39": {
                "label": "Silhouette"
              },
              "options__40": {
                "label": "Snowflake"
              },
              "options__41": {
                "label": "Star"
              },
              "options__42": {
                "label": "Stopwatch"
              },
              "options__43": {
                "label": "Truck"
              },
              "options__44": {
                "label": "Washing"
              }
            }
          }
        }
      },
      "presets": {
        "name": "Collapsible content"
      }
    }
  }
}<|MERGE_RESOLUTION|>--- conflicted
+++ resolved
@@ -1506,11 +1506,7 @@
         },
         "enable_filtering": {
           "label": "Enable filtering",
-<<<<<<< HEAD
-          "info": "Customize [filters](\/admin\/menus)"
-=======
           "info": "Customize filters with the Search & Discovery app. [Learn more](https://help.shopify.com/manual/online-store/search-and-discovery/filters)"
->>>>>>> 3e6bc979
         },
         "filter_type": {
           "label": "Desktop filter layout",
@@ -1558,11 +1554,7 @@
         },
         "enable_tags": {
           "label": "Enable filtering",
-<<<<<<< HEAD
-          "info": "[Customize filters](\/admin\/menus)"
-=======
           "info": "Customize filters with the Search & Discovery app. [Learn more](https://help.shopify.com/manual/online-store/search-and-discovery/filters)"
->>>>>>> 3e6bc979
         },
         "enable_quick_buy": {
           "label": "Enable quick add button",
