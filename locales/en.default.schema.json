--- conflicted
+++ resolved
@@ -1125,14 +1125,7 @@
           "options__2": {
             "label": "Image second"
           },
-<<<<<<< HEAD
-          "options__3": {
-            "label": "Image only"
-          },
-          "label": "Desktop layout",
-=======
           "label": "Desktop image placement",
->>>>>>> 74615a0b
           "info": "Image first is the default mobile layout."
         },
         "desktop_content_alignment": {
@@ -1492,32 +1485,7 @@
           "options__3": {
             "label": "Square"
           },
-<<<<<<< HEAD
-          "info": "Add images by editing your collections. [Learn more](https:\/\/help.shopify.com\/en\/manual\/products\/collections)"
-        },
-        "color_scheme": {
-          "options__1": {
-            "label": "Accent 1"
-          },
-          "options__2": {
-            "label": "Accent 2"
-          },
-          "options__3": {
-            "label": "Background 1"
-          },
-          "options__4": {
-            "label": "Background 2"
-          },
-          "options__5": {
-            "label": "Inverse"
-          },
-          "label": "Color scheme"
-        },
-        "image_padding": {
-          "label": "Add image padding"
-=======
           "info": "Add images by editing your collections. [Learn more](https://help.shopify.com/en/manual/products/collections)"
->>>>>>> 74615a0b
         }
       }
     },
