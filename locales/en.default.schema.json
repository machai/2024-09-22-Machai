{
  "settings_schema": {
    "global": {
      "settings": {
        "header__border": {
          "content": "Border"
        },
        "header__shadow": {
          "content": "Shadow"
        },
        "blur": {
          "label": "Blur"
        },
        "corner_radius": {
          "label": "Corner radius"
        },
        "horizontal_offset": {
          "label": "Horizontal offset"
        },
        "vertical_offset": {
          "label": "Vertical offset"
        },
        "thickness": {
          "label": "Thickness"
        },
        "opacity": {
          "label": "Opacity"
        },
        "image_padding": {
          "label": "Image padding"
        },
        "text_alignment": {
          "options__1": {
            "label": "Left"
          },
          "options__2": {
            "label": "Center"
          },
          "options__3": {
            "label": "Right"
          },
          "label": "Text alignment"
        }
      }
    },
    "cards": {
      "name": "Cards",
      "settings": {
        "header__badge": {
          "content": "Badge"
        },
        "style": {
          "options__1": {
            "label": "Standard"
          },
          "options__2": {
            "label": "Card"
          },
          "label": "Style"
        }
      }
    },
    "badges": {
      "name": "Badges",
      "settings": {
        "position": {
          "options__1": {
            "label": "Bottom left"
          },
          "options__2": {
            "label": "Bottom right"
          },
          "options__3": {
            "label": "Top left"
          },
          "options__4": {
            "label": "Top right"
          },
          "label": "Position on cards"
        },
        "sale_badge_color_scheme": {
          "label": "Sale badge color scheme"
        },
        "sold_out_badge_color_scheme": {
          "label": "Sold out badge color scheme"
        }
      }
    },
    "colors": {
      "name": "Colors",
      "settings": {
        "colors_solid_button_labels": {
          "label": "Solid button label",
          "info": "Used as foreground color on accent colors."
        },
        "colors_accent_1": {
          "label": "Accent 1",
          "info": "Used for solid button background."
        },
        "gradient_accent_1": {
          "label": "Accent 1 gradient"
        },
        "colors_accent_2": {
          "label": "Accent 2"
        },
        "gradient_accent_2": {
          "label": "Accent 2 gradient"
        },
        "header__1": {
          "content": "Primary colors"
        },
        "header__2": {
          "content": "Secondary colors"
        },
        "colors_text": {
          "label": "Text",
          "info": "Used as foreground color on background colors."
        },
        "colors_outline_button_labels": {
          "label": "Outline button",
          "info": "Also used for text links."
        },
        "colors_background_1": {
          "label": "Background 1"
        },
        "gradient_background_1": {
          "label": "Background 1 gradient"
        },
        "colors_background_2": {
          "label": "Background 2"
        },
        "gradient_background_2": {
          "label": "Background 2 gradient"
        }
      }
    },
    "typography": {
      "name": "Typography",
      "settings": {
        "type_header_font": {
          "label": "Font",
          "info": "Selecting a different font can affect the speed of your store. [Learn more about system fonts.](https://help.shopify.com/manual/online-store/os/store-speed/improving-speed#fonts)"
        },
        "heading_scale": {
          "label": "Font size scale"
        },
        "header__1": {
          "content": "Headings"
        },
        "header__2": {
          "content": "Body"
        },
        "type_body_font": {
          "label": "Font",
          "info": "Selecting a different font can affect the speed of your store. [Learn more about system fonts.](https://help.shopify.com/manual/online-store/os/store-speed/improving-speed#fonts)"
        },
        "body_scale": {
          "label": "Font size scale"
        }
      }
    },
    "buttons": {
      "name": "Buttons"
    },
    "variant_pills": {
      "name": "Variant pills",
      "paragraph": "Variant pills are one way of displaying your product variants. [Learn more](https://help.shopify.com/en/manual/online-store/themes/theme-structure/page-types#variant-picker-block)"
    },
    "inputs": {
      "name": "Inputs"
    },
    "content_containers": {
      "name": "Content containers"
    },
    "popups": {
      "name": "Dropdowns and pop-ups",
      "paragraph": "Affects areas like navigation dropdowns, pop-up modals, and cart pop-ups."
    },
    "media": {
      "name": "Media"
    },
    "drawers": {
      "name": "Drawers"
    },
    "styles": {
      "name": "Icons",
      "settings": {
        "accent_icons": {
          "options__3": {
            "label": "Outline button"
          },
          "options__4": {
            "label": "Text"
          },
          "label": "Color"
        }
      }
    },
    "social-media": {
      "name": "Social media",
      "settings": {
        "header": {
          "content": "Social accounts"
        },
        "social_twitter_link": {
          "label": "Twitter",
          "info": "https://twitter.com/shopify"
        },
        "social_facebook_link": {
          "label": "Facebook",
          "info": "https://facebook.com/shopify"
        },
        "social_pinterest_link": {
          "label": "Pinterest",
          "info": "https://pinterest.com/shopify"
        },
        "social_instagram_link": {
          "label": "Instagram",
          "info": "http://instagram.com/shopify"
        },
        "social_tiktok_link": {
          "label": "TikTok",
          "info": "https://tiktok.com/@shopify"
        },
        "social_tumblr_link": {
          "label": "Tumblr",
          "info": "https://shopify.tumblr.com"
        },
        "social_snapchat_link": {
          "label": "Snapchat",
          "info": "https://www.snapchat.com/add/shopify"
        },
        "social_youtube_link": {
          "label": "YouTube",
          "info": "https://www.youtube.com/shopify"
        },
        "social_vimeo_link": {
          "label": "Vimeo",
          "info": "https://vimeo.com/shopify"
        }
      }
    },
    "search_input": {
      "name": "Search behavior",
      "settings": {
        "header": {
          "content": "Product suggestions"
        },
        "predictive_search_enabled": {
          "label": "Enable product suggestions"
        },
        "predictive_search_show_vendor": {
          "label": "Show vendor",
          "info": "Visible when product suggestions enabled."
        },
        "predictive_search_show_price": {
          "label": "Show price",
          "info": "Visible when product suggestions enabled."
        }
      }
    },
    "favicon": {
      "name": "Favicon",
      "settings": {
        "favicon": {
          "label": "Favicon image",
          "info": "Will be scaled down to 32 x 32px"
        }
      }
    },
    "currency_format": {
      "name": "Currency format",
      "settings": {
        "content": "Currency codes",
        "paragraph": "Cart and checkout prices always show currency codes. Example: $1.00 USD.",
        "currency_code_enabled": {
          "label": "Show currency codes"
        }
      }
    },
    "cart": {
      "name": "Cart",
      "settings": {
        "cart_type": {
          "label": "Cart type",
          "drawer": {
            "label": "Drawer"
          },
          "page": {
            "label": "Page"
          },
          "notification": {
            "label": "Popup notification"
          }
        },
        "show_vendor": {
          "label": "Show vendor"
        },
        "show_cart_note": {
          "label": "Enable cart note"
        },
        "cart_drawer": {
          "header": "Cart drawer",
          "collection": {
            "label": "Collection",
            "info": "Visible when cart drawer is empty."
          }
        }
      }
    },
    "layout": {
      "name": "Layout",
      "settings": {
        "page_width": {
          "label": "Page width"
        },
        "spacing_sections": {
          "label": "Vertical space between sections"
        },
        "header__grid": {
          "content": "Grid"
        },
        "paragraph__grid": {
          "content": "Affects areas with a multicolumn layout."
        },
        "spacing_grid_horizontal": {
          "label": "Horizontal space"
        },
        "spacing_grid_vertical": {
          "label": "Vertical space"
        }
      }
    }
  },
  "sections": {
    "all": {
      "padding": {
        "section_padding_heading": "Section padding",
        "padding_top": "Top padding",
        "padding_bottom": "Bottom padding"
      },
      "spacing": "Spacing",
      "colors": {
        "accent_1": {
          "label": "Accent 1"
        },
        "accent_2": {
          "label": "Accent 2"
        },
        "background_1": {
          "label": "Background 1"
        },
        "background_2": {
          "label": "Background 2"
        },
        "inverse": {
          "label": "Inverse"
        },
        "label": "Color scheme",
        "has_cards_info": "To change the card color scheme, update your theme settings."
      },
      "heading_size": {
        "label": "Heading size",
        "options__1": {
          "label": "Small"
        },
        "options__2": {
          "label": "Medium"
        },
        "options__3": {
          "label": "Large"
        },
        "options__4": {
          "label": "Extra large"
        }
      }
    },
    "announcement-bar": {
      "name": "Announcement bar",
      "blocks": {
        "announcement": {
          "name": "Announcement",
          "settings": {
            "text": {
              "label": "Text"
            },
<<<<<<< HEAD
            "text_size": {
              "label": "Text size",
              "options__1": {
                "label": "Small"
              },
              "options__2": {
                "label": "Medium"
              },
              "options__3": {
                "label": "Large"
              },
              "options__4": {
                "label": "Extra Large"
=======
            "text_alignment": {
              "label": "Text alignment",
              "options__1": {
                "label": "Left"
              },
              "options__2": {
                "label": "Center"
              },
              "options__3": {
                "label": "Right"
>>>>>>> 3fbabdc4
              }
            },
            "link": {
              "label": "Link"
            }
          }
        }
      }
    },
    "apps": {
      "name": "Apps",
      "settings": {
        "include_margins": {
          "label": "Make section margins the same as theme"
        }
      },
      "presets": {
        "name": "Apps"
      }
    },
    "collage": {
      "name": "Collage",
      "settings": {
        "heading": {
          "label": "Heading"
        },
        "desktop_layout": {
          "label": "Desktop layout",
          "options__1": {
            "label": "Left large block"
          },
          "options__2": {
            "label": "Right large block"
          }
        },
        "mobile_layout": {
          "label": "Mobile layout",
          "options__1": {
            "label": "Collage"
          },
          "options__2": {
            "label": "Column"
          }
        }
      },
      "blocks": {
        "image": {
          "name": "Image",
          "settings": {
            "image": {
              "label": "Image"
            },
            "image_padding": {
              "label": "Use original image ratio",
              "info": "Select if you don't want your image to be cropped."
            }
          }
        },
        "product": {
          "name": "Product",
          "settings": {
            "product": {
              "label": "Product"
            },
            "secondary_background": {
              "label": "Show secondary background"
            },
            "second_image": {
              "label": "Show second image on hover"
            }
          }
        },
        "collection": {
          "name": "Collection",
          "settings": {
            "collection": {
              "label": "Collection"
            }
          }
        },
        "video": {
          "name": "Video",
          "settings": {
            "cover_image": {
              "label": "Cover image"
            },
            "video_url": {
              "label": "URL",
              "info": "Video plays in a pop-up if the section contains other blocks.",
              "placeholder": "Use a YouTube or Vimeo URL"
            },
            "image_padding": {
              "label": "Use original image ratio",
              "info": "Select if you don't want your image to be cropped."
            },
            "description": {
              "label": "Video alt text",
              "info": "Describe the video for customers using screen readers. [Learn more](https://help.shopify.com/manual/online-store/themes/theme-structure/theme-features#video-block)"
            }
          }
        }
      },
      "presets": {
        "name": "Collage"
      }
    },
    "collection-list": {
      "name": "Collection list",
      "settings": {
        "title": {
          "label": "Heading"
        },
        "image_ratio": {
          "label": "Image ratio",
          "options__1": {
            "label": "Adapt to image"
          },
          "options__2": {
            "label": "Portrait"
          },
          "options__3": {
            "label": "Square"
          },
          "info": "Add images by editing your collections. [Learn more](https://help.shopify.com/manual/products/collections)"
        },
        "columns_desktop": {
          "label": "Number of columns on desktop"
        },
        "show_view_all": {
          "label": "Enable \"View all\" button if list includes more collections than shown"
        },
        "header_mobile": {
          "content": "Mobile Layout"
        },
        "columns_mobile": {
          "label": "Number of columns on mobile",
          "options__1": {
            "label": "1 column"
          },
          "options__2": {
            "label": "2 columns"
          }
        },
        "swipe_on_mobile": {
          "label": "Enable swipe on mobile"
        }
      },
      "blocks": {
        "featured_collection": {
          "name": "Collection",
          "settings": {
            "collection": {
              "label": "Collection"
            }
          }
        }
      },
      "presets": {
        "name": "Collection list"
      }
    },
    "contact-form": {
      "name": "Contact Form",
      "presets": {
        "name": "Contact form"
      }
    },
    "custom-liquid": {
      "name": "Custom Liquid",
      "settings": {
        "custom_liquid": {
          "label": "Custom Liquid",
          "info": "Add app snippets or other Liquid code to create advanced customizations."
        }
      },
      "presets": {
        "name": "Custom Liquid"
      }
    },
    "featured-blog": {
      "name": "Blog posts",
      "settings": {
        "heading": {
          "label": "Heading"
        },
        "blog": {
          "label": "Blog"
        },
        "post_limit": {
          "label": "Number of blog posts to show"
        },
        "columns_desktop": {
          "label": "Number of columns on desktop"
        },
        "show_view_all": {
          "label": "Enable \"View all\" button if blog includes more blog posts than shown"
        },
        "show_image": {
          "label": "Show featured image",
          "info": "For best results, use an image with a 3:2 aspect ratio. [Learn more](https://help.shopify.com/manual/shopify-admin/productivity-tools/image-editor#understanding-image-aspect-ratio)"
        },
        "show_date": {
          "label": "Show date"
        },
        "show_author": {
          "label": "Show author"
        }
      },
      "presets": {
        "name": "Blog posts"
      }
    },
    "featured-collection": {
      "name": "Featured collection",
      "settings": {
        "title": {
          "label": "Heading"
        },
        "description": {
          "label": "Description"
        },
        "show_description": {
          "label": "Show collection description from the admin"
        },
        "description_style": {
          "label": "Description style",
          "options__1": {
            "label": "Body"
          },
          "options__2": {
            "label": "Subtitle"
          },
          "options__3": {
            "label": "Uppercase"
          }
        },
        "collection": {
          "label": "Collection"
        },
        "products_to_show": {
          "label": "Maximum products to show"
        },
        "columns_desktop": {
          "label": "Number of columns on desktop"
        },
        "show_view_all": {
          "label": "Enable \"View all\" if collection has more products than shown"
        },
        "view_all_style": {
          "label": "\"View all\" style",
          "options__1": {
            "label": "Link"
          },
          "options__2": {
            "label": "Outline button"
          },
          "options__3": {
            "label": "Solid button"
          }
        },
        "enable_desktop_slider": {
          "label": "Enable carousel on desktop"
        },
        "full_width": {
          "label": "Make products full width"
        },
        "header": {
          "content": "Product card"
        },
        "image_ratio": {
          "label": "Image ratio",
          "options__1": {
            "label": "Adapt to image"
          },
          "options__2": {
            "label": "Portrait"
          },
          "options__3": {
            "label": "Square"
          }
        },
        "show_secondary_image": {
          "label": "Show second image on hover"
        },
        "show_vendor": {
          "label": "Show vendor"
        },
        "show_rating": {
          "label": "Show product rating",
          "info": "To display a rating, add a product rating app. [Learn more](https://help.shopify.com/manual/online-store/themes/theme-structure/theme-features#featured-collection-show-product-rating)"
        },
        "enable_quick_buy": {
          "label": "Enable quick add button",
          "info": "Optimal with popup or drawer cart type."
        },
        "header_mobile": {
          "content": "Mobile Layout"
        },
        "columns_mobile": {
          "label": "Number of columns on mobile",
          "options__1": {
            "label": "1 column"
          },
          "options__2": {
            "label": "2 columns"
          }
        },
        "swipe_on_mobile": {
          "label": "Enable swipe on mobile"
        }
      },
      "presets": {
        "name": "Featured collection"
      }
    },
    "featured-product": {
      "name": "Featured product",
      "blocks": {
        "text": {
          "name": "Text",
          "settings": {
            "text": {
              "label": "Text"
            },
            "text_style": {
              "label": "Text style",
              "options__1": {
                "label": "Body"
              },
              "options__2": {
                "label": "Subtitle"
              },
              "options__3": {
                "label": "Uppercase"
              }
            }
          }
        },
        "title": {
          "name": "Title"
        },
        "price": {
          "name": "Price"
        },
        "quantity_selector": {
          "name": "Quantity selector"
        },
        "variant_picker": {
          "name": "Variant picker",
          "settings": {
            "picker_type": {
              "label": "Type",
              "options__1": {
                "label": "Dropdown"
              },
              "options__2": {
                "label": "Pills"
              }
            }
          }
        },
        "buy_buttons": {
          "name": "Buy buttons",
          "settings": {
            "show_dynamic_checkout": {
              "label": "Show dynamic checkout buttons",
              "info": "Using the payment methods available on your store, customers see their preferred option, like PayPal or Apple Pay. [Learn more](https://help.shopify.com/manual/using-themes/change-the-layout/dynamic-checkout)"
            }
          }
        },
        "description": {
          "name": "Description"
        },
        "share": {
          "name": "Share",
          "settings": {
            "text": {
              "label": "Text"
            },
            "featured_image_info": {
              "content": "If you include a link in social media posts, the page’s featured image will be shown as the preview image. [Learn more](https://help.shopify.com/manual/online-store/images/showing-social-media-thumbnail-images)"
            },
            "title_info": {
              "content": "A store title and description are included with the preview image. [Learn more](https://help.shopify.com/manual/promoting-marketing/seo/adding-keywords#set-a-title-and-description-for-your-online-store)"
            }
          }
        },
        "custom_liquid": {
          "name": "Custom liquid",
          "settings": {
            "custom_liquid": {
              "label": "Custom liquid"
            }
          }
        },
        "rating": {
          "name": "Product rating",
          "settings": {
            "paragraph": {
              "content": "To display a rating, add a product rating app. [Learn more](https://help.shopify.com/manual/online-store/themes/theme-structure/theme-features#featured-product-rating)"
            }
          }
        }
      },
      "settings": {
        "product": {
          "label": "Product"
        },
        "secondary_background": {
          "label": "Show secondary background"
        },
        "header": {
          "content": "Media",
          "info": "Learn more about [media types](https://help.shopify.com/manual/products/product-media)"
        },
        "hide_variants": {
          "label": "Hide unselected variants’ media on desktop"
        },
        "enable_video_looping": {
          "label": "Enable video looping"
        }
      },
      "presets": {
        "name": "Featured product"
      }
    },
    "footer": {
      "name": "Footer",
      "blocks": {
        "link_list": {
          "name": "Menu",
          "settings": {
            "heading": {
              "label": "Heading"
            },
            "menu": {
              "label": "Menu",
              "info": "Displays only top-level menu items."
            }
          }
        },
        "text": {
          "name": "Text",
          "settings": {
            "heading": {
              "label": "Heading"
            },
            "subtext": {
              "label": "Subtext"
            }
          }
        }
      },
      "settings": {
        "newsletter_enable": {
          "label": "Show email signup"
        },
        "newsletter_heading": {
          "label": "Heading"
        },
        "header__1": {
          "content": "Email Signup",
          "info": "Subscribers added automatically to your “accepted marketing” customer list. [Learn more](https://help.shopify.com/manual/customers/manage-customers)"
        },
        "header__2": {
          "content": "Social media icons",
          "info": "To display your social media accounts, link them in your theme settings."
        },
        "show_social": {
          "label": "Show social media icons"
        },
        "header__3": {
          "content": "Country/region selector"
        },
        "header__4": {
          "info": "To add a country/region, go to your [payment settings.](/admin/settings/payments)"
        },
        "enable_country_selector": {
          "label": "Enable country/region selector"
        },
        "header__5": {
          "content": "Language selector"
        },
        "header__6": {
          "info": "To add a language, go to your [language settings.](/admin/settings/languages)"
        },
        "enable_language_selector": {
          "label": "Enable language selector"
        },
        "header__7": {
          "content": "Payment methods"
        },
        "payment_enable": {
          "label": "Show payment icons"
        },
        "margin_top": {
          "label": "Top margin"
        }
      }
    },
    "header": {
      "name": "Header",
      "settings": {
        "logo": {
          "label": "Logo image"
        },
        "logo_width": {
          "unit": "px",
          "label": "Custom logo width"
        },
        "logo_position": {
          "label": "Desktop logo position",
          "options__1": {
            "label": "Middle left"
          },
          "options__2": {
            "label": "Top left"
          },
          "options__3": {
            "label": "Top center"
          },
          "info": "Position is automatically optimized for mobile."
        },
        "menu": {
          "label": "Menu"
        },
        "menu_type_desktop": {
          "label": "Desktop menu type",
          "info": "Menu type is automatically optimized for mobile.",
          "options__1": {
            "label": "Dropdown"
          },
          "options__2": {
            "label": "Mega menu"
          }
        },
        "show_line_separator": {
          "label": "Show separator line"
        },
        "enable_sticky_header": {
          "label": "Enable sticky header",
          "info": "Header shows on the screen as customers scroll up."
        },
        "margin_bottom": {
          "label": "Bottom margin"
        }
      }
    },
    "image-banner": {
      "name": "Image banner",
      "settings": {
        "image": {
          "label": "First image"
        },
        "image_2": {
          "label": "Second image"
        },
        "image_overlay_opacity": {
          "label": "Image overlay opacity"
        },
        "image_height": {
          "label": "Banner height",
          "options__1": {
            "label": "Small"
          },
          "options__2": {
            "label": "Medium"
          },
          "options__3": {
            "label": "Large"
          },
          "info": "For best results, use an image with a 3:2 aspect ratio. [Learn more](https://help.shopify.com/manual/shopify-admin/productivity-tools/image-editor#understanding-image-aspect-ratio)"
        },
        "desktop_content_position": {
          "options__1": {
            "label": "Top Left"
          },
          "options__2": {
            "label": "Top Center"
          },
          "options__3": {
            "label": "Top Right"
          },
          "options__4": {
            "label": "Middle Left"
          },
          "options__5": {
            "label": "Middle Center"
          },
          "options__6": {
            "label": "Middle Right"
          },
          "options__7": {
            "label": "Bottom Left"
          },
          "options__8": {
            "label": "Bottom Center"
          },
          "options__9": {
            "label": "Bottom Right"
          },
          "label": "Desktop content position"
        },
        "show_text_box": {
          "label": "Show container on desktop"
        },
        "desktop_content_alignment": {
          "options__1": {
            "label": "Left"
          },
          "options__2": {
            "label": "Center"
          },
          "options__3": {
            "label": "Right"
          },
          "label": "Desktop content alignment"
        },
        "color_scheme": {
          "info": "Visible when container displayed."
        },
        "header": {
          "content": "Mobile Layout"
        },
        "mobile_content_alignment": {
          "options__1": {
            "label": "Left"
          },
          "options__2": {
            "label": "Center"
          },
          "options__3": {
            "label": "Right"
          },
          "label": "Mobile content alignment"
        },
        "stack_images_on_mobile": {
          "label": "Stack images on mobile"
        },
        "show_text_below": {
          "label": "Show container on mobile"
        },
        "adapt_height_first_image": {
          "label": "Adapt section height to first image size",
          "info": "Overwrites image banner height setting when checked."
        }
      },
      "blocks": {
        "heading": {
          "name": "Heading",
          "settings": {
            "heading": {
              "label": "Heading"
            }
          }
        },
        "text": {
          "name": "Text",
          "settings": {
            "text": {
              "label": "Description"
            },
            "text_style": {
              "options__1": {
                "label": "Body"
              },
              "options__2": {
                "label": "Subtitle"
              },
              "options__3": {
                "label": "Uppercase"
              },
              "label": "Text style"
            }
          }
        },
        "buttons": {
          "name": "Buttons",
          "settings": {
            "button_label_1": {
              "label": "First button label",
              "info": "Leave the label blank to hide the button."
            },
            "button_link_1": {
              "label": "First button link"
            },
            "button_style_secondary_1": {
              "label": "Use outline button style"
            },
            "button_label_2": {
              "label": "Second button label",
              "info": "Leave the label blank to hide the button."
            },
            "button_link_2": {
              "label": "Second button link"
            },
            "button_style_secondary_2": {
              "label": "Use outline button style"
            }
          }
        }
      },
      "presets": {
        "name": "Image banner"
      }
    },
    "image-with-text": {
      "name": "Image with text",
      "settings": {
        "image": {
          "label": "Image"
        },
        "height": {
          "options__1": {
            "label": "Adapt to image"
          },
          "options__2": {
            "label": "Small"
          },
          "options__3": {
            "label": "Large"
          },
          "label": "Image height"
        },
        "desktop_image_width": {
          "options__1": {
            "label": "Small"
          },
          "options__2": {
            "label": "Medium"
          },
          "options__3": {
            "label": "Large"
          },
          "label": "Desktop image width",
          "info": "Image is automatically optimized for mobile."
        },
        "layout": {
          "options__1": {
            "label": "Image first"
          },
          "options__2": {
            "label": "Image second"
          },
          "label": "Desktop image placement",
          "info": "Image first is the default mobile layout."
        },
        "desktop_content_alignment": {
          "options__1": {
            "label": "Left"
          },
          "options__2": {
            "label": "Center"
          },
          "options__3": {
            "label": "Right"
          },
          "label": "Desktop content alignment"
        },
        "desktop_content_position": {
          "options__1": {
            "label": "Top"
          },
          "options__2": {
            "label": "Middle"
          },
          "options__3": {
            "label": "Bottom"
          },
          "label": "Desktop content position"
        },
        "content_layout": {
          "options__1": {
            "label": "No overlap"
          },
          "options__2": {
            "label": "Overlap"
          },
          "label": "Content layout"
        },
        "mobile_content_alignment": {
          "options__1": {
            "label": "Left"
          },
          "options__2": {
            "label": "Center"
          },
          "options__3": {
            "label": "Right"
          },
          "label": "Mobile content alignment"
        }
      },
      "blocks": {
        "heading": {
          "name": "Heading",
          "settings": {
            "heading": {
              "label": "Heading"
            }
          }
        },
        "caption": {
          "name": "Caption",
          "settings": {
            "text": {
              "label": "Text"
            },
            "text_style": {
              "label": "Text style",
              "options__1": {
                "label": "Subtitle"
              },
              "options__2": {
                "label": "Uppercase"
              }
            },
            "caption_size": {
              "label": "Text size",
              "options__1": {
                "label": "Small"
              },
              "options__2": {
                "label": "Medium"
              },
              "options__3": {
                "label": "Large"
              }
            }
          }
        },
        "text": {
          "name": "Text",
          "settings": {
            "text": {
              "label": "Content"
            },
            "text_style": {
              "label": "Text style",
              "options__1": {
                "label": "Body"
              },
              "options__2": {
                "label": "Subtitle"
              }
            }
          }
        },
        "button": {
          "name": "Button",
          "settings": {
            "button_label": {
              "label": "Button label",
              "info": "Leave the label blank to hide the button."
            },
            "button_link": {
              "label": "Button link"
            }
          }
        }
      },
      "presets": {
        "name": "Image with text"
      }
    },
    "main-article": {
      "name": "Blog post",
      "blocks": {
        "featured_image": {
          "name": "Featured image",
          "settings": {
            "image_height": {
              "label": "Featured image height",
              "options__1": {
                "label": "Adapt to image"
              },
              "options__2": {
                "label": "Small"
              },
              "options__3": {
                "label": "Medium"
              },
              "options__4": {
                "label": "Large"
              },
              "info": "For best results, use an image with a 16:9 aspect ratio. [Learn more](https://help.shopify.com/manual/shopify-admin/productivity-tools/image-editor#understanding-image-aspect-ratio)"
            }
          }
        },
        "title": {
          "name": "Title",
          "settings": {
            "blog_show_date": {
              "label": "Show date"
            },
            "blog_show_author": {
              "label": "Show author"
            }
          }
        },
        "content": {
          "name": "Content"
        },
        "share": {
          "name": "Share",
          "settings": {
            "text": {
              "label": "Text"
            },
            "featured_image_info": {
              "content": "If you include a link in social media posts, the page’s featured image will be shown as the preview image. [Learn more](https://help.shopify.com/manual/online-store/images/showing-social-media-thumbnail-images)."
            },
            "title_info": {
              "content": "A store title and description are included with the preview image. [Learn more](https://help.shopify.com/manual/promoting-marketing/seo/adding-keywords#set-a-title-and-description-for-your-online-store)."
            }
          }
        }
      }
    },
    "main-blog": {
      "name": "Blog posts",
      "settings": {
        "header": {
          "content": "Blog post card"
        },
        "show_image": {
          "label": "Show featured image"
        },
        "show_date": {
          "label": "Show date"
        },
        "show_author": {
          "label": "Show author"
        },
        "paragraph": {
          "content": "Change excerpts by editing your blog posts. [Learn more](https://help.shopify.com/manual/online-store/blogs/writing-blogs#display-an-excerpt-from-a-blog-post)"
        },
        "layout": {
          "label": "Desktop layout",
          "options__1": {
            "label": "Grid"
          },
          "options__2": {
            "label": "Collage"
          },
          "info": "Posts are stacked on mobile."
        },
        "image_height": {
          "label": "Featured image height",
          "options__1": {
            "label": "Adapt to image"
          },
          "options__2": {
            "label": "Small"
          },
          "options__3": {
            "label": "Medium"
          },
          "options__4": {
            "label": "Large"
          },
          "info": "For best results, use an image with a 3:2 aspect ratio. [Learn more](https://help.shopify.com/manual/shopify-admin/productivity-tools/image-editor#understanding-image-aspect-ratio)"
        }
      }
    },
    "main-cart-footer": {
      "name": "Subtotal",
      "blocks": {
        "subtotal": {
          "name": "Subtotal price"
        },
        "buttons": {
          "name": "Checkout button"
        }
      }
    },
    "main-cart-items": {
      "name": "Items"
    },
    "main-collection-banner": {
      "name": "Collection banner",
      "settings": {
        "paragraph": {
          "content": "Add a description or image by editing your collection. [Learn more](https://help.shopify.com/manual/products/collections/collection-layout)"
        },
        "show_collection_description": {
          "label": "Show collection description"
        },
        "show_collection_image": {
          "label": "Show collection image",
          "info": "For best results, use an image with a 16:9 aspect ratio. [Learn more](https://help.shopify.com/manual/shopify-admin/productivity-tools/image-editor#understanding-image-aspect-ratio)"
        }
      }
    },
    "main-collection-product-grid": {
      "name": "Product grid",
      "settings": {
        "products_per_page": {
          "label": "Products per page"
        },
        "columns_desktop": {
          "label": "Number of columns on desktop"
        },
        "enable_filtering": {
          "label": "Enable filtering",
          "info": "Customize [filters](/admin/menus)"
        },
        "filter_type": {
          "label": "Desktop filter layout",
          "options__1": {
            "label": "Horizontal"
          },
          "options__2": {
            "label": "Vertical"
          },
          "options__3": {
            "label": "Drawer"
          },
          "info": "Drawer is the default mobile layout."
        },
        "enable_sorting": {
          "label": "Enable sorting"
        },
        "image_ratio": {
          "label": "Image ratio",
          "options__1": {
            "label": "Adapt to image"
          },
          "options__2": {
            "label": "Portrait"
          },
          "options__3": {
            "label": "Square"
          }
        },
        "show_secondary_image": {
          "label": "Show second image on hover"
        },
        "show_vendor": {
          "label": "Show vendor"
        },
        "show_rating": {
          "label": "Show product rating",
          "info": "To display a rating, add a product rating app. [Learn more](https://help.shopify.com/manual/online-store/themes/theme-structure/page-types#product-grid-section-settings)"
        },
        "header__1": {
          "content": "Filtering and sorting"
        },
        "header__3": {
          "content": "Product card"
        },
        "enable_tags": {
          "label": "Enable filtering",
          "info": "[Customize filters](/admin/menus)"
        },
        "enable_quick_buy": {
          "label": "Enable quick add button",
          "info": "Optimal with popup or drawer cart type."
        },
        "header_mobile": {
          "content": "Mobile Layout"
        },
        "columns_mobile": {
          "label": "Number of columns on mobile",
          "options__1": {
            "label": "1 column"
          },
          "options__2": {
            "label": "2 columns"
          }
        }
      }
    },
    "main-list-collections": {
      "name": "Collections list page",
      "settings": {
        "title": {
          "label": "Heading"
        },
        "sort": {
          "label": "Sort collections by:",
          "options__1": {
            "label": "Alphabetically, A-Z"
          },
          "options__2": {
            "label": "Alphabetically, Z-A"
          },
          "options__3": {
            "label": "Date, new to old"
          },
          "options__4": {
            "label": "Date, old to new"
          },
          "options__5": {
            "label": "Product count, high to low"
          },
          "options__6": {
            "label": "Product count, low to high"
          }
        },
        "image_ratio": {
          "label": "Image ratio",
          "options__1": {
            "label": "Adapt to image"
          },
          "options__2": {
            "label": "Portrait"
          },
          "options__3": {
            "label": "Square"
          },
          "info": "Add images by editing your collections. [Learn more](https://help.shopify.com/manual/products/collections)"
        },
        "columns_desktop": {
          "label": "Number of columns on desktop"
        },
        "header_mobile": {
          "content": "Mobile Layout"
        },
        "columns_mobile": {
          "label": "Number of columns on mobile",
          "options__1": {
            "label": "1 column"
          },
          "options__2": {
            "label": "2 columns"
          }
        }
      }
    },
    "main-page": {
      "name": "Page"
    },
    "main-password-footer": {
      "name": "Password footer"
    },
    "main-password-header": {
      "name": "Password header",
      "settings": {
        "logo": {
          "label": "Logo image"
        },
        "logo_max_width": {
          "label": "Custom logo width",
          "unit": "px"
        }
      }
    },
    "main-product": {
      "name": "Product information",
      "blocks": {
        "text": {
          "name": "Text",
          "settings": {
            "text": {
              "label": "Text"
            },
            "text_style": {
              "label": "Text style",
              "options__1": {
                "label": "Body"
              },
              "options__2": {
                "label": "Subtitle"
              },
              "options__3": {
                "label": "Uppercase"
              }
            }
          }
        },
        "title": {
          "name": "Title"
        },
        "price": {
          "name": "Price"
        },
        "quantity_selector": {
          "name": "Quantity selector"
        },
        "variant_picker": {
          "name": "Variant picker",
          "settings": {
            "picker_type": {
              "label": "Type",
              "options__1": {
                "label": "Dropdown"
              },
              "options__2": {
                "label": "Pills"
              }
            }
          }
        },
        "buy_buttons": {
          "name": "Buy buttons",
          "settings": {
            "show_dynamic_checkout": {
              "label": "Show dynamic checkout buttons",
              "info": "Using the payment methods available on your store, customers see their preferred option, like PayPal or Apple Pay. [Learn more](https://help.shopify.com/manual/using-themes/change-the-layout/dynamic-checkout)"
            }
          }
        },
        "pickup_availability": {
          "name": "Pickup availability"
        },
        "description": {
          "name": "Description"
        },
        "share": {
          "name": "Share",
          "settings": {
            "text": {
              "label": "Text"
            },
            "featured_image_info": {
              "content": "If you include a link in social media posts, the page’s featured image will be shown as the preview image. [Learn more](https://help.shopify.com/manual/online-store/images/showing-social-media-thumbnail-images)."
            },
            "title_info": {
              "content": "A store title and description are included with the preview image. [Learn more](https://help.shopify.com/manual/promoting-marketing/seo/adding-keywords#set-a-title-and-description-for-your-online-store)."
            }
          }
        },
        "custom_liquid": {
          "name": "Custom liquid",
          "settings": {
            "custom_liquid": {
              "label": "Custom liquid",
              "info": "Add app snippets or other Liquid code to create advanced customizations."
            }
          }
        },
        "collapsible_tab": {
          "name": "Collapsible row",
          "settings": {
            "heading": {
              "info": "Include a heading that explains the content.",
              "label": "Heading"
            },
            "content": {
              "label": "Row content"
            },
            "page": {
              "label": "Row content from page"
            },
            "icon": {
              "label": "Icon",
              "options__1": {
                "label": "None"
              },
              "options__2": {
                "label": "Apple"
              },
              "options__3": {
                "label": "Banana"
              },
              "options__4": {
                "label": "Bottle"
              },
              "options__5": {
                "label": "Box"
              },
              "options__6": {
                "label": "Carrot"
              },
              "options__7": {
                "label": "Chat bubble"
              },
              "options__8": {
                "label": "Check mark"
              },
              "options__9": {
                "label": "Clipboard"
              },
              "options__10": {
                "label": "Dairy"
              },
              "options__11": {
                "label": "Dairy free"
              },
              "options__12": {
                "label": "Dryer"
              },
              "options__13": {
                "label": "Eye"
              },
              "options__14": {
                "label": "Fire"
              },
              "options__15": {
                "label": "Gluten free"
              },
              "options__16": {
                "label": "Heart"
              },
              "options__17": {
                "label": "Iron"
              },
              "options__18": {
                "label": "Leaf"
              },
              "options__19": {
                "label": "Leather"
              },
              "options__20": {
                "label": "Lightning bolt"
              },
              "options__21": {
                "label": "Lipstick"
              },
              "options__22": {
                "label": "Lock"
              },
              "options__23": {
                "label": "Map pin"
              },
              "options__24": {
                "label": "Nut free"
              },
              "options__25": {
                "label": "Pants"
              },
              "options__26": {
                "label": "Paw print"
              },
              "options__27": {
                "label": "Pepper"
              },
              "options__28": {
                "label": "Perfume"
              },
              "options__29": {
                "label": "Plane"
              },
              "options__30": {
                "label": "Plant"
              },
              "options__31": {
                "label": "Price tag"
              },
              "options__32": {
                "label": "Question mark"
              },
              "options__33": {
                "label": "Recycle"
              },
              "options__34": {
                "label": "Return"
              },
              "options__35": {
                "label": "Ruler"
              },
              "options__36": {
                "label": "Serving dish"
              },
              "options__37": {
                "label": "Shirt"
              },
              "options__38": {
                "label": "Shoe"
              },
              "options__39": {
                "label": "Silhouette"
              },
              "options__40": {
                "label": "Snowflake"
              },
              "options__41": {
                "label": "Star"
              },
              "options__42": {
                "label": "Stopwatch"
              },
              "options__43": {
                "label": "Truck"
              },
              "options__44": {
                "label": "Washing"
              }
            }
          }
        },
        "popup": {
          "name": "Pop-up",
          "settings": {
            "link_label": {
              "label": "Link label"
            },
            "page": {
              "label": "Page"
            }
          }
        },
        "rating": {
          "name": "Product rating",
          "settings": {
            "paragraph": {
              "content": "To display a rating, add a product rating app. [Learn more](https://help.shopify.com/manual/online-store/themes/theme-structure/page-types#product-rating-block)"
            }
          }
        }
      },
      "settings": {
        "header": {
          "content": "Media",
          "info": "Learn more about [media types.](https://help.shopify.com/manual/products/product-media)"
        },
        "enable_sticky_info": {
          "label": "Enable sticky content on desktop"
        },
        "gallery_layout": {
          "label": "Desktop layout",
          "options__1": {
            "label": "Stacked"
          },
          "options__2": {
            "label": "Thumbnails"
          },
          "options__3": {
            "label": "Thumbnail carousel"
          }
        },
        "media_size": {
          "label": "Desktop media size",
          "info": "Media is automatically optimized for mobile.",
          "options__1": {
            "label": "Small"
          },
          "options__2": {
            "label": "Medium"
          },
          "options__3": {
            "label": "Large"
          }
        },
        "mobile_thumbnails": {
          "label": "Mobile layout",
          "options__1": {
            "label": "Show thumbnails"
          },
          "options__2": {
            "label": "Hide thumbnails"
          }
        },
        "hide_variants": {
          "label": "Hide other variants’ media after selecting a variant"
        },
        "enable_video_looping": {
          "label": "Enable video looping"
        }
      }
    },
    "main-search": {
      "name": "Search results",
      "settings": {
        "columns_desktop": {
          "label": "Number of columns on desktop"
        },
        "image_ratio": {
          "label": "Image ratio",
          "options__1": {
            "label": "Adapt to image"
          },
          "options__2": {
            "label": "Portrait"
          },
          "options__3": {
            "label": "Square"
          }
        },
        "show_secondary_image": {
          "label": "Show second image on hover"
        },
        "show_vendor": {
          "label": "Show vendor"
        },
        "show_rating": {
          "label": "Show product rating",
          "info": "To display a rating, add a product rating app. [Learn more](https://help.shopify.com/manual/online-store/themes/theme-structure/page-types#search-results-section-settings)"
        },
        "header__1": {
          "content": "Product card"
        },
        "header__2": {
          "content": "Blog card"
        },
        "article_show_date": {
          "label": "Show date"
        },
        "article_show_author": {
          "label": "Show author"
        },
        "header_mobile": {
          "content": "Mobile Layout"
        },
        "columns_mobile": {
          "label": "Number of columns on mobile",
          "options__1": {
            "label": "1 column"
          },
          "options__2": {
            "label": "2 columns"
          }
        }
      }
    },
    "multicolumn": {
      "name": "Multicolumn",
      "settings": {
        "title": {
          "label": "Heading"
        },
        "image_width": {
          "label": "Image width",
          "options__1": {
            "label": "One-third width of column"
          },
          "options__2": {
            "label": "Half width of column"
          },
          "options__3": {
            "label": "Full width of column"
          }
        },
        "image_ratio": {
          "label": "Image ratio",
          "options__1": {
            "label": "Adapt to image"
          },
          "options__2": {
            "label": "Portrait"
          },
          "options__3": {
            "label": "Square"
          },
          "options__4": {
            "label": "Circle"
          }
        },
        "columns_desktop": {
          "label": "Number of columns on desktop"
        },
        "column_alignment": {
          "label": "Column alignment",
          "options__1": {
            "label": "Left"
          },
          "options__2": {
            "label": "Center"
          }
        },
        "background_style": {
          "label": "Secondary background",
          "options__1": {
            "label": "None"
          },
          "options__2": {
            "label": "Show as column background"
          }
        },
        "button_label": {
          "label": "Button label"
        },
        "button_link": {
          "label": "Button link"
        },
        "header_mobile": {
          "content": "Mobile Layout"
        },
        "columns_mobile": {
          "label": "Number of columns on mobile",
          "options__1": {
            "label": "1 column"
          },
          "options__2": {
            "label": "2 columns"
          }
        },
        "swipe_on_mobile": {
          "label": "Enable swipe on mobile"
        }
      },
      "blocks": {
        "column": {
          "name": "Column",
          "settings": {
            "image": {
              "label": "Image"
            },
            "title": {
              "label": "Heading"
            },
            "text": {
              "label": "Description"
            },
            "link_label": {
              "label": "Link label"
            },
            "link": {
              "label": "Link"
            }
          }
        }
      },
      "presets": {
        "name": "Multicolumn"
      }
    },
    "newsletter": {
      "name": "Email signup",
      "settings": {
        "full_width": {
          "label": "Make section full width"
        },
        "paragraph": {
          "content": "Each email subscription creates a customer account. [Learn more](https://help.shopify.com/manual/customers)"
        }
      },
      "blocks": {
        "heading": {
          "name": "Heading",
          "settings": {
            "heading": {
              "label": "Heading"
            }
          }
        },
        "paragraph": {
          "name": "Subheading",
          "settings": {
            "paragraph": {
              "label": "Description"
            }
          }
        },
        "email_form": {
          "name": "Email form"
        }
      },
      "presets": {
        "name": "Email signup"
      }
    },
    "email-signup-banner": {
      "name": "Email signup banner",
      "settings": {
        "paragraph": {
          "content": "Each email subscription creates a customer account. [Learn more](https://help.shopify.com/manual/customers)"
        },
        "image": {
          "label": "Background image"
        },
        "image_overlay_opacity": {
          "label": "Image overlay opacity"
        },
        "show_background_image": {
          "label": "Show background image"
        },
        "show_text_box": {
          "label": "Show container on desktop"
        },
        "desktop_content_position": {
          "options__1": {
            "label": "Top Left"
          },
          "options__2": {
            "label": "Top Center"
          },
          "options__3": {
            "label": "Top Right"
          },
          "options__4": {
            "label": "Middle Left"
          },
          "options__5": {
            "label": "Middle Center"
          },
          "options__6": {
            "label": "Middle Right"
          },
          "options__7": {
            "label": "Bottom Left"
          },
          "options__8": {
            "label": "Bottom Center"
          },
          "options__9": {
            "label": "Bottom Right"
          },
          "label": "Desktop content position"
        },
        "color_scheme": {
          "info": "Visible when container displayed."
        },
        "image_height": {
          "label": "Banner height",
          "options__1": {
            "label": "Adapt to image"
          },
          "options__2": {
            "label": "Small"
          },
          "options__3": {
            "label": "Medium"
          },
          "options__4": {
            "label": "Large"
          },
          "info": "For best results, use an image with a 16:9 aspect ratio. [Learn more](https://help.shopify.com/manual/shopify-admin/productivity-tools/image-editor#understanding-image-aspect-ratio)"
        },
        "desktop_content_alignment": {
          "options__1": {
            "label": "Left"
          },
          "options__2": {
            "label": "Center"
          },
          "options__3": {
            "label": "Right"
          },
          "label": "Desktop content alignment"
        },
        "header": {
          "content": "Mobile Layout"
        },
        "mobile_content_alignment": {
          "options__1": {
            "label": "Left"
          },
          "options__2": {
            "label": "Center"
          },
          "options__3": {
            "label": "Right"
          },
          "label": "Mobile content alignment"
        },
        "show_text_below": {
          "label": "Show content below image on mobile",
          "info": "For best results, use an image with a 16:9 aspect ratio. [Learn more](https://help.shopify.com/manual/shopify-admin/productivity-tools/image-editor#understanding-image-aspect-ratio)"
        }
      },
      "blocks": {
        "heading": {
          "name": "Heading",
          "settings": {
            "heading": {
              "label": "Heading"
            }
          }
        },
        "paragraph": {
          "name": "Paragraph",
          "settings": {
            "paragraph": {
              "label": "Description"
            },
            "text_style": {
              "options__1": {
                "label": "Body"
              },
              "options__2": {
                "label": "Subtitle"
              },
              "label": "Text style"
            }
          }
        },
        "email_form": {
          "name": "Email form"
        }
      },
      "presets": {
        "name": "Email signup banner"
      }
    },
    "page": {
      "name": "Page",
      "settings": {
        "page": {
          "label": "Page"
        }
      },
      "presets": {
        "name": "Page"
      }
    },
    "product-recommendations": {
      "name": "Product recommendations",
      "settings": {
        "heading": {
          "label": "Heading"
        },
        "products_to_show": {
          "label": "Maximum products to show"
        },
        "columns_desktop": {
          "label": "Number of columns on desktop"
        },
        "paragraph__1": {
          "content": "Dynamic recommendations use order and product information to change and improve over time. [Learn more](https://help.shopify.com/themes/development/recommended-products)"
        },
        "header__2": {
          "content": "Product card"
        },
        "image_ratio": {
          "label": "Image ratio",
          "options__1": {
            "label": "Adapt to image"
          },
          "options__2": {
            "label": "Portrait"
          },
          "options__3": {
            "label": "Square"
          }
        },
        "show_secondary_image": {
          "label": "Show second image on hover"
        },
        "show_vendor": {
          "label": "Show vendor"
        },
        "show_rating": {
          "label": "Show product rating",
          "info": "To display a rating, add a product rating app. [Learn more](https://help.shopify.com/manual/online-store/themes/theme-structure/page-types#product-recommendations-section-settings)"
        },
        "header_mobile": {
          "content": "Mobile Layout"
        },
        "columns_mobile": {
          "label": "Number of columns on mobile",
          "options__1": {
            "label": "1 column"
          },
          "options__2": {
            "label": "2 columns"
          }
        }
      }
    },
    "rich-text": {
      "name": "Rich text",
      "settings": {
        "desktop_content_position": {
          "options__1": {
            "label": "Left"
          },
          "options__2": {
            "label": "Center"
          },
          "options__3": {
            "label": "Right"
          },
          "label": "Desktop content position",
          "info": "Position is automatically optimized for mobile."
        },
        "content_alignment": {
          "options__1": {
            "label": "Left"
          },
          "options__2": {
            "label": "Center"
          },
          "options__3": {
            "label": "Right"
          },
          "label": "Content alignment"
        },
        "full_width": {
          "label": "Make section full width"
        }
      },
      "blocks": {
        "heading": {
          "name": "Heading",
          "settings": {
            "heading": {
              "label": "Heading"
            }
          }
        },
        "caption": {
          "name": "Caption",
          "settings": {
            "text": {
              "label": "Text"
            },
            "text_style": {
              "label": "Text style",
              "options__1": {
                "label": "Subtitle"
              },
              "options__2": {
                "label": "Uppercase"
              }
            },
            "caption_size": {
              "label": "Text size",
              "options__1": {
                "label": "Small"
              },
              "options__2": {
                "label": "Medium"
              },
              "options__3": {
                "label": "Large"
              }
            }
          }
        },
        "text": {
          "name": "Text",
          "settings": {
            "text": {
              "label": "Description"
            }
          }
        },
        "buttons": {
          "name": "Buttons",
          "settings": {
            "button_label_1": {
              "label": "First button label",
              "info": "Leave the label blank to hide the button."
            },
            "button_link_1": {
              "label": "First button link"
            },
            "button_style_secondary_1": {
              "label": "Use outline button style"
            },
            "button_label_2": {
              "label": "Second button label",
              "info": "Leave the label blank to hide the button."
            },
            "button_link_2": {
              "label": "Second button link"
            },
            "button_style_secondary_2": {
              "label": "Use outline button style"
            }
          }
        }
      },
      "presets": {
        "name": "Rich text"
      }
    },
    "video": {
      "name": "Video",
      "settings": {
        "heading": {
          "label": "Heading"
        },
        "cover_image": {
          "label": "Cover image"
        },
        "video_url": {
          "label": "URL",
          "placeholder": "Use a YouTube or Vimeo URL",
          "info": "Video plays in the page."
        },
        "description": {
          "label": "Video alt text",
          "info": "Describe the video for customers using screen readers. [Learn more](https://help.shopify.com/manual/online-store/themes/theme-structure/theme-features#video)"
        },
        "image_padding": {
          "label": "Add image padding",
          "info": "Select image padding if you don't want your cover image to be cropped."
        },
        "full_width": {
          "label": "Make section full width"
        }
      },
      "presets": {
        "name": "Video"
      }
    },
    "slideshow": {
      "name": "Slideshow",
      "settings": {
        "layout": {
          "label": "Layout",
          "options__1": {
            "label": "Full width"
          },
          "options__2": {
            "label": "Grid"
          }
        },
        "slide_height": {
          "label": "Slide height",
          "options__1": {
            "label": "Adapt to first image"
          },
          "options__2": {
            "label": "Small"
          },
          "options__3": {
            "label": "Medium"
          },
          "options__4": {
            "label": "Large"
          }
        },
        "slider_visual": {
          "label": "Pagination style",
          "options__1": {
            "label": "Counter"
          },
          "options__2": {
            "label": "Dots"
          },
          "options__3": {
            "label": "Numbers"
          }
        },
        "auto_rotate": {
          "label": "Auto-rotate slides"
        },
        "change_slides_speed": {
          "label": "Change slides every"
        },
        "mobile": {
          "content": "Mobile layout"
        },
        "show_text_below": {
          "label": "Show content below images on mobile"
        },
        "accessibility": {
          "content": "Accessibility",
          "label": "Slideshow description",
          "info": "Describe the slideshow for customers using screen readers."
        }
      },
      "blocks": {
        "slide": {
          "name": "Slide",
          "settings": {
            "image": {
              "label": "Image"
            },
            "heading": {
              "label": "Heading"
            },
            "subheading": {
              "label": "Subheading"
            },
            "button_label": {
              "label": "Button label",
              "info": "Leave the label blank to hide the button."
            },
            "link": {
              "label": "Button link"
            },
            "secondary_style": {
              "label": "Use outline button style"
            },
            "box_align": {
              "label": "Desktop content position",
              "info": "Position is automatically optimized for mobile.",
              "options__1": {
                "label": "Top left"
              },
              "options__2": {
                "label": "Top center"
              },
              "options__3": {
                "label": "Top right"
              },
              "options__4": {
                "label": "Middle left"
              },
              "options__5": {
                "label": "Middle center"
              },
              "options__6": {
                "label": "Middle right"
              },
              "options__7": {
                "label": "Bottom left"
              },
              "options__8": {
                "label": "Bottom center"
              },
              "options__9": {
                "label": "Bottom right"
              }
            },
            "show_text_box": {
              "label": "Show container on desktop"
            },
            "text_alignment": {
              "label": "Desktop content alignment",
              "option_1": {
                "label": "Left"
              },
              "option_2": {
                "label": "Center"
              },
              "option_3": {
                "label": "Right"
              }
            },
            "image_overlay_opacity": {
              "label": "Image overlay opacity"
            },
            "color_scheme": {
              "info": "Visible when container displayed."
            },
            "text_alignment_mobile": {
              "label": "Mobile content alignment",
              "options__1": {
                "label": "Left"
              },
              "options__2": {
                "label": "Center"
              },
              "options__3": {
                "label": "Right"
              }
            }
          }
        }
      },
      "presets": {
        "name": "Slideshow"
      }
    },
    "collapsible_content": {
      "name": "Collapsible content",
      "settings": {
        "caption": {
          "label": "Caption"
        },
        "heading": {
          "label": "Heading"
        },
        "heading_alignment": {
          "label": "Heading alignment",
          "options__1": {
            "label": "Left"
          },
          "options__2": {
            "label": "Center"
          },
          "options__3": {
            "label": "Right"
          }
        },
        "layout": {
          "label": "Layout",
          "options__1": {
            "label": "No container"
          },
          "options__2": {
            "label": "Row container"
          },
          "options__3": {
            "label": "Section container"
          }
        },
        "container_color_scheme": {
          "label": "Container color scheme",
          "info": "Visible when Layout is set to Row or Section container."
        },
        "open_first_collapsible_row": {
          "label": "Open first collapsible row"
        },
        "header": {
          "content": "Image layout"
        },
        "image": {
          "label": "Image"
        },
        "image_ratio": {
          "label": "Image ratio",
          "options__1": {
            "label": "Adapt to image"
          },
          "options__2": {
            "label": "Small"
          },
          "options__3": {
            "label": "Large"
          }
        },
        "desktop_layout": {
          "label": "Desktop layout",
          "options__1": {
            "label": "Image first"
          },
          "options__2": {
            "label": "Image second"
          },
          "info": "Image is always first on mobile."
        }
      },
      "blocks": {
        "collapsible_row": {
          "name": "Collapsible row",
          "settings": {
            "heading": {
              "info": "Include a heading that explains the content.",
              "label": "Heading"
            },
            "row_content": {
              "label": "Row content"
            },
            "page": {
              "label": "Row content from page"
            },
            "icon": {
              "label": "Icon",
              "options__1": {
                "label": "None"
              },
              "options__2": {
                "label": "Apple"
              },
              "options__3": {
                "label": "Banana"
              },
              "options__4": {
                "label": "Bottle"
              },
              "options__5": {
                "label": "Box"
              },
              "options__6": {
                "label": "Carrot"
              },
              "options__7": {
                "label": "Chat bubble"
              },
              "options__8": {
                "label": "Check mark"
              },
              "options__9": {
                "label": "Clipboard"
              },
              "options__10": {
                "label": "Dairy"
              },
              "options__11": {
                "label": "Dairy free"
              },
              "options__12": {
                "label": "Dryer"
              },
              "options__13": {
                "label": "Eye"
              },
              "options__14": {
                "label": "Fire"
              },
              "options__15": {
                "label": "Gluten free"
              },
              "options__16": {
                "label": "Heart"
              },
              "options__17": {
                "label": "Iron"
              },
              "options__18": {
                "label": "Leaf"
              },
              "options__19": {
                "label": "Leather"
              },
              "options__20": {
                "label": "Lightning bolt"
              },
              "options__21": {
                "label": "Lipstick"
              },
              "options__22": {
                "label": "Lock"
              },
              "options__23": {
                "label": "Map pin"
              },
              "options__24": {
                "label": "Nut free"
              },
              "options__25": {
                "label": "Pants"
              },
              "options__26": {
                "label": "Paw print"
              },
              "options__27": {
                "label": "Pepper"
              },
              "options__28": {
                "label": "Perfume"
              },
              "options__29": {
                "label": "Plane"
              },
              "options__30": {
                "label": "Plant"
              },
              "options__31": {
                "label": "Price tag"
              },
              "options__32": {
                "label": "Question mark"
              },
              "options__33": {
                "label": "Recycle"
              },
              "options__34": {
                "label": "Return"
              },
              "options__35": {
                "label": "Ruler"
              },
              "options__36": {
                "label": "Serving dish"
              },
              "options__37": {
                "label": "Shirt"
              },
              "options__38": {
                "label": "Shoe"
              },
              "options__39": {
                "label": "Silhouette"
              },
              "options__40": {
                "label": "Snowflake"
              },
              "options__41": {
                "label": "Star"
              },
              "options__42": {
                "label": "Stopwatch"
              },
              "options__43": {
                "label": "Truck"
              },
              "options__44": {
                "label": "Washing"
              }
            }
          }
        }
      },
      "presets": {
        "name": "Collapsible content"
      }
    }
  }
}<|MERGE_RESOLUTION|>--- conflicted
+++ resolved
@@ -384,7 +384,6 @@
             "text": {
               "label": "Text"
             },
-<<<<<<< HEAD
             "text_size": {
               "label": "Text size",
               "options__1": {
@@ -398,7 +397,8 @@
               },
               "options__4": {
                 "label": "Extra Large"
-=======
+               }
+            },
             "text_alignment": {
               "label": "Text alignment",
               "options__1": {
@@ -409,7 +409,6 @@
               },
               "options__3": {
                 "label": "Right"
->>>>>>> 3fbabdc4
               }
             },
             "link": {
