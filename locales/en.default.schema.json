--- conflicted
+++ resolved
@@ -833,19 +833,7 @@
           "settings": {
             "show_dynamic_checkout": {
               "label": "Show dynamic checkout buttons",
-<<<<<<< HEAD
               "info": "Using the payment methods available on your store, customers see their preferred option, like PayPal or Apple Pay. [Learn more](https://help.shopify.com/manual/using-themes/change-the-layout/dynamic-checkout)"
-=======
-              "info": "Using the payment methods available on your store, customers see their preferred option, like PayPal or Apple Pay. [Learn more](https:\/\/help.shopify.com\/manual\/using-themes\/change-the-layout\/dynamic-checkout)"
-            },
-            "show_gift_card_recipient": {
-              "label": "Show recipient form for gift card products",
-              "info": "When enabled, gift card products can optionally be sent to a recipient with a personal message."
-            },
-            "show_pickup_availability": {
-              "label": "Show pickup availability",
-              "info": "When enabled, availability is shown for locations."
->>>>>>> 9bd56735
             }
           }
         },
@@ -1028,11 +1016,7 @@
         },
         "header__9": {
           "content": "Follow on Shop",
-<<<<<<< HEAD
           "info": "To allow customers to follow your store on the Shop app from your storefront, Shop Pay must be enabled. [Learn more](https://help.shopify.com/manual/online-store/themes/customizing-themes/follow-on-shop)"
-=======
-          "info": "Display follow button for your storefront on the Shop app. [Learn more](https:\/\/help.shopify.com\/manual\/online-store\/themes\/customizing-themes\/follow-on-shop)"
->>>>>>> 9bd56735
         },
         "enable_follow_on_shop": {
           "label": "Enable Follow on Shop"
@@ -1977,15 +1961,11 @@
             },
             "show_gift_card_recipient": {
               "label": "Show recipient information form for gift card products",
-<<<<<<< HEAD
               "info": "Gift card products can optionally be sent direct to a recipient on a scheduled date along with a personal message. [Learn more](https://help.shopify.com/manual/online-store/themes/customizing-themes/add-gift-card-recipient-fields)"
-=======
-              "info": "Gift card products can optionally be sent direct to a recipient along with a personal message."
             },
             "show_pickup_availability": {
               "label": "Show pickup availability",
               "info": "When enabled, availability is shown for locations."
->>>>>>> 9bd56735
             }
           }
         },
