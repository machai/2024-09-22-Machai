--- conflicted
+++ resolved
@@ -965,11 +965,7 @@
         },
         "enable_tags": {
           "label": "Enable filtering",
-<<<<<<< HEAD
-          "info": "[Customize filters](\/admin\/menus)"
-=======
           "info": "[Customize filters](/admin/menus)"
->>>>>>> 917ac2f3
         },
         "enable_sort": {
           "label": "Enable sorting"
