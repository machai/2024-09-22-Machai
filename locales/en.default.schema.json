{
  "settings_schema": {
    "global": {
      "settings": {
        "header__border": {
          "content": "Border"
        },
        "header__shadow": {
          "content": "Shadow"
        },
        "blur": {
          "label": "Blur"
        },
        "corner_radius": {
          "label": "Corner radius"
        },
        "horizontal_offset": {
          "label": "Horizontal offset"
        },
        "vertical_offset": {
          "label": "Vertical offset"
        },
        "thickness": {
          "label": "Thickness"
        },
        "opacity": {
          "label": "Opacity"
        },
        "image_padding": {
          "label": "Image padding"
        },
        "text_alignment": {
          "options__1": {
            "label": "Left"
          },
          "options__2": {
            "label": "Center"
          },
          "options__3": {
            "label": "Right"
          },
          "label": "Text alignment"
        }
      }
    },
    "cards": {
      "name": "Product cards",
      "settings": {
        "style": {
          "options__1": {
            "label": "Standard"
          },
          "options__2": {
            "label": "Card"
          },
          "label": "Style"
        }
      }
    },
    "collection_cards": {
      "name": "Collection cards",
      "settings": {
        "style": {
          "options__1": {
            "label": "Standard"
          },
          "options__2": {
            "label": "Card"
          },
          "label": "Style"
        }
      }
    },
    "blog_cards": {
      "name": "Blog cards",
      "settings": {
        "style": {
          "options__1": {
            "label": "Standard"
          },
          "options__2": {
            "label": "Card"
          },
          "label": "Style"
        }
      }
    },
    "badges": {
      "name": "Badges",
      "settings": {
        "position": {
          "options__1": {
            "label": "Bottom left"
          },
          "options__2": {
            "label": "Bottom right"
          },
          "options__3": {
            "label": "Top left"
          },
          "options__4": {
            "label": "Top right"
          },
          "label": "Position on cards"
        },
        "sale_badge_color_scheme": {
          "label": "Sale badge color scheme"
        },
        "sold_out_badge_color_scheme": {
          "label": "Sold out badge color scheme"
        }
      }
    },
    "colors": {
      "name": "Colors",
      "settings": {
        "colors_solid_button_labels": {
          "label": "Solid button label",
          "info": "Used as foreground color on accent colors."
        },
        "colors_accent_1": {
          "label": "Accent 1",
          "info": "Used for solid button background."
        },
        "gradient_accent_1": {
          "label": "Accent 1 gradient"
        },
        "colors_accent_2": {
          "label": "Accent 2"
        },
        "gradient_accent_2": {
          "label": "Accent 2 gradient"
        },
        "header__1": {
          "content": "Primary colors"
        },
        "header__2": {
          "content": "Secondary colors"
        },
        "colors_text": {
          "label": "Text",
          "info": "Used as foreground color on background colors."
        },
        "colors_outline_button_labels": {
          "label": "Outline button",
          "info": "Also used for text links."
        },
        "colors_background_1": {
          "label": "Background 1"
        },
        "gradient_background_1": {
          "label": "Background 1 gradient"
        },
        "colors_background_2": {
          "label": "Background 2"
        },
        "gradient_background_2": {
          "label": "Background 2 gradient"
        }
      }
    },
    "logo": {
      "name": "Logo",
      "settings": {
        "logo_image": {
          "label": "Logo"
        },
        "logo_width": {
          "label": "Desktop logo width",
          "info": "Logo width is automatically optimized for mobile."
        },
        "favicon": {
          "label": "Favicon image",
          "info": "Will be scaled down to 32 x 32px"
        }
      }
    },
    "brand_information": {
      "name": "Brand information",
      "settings": {
        "paragraph": {
          "content": "Add a brand description to your store's footer."
        },
        "brand_headline": {
          "label": "Headline"
        },
        "brand_description": {
          "label": "Description"
        },
        "brand_image": {
          "label": "Image"
        },
        "brand_image_width": {
          "label": "Image width"
        }
      }
    },
    "typography": {
      "name": "Typography",
      "settings": {
        "type_header_font": {
          "label": "Font",
          "info": "Selecting a different font can affect the speed of your store. [Learn more about system fonts.](https://help.shopify.com/manual/online-store/os/store-speed/improving-speed#fonts)"
        },
        "heading_scale": {
          "label": "Font size scale"
        },
        "header__1": {
          "content": "Headings"
        },
        "header__2": {
          "content": "Body"
        },
        "type_body_font": {
          "label": "Font",
          "info": "Selecting a different font can affect the speed of your store. [Learn more about system fonts.](https://help.shopify.com/manual/online-store/os/store-speed/improving-speed#fonts)"
        },
        "body_scale": {
          "label": "Font size scale"
        }
      }
    },
    "buttons": {
      "name": "Buttons"
    },
    "variant_pills": {
      "name": "Variant pills",
      "paragraph": "Variant pills are one way of displaying your product variants. [Learn more](https://help.shopify.com/en/manual/online-store/themes/theme-structure/page-types#variant-picker-block)"
    },
    "inputs": {
      "name": "Inputs"
    },
    "content_containers": {
      "name": "Content containers"
    },
    "popups": {
      "name": "Dropdowns and pop-ups",
      "paragraph": "Affects areas like navigation dropdowns, pop-up modals, and cart pop-ups."
    },
    "media": {
      "name": "Media"
    },
    "drawers": {
      "name": "Drawers"
    },
    "styles": {
      "name": "Icons",
      "settings": {
        "accent_icons": {
          "options__3": {
            "label": "Outline button"
          },
          "options__4": {
            "label": "Text"
          },
          "label": "Color"
        }
      }
    },
    "animations": {
      "name": "Animations",
      "settings": {
        "animations_reveal_on_scroll": {
          "label": "Reveal sections on scroll"
        }
      }
    },
    "social-media": {
      "name": "Social media",
      "settings": {
        "header": {
          "content": "Social accounts"
        },
        "social_twitter_link": {
          "label": "Twitter",
          "info": "https://twitter.com/shopify"
        },
        "social_facebook_link": {
          "label": "Facebook",
          "info": "https://facebook.com/shopify"
        },
        "social_pinterest_link": {
          "label": "Pinterest",
          "info": "https://pinterest.com/shopify"
        },
        "social_instagram_link": {
          "label": "Instagram",
          "info": "http://instagram.com/shopify"
        },
        "social_tiktok_link": {
          "label": "TikTok",
          "info": "https://tiktok.com/@shopify"
        },
        "social_tumblr_link": {
          "label": "Tumblr",
          "info": "https://shopify.tumblr.com"
        },
        "social_snapchat_link": {
          "label": "Snapchat",
          "info": "https://www.snapchat.com/add/shopify"
        },
        "social_youtube_link": {
          "label": "YouTube",
          "info": "https://www.youtube.com/shopify"
        },
        "social_vimeo_link": {
          "label": "Vimeo",
          "info": "https://vimeo.com/shopify"
        }
      }
    },
    "search_input": {
      "name": "Search behavior",
      "settings": {
        "header": {
          "content": "Search suggestions"
        },
        "predictive_search_enabled": {
          "label": "Enable search suggestions"
        },
        "predictive_search_show_vendor": {
          "label": "Show product vendor",
          "info": "Visible when search suggestions enabled."
        },
        "predictive_search_show_price": {
          "label": "Show product price",
          "info": "Visible when search suggestions enabled."
        }
      }
    },
    "currency_format": {
      "name": "Currency format",
      "settings": {
        "content": "Currency codes",
        "paragraph": "Cart and checkout prices always show currency codes. Example: $1.00 USD.",
        "currency_code_enabled": {
          "label": "Show currency codes"
        }
      }
    },
    "cart": {
      "name": "Cart",
      "settings": {
        "cart_type": {
          "label": "Cart type",
          "drawer": {
            "label": "Drawer"
          },
          "page": {
            "label": "Page"
          },
          "notification": {
            "label": "Popup notification"
          }
        },
        "show_vendor": {
          "label": "Show vendor"
        },
        "show_cart_note": {
          "label": "Enable cart note"
        },
        "cart_drawer": {
          "header": "Cart drawer",
          "collection": {
            "label": "Collection",
            "info": "Visible when cart drawer is empty."
          }
        }
      }
    },
    "layout": {
      "name": "Layout",
      "settings": {
        "page_width": {
          "label": "Page width"
        },
        "spacing_sections": {
          "label": "Space between template sections"
        },
        "header__grid": {
          "content": "Grid"
        },
        "paragraph__grid": {
          "content": "Affects areas with multiple columns or rows."
        },
        "spacing_grid_horizontal": {
          "label": "Horizontal space"
        },
        "spacing_grid_vertical": {
          "label": "Vertical space"
        }
      }
    }
  },
  "sections": {
    "all": {
      "animation": {
        "content": "Animations",
        "image_behavior": {
          "options__1": {
            "label": "None"
          },
          "options__2": {
            "label": "Ambient movement"
          },
          "label": "Image behavior"
        }
      },
      "padding": {
        "section_padding_heading": "Section padding",
        "padding_top": "Top padding",
        "padding_bottom": "Bottom padding"
      },
      "spacing": "Spacing",
      "colors": {
        "accent_1": {
          "label": "Accent 1"
        },
        "accent_2": {
          "label": "Accent 2"
        },
        "background_1": {
          "label": "Background 1"
        },
        "background_2": {
          "label": "Background 2"
        },
        "inverse": {
          "label": "Inverse"
        },
        "label": "Color scheme",
        "has_cards_info": "To change the card color scheme, update your theme settings."
      },
      "heading_size": {
        "label": "Heading size",
        "options__1": {
          "label": "Small"
        },
        "options__2": {
          "label": "Medium"
        },
        "options__3": {
          "label": "Large"
        },
        "options__4": {
          "label": "Extra large"
        }
      },
      "image_shape": {
        "options__1": {
          "label": "Default"
        },
        "options__2": {
          "label": "Arch"
        },
        "options__3": {
          "label": "Blob"
        },
        "options__4": {
          "label": "Chevron left"
        },
        "options__5": {
          "label": "Chevron right"
        },
        "options__6": {
          "label": "Diamond"
        },
        "options__7": {
          "label": "Parallelogram"
        },
        "options__8": {
          "label": "Round"
        },
<<<<<<< HEAD
        "label": "Image shape"
=======
        "label": "Image shape",
        "info": "Standard-styled cards have no borders when an image shape is active."
>>>>>>> 35e0fed9
      }
    },
    "announcement-bar": {
      "name": "Announcement bar",
      "blocks": {
        "announcement": {
          "name": "Announcement",
          "settings": {
            "text": {
              "label": "Text"
            },
            "text_alignment": {
              "label": "Text alignment",
              "options__1": {
                "label": "Left"
              },
              "options__2": {
                "label": "Center"
              },
              "options__3": {
                "label": "Right"
              }
            },
            "link": {
              "label": "Link"
            }
          }
        }
      }
    },
    "apps": {
      "name": "Apps",
      "settings": {
        "include_margins": {
          "label": "Make section margins the same as theme"
        }
      },
      "presets": {
        "name": "Apps"
      }
    },
    "collage": {
      "name": "Collage",
      "settings": {
        "heading": {
          "label": "Heading"
        },
        "desktop_layout": {
          "label": "Desktop layout",
          "options__1": {
            "label": "Left large block"
          },
          "options__2": {
            "label": "Right large block"
          }
        },
        "mobile_layout": {
          "label": "Mobile layout",
          "options__1": {
            "label": "Collage"
          },
          "options__2": {
            "label": "Column"
          }
        },
        "card_styles": {
          "label": "Card style",
          "info": "Product, collection, and blog card styles can be updated in theme settings.",
          "options__1": {
            "label": "Use individual card styles"
          },
          "options__2": {
            "label": "Style all as product cards"
          }
        }
      },
      "blocks": {
        "image": {
          "name": "Image",
          "settings": {
            "image": {
              "label": "Image"
            }
          }
        },
        "product": {
          "name": "Product",
          "settings": {
            "product": {
              "label": "Product"
            },
            "secondary_background": {
              "label": "Show secondary background"
            },
            "second_image": {
              "label": "Show second image on hover"
            }
          }
        },
        "collection": {
          "name": "Collection",
          "settings": {
            "collection": {
              "label": "Collection"
            }
          }
        },
        "video": {
          "name": "Video",
          "settings": {
            "cover_image": {
              "label": "Cover image"
            },
            "video_url": {
              "label": "URL",
              "info": "Video plays in a pop-up if the section contains other blocks.",
              "placeholder": "Use a YouTube or Vimeo URL"
            },
            "description": {
              "label": "Video alt text",
              "info": "Describe the video for customers using screen readers. [Learn more](https://help.shopify.com/manual/online-store/themes/theme-structure/theme-features#video-block)"
            }
          }
        }
      },
      "presets": {
        "name": "Collage"
      }
    },
    "collection-list": {
      "name": "Collection list",
      "settings": {
        "title": {
          "label": "Heading"
        },
        "image_ratio": {
          "label": "Image ratio",
          "options__1": {
            "label": "Adapt to image"
          },
          "options__2": {
            "label": "Portrait"
          },
          "options__3": {
            "label": "Square"
          },
          "info": "Add images by editing your collections. [Learn more](https://help.shopify.com/manual/products/collections)"
        },
        "columns_desktop": {
          "label": "Number of columns on desktop"
        },
        "show_view_all": {
          "label": "Enable \"View all\" button if list includes more collections than shown"
        },
        "header_mobile": {
          "content": "Mobile Layout"
        },
        "columns_mobile": {
          "label": "Number of columns on mobile",
          "options__1": {
            "label": "1 column"
          },
          "options__2": {
            "label": "2 columns"
          }
        },
        "swipe_on_mobile": {
          "label": "Enable swipe on mobile"
        }
      },
      "blocks": {
        "featured_collection": {
          "name": "Collection",
          "settings": {
            "collection": {
              "label": "Collection"
            }
          }
        }
      },
      "presets": {
        "name": "Collection list"
      }
    },
    "contact-form": {
      "name": "Contact Form",
      "presets": {
        "name": "Contact form"
      }
    },
    "custom-liquid": {
      "name": "Custom Liquid",
      "settings": {
        "custom_liquid": {
          "label": "Custom Liquid",
          "info": "Add app snippets or other Liquid code to create advanced customizations."
        }
      },
      "presets": {
        "name": "Custom Liquid"
      }
    },
    "featured-blog": {
      "name": "Blog posts",
      "settings": {
        "heading": {
          "label": "Heading"
        },
        "blog": {
          "label": "Blog"
        },
        "post_limit": {
          "label": "Number of blog posts to show"
        },
        "columns_desktop": {
          "label": "Number of columns on desktop"
        },
        "show_view_all": {
          "label": "Enable \"View all\" button if blog includes more blog posts than shown"
        },
        "show_image": {
          "label": "Show featured image",
          "info": "For best results, use an image with a 3:2 aspect ratio. [Learn more](https://help.shopify.com/manual/shopify-admin/productivity-tools/image-editor#understanding-image-aspect-ratio)"
        },
        "show_date": {
          "label": "Show date"
        },
        "show_author": {
          "label": "Show author"
        }
      },
      "presets": {
        "name": "Blog posts"
      }
    },
    "featured-collection": {
      "name": "Featured collection",
      "settings": {
        "title": {
          "label": "Heading"
        },
        "description": {
          "label": "Description"
        },
        "show_description": {
          "label": "Show collection description from the admin"
        },
        "description_style": {
          "label": "Description style",
          "options__1": {
            "label": "Body"
          },
          "options__2": {
            "label": "Subtitle"
          },
          "options__3": {
            "label": "Uppercase"
          }
        },
        "collection": {
          "label": "Collection"
        },
        "products_to_show": {
          "label": "Maximum products to show"
        },
        "columns_desktop": {
          "label": "Number of columns on desktop"
        },
        "show_view_all": {
          "label": "Enable \"View all\" if collection has more products than shown"
        },
        "view_all_style": {
          "label": "\"View all\" style",
          "options__1": {
            "label": "Link"
          },
          "options__2": {
            "label": "Outline button"
          },
          "options__3": {
            "label": "Solid button"
          }
        },
        "enable_desktop_slider": {
          "label": "Enable carousel on desktop"
        },
        "full_width": {
          "label": "Make products full width"
        },
        "header": {
          "content": "Product card"
        },
        "image_ratio": {
          "label": "Image ratio",
          "options__1": {
            "label": "Adapt to image"
          },
          "options__2": {
            "label": "Portrait"
          },
          "options__3": {
            "label": "Square"
          }
        },
        "show_secondary_image": {
          "label": "Show second image on hover"
        },
        "show_vendor": {
          "label": "Show vendor"
        },
        "show_rating": {
          "label": "Show product rating",
          "info": "To display a rating, add a product rating app. [Learn more](https://help.shopify.com/manual/online-store/themes/theme-structure/theme-features#featured-collection-show-product-rating)"
        },
        "enable_quick_buy": {
          "label": "Enable quick add button",
          "info": "Optimal with popup or drawer cart type."
        },
        "header_mobile": {
          "content": "Mobile Layout"
        },
        "columns_mobile": {
          "label": "Number of columns on mobile",
          "options__1": {
            "label": "1 column"
          },
          "options__2": {
            "label": "2 columns"
          }
        },
        "swipe_on_mobile": {
          "label": "Enable swipe on mobile"
        }
      },
      "presets": {
        "name": "Featured collection"
      }
    },
    "featured-product": {
      "name": "Featured product",
      "blocks": {
        "text": {
          "name": "Text",
          "settings": {
            "text": {
              "label": "Text"
            },
            "text_style": {
              "label": "Text style",
              "options__1": {
                "label": "Body"
              },
              "options__2": {
                "label": "Subtitle"
              },
              "options__3": {
                "label": "Uppercase"
              }
            }
          }
        },
        "title": {
          "name": "Title"
        },
        "price": {
          "name": "Price"
        },
        "quantity_selector": {
          "name": "Quantity selector"
        },
        "variant_picker": {
          "name": "Variant picker",
          "settings": {
            "picker_type": {
              "label": "Type",
              "options__1": {
                "label": "Dropdown"
              },
              "options__2": {
                "label": "Pills"
              }
            }
          }
        },
        "buy_buttons": {
          "name": "Buy buttons",
          "settings": {
            "show_dynamic_checkout": {
              "label": "Show dynamic checkout buttons",
              "info": "Using the payment methods available on your store, customers see their preferred option, like PayPal or Apple Pay. [Learn more](https://help.shopify.com/manual/using-themes/change-the-layout/dynamic-checkout)"
            },
            "show_gift_card_recipient": {
              "label": "Show recipient form for gift card products",
              "info": "When enabled, gift card products can optionally be sent to a recipient with a personal message."
            }
          }
        },
        "sku": {
          "name": "SKU",
          "settings": {
            "text_style": {
              "label": "Text style",
              "options__1": {
                "label": "Body"
              },
              "options__2": {
                "label": "Subtitle"
              },
              "options__3": {
                "label": "Uppercase"
              }
            }
          }
        },
        "description": {
          "name": "Description"
        },
        "share": {
          "name": "Share",
          "settings": {
            "text": {
              "label": "Text"
            },
            "featured_image_info": {
              "content": "If you include a link in social media posts, the page’s featured image will be shown as the preview image. [Learn more](https://help.shopify.com/manual/online-store/images/showing-social-media-thumbnail-images)"
            },
            "title_info": {
              "content": "A store title and description are included with the preview image. [Learn more](https://help.shopify.com/manual/promoting-marketing/seo/adding-keywords#set-a-title-and-description-for-your-online-store)"
            }
          }
        },
        "custom_liquid": {
          "name": "Custom liquid",
          "settings": {
            "custom_liquid": {
              "label": "Custom liquid"
            }
          }
        },
        "rating": {
          "name": "Product rating",
          "settings": {
            "paragraph": {
              "content": "To display a rating, add a product rating app. [Learn more](https://help.shopify.com/manual/online-store/themes/theme-structure/theme-features#featured-product-rating)"
            }
          }
        }
      },
      "settings": {
        "product": {
          "label": "Product"
        },
        "secondary_background": {
          "label": "Show secondary background"
        },
        "header": {
          "content": "Media",
          "info": "Learn more about [media types](https://help.shopify.com/manual/products/product-media)"
        },
        "media_position": {
          "label": "Desktop media position",
          "info": "Position is automatically optimized for mobile.",
          "options__1": {
            "label": "Left"
          },
          "options__2": {
            "label": "Right"
          }
        },
        "hide_variants": {
          "label": "Hide unselected variants’ media on desktop"
        },
        "enable_video_looping": {
          "label": "Enable video looping"
        }
      },
      "presets": {
        "name": "Featured product"
      }
    },
    "footer": {
      "name": "Footer",
      "blocks": {
        "link_list": {
          "name": "Menu",
          "settings": {
            "heading": {
              "label": "Heading"
            },
            "menu": {
              "label": "Menu",
              "info": "Displays only top-level menu items."
            }
          }
        },
        "brand_information": {
          "name": "Brand information",
          "settings": {
            "paragraph": {
              "content": "This block will display your brand information. [Edit brand information.](/editor?context=theme&category=brand%20information)"
            },
            "header__1": {
              "content": "Social media icons"
            },
            "show_social": {
              "label": "Show social media icons",
              "info": "To display your social media accounts, link them in your [theme settings](/editor?context=theme&category=social%20media)."
            }
          }
        },
        "text": {
          "name": "Text",
          "settings": {
            "heading": {
              "label": "Heading"
            },
            "subtext": {
              "label": "Subtext"
            }
          }
        }
      },
      "settings": {
        "newsletter_enable": {
          "label": "Show email signup"
        },
        "newsletter_heading": {
          "label": "Heading"
        },
        "header__1": {
          "content": "Email Signup",
          "info": "Subscribers added automatically to your “accepted marketing” customer list. [Learn more](https://help.shopify.com/manual/customers/manage-customers)"
        },
        "header__2": {
          "content": "Social media icons",
          "info": "To display your social media accounts, link them in your [theme settings](/editor?context=theme&category=social%20media)."
        },
        "show_social": {
          "label": "Show social media icons"
        },
        "header__3": {
          "content": "Country/region selector"
        },
        "header__4": {
          "info": "To add a country/region, go to your [market settings.](/admin/settings/markets)"
        },
        "enable_country_selector": {
          "label": "Enable country/region selector"
        },
        "header__5": {
          "content": "Language selector"
        },
        "header__6": {
          "info": "To add a language, go to your [language settings.](/admin/settings/languages)"
        },
        "enable_language_selector": {
          "label": "Enable language selector"
        },
        "header__7": {
          "content": "Payment methods"
        },
        "payment_enable": {
          "label": "Show payment icons"
        },
        "header__8": {
          "content": "Policy links",
          "info": "To add store policies, go to your [policy settings](/admin/settings/legal)."
        },
        "show_policy": {
          "label": "Show policy links"
        },
        "margin_top": {
          "label": "Top margin"
        },
         "header__9": {
          "content": "Follow on Shop",
          "info": "Display follow button for your storefront on the Shop app. [Learn more](https://help.shopify.com/manual/online-store/themes/customizing-themes/follow-on-shop)"
        },
        "enable_follow_on_shop": {
          "label": "Enable Follow on Shop"
        }
      }
    },
    "header": {
      "name": "Header",
      "settings": {
        "logo_help": {
          "content": "Edit your logo in [theme settings](/editor?context=theme&category=logo)."
        },
        "logo_position": {
          "label": "Desktop logo position",
          "options__1": {
            "label": "Middle left"
          },
          "options__2": {
            "label": "Top left"
          },
          "options__3": {
            "label": "Top center"
          },
          "options__4": {
            "label": "Middle center"
          }
        },
        "menu": {
          "label": "Menu"
        },
        "menu_type_desktop": {
          "label": "Desktop menu type",
          "info": "Menu type is automatically optimized for mobile.",
          "options__1": {
            "label": "Dropdown"
          },
          "options__2": {
            "label": "Mega menu"
          },
          "options__3": {
            "label": "Drawer"
          }
        },
        "show_line_separator": {
          "label": "Show separator line"
        },
        "sticky_header_type": {
          "label": "Sticky header",
          "options__1": {
            "label": "None"
          },
          "options__2": {
            "label": "On scroll up"
          },
          "options__3": {
            "label": "Always"
          },
          "options__4": {
            "label": "Always, reduce logo size"
          }
        },
        "header__3": {
          "content": "Country/region selector"
        },
        "header__4": {
          "info": "To add a country/region, go to your [market settings.](/admin/settings/markets)"
        },
        "enable_country_selector": {
          "label": "Enable country/region selector"
        },
        "header__5": {
          "content": "Language selector"
        },
        "header__6": {
          "info": "To add a language, go to your [language settings.](/admin/settings/languages)"
        },
        "enable_language_selector": {
          "label": "Enable language selector"
        },
        "margin_bottom": {
          "label": "Bottom margin"
        },
        "mobile_layout": {
          "content": "Mobile layout"
        },
        "mobile_logo_position": {
          "label": "Mobile logo position",
          "options__1": {
            "label": "Center"
          },
          "options__2": {
            "label": "Left"
          }
        }
      }
    },
    "image-banner": {
      "name": "Image banner",
      "settings": {
        "image": {
          "label": "First image"
        },
        "image_2": {
          "label": "Second image"
        },
        "image_overlay_opacity": {
          "label": "Image overlay opacity"
        },
        "image_height": {
          "label": "Banner height",
          "options__1": {
            "label": "Adapt to first image"
          },
          "options__2": {
            "label": "Small"
          },
          "options__3": {
            "label": "Medium"
          },
          "options__4": {
            "label": "Large"
          },
          "info": "For best results, use an image with a 3:2 aspect ratio. [Learn more](https://help.shopify.com/manual/shopify-admin/productivity-tools/image-editor#understanding-image-aspect-ratio)"
        },
        "desktop_content_position": {
          "options__1": {
            "label": "Top Left"
          },
          "options__2": {
            "label": "Top Center"
          },
          "options__3": {
            "label": "Top Right"
          },
          "options__4": {
            "label": "Middle Left"
          },
          "options__5": {
            "label": "Middle Center"
          },
          "options__6": {
            "label": "Middle Right"
          },
          "options__7": {
            "label": "Bottom Left"
          },
          "options__8": {
            "label": "Bottom Center"
          },
          "options__9": {
            "label": "Bottom Right"
          },
          "label": "Desktop content position"
        },
        "show_text_box": {
          "label": "Show container on desktop"
        },
        "desktop_content_alignment": {
          "options__1": {
            "label": "Left"
          },
          "options__2": {
            "label": "Center"
          },
          "options__3": {
            "label": "Right"
          },
          "label": "Desktop content alignment"
        },
        "color_scheme": {
          "info": "Visible when container displayed."
        },
        "mobile": {
          "content": "Mobile Layout"
        },
        "mobile_content_alignment": {
          "options__1": {
            "label": "Left"
          },
          "options__2": {
            "label": "Center"
          },
          "options__3": {
            "label": "Right"
          },
          "label": "Mobile content alignment"
        },
        "stack_images_on_mobile": {
          "label": "Stack images on mobile"
        },
        "show_text_below": {
          "label": "Show container on mobile"
        },
        "adapt_height_first_image": {
          "label": "Adapt section height to first image size",
          "info": "Overwrites image banner height setting when checked."
        }
      },
      "blocks": {
        "heading": {
          "name": "Heading",
          "settings": {
            "heading": {
              "label": "Heading"
            }
          }
        },
        "text": {
          "name": "Text",
          "settings": {
            "text": {
              "label": "Description"
            },
            "text_style": {
              "options__1": {
                "label": "Body"
              },
              "options__2": {
                "label": "Subtitle"
              },
              "options__3": {
                "label": "Uppercase"
              },
              "label": "Text style"
            }
          }
        },
        "buttons": {
          "name": "Buttons",
          "settings": {
            "button_label_1": {
              "label": "First button label",
              "info": "Leave the label blank to hide the button."
            },
            "button_link_1": {
              "label": "First button link"
            },
            "button_style_secondary_1": {
              "label": "Use outline button style"
            },
            "button_label_2": {
              "label": "Second button label",
              "info": "Leave the label blank to hide the button."
            },
            "button_link_2": {
              "label": "Second button link"
            },
            "button_style_secondary_2": {
              "label": "Use outline button style"
            }
          }
        }
      },
      "presets": {
        "name": "Image banner"
      }
    },
    "image-with-text": {
      "name": "Image with text",
      "settings": {
        "image": {
          "label": "Image"
        },
        "height": {
          "options__1": {
            "label": "Adapt to image"
          },
          "options__2": {
            "label": "Small"
          },
          "options__3": {
            "label": "Medium"
          },
          "options__4": {
            "label": "Large"
          },
          "label": "Image height"
        },
        "desktop_image_width": {
          "options__1": {
            "label": "Small"
          },
          "options__2": {
            "label": "Medium"
          },
          "options__3": {
            "label": "Large"
          },
          "label": "Desktop image width",
          "info": "Image is automatically optimized for mobile."
        },
        "layout": {
          "options__1": {
            "label": "Image first"
          },
          "options__2": {
            "label": "Image second"
          },
          "label": "Desktop image placement",
          "info": "Image first is the default mobile layout."
        },
        "desktop_content_alignment": {
          "options__1": {
            "label": "Left"
          },
          "options__2": {
            "label": "Center"
          },
          "options__3": {
            "label": "Right"
          },
          "label": "Desktop content alignment"
        },
        "desktop_content_position": {
          "options__1": {
            "label": "Top"
          },
          "options__2": {
            "label": "Middle"
          },
          "options__3": {
            "label": "Bottom"
          },
          "label": "Desktop content position"
        },
        "content_layout": {
          "options__1": {
            "label": "No overlap"
          },
          "options__2": {
            "label": "Overlap"
          },
          "label": "Content layout"
        },
        "mobile_content_alignment": {
          "options__1": {
            "label": "Left"
          },
          "options__2": {
            "label": "Center"
          },
          "options__3": {
            "label": "Right"
          },
          "label": "Mobile content alignment"
        }
      },
      "blocks": {
        "heading": {
          "name": "Heading",
          "settings": {
            "heading": {
              "label": "Heading"
            }
          }
        },
        "caption": {
          "name": "Caption",
          "settings": {
            "text": {
              "label": "Text"
            },
            "text_style": {
              "label": "Text style",
              "options__1": {
                "label": "Subtitle"
              },
              "options__2": {
                "label": "Uppercase"
              }
            },
            "caption_size": {
              "label": "Text size",
              "options__1": {
                "label": "Small"
              },
              "options__2": {
                "label": "Medium"
              },
              "options__3": {
                "label": "Large"
              }
            }
          }
        },
        "text": {
          "name": "Text",
          "settings": {
            "text": {
              "label": "Content"
            },
            "text_style": {
              "label": "Text style",
              "options__1": {
                "label": "Body"
              },
              "options__2": {
                "label": "Subtitle"
              }
            }
          }
        },
        "button": {
          "name": "Button",
          "settings": {
            "button_label": {
              "label": "Button label",
              "info": "Leave the label blank to hide the button."
            },
            "button_link": {
              "label": "Button link"
            }
          }
        }
      },
      "presets": {
        "name": "Image with text"
      }
    },
    "multirow": {
      "name": "Multirow",
      "settings": {
        "image": {
          "label": "Image"
        },
        "image_height": {
          "options__1": {
            "label": "Adapt to image"
          },
          "options__2": {
            "label": "Small"
          },
          "options__3": {
            "label": "Medium"
          },
          "options__4": {
            "label": "Large"
          },
          "label": "Image height"
        },
        "desktop_image_width": {
          "options__1": {
            "label": "Small"
          },
          "options__2": {
            "label": "Medium"
          },
          "options__3": {
            "label": "Large"
          },
          "label": "Desktop image width",
          "info": "Image is automatically optimized for mobile."
        },
        "heading_size": {
          "options__1": {
            "label": "Small"
          },
          "options__2": {
            "label": "Medium"
          },
          "options__3": {
            "label": "Large"
          },
          "label": "Heading size"
        },
        "text_style": {
          "options__1": {
            "label": "Body"
          },
          "options__2": {
            "label": "Subtitle"
          },
          "label": "Text style"
        },
        "button_style": {
          "options__1": {
            "label": "Solid button"
          },
          "options__2": {
            "label": "Outline button"
          },
          "label": "Button style"
        },
        "desktop_content_alignment": {
          "options__1": {
            "label": "Left"
          },
          "options__2": {
            "label": "Center"
          },
          "options__3": {
            "label": "Right"
          },
          "label": "Desktop content alignment"
        },
        "desktop_content_position": {
          "options__1": {
            "label": "Top"
          },
          "options__2": {
            "label": "Middle"
          },
          "options__3": {
            "label": "Bottom"
          },
          "label": "Desktop content position",
          "info": "Position is automatically optimized for mobile."
        },
        "image_layout": {
          "options__1": {
            "label": "Alternate from left"
          },
          "options__2": {
            "label": "Alternate from right"
          },
          "options__3": {
            "label": "Aligned left"
          },
          "options__4": {
            "label": "Aligned right"
          },
          "label": "Desktop image placement",
          "info": "Placement is automatically optimized for mobile."
        },
        "container_color_scheme": {
          "label": "Container color scheme"
        },
        "mobile_content_alignment": {
          "options__1": {
            "label": "Left"
          },
          "options__2": {
            "label": "Center"
          },
          "options__3": {
            "label": "Right"
          },
          "label": "Mobile content alignment"
        },
        "header_mobile": {
          "content": "Mobile Layout"
        }
      },
      "blocks": {
        "row": {
          "name": "Row",
          "settings": {
            "image": {
              "label": "Image"
            },
            "caption": {
              "label": "Caption"
            },
            "heading": {
              "label": "Heading"
            },
            "text": {
              "label": "Text"
            },
            "button_label": {
              "label": "Button label"
            },
            "button_link": {
              "label": "Button link"
            }
          }
        }
      },
      "presets": {
        "name": "Multirow"
      }
    },
    "main-account": {
      "name": "Account"
    },
    "main-activate-account": {
      "name": "Account activation"
    },
    "main-addresses": {
      "name": "Addresses"
    },
    "main-article": {
      "name": "Blog post",
      "blocks": {
        "featured_image": {
          "name": "Featured image",
          "settings": {
            "image_height": {
              "label": "Featured image height",
              "options__1": {
                "label": "Adapt to image"
              },
              "options__2": {
                "label": "Small"
              },
              "options__3": {
                "label": "Medium"
              },
              "options__4": {
                "label": "Large"
              },
              "info": "For best results, use an image with a 16:9 aspect ratio. [Learn more](https://help.shopify.com/manual/shopify-admin/productivity-tools/image-editor#understanding-image-aspect-ratio)"
            }
          }
        },
        "title": {
          "name": "Title",
          "settings": {
            "blog_show_date": {
              "label": "Show date"
            },
            "blog_show_author": {
              "label": "Show author"
            }
          }
        },
        "content": {
          "name": "Content"
        },
        "share": {
          "name": "Share",
          "settings": {
            "text": {
              "label": "Text"
            },
            "featured_image_info": {
              "content": "If you include a link in social media posts, the page’s featured image will be shown as the preview image. [Learn more](https://help.shopify.com/manual/online-store/images/showing-social-media-thumbnail-images)."
            },
            "title_info": {
              "content": "A store title and description are included with the preview image. [Learn more](https://help.shopify.com/manual/promoting-marketing/seo/adding-keywords#set-a-title-and-description-for-your-online-store)."
            }
          }
        }
      }
    },
    "main-blog": {
      "name": "Blog posts",
      "settings": {
        "header": {
          "content": "Blog post card"
        },
        "show_image": {
          "label": "Show featured image"
        },
        "show_date": {
          "label": "Show date"
        },
        "show_author": {
          "label": "Show author"
        },
        "paragraph": {
          "content": "Change excerpts by editing your blog posts. [Learn more](https://help.shopify.com/manual/online-store/blogs/writing-blogs#display-an-excerpt-from-a-blog-post)"
        },
        "layout": {
          "label": "Desktop layout",
          "options__1": {
            "label": "Grid"
          },
          "options__2": {
            "label": "Collage"
          },
          "info": "Posts are stacked on mobile."
        },
        "image_height": {
          "label": "Featured image height",
          "options__1": {
            "label": "Adapt to image"
          },
          "options__2": {
            "label": "Small"
          },
          "options__3": {
            "label": "Medium"
          },
          "options__4": {
            "label": "Large"
          },
          "info": "For best results, use an image with a 3:2 aspect ratio. [Learn more](https://help.shopify.com/manual/shopify-admin/productivity-tools/image-editor#understanding-image-aspect-ratio)"
        }
      }
    },
    "main-cart-footer": {
      "name": "Subtotal",
      "blocks": {
        "subtotal": {
          "name": "Subtotal price"
        },
        "buttons": {
          "name": "Checkout button"
        }
      }
    },
    "main-cart-items": {
      "name": "Items"
    },
    "main-collection-banner": {
      "name": "Collection banner",
      "settings": {
        "paragraph": {
          "content": "Add a description or image by editing your collection. [Learn more](https://help.shopify.com/manual/products/collections/collection-layout)"
        },
        "show_collection_description": {
          "label": "Show collection description"
        },
        "show_collection_image": {
          "label": "Show collection image",
          "info": "For best results, use an image with a 16:9 aspect ratio. [Learn more](https://help.shopify.com/manual/shopify-admin/productivity-tools/image-editor#understanding-image-aspect-ratio)"
        }
      }
    },
    "main-collection-product-grid": {
      "name": "Product grid",
      "settings": {
        "products_per_page": {
          "label": "Products per page"
        },
        "columns_desktop": {
          "label": "Number of columns on desktop"
        },
        "enable_filtering": {
          "label": "Enable filtering",
          "info": "Customize filters with the Search & Discovery app. [Learn more](https://help.shopify.com/manual/online-store/search-and-discovery/filters)"
        },
        "filter_type": {
          "label": "Desktop filter layout",
          "options__1": {
            "label": "Horizontal"
          },
          "options__2": {
            "label": "Vertical"
          },
          "options__3": {
            "label": "Drawer"
          },
          "info": "Drawer is the default mobile layout."
        },
        "enable_sorting": {
          "label": "Enable sorting"
        },
        "image_ratio": {
          "label": "Image ratio",
          "options__1": {
            "label": "Adapt to image"
          },
          "options__2": {
            "label": "Portrait"
          },
          "options__3": {
            "label": "Square"
          }
        },
        "show_secondary_image": {
          "label": "Show second image on hover"
        },
        "show_vendor": {
          "label": "Show vendor"
        },
        "show_rating": {
          "label": "Show product rating",
          "info": "To display a rating, add a product rating app. [Learn more](https://help.shopify.com/manual/online-store/themes/theme-structure/page-types#product-grid-section-settings)"
        },
        "header__1": {
          "content": "Filtering and sorting"
        },
        "header__3": {
          "content": "Product card"
        },
        "enable_tags": {
          "label": "Enable filtering",
          "info": "Customize filters with the Search & Discovery app. [Learn more](https://help.shopify.com/manual/online-store/search-and-discovery/filters)"
        },
        "enable_quick_buy": {
          "label": "Enable quick add button",
          "info": "Optimal with popup or drawer cart type."
        },
        "header_mobile": {
          "content": "Mobile Layout"
        },
        "columns_mobile": {
          "label": "Number of columns on mobile",
          "options__1": {
            "label": "1 column"
          },
          "options__2": {
            "label": "2 columns"
          }
        }
      }
    },
    "main-list-collections": {
      "name": "Collections list page",
      "settings": {
        "title": {
          "label": "Heading"
        },
        "sort": {
          "label": "Sort collections by:",
          "options__1": {
            "label": "Alphabetically, A-Z"
          },
          "options__2": {
            "label": "Alphabetically, Z-A"
          },
          "options__3": {
            "label": "Date, new to old"
          },
          "options__4": {
            "label": "Date, old to new"
          },
          "options__5": {
            "label": "Product count, high to low"
          },
          "options__6": {
            "label": "Product count, low to high"
          }
        },
        "image_ratio": {
          "label": "Image ratio",
          "options__1": {
            "label": "Adapt to image"
          },
          "options__2": {
            "label": "Portrait"
          },
          "options__3": {
            "label": "Square"
          },
          "info": "Add images by editing your collections. [Learn more](https://help.shopify.com/manual/products/collections)"
        },
        "columns_desktop": {
          "label": "Number of columns on desktop"
        },
        "header_mobile": {
          "content": "Mobile Layout"
        },
        "columns_mobile": {
          "label": "Number of columns on mobile",
          "options__1": {
            "label": "1 column"
          },
          "options__2": {
            "label": "2 columns"
          }
        }
      }
    },
    "main-login": {
      "name": "Login"
    },
    "main-order": {
      "name": "Order"
    },
    "main-page": {
      "name": "Page"
    },
    "main-password-footer": {
      "name": "Password footer"
    },
    "main-password-header": {
      "name": "Password header",
      "settings": {
        "logo_header": {
          "content": "Logo"
        },
        "logo_help": {
          "content": "Edit your logo in theme settings."
        }
      }
    },
    "main-product": {
      "name": "Product information",
      "blocks": {
        "text": {
          "name": "Text",
          "settings": {
            "text": {
              "label": "Text"
            },
            "text_style": {
              "label": "Text style",
              "options__1": {
                "label": "Body"
              },
              "options__2": {
                "label": "Subtitle"
              },
              "options__3": {
                "label": "Uppercase"
              }
            }
          }
        },
        "title": {
          "name": "Title"
        },
        "price": {
          "name": "Price"
        },
        "inventory": {
          "name": "Inventory status",
          "settings": {
            "text_style": {
              "label": "Text style",
              "options__1": {
                "label": "Body"
              },
              "options__2": {
                "label": "Subtitle"
              },
              "options__3": {
                "label": "Uppercase"
              }
            },
            "inventory_threshold": {
              "label": "Low inventory threshold",
              "info": "Choose 0 to always show in stock if available."
            },
            "show_inventory_quantity": {
              "label": "Show inventory count"
            }
          }
        },
        "quantity_selector": {
          "name": "Quantity selector"
        },
        "variant_picker": {
          "name": "Variant picker",
          "settings": {
            "picker_type": {
              "label": "Type",
              "options__1": {
                "label": "Dropdown"
              },
              "options__2": {
                "label": "Pills"
              }
            }
          }
        },
        "buy_buttons": {
          "name": "Buy buttons",
          "settings": {
            "show_dynamic_checkout": {
              "label": "Show dynamic checkout buttons",
              "info": "Using the payment methods available on your store, customers see their preferred option, like PayPal or Apple Pay. [Learn more](https://help.shopify.com/manual/using-themes/change-the-layout/dynamic-checkout)"
            },
            "show_gift_card_recipient": {
              "label": "Show recipient information form for gift card products",
              "info": "Gift card products can optionally be sent direct to a recipient along with a personal message."
            }
          }
        },
        "pickup_availability": {
          "name": "Pickup availability"
        },
        "description": {
          "name": "Description"
        },
        "sku": {
          "name": "SKU",
          "settings": {
            "text_style": {
              "label": "Text style",
              "options__1": {
                "label": "Body"
              },
              "options__2": {
                "label": "Subtitle"
              },
              "options__3": {
                "label": "Uppercase"
              }
            }
          }
        },
        "share": {
          "name": "Share",
          "settings": {
            "text": {
              "label": "Text"
            },
            "featured_image_info": {
              "content": "If you include a link in social media posts, the page’s featured image will be shown as the preview image. [Learn more](https://help.shopify.com/manual/online-store/images/showing-social-media-thumbnail-images)."
            },
            "title_info": {
              "content": "A store title and description are included with the preview image. [Learn more](https://help.shopify.com/manual/promoting-marketing/seo/adding-keywords#set-a-title-and-description-for-your-online-store)."
            }
          }
        },
        "custom_liquid": {
          "name": "Custom liquid",
          "settings": {
            "custom_liquid": {
              "label": "Custom liquid",
              "info": "Add app snippets or other Liquid code to create advanced customizations."
            }
          }
        },
        "collapsible_tab": {
          "name": "Collapsible row",
          "settings": {
            "heading": {
              "info": "Include a heading that explains the content.",
              "label": "Heading"
            },
            "content": {
              "label": "Row content"
            },
            "page": {
              "label": "Row content from page"
            },
            "icon": {
              "label": "Icon",
              "options__1": {
                "label": "None"
              },
              "options__2": {
                "label": "Apple"
              },
              "options__3": {
                "label": "Banana"
              },
              "options__4": {
                "label": "Bottle"
              },
              "options__5": {
                "label": "Box"
              },
              "options__6": {
                "label": "Carrot"
              },
              "options__7": {
                "label": "Chat bubble"
              },
              "options__8": {
                "label": "Check mark"
              },
              "options__9": {
                "label": "Clipboard"
              },
              "options__10": {
                "label": "Dairy"
              },
              "options__11": {
                "label": "Dairy free"
              },
              "options__12": {
                "label": "Dryer"
              },
              "options__13": {
                "label": "Eye"
              },
              "options__14": {
                "label": "Fire"
              },
              "options__15": {
                "label": "Gluten free"
              },
              "options__16": {
                "label": "Heart"
              },
              "options__17": {
                "label": "Iron"
              },
              "options__18": {
                "label": "Leaf"
              },
              "options__19": {
                "label": "Leather"
              },
              "options__20": {
                "label": "Lightning bolt"
              },
              "options__21": {
                "label": "Lipstick"
              },
              "options__22": {
                "label": "Lock"
              },
              "options__23": {
                "label": "Map pin"
              },
              "options__24": {
                "label": "Nut free"
              },
              "options__25": {
                "label": "Pants"
              },
              "options__26": {
                "label": "Paw print"
              },
              "options__27": {
                "label": "Pepper"
              },
              "options__28": {
                "label": "Perfume"
              },
              "options__29": {
                "label": "Plane"
              },
              "options__30": {
                "label": "Plant"
              },
              "options__31": {
                "label": "Price tag"
              },
              "options__32": {
                "label": "Question mark"
              },
              "options__33": {
                "label": "Recycle"
              },
              "options__34": {
                "label": "Return"
              },
              "options__35": {
                "label": "Ruler"
              },
              "options__36": {
                "label": "Serving dish"
              },
              "options__37": {
                "label": "Shirt"
              },
              "options__38": {
                "label": "Shoe"
              },
              "options__39": {
                "label": "Silhouette"
              },
              "options__40": {
                "label": "Snowflake"
              },
              "options__41": {
                "label": "Star"
              },
              "options__42": {
                "label": "Stopwatch"
              },
              "options__43": {
                "label": "Truck"
              },
              "options__44": {
                "label": "Washing"
              }
            }
          }
        },
        "popup": {
          "name": "Pop-up",
          "settings": {
            "link_label": {
              "label": "Link label"
            },
            "page": {
              "label": "Page"
            }
          }
        },
        "rating": {
          "name": "Product rating",
          "settings": {
            "paragraph": {
              "content": "To display a rating, add a product rating app. [Learn more](https://help.shopify.com/manual/online-store/themes/theme-structure/page-types#product-rating-block)"
            }
          }
        },
        "complementary_products": {
          "name": "Complementary products",
          "settings": {
            "paragraph": {
              "content": "To select complementary products, add the Search & Discovery app. [Learn more](https://help.shopify.com/manual/online-store/search-and-discovery/product-recommendations)"
            },
            "heading": {
              "label": "Heading"
            },
            "make_collapsible_row": {
              "label": "Show as collapsible row"
            },
            "icon": {
              "info": "Visible when collapsible row is displayed."
            },
            "product_list_limit": {
              "label": "Maximum products to show"
            },
            "products_per_page": {
              "label": "Number of products per page"
            },
            "pagination_style": {
              "label": "Pagination style",
              "options": {
                "option_1": "Dots",
                "option_2": "Counter",
                "option_3": "Numbers"
              }
            },
            "product_card": {
              "heading": "Product card"
            },
            "image_ratio": {
              "label": "Image ratio",
              "options": {
                "option_1": "Portrait",
                "option_2": "Square"
              }
            },
            "enable_quick_add": {
              "label": "Enable quick add button"
            }
          }
        },
        "icon_with_text": {
          "name": "Icon with text",
          "settings": {
            "layout": {
              "label": "Layout",
              "options__1": {
                "label": "Horizontal"
              },
              "options__2": {
                "label": "Vertical"
              }
            },
            "content": {
              "label": "Content",
              "info": "Choose an icon or add an image for each column or row."
            },
            "heading": {
              "info": "Leave the heading label blank to hide the icon column."
            },
            "icon_1": {
              "label": "First icon"
            },
            "image_1": {
              "label": "First image"
            },
            "heading_1": {
              "label": "First heading"
            },
            "icon_2": {
              "label": "Second icon"
            },
            "image_2": {
              "label": "Second image"
            },
            "heading_2": {
              "label": "Second heading"
            },
            "icon_3": {
              "label": "Third icon"
            },
            "image_3": {
              "label": "Third image"
            },
            "heading_3": {
              "label": "Third heading"
            }
          }
        }
      },
      "settings": {
        "header": {
          "content": "Media",
          "info": "Learn more about [media types.](https://help.shopify.com/manual/products/product-media)"
        },
        "enable_sticky_info": {
          "label": "Enable sticky content on desktop"
        },
        "gallery_layout": {
          "label": "Desktop layout",
          "options__1": {
            "label": "Stacked"
          },
          "options__2": {
            "label": "2 columns"
          },
          "options__3": {
            "label": "Thumbnails"
          },
          "options__4": {
            "label": "Thumbnail carousel"
          }
        },
        "constrain_to_viewport": {
          "label": "Constrain media to screen height"
        },
        "media_size": {
          "label": "Desktop media width",
          "info": "Media is automatically optimized for mobile.",
          "options__1": {
            "label": "Small"
          },
          "options__2": {
            "label": "Medium"
          },
          "options__3": {
            "label": "Large"
          }
        },
        "image_zoom": {
          "label": "Image zoom",
          "info": "Click and hover defaults to open lightbox on mobile.",
          "options__1": {
            "label": "Open lightbox"
          },
          "options__2": {
            "label": "Click and hover"
          },
          "options__3": {
            "label": "No zoom"
          }
        },
        "media_position": {
          "label": "Desktop media position",
          "info": "Position is automatically optimized for mobile.",
          "options__1": {
            "label": "Left"
          },
          "options__2": {
            "label": "Right"
          }
        },
        "media_fit": {
          "label": "Media fit",
          "options__1": {
            "label": "Original"
          },
          "options__2": {
            "label": "Fill"
          }
        },
        "mobile_thumbnails": {
          "label": "Mobile layout",
          "options__1": {
            "label": "2 columns"
          },
          "options__2": {
            "label": "Show thumbnails"
          },
          "options__3": {
            "label": "Hide thumbnails"
          }
        },
        "hide_variants": {
          "label": "Hide other variants’ media after selecting a variant"
        },
        "enable_video_looping": {
          "label": "Enable video looping"
        }
      }
    },
    "main-register": {
      "name": "Registration"
    },
    "main-reset-password": {
      "name": "Password reset"
    },
    "main-search": {
      "name": "Search results",
      "settings": {
        "columns_desktop": {
          "label": "Number of columns on desktop"
        },
        "image_ratio": {
          "label": "Image ratio",
          "options__1": {
            "label": "Adapt to image"
          },
          "options__2": {
            "label": "Portrait"
          },
          "options__3": {
            "label": "Square"
          }
        },
        "show_secondary_image": {
          "label": "Show second image on hover"
        },
        "show_vendor": {
          "label": "Show vendor"
        },
        "show_rating": {
          "label": "Show product rating",
          "info": "To display a rating, add a product rating app. [Learn more](https://help.shopify.com/manual/online-store/themes/theme-structure/page-types#search-results-section-settings)"
        },
        "header__1": {
          "content": "Product card"
        },
        "header__2": {
          "content": "Blog card",
          "info": "Blog card styles also apply to page cards in search results. To change card styles update your theme settings."
        },
        "article_show_date": {
          "label": "Show date"
        },
        "article_show_author": {
          "label": "Show author"
        },
        "header_mobile": {
          "content": "Mobile Layout"
        },
        "columns_mobile": {
          "label": "Number of columns on mobile",
          "options__1": {
            "label": "1 column"
          },
          "options__2": {
            "label": "2 columns"
          }
        }
      }
    },
    "multicolumn": {
      "name": "Multicolumn",
      "settings": {
        "title": {
          "label": "Heading"
        },
        "image_width": {
          "label": "Image width",
          "options__1": {
            "label": "One-third width of column"
          },
          "options__2": {
            "label": "Half width of column"
          },
          "options__3": {
            "label": "Full width of column"
          }
        },
        "image_ratio": {
          "label": "Image ratio",
          "options__1": {
            "label": "Adapt to image"
          },
          "options__2": {
            "label": "Portrait"
          },
          "options__3": {
            "label": "Square"
          },
          "options__4": {
            "label": "Circle"
          }
        },
        "columns_desktop": {
          "label": "Number of columns on desktop"
        },
        "column_alignment": {
          "label": "Column alignment",
          "options__1": {
            "label": "Left"
          },
          "options__2": {
            "label": "Center"
          }
        },
        "background_style": {
          "label": "Secondary background",
          "options__1": {
            "label": "None"
          },
          "options__2": {
            "label": "Show as column background"
          }
        },
        "button_label": {
          "label": "Button label"
        },
        "button_link": {
          "label": "Button link"
        },
        "header_mobile": {
          "content": "Mobile Layout"
        },
        "columns_mobile": {
          "label": "Number of columns on mobile",
          "options__1": {
            "label": "1 column"
          },
          "options__2": {
            "label": "2 columns"
          }
        },
        "swipe_on_mobile": {
          "label": "Enable swipe on mobile"
        }
      },
      "blocks": {
        "column": {
          "name": "Column",
          "settings": {
            "image": {
              "label": "Image"
            },
            "title": {
              "label": "Heading"
            },
            "text": {
              "label": "Description"
            },
            "link_label": {
              "label": "Link label"
            },
            "link": {
              "label": "Link"
            }
          }
        }
      },
      "presets": {
        "name": "Multicolumn"
      }
    },
    "newsletter": {
      "name": "Email signup",
      "settings": {
        "full_width": {
          "label": "Make section full width"
        },
        "paragraph": {
          "content": "Each email subscription creates a customer account. [Learn more](https://help.shopify.com/manual/customers)"
        }
      },
      "blocks": {
        "heading": {
          "name": "Heading",
          "settings": {
            "heading": {
              "label": "Heading"
            }
          }
        },
        "paragraph": {
          "name": "Subheading",
          "settings": {
            "paragraph": {
              "label": "Description"
            }
          }
        },
        "email_form": {
          "name": "Email form"
        }
      },
      "presets": {
        "name": "Email signup"
      }
    },
    "email-signup-banner": {
      "name": "Email signup banner",
      "settings": {
        "paragraph": {
          "content": "Each email subscription creates a customer account. [Learn more](https://help.shopify.com/manual/customers)"
        },
        "image": {
          "label": "Background image"
        },
        "image_overlay_opacity": {
          "label": "Image overlay opacity"
        },
        "show_background_image": {
          "label": "Show background image"
        },
        "show_text_box": {
          "label": "Show container on desktop"
        },
        "desktop_content_position": {
          "options__1": {
            "label": "Top Left"
          },
          "options__2": {
            "label": "Top Center"
          },
          "options__3": {
            "label": "Top Right"
          },
          "options__4": {
            "label": "Middle Left"
          },
          "options__5": {
            "label": "Middle Center"
          },
          "options__6": {
            "label": "Middle Right"
          },
          "options__7": {
            "label": "Bottom Left"
          },
          "options__8": {
            "label": "Bottom Center"
          },
          "options__9": {
            "label": "Bottom Right"
          },
          "label": "Desktop content position"
        },
        "color_scheme": {
          "info": "Visible when container displayed."
        },
        "image_height": {
          "label": "Banner height",
          "options__1": {
            "label": "Adapt to image"
          },
          "options__2": {
            "label": "Small"
          },
          "options__3": {
            "label": "Medium"
          },
          "options__4": {
            "label": "Large"
          },
          "info": "For best results, use an image with a 16:9 aspect ratio. [Learn more](https://help.shopify.com/manual/shopify-admin/productivity-tools/image-editor#understanding-image-aspect-ratio)"
        },
        "desktop_content_alignment": {
          "options__1": {
            "label": "Left"
          },
          "options__2": {
            "label": "Center"
          },
          "options__3": {
            "label": "Right"
          },
          "label": "Desktop content alignment"
        },
        "header": {
          "content": "Mobile Layout"
        },
        "mobile_content_alignment": {
          "options__1": {
            "label": "Left"
          },
          "options__2": {
            "label": "Center"
          },
          "options__3": {
            "label": "Right"
          },
          "label": "Mobile content alignment"
        },
        "show_text_below": {
          "label": "Show content below image on mobile",
          "info": "For best results, use an image with a 16:9 aspect ratio. [Learn more](https://help.shopify.com/manual/shopify-admin/productivity-tools/image-editor#understanding-image-aspect-ratio)"
        }
      },
      "blocks": {
        "heading": {
          "name": "Heading",
          "settings": {
            "heading": {
              "label": "Heading"
            }
          }
        },
        "paragraph": {
          "name": "Paragraph",
          "settings": {
            "paragraph": {
              "label": "Description"
            },
            "text_style": {
              "options__1": {
                "label": "Body"
              },
              "options__2": {
                "label": "Subtitle"
              },
              "label": "Text style"
            }
          }
        },
        "email_form": {
          "name": "Email form"
        }
      },
      "presets": {
        "name": "Email signup banner"
      }
    },
    "page": {
      "name": "Page",
      "settings": {
        "page": {
          "label": "Page"
        }
      },
      "presets": {
        "name": "Page"
      }
    },
    "related-products": {
      "name": "Related products",
      "settings": {
        "heading": {
          "label": "Heading"
        },
        "products_to_show": {
          "label": "Maximum products to show"
        },
        "columns_desktop": {
          "label": "Number of columns on desktop"
        },
        "paragraph__1": {
          "content": "Dynamic recommendations use order and product information to change and improve over time. [Learn more](https://help.shopify.com/themes/development/recommended-products)"
        },
        "header__2": {
          "content": "Product card"
        },
        "image_ratio": {
          "label": "Image ratio",
          "options__1": {
            "label": "Adapt to image"
          },
          "options__2": {
            "label": "Portrait"
          },
          "options__3": {
            "label": "Square"
          }
        },
        "show_secondary_image": {
          "label": "Show second image on hover"
        },
        "show_vendor": {
          "label": "Show vendor"
        },
        "show_rating": {
          "label": "Show product rating",
          "info": "To display a rating, add a product rating app. [Learn more](https://help.shopify.com/manual/online-store/themes/theme-structure/page-types#product-recommendations-section-settings)"
        },
        "header_mobile": {
          "content": "Mobile Layout"
        },
        "columns_mobile": {
          "label": "Number of columns on mobile",
          "options__1": {
            "label": "1 column"
          },
          "options__2": {
            "label": "2 columns"
          }
        }
      }
    },
    "rich-text": {
      "name": "Rich text",
      "settings": {
        "desktop_content_position": {
          "options__1": {
            "label": "Left"
          },
          "options__2": {
            "label": "Center"
          },
          "options__3": {
            "label": "Right"
          },
          "label": "Desktop content position",
          "info": "Position is automatically optimized for mobile."
        },
        "content_alignment": {
          "options__1": {
            "label": "Left"
          },
          "options__2": {
            "label": "Center"
          },
          "options__3": {
            "label": "Right"
          },
          "label": "Content alignment"
        },
        "full_width": {
          "label": "Make section full width"
        }
      },
      "blocks": {
        "heading": {
          "name": "Heading",
          "settings": {
            "heading": {
              "label": "Heading"
            }
          }
        },
        "caption": {
          "name": "Caption",
          "settings": {
            "text": {
              "label": "Text"
            },
            "text_style": {
              "label": "Text style",
              "options__1": {
                "label": "Subtitle"
              },
              "options__2": {
                "label": "Uppercase"
              }
            },
            "caption_size": {
              "label": "Text size",
              "options__1": {
                "label": "Small"
              },
              "options__2": {
                "label": "Medium"
              },
              "options__3": {
                "label": "Large"
              }
            }
          }
        },
        "text": {
          "name": "Text",
          "settings": {
            "text": {
              "label": "Description"
            }
          }
        },
        "buttons": {
          "name": "Buttons",
          "settings": {
            "button_label_1": {
              "label": "First button label",
              "info": "Leave the label blank to hide the button."
            },
            "button_link_1": {
              "label": "First button link"
            },
            "button_style_secondary_1": {
              "label": "Use outline button style"
            },
            "button_label_2": {
              "label": "Second button label",
              "info": "Leave the label blank to hide the button."
            },
            "button_link_2": {
              "label": "Second button link"
            },
            "button_style_secondary_2": {
              "label": "Use outline button style"
            }
          }
        }
      },
      "presets": {
        "name": "Rich text"
      }
    },
    "video": {
      "name": "Video",
      "settings": {
        "heading": {
          "label": "Heading"
        },
        "cover_image": {
          "label": "Cover image"
        },
        "video": {
          "label": "Video"
        },
        "enable_video_looping": {
          "label": "Play video on loop"
        },
        "header__1": {
          "content": "Shopify-hosted video"
        },
        "header__2": {
          "content": "Or embed video from URL"
        },
        "header__3": {
          "content": "Style"
        },
        "paragraph": {
          "content": "Shows when no Shopify-hosted video is selected."
        },
        "video_url": {
          "label": "URL",
          "info": "Use a YouTube or Vimeo URL"
        },
        "description": {
          "label": "Video alt text",
          "info": "Describe the video for customers using screen readers. [Learn more](https://help.shopify.com/manual/online-store/themes/theme-structure/theme-features#video)"
        },
        "image_padding": {
          "label": "Add image padding",
          "info": "Select image padding if you don't want your cover image to be cropped."
        },
        "full_width": {
          "label": "Make section full width"
        }
      },
      "presets": {
        "name": "Video"
      }
    },
    "slideshow": {
      "name": "Slideshow",
      "settings": {
        "layout": {
          "label": "Layout",
          "options__1": {
            "label": "Full width"
          },
          "options__2": {
            "label": "Grid"
          }
        },
        "slide_height": {
          "label": "Slide height",
          "options__1": {
            "label": "Adapt to first image"
          },
          "options__2": {
            "label": "Small"
          },
          "options__3": {
            "label": "Medium"
          },
          "options__4": {
            "label": "Large"
          }
        },
        "slider_visual": {
          "label": "Pagination style",
          "options__1": {
            "label": "Counter"
          },
          "options__2": {
            "label": "Dots"
          },
          "options__3": {
            "label": "Numbers"
          }
        },
        "auto_rotate": {
          "label": "Auto-rotate slides"
        },
        "change_slides_speed": {
          "label": "Change slides every"
        },
        "mobile": {
          "content": "Mobile layout"
        },
        "show_text_below": {
          "label": "Show content below images on mobile"
        },
        "accessibility": {
          "content": "Accessibility",
          "label": "Slideshow description",
          "info": "Describe the slideshow for customers using screen readers."
        }
      },
      "blocks": {
        "slide": {
          "name": "Slide",
          "settings": {
            "image": {
              "label": "Image"
            },
            "heading": {
              "label": "Heading"
            },
            "subheading": {
              "label": "Subheading"
            },
            "button_label": {
              "label": "Button label",
              "info": "Leave the label blank to hide the button."
            },
            "link": {
              "label": "Button link"
            },
            "secondary_style": {
              "label": "Use outline button style"
            },
            "box_align": {
              "label": "Desktop content position",
              "info": "Position is automatically optimized for mobile.",
              "options__1": {
                "label": "Top left"
              },
              "options__2": {
                "label": "Top center"
              },
              "options__3": {
                "label": "Top right"
              },
              "options__4": {
                "label": "Middle left"
              },
              "options__5": {
                "label": "Middle center"
              },
              "options__6": {
                "label": "Middle right"
              },
              "options__7": {
                "label": "Bottom left"
              },
              "options__8": {
                "label": "Bottom center"
              },
              "options__9": {
                "label": "Bottom right"
              }
            },
            "show_text_box": {
              "label": "Show container on desktop"
            },
            "text_alignment": {
              "label": "Desktop content alignment",
              "option_1": {
                "label": "Left"
              },
              "option_2": {
                "label": "Center"
              },
              "option_3": {
                "label": "Right"
              }
            },
            "image_overlay_opacity": {
              "label": "Image overlay opacity"
            },
            "color_scheme": {
              "info": "Visible when container displayed."
            },
            "text_alignment_mobile": {
              "label": "Mobile content alignment",
              "options__1": {
                "label": "Left"
              },
              "options__2": {
                "label": "Center"
              },
              "options__3": {
                "label": "Right"
              }
            }
          }
        }
      },
      "presets": {
        "name": "Slideshow"
      }
    },
    "collapsible_content": {
      "name": "Collapsible content",
      "settings": {
        "caption": {
          "label": "Caption"
        },
        "heading": {
          "label": "Heading"
        },
        "heading_alignment": {
          "label": "Heading alignment",
          "options__1": {
            "label": "Left"
          },
          "options__2": {
            "label": "Center"
          },
          "options__3": {
            "label": "Right"
          }
        },
        "layout": {
          "label": "Layout",
          "options__1": {
            "label": "No container"
          },
          "options__2": {
            "label": "Row container"
          },
          "options__3": {
            "label": "Section container"
          }
        },
        "container_color_scheme": {
          "label": "Container color scheme",
          "info": "Visible when Layout is set to Row or Section container."
        },
        "open_first_collapsible_row": {
          "label": "Open first collapsible row"
        },
        "header": {
          "content": "Image layout"
        },
        "image": {
          "label": "Image"
        },
        "image_ratio": {
          "label": "Image ratio",
          "options__1": {
            "label": "Adapt to image"
          },
          "options__2": {
            "label": "Small"
          },
          "options__3": {
            "label": "Large"
          }
        },
        "desktop_layout": {
          "label": "Desktop layout",
          "options__1": {
            "label": "Image first"
          },
          "options__2": {
            "label": "Image second"
          },
          "info": "Image is always first on mobile."
        }
      },
      "blocks": {
        "collapsible_row": {
          "name": "Collapsible row",
          "settings": {
            "heading": {
              "info": "Include a heading that explains the content.",
              "label": "Heading"
            },
            "row_content": {
              "label": "Row content"
            },
            "page": {
              "label": "Row content from page"
            },
            "icon": {
              "label": "Icon",
              "options__1": {
                "label": "None"
              },
              "options__2": {
                "label": "Apple"
              },
              "options__3": {
                "label": "Banana"
              },
              "options__4": {
                "label": "Bottle"
              },
              "options__5": {
                "label": "Box"
              },
              "options__6": {
                "label": "Carrot"
              },
              "options__7": {
                "label": "Chat bubble"
              },
              "options__8": {
                "label": "Check mark"
              },
              "options__9": {
                "label": "Clipboard"
              },
              "options__10": {
                "label": "Dairy"
              },
              "options__11": {
                "label": "Dairy free"
              },
              "options__12": {
                "label": "Dryer"
              },
              "options__13": {
                "label": "Eye"
              },
              "options__14": {
                "label": "Fire"
              },
              "options__15": {
                "label": "Gluten free"
              },
              "options__16": {
                "label": "Heart"
              },
              "options__17": {
                "label": "Iron"
              },
              "options__18": {
                "label": "Leaf"
              },
              "options__19": {
                "label": "Leather"
              },
              "options__20": {
                "label": "Lightning bolt"
              },
              "options__21": {
                "label": "Lipstick"
              },
              "options__22": {
                "label": "Lock"
              },
              "options__23": {
                "label": "Map pin"
              },
              "options__24": {
                "label": "Nut free"
              },
              "options__25": {
                "label": "Pants"
              },
              "options__26": {
                "label": "Paw print"
              },
              "options__27": {
                "label": "Pepper"
              },
              "options__28": {
                "label": "Perfume"
              },
              "options__29": {
                "label": "Plane"
              },
              "options__30": {
                "label": "Plant"
              },
              "options__31": {
                "label": "Price tag"
              },
              "options__32": {
                "label": "Question mark"
              },
              "options__33": {
                "label": "Recycle"
              },
              "options__34": {
                "label": "Return"
              },
              "options__35": {
                "label": "Ruler"
              },
              "options__36": {
                "label": "Serving dish"
              },
              "options__37": {
                "label": "Shirt"
              },
              "options__38": {
                "label": "Shoe"
              },
              "options__39": {
                "label": "Silhouette"
              },
              "options__40": {
                "label": "Snowflake"
              },
              "options__41": {
                "label": "Star"
              },
              "options__42": {
                "label": "Stopwatch"
              },
              "options__43": {
                "label": "Truck"
              },
              "options__44": {
                "label": "Washing"
              }
            }
          }
        }
      },
      "presets": {
        "name": "Collapsible content"
      }
    }
  }
}<|MERGE_RESOLUTION|>--- conflicted
+++ resolved
@@ -471,12 +471,8 @@
         "options__8": {
           "label": "Round"
         },
-<<<<<<< HEAD
-        "label": "Image shape"
-=======
         "label": "Image shape",
         "info": "Standard-styled cards have no borders when an image shape is active."
->>>>>>> 35e0fed9
       }
     },
     "announcement-bar": {
