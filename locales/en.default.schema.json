{
  "settings_schema": {
    "colors": {
      "name": "Colors",
      "settings": {
        "colors_solid_button_labels": {
          "label": "Solid button label",
          "info": "Used as foreground color on accent colors."
        },
        "colors_accent_1": {
          "label": "Accent 1",
          "info": "Used for solid button background."
        },
        "colors_accent_2": {
          "label": "Accent 2"
        },
        "header__1": {
          "content": "Primary colors"
        },
        "header__2": {
          "content": "Secondary colors"
        },
        "colors_text": {
          "label": "Text",
          "info": "Used as foreground color on background colors."
        },
        "colors_outline_button_labels": {
          "label": "Outline button",
          "info": "Also used for text links."
        },
        "colors_background_1": {
          "label": "Background 1"
        },
        "colors_background_2": {
          "label": "Background 2"
        }
      }
    },
    "typography": {
      "name": "Typography",
      "settings": {
        "type_header_font": {
          "label": "Font",
          "info": "Selecting a different font can affect the speed of your store. [Learn more about system fonts.](https://help.shopify.com/en/manual/online-store/os/store-speed/improving-speed#fonts)"
        },
        "header__1": {
          "content": "Headings"
        },
        "header__2": {
          "content": "Body"
        },
        "type_body_font": {
          "label": "Font",
          "info": "Selecting a different font can affect the speed of your store. [Learn more about system fonts.](https://help.shopify.com/en/manual/online-store/os/store-speed/improving-speed#fonts)"
        }
      }
    },
    "styles": {
      "name": "Styles",
      "settings": {
        "header__1": {
          "content": "Badges"
        },
        "header__2": {
          "content": "Decorative elements"
        },
        "sale_badge_color_scheme": {
          "options__1": {
            "label": "Background 2"
          },
          "options__2": {
            "label": "Accent 1"
          },
          "options__3": {
            "label": "Accent 2"
          },
          "label": "Sale badge color scheme"
        },
        "sold_out_badge_color_scheme": {
          "options__1": {
            "label": "Background 1"
          },
          "options__2": {
            "label": "Inverse"
          },
          "label": "Sold out badge color scheme"
        },
        "accent_icons": {
          "options__1": {
            "label": "Accent 1"
          },
          "options__2": {
            "label": "Accent 2"
          },
          "options__3": {
            "label": "Outline button"
          },
          "options__4": {
            "label": "Text"
          },
          "label": "Accent icons"
        }
      }
    },
    "social-media": {
      "name": "Social media",
      "settings": {
        "header": {
          "content": "Social accounts"
        },
        "social_twitter_link": {
          "label": "Twitter",
          "info": "https://twitter.com/shopify"
        },
        "social_facebook_link": {
          "label": "Facebook",
          "info": "https://facebook.com/shopify"
        },
        "social_pinterest_link": {
          "label": "Pinterest",
          "info": "https://pinterest.com/shopify"
        },
        "social_instagram_link": {
          "label": "Instagram",
          "info": "http://instagram.com/shopify"
        },
        "social_tiktok_link": {
          "label": "TikTok",
          "info": "https://tiktok.com/@shopify"
        },
        "social_tumblr_link": {
          "label": "Tumblr",
          "info": "https://shopify.tumblr.com"
        },
        "social_snapchat_link": {
          "label": "Snapchat",
          "info": "https://www.snapchat.com/add/shopify"
        },
        "social_youtube_link": {
          "label": "YouTube",
          "info": "https://www.youtube.com/shopify"
        },
        "social_vimeo_link": {
          "label": "Vimeo",
          "info": "https://vimeo.com/shopify"
        }
      }
    },
    "favicon": {
      "name": "Favicon",
      "settings": {
        "favicon": {
          "label": "Favicon image",
          "info": "Will be scaled down to 32 x 32px"
        }
      }
    },
    "currency_format": {
      "name":"Currency format",
      "settings": {
        "content": "Currency codes",
        "paragraph": "Cart and checkout prices always show currency codes. Example: $1.00 USD.",
        "currency_code_enabled": {
          "label": "Show currency codes"
        }
      }
    }
  },
  "sections": {
    "announcement-bar": {
      "name": "Announcement bar",
      "blocks": {
        "announcement": {
          "name": "Announcement",
          "settings": {
            "text": {
              "label": "Text"
            },
            "color_scheme": {
              "label": "Color scheme",
              "options__1": {
                "label": "Background 1"
              },
              "options__2": {
                "label": "Background 2"
              },
              "options__3": {
                "label": "Inverse"
              },
              "options__4": {
                "label": "Accent 1"
              },
              "options__5": {
                "label": "Accent 2"
              }
            },
            "link": {
              "label": "Link"
            }
          }
        }
      }
    },
    "apps": {
      "name": "Apps",
      "settings": {
        "include_margins": {
          "label": "Make section margins the same as theme"
        }
      },
      "presets": {
        "name": "Apps"
      }
    },
    "collage": {
      "name": "Collage",
      "settings": {
        "heading": {
          "label": "Heading"
        },
        "desktop_layout": {
          "label": "Desktop layout",
          "options__1": {
            "label": "Left large block"
          },
          "options__2": {
            "label": "Right large block"
          }
        },
        "mobile_layout": {
          "label": "Mobile layout",
          "options__1": {
            "label": "Collage"
          },
          "options__2": {
            "label": "Column"
          }
        }
      },
      "blocks": {
        "image": {
          "name": "Image",
          "settings": {
            "image": {
              "label": "Image"
            },
            "image_padding": {
              "label": "Add image padding",
              "info": "Select image padding if you don't want your image to be cropped."
            },
            "color_scheme": {
              "options__1": {
                "label": "Accent 1"
              },
              "options__2": {
                "label": "Accent 2"
              },
              "options__3": {
                "label": "Background 1"
              },
              "options__4": {
                "label": "Background 2"
              },
              "options__5": {
                "label": "Inverse"
              },
              "label": "Color scheme",
              "info": "Select image padding to make color visible."
            }
          }
        },
        "product": {
          "name": "Product",
          "settings": {
            "product": {
              "label": "Product"
            },
            "secondary_background": {
              "label": "Show secondary background"
            },
            "second_image": {
              "label": "Show second image on hover"
            },
            "image_padding": {
              "label": "Add image padding",
              "info": "Select image padding if you don't want your images to be cropped."
            }
          }
        },
        "collection": {
          "name": "Collection",
          "settings": {
            "collection": {
              "label": "Collection"
            },
            "image_padding": {
              "label": "Add image padding",
              "info": "Select image padding if you don't want your image to be cropped."
            },
            "color_scheme": {
              "options__1": {
                "label": "Accent 1"
              },
              "options__2": {
                "label": "Accent 2"
              },
              "options__3": {
                "label": "Background 1"
              },
              "options__4": {
                "label": "Background 2"
              },
              "options__5": {
                "label": "Inverse"
              },
              "label": "Color scheme"
            }
          }
        },
        "video": {
          "name": "Video",
          "settings": {
            "cover_image": {
              "label": "Cover image"
            },
            "video_url": {
              "label": "URL",
              "info": "Videos play in a pop-up if the section contains other blocks.",
              "placeholder": "Use a YouTube or Vimeo URL"
            },
            "image_padding": {
              "label": "Add image padding",
              "info": "Select image padding if you don't want your cover image to be cropped."
            },
            "description": {
              "label": "Video alt text",
              "info": "Describe the video to make it accessible for customers using screen readers."
            }
          }
        }
      },
      "presets": {
        "name": "Collage"
      }
    },
    "collection-list": {
      "name": "Collection list",
      "settings": {
        "title": {
          "label": "Heading"
        },
        "image_ratio": {
          "label": "Image ratio",
          "options__1": {
            "label": "Adapt to image"
          },
          "options__2": {
            "label": "Portrait"
          },
          "options__3": {
            "label": "Square"
          },
          "info": "To add images, edit your [collections.](https://help.shopify.com/en/manual/products/collections)"
        },
        "color_scheme": {
          "options__1": {
            "label": "Accent 1"
          },
          "options__2": {
            "label": "Accent 2"
          },
          "options__3": {
            "label": "Background 1"
          },
          "options__4": {
            "label": "Background 2"
          },
          "options__5": {
            "label": "Inverse"
          },
          "label": "Color scheme"
        },
        "swipe_on_mobile": {
          "label": "Enable swipe on mobile"
        },
        "image_padding": {
          "label": "Add image padding"
        },
        "show_view_all": {
          "label": "Enable \"View all\" button if list includes more collections than shown"
        }
      },
      "blocks": {
        "featured_collection": {
          "name": "Collection",
          "settings": {
            "collection": {
              "label": "Collection"
            }
          }
        }
      },
      "presets": {
        "name": "Collection list"
      }
    },
    "contact-form": {
      "name": "Contact Form",
      "presets": {
        "name": "Contact form"
      }
    },
    "custom-liquid": {
      "name": "Custom Liquid",
      "settings": {
        "custom_liquid": {
          "label": "Custom Liquid"
        }
      },
      "presets": {
        "name": "Custom Liquid"
      }
    },
    "featured-blog": {
      "name": "Blog posts",
      "settings": {
        "heading": {
          "label": "Heading"
        },
        "blog": {
          "label": "Blog"
        },
        "post_limit": {
          "label": "Blog posts"
        },
        "show_view_all": {
          "label": "Enable \"View all\" button if blog includes more blog posts than shown"
        },
        "show_image": {
          "label": "Show featured image",
          "info": "For best results, use an image with a 2:3 aspect ratio. [Learn more](https://help.shopify.com/en/manual/shopify-admin/productivity-tools/image-editor#understanding-image-aspect-ratio)"
        },
        "soft_background": {
          "label": "Show secondary background"
        },
        "show_date": {
          "label": "Show date"
        },
        "show_author": {
          "label": "Show author"
        }
      },
      "presets": {
        "name": "Blog posts"
      }
    },
    "featured-collection": {
      "name": "Featured collection",
      "settings": {
        "title": {
          "label": "Heading"
        },
        "collection": {
          "label": "Collection"
        },
        "products_to_show": {
          "label": "Maximum products to show"
        },
        "show_view_all": {
          "label": "Enable \"View all\" button if collection has more products than shown"
        },
        "swipe_on_mobile": {
          "label": "Enable swipe on mobile"
        },
        "header": {
          "content": "Product card"
        },
        "image_ratio": {
          "label": "Image ratio",
          "options__1": {
            "label": "Adapt to image"
          },
          "options__2": {
            "label": "Portrait"
          },
          "options__3": {
            "label": "Square"
          }
        },
        "show_secondary_image": {
          "label": "Show second image on hover"
        },
        "add_image_padding": {
          "label": "Add image padding"
        },
        "show_image_outline": {
          "label": "Show image outline"
        },
        "show_vendor": {
          "label": "Show vendor"
        }
      },
      "presets": {
        "name": "Featured collection"
      }
    },
    "footer": {
      "name": "Footer",
      "blocks": {
        "link_list": {
          "name": "Menu",
          "settings": {
            "heading": {
              "label": "Heading",
              "info": "A heading is required to display the menu."
            },
            "menu": {
              "label": "Menu",
              "info": "Displays only top-level menu items."
            }
          }
        },
        "text": {
          "name": "Text",
          "settings": {
            "heading": {
              "label": "Heading"
            },
            "subtext": {
              "label": "Subtext"
            }
          }
        }
      },
      "settings": {
        "color_scheme": {
          "options__1": {
            "label": "Accent 1"
          },
          "options__2": {
            "label": "Accent 2"
          },
          "options__3": {
            "label": "Background 1"
          },
          "options__4": {
            "label": "Background 2"
          },
          "options__5": {
            "label": "Inverse"
          },
          "label": "Color scheme"
        },
        "newsletter_enable": {
          "label": "Show email signup"
        },
        "newsletter_heading": {
          "label": "Heading"
        },
        "header__1": {
          "content": "Email Signup",
          "info": "Subscribers are added to your “accepted marketing” [customer list.](https://help.shopify.com/en/manual/customers/manage-customers)"
        },
        "header__2": {
          "content": "Social media icons",
          "info": "To display your social media accounts, link them in your theme settings."
        },
        "show_social": {
          "label": "Show social media icons"
        },
        "header__3": {
          "content": "Country/region selector"
        },
        "header__4": {
          "info": "To add a country/region, go to your [payment settings.](/admin/settings/payments)"
        },
        "enable_country_selector": {
          "label": "Enable country/region selector"
        },
        "header__5": {
          "content": "Language selector"
        },
        "header__6": {
          "info": "To add a language, go to your [language settings.](/admin/settings/languages)"
        },
        "enable_language_selector": {
          "label": "Enable language selector"
        },
        "header__7": {
          "content": "Payment methods"
        },
        "payment_enable": {
          "label": "Show payment icons"
        }
      }
    },
    "header": {
      "name": "Header",
      "settings": {
        "logo": {
          "label": "Logo image"
        },
        "logo_width": {
          "unit": "px",
          "label": "Custom logo width"
        },
        "logo_position": {
          "label": "Logo position on large screen",
          "options__1": {
            "label": "Middle left"
          },
          "options__2": {
            "label": "Top left"
          },
          "options__3": {
            "label": "Top center"
          }
        },
        "menu": {
          "label": "Menu"
        },
        "show_line_separator": {
          "label": "Show separator line"
        },
        "enable_sticky_header": {
          "label": "Enable sticky header",
          "info": "Header shows on the screen as customers scroll up."
        }
      }
    },
    "image-banner": {
      "name": "Image banner",
      "settings": {
        "image": {
          "label": "First image"
        },
        "image_2": {
          "label": "Second image"
        },
        "desktop_text_box_position": {
          "options__1": {
            "label": "Top"
          },
          "options__2": {
            "label": "Center"
          },
          "options__3": {
            "label": "Bottom"
          },
          "label": "Desktop text position"
        },
        "color_scheme": {
          "options__1": {
            "label": "Accent 1"
          },
          "options__2": {
            "label": "Accent 2"
          },
          "options__3": {
            "label": "Background 1"
          },
          "options__4": {
            "label": "Background 2"
          },
          "options__5": {
            "label": "Inverse"
          },
          "label": "Color scheme"
        },
        "stack_images_on_mobile": {
          "label": "Stack images on mobile"
        },
        "adapt_height_first_image": {
          "label": "Adapt section height to first image size"
        }
      },
      "blocks": {
        "heading": {
          "name": "Heading",
          "settings": {
            "heading": {
              "label": "Heading"
            }
          }
        },
        "text": {
          "name": "Text",
          "settings": {
            "text": {
              "label": "Description"
            }
          }
        },
        "buttons": {
          "name": "Buttons",
          "settings": {
            "button_label_1": {
              "label": "First button label",
              "info": "Leave the label blank to hide the button."
            },
            "button_link_1": {
              "label": "First button link"
            },
            "button_style_secondary_1": {
              "label": "Use outline button style"
            },
            "button_label_2": {
              "label": "Second button label",
              "info": "Leave the label blank to hide the button."
            },
            "button_link_2": {
              "label": "Second button link"
            },
            "button_style_secondary_2": {
              "label": "Use outline button style"
            }
          }
        }
      },
      "presets": {
        "name": "Image banner"
      }
    },
    "image-with-text": {
      "name": "Image with text",
      "settings": {
        "image": {
          "label": "Image"
        },
        "height": {
          "options__1": {
            "label": "Adapt to image"
          },
          "options__2": {
            "label": "Small"
          },
          "options__3": {
            "label": "Large"
          },
          "label": "Image ratio"
        },
        "color_scheme": {
          "options__1": {
            "label": "Background 1"
          },
          "options__2": {
            "label": "Background 2"
          },
          "options__3": {
            "label": "Inverse"
          },
          "options__4": {
            "label": "Accent 1"
          },
          "options__5": {
            "label": "Accent 2"
          },
          "label": "Color scheme"
        },
        "layout": {
          "options__1": {
            "label": "Image first"
          },
          "options__2": {
            "label": "Text first"
          },
          "label": "Desktop layout",
          "info": "Image first is the default mobile layout."
        }
      },
      "blocks": {
        "heading": {
          "name": "Heading",
          "settings": {
            "heading": {
              "label": "Heading"
            }
          }
        },
        "text": {
          "name": "Text",
          "settings": {
            "text": {
              "label": "Description"
            }
          }
        },
        "button": {
          "name": "Button",
          "settings": {
            "button_label": {
              "label": "Button label",
              "info": "Leave the label blank to hide the button."
            },
            "button_link": {
              "label": "Button link"
            }
          }
        }
      },
      "presets": {
        "name": "Image with text"
      }
    },
    "main-article": {
      "name": "Blog post",
      "blocks": {
        "featured_image": {
          "name": "Featured image",
          "settings": {
            "image_height": {
              "label": "Featured image height",
              "options__1": {
                "label": "Adapt to image"
              },
              "options__2": {
                "label": "Medium"
              },
              "options__3": {
                "label": "Large"
              },
              "info": "For best results, use an image with a 16:9 aspect ratio. [Learn more](https://help.shopify.com/en/manual/shopify-admin/productivity-tools/image-editor#understanding-image-aspect-ratio)"
            }
          }
        },
        "title": {
          "name": "Title",
          "settings": {
            "blog_show_date": {
              "label": "Show date"
            },
            "blog_show_author": {
              "label": "Show author"
            }
          }
        },
        "content": {
          "name": "Content"
        },
        "share": {
          "name": "Share",
          "settings": {
            "featured_image_info": {
              "content": "If you include a link in social media posts, the page’s featured image will be shown as the preview image. [Learn more](https://help.shopify.com/en/manual/online-store/images/showing-social-media-thumbnail-images)."
            },
            "title_info": {
              "content": "A store title and description are included with the preview image. [Learn more](https://help.shopify.com/en/manual/promoting-marketing/seo/adding-keywords#set-a-title-and-description-for-your-online-store)."
            }
          }
        }
      }
    },
    "main-blog": {
      "name": "Blog posts",
      "settings": {
        "header": {
          "content": "Blog post card"
        },
        "show_image": {
          "label": "Show featured image",
          "info": "For best results, use an image with a 2:3 aspect ratio. [Learn more](https://help.shopify.com/en/manual/shopify-admin/productivity-tools/image-editor#understanding-image-aspect-ratio)"
        },
        "show_date": {
          "label": "Show date"
        },
        "show_author": {
          "label": "Show author"
        },
        "paragraph": {
          "content": "To change excerpts, edit your [blog posts.](https://help.shopify.com/en/manual/online-store/blogs/writing-blogs#display-an-excerpt-from-a-blog-post)"
        }
      }
    },
    "main-cart-footer": {
      "name": "Subtotal",
      "settings": {
        "show_cart_note": {
          "label": "Enable cart note"
        }
      },
      "blocks": {
        "subtotal": {
          "name": "Subtotal price"
        },
        "buttons": {
          "name": "Checkout button"
        }
      }
    },
    "main-cart-items": {
      "name": "Items",
      "settings": {
        "show_vendor": {
          "label": "Show vendor"
        }
      }
    },
    "main-collection-banner": {
      "name": "Collection banner",
      "settings": {
        "paragraph": {
          "content": "To change collection descriptions or collection images, edit your [collections.](/admin/collections)"
        },
        "show_collection_description": {
          "label": "Show collection description"
        },
        "show_collection_image": {
          "label": "Show collection image",
          "info": "For best results, use an image with a 16:9 aspect ratio. [Learn more](https://help.shopify.com/en/manual/shopify-admin/productivity-tools/image-editor#understanding-image-aspect-ratio)"
        }
      }
    },
    "main-collection-product-grid": {
      "name": "Product grid",
      "settings": {
        "products_per_page": {
          "label": "Products per page"
        },
        "enable_filtering": {
          "label": "Enable filtering",
          "info": "Customize [filters](/admin/menus)"
        },
        "enable_sorting": {
          "label": "Enable sorting"
        },
        "image_ratio": {
          "label": "Image ratio",
          "options__1": {
            "label": "Adapt to image"
          },
          "options__2": {
            "label": "Portrait"
          },
          "options__3": {
            "label": "Square"
          }
        },
        "show_secondary_image": {
          "label": "Show second image on hover"
        },
        "add_image_padding": {
          "label": "Add image padding"
        },
        "show_image_outline": {
          "label": "Show image outline"
        },
        "show_vendor": {
          "label": "Show vendor"
        },
        "header__1": {
          "content": "Filtering and sorting"
        },
        "header__3": {
          "content": "Product card"
        },
        "enable_tags": {
          "label": "Enable filtering",
<<<<<<< HEAD
          "info": "Customize [filters](/admin/menus)"
        },
        "enable_sort": {
          "label": "Enable sorting"
=======
          "info": "[Customize filters](/admin/menus)"
>>>>>>> e7c0e0ed
        }
      }
    },
    "main-list-collections": {
      "name": "Collections list page",
      "settings": {
        "title": {
          "label": "Heading"
        },
        "sort": {
          "label": "Sort collections by:",
          "options__1": {
            "label": "Alphabetically, A-Z"
          },
          "options__2": {
            "label": "Alphabetically, Z-A"
          },
          "options__3": {
            "label": "Date, new to old"
          },
          "options__4": {
            "label": "Date, old to new"
          },
          "options__5": {
            "label": "Product count, high to low"
          },
          "options__6": {
            "label": "Product count, low to high"
          }
        },
        "image_ratio": {
          "label": "Image ratio",
          "options__1": {
            "label": "Adapt to image"
          },
          "options__2": {
            "label": "Portrait"
          },
          "options__3": {
            "label": "Square"
          },
          "info": "To add images, edit your [collections.](https://help.shopify.com/en/manual/products/collections)"
        },
        "color_scheme": {
          "options__1": {
            "label": "Accent 1"
          },
          "options__2": {
            "label": "Accent 2"
          },
          "options__3": {
            "label": "Background 1"
          },
          "options__4": {
            "label": "Background 2"
          },
          "options__5": {
            "label": "Inverse"
          },
          "label": "Color scheme"
        },
        "image_padding": {
          "label": "Add image padding"
        }
      }
    },
    "main-page": {
      "name": "Page"
    },
    "main-password-footer": {
      "name": "Password footer",
      "settings": {
        "color_scheme": {
          "options__1": {
            "label": "Accent 1"
          },
          "options__2": {
            "label": "Accent 2"
          },
          "options__3": {
            "label": "Background 1"
          },
          "options__4": {
            "label": "Background 2"
          },
          "options__5": {
            "label": "Inverse"
          },
          "label": "Color scheme"
        }
      }
    },
    "main-password-header": {
      "name": "Password header",
      "settings": {
        "logo": {
          "label": "Logo image"
        },
        "logo_max_width": {
          "label": "Custom logo width",
          "unit": "px"
        },
        "color_scheme": {
          "options__1": {
            "label": "Accent 1"
          },
          "options__2": {
            "label": "Accent 2"
          },
          "options__3": {
            "label": "Background 1"
          },
          "options__4": {
            "label": "Background 2"
          },
          "options__5": {
            "label": "Inverse"
          },
          "label": "Color scheme"
        }
      }
    },
    "main-product": {
      "name": "Product information",
      "blocks": {
        "text": {
          "name": "Text",
          "settings": {
            "text": {
              "label": "Text"
            },
            "text_style": {
              "label": "Text style",
              "options__1": {
                "label": "Body"
              },
              "options__2": {
                "label": "Subtitle"
              },
              "options__3": {
                "label": "Uppercase"
              }
            }
          }
        },
        "title": {
          "name": "Title"
        },
        "price": {
          "name": "Price"
        },
        "quantity_selector": {
          "name": "Quantity selector"
        },
        "variant_picker": {
          "name": "Variant picker",
          "settings": {
            "picker_type": {
              "label": "Type",
              "options__1": {
                "label": "Dropdown"
              },
              "options__2": {
                "label": "Button"
              }
            }
          }
        },
        "buy_buttons": {
          "name": "Buy buttons",
          "settings": {
            "show_dynamic_checkout": {
              "label": "Show dynamic checkout buttons",
              "info": "Using the payment methods available on your store, customers see their preferred option, like PayPal or Apple Pay. [Learn more](https://help.shopify.com/manual/using-themes/change-the-layout/dynamic-checkout)"
            }
          }
        },
        "pickup_availability": {
          "name": "Pickup availability"
        },
        "description": {
          "name": "Description"
        },
        "share": {
          "name": "Share",
          "settings": {
            "featured_image_info": {
              "content": "If you include a link in social media posts, the page’s featured image will be shown as the preview image. [Learn more](https://help.shopify.com/en/manual/online-store/images/showing-social-media-thumbnail-images)."
            },
            "title_info": {
              "content": "A store title and description are included with the preview image. [Learn more](https://help.shopify.com/en/manual/promoting-marketing/seo/adding-keywords#set-a-title-and-description-for-your-online-store)."
            }
          }
        },
        "custom_liquid": {
          "name": "Custom liquid",
          "settings": {
            "custom_liquid": {
              "label": "Custom liquid"
            }
          }
        },
        "collapsible_tab": {
          "name": "Collapsible tab",
          "settings": {
            "heading": {
              "info": "Include a heading that explains the content.",
              "label": "Heading"
            },
            "content": {
              "label": "Tab content"
            },
            "page": {
              "label": "Tab content from page"
            },
            "icon": {
              "label": "Icon",
              "options__1": {
                "label": "None"
              },
              "options__2": {
                "label": "Box"
              },
              "options__3": {
                "label": "Chat bubble"
              },
              "options__4": {
                "label": "Check mark"
              },
              "options__5": {
                "label": "Dryer"
              },
              "options__6": {
                "label": "Eye"
              },
              "options__7": {
                "label": "Heart"
              },
              "options__8": {
                "label": "Iron"
              },
              "options__9": {
                "label": "Leaf"
              },
              "options__10": {
                "label": "Leather"
              },
              "options__11": {
                "label": "Lock"
              },
              "options__12": {
                "label": "Map pin"
              },
              "options__13": {
                "label": "Pants"
              },
              "options__14": {
                "label": "Plane"
              },
              "options__15": {
                "label": "Price tag"
              },
              "options__16": {
                "label": "Question mark"
              },
              "options__17": {
                "label": "Return"
              },
              "options__18": {
                "label": "Ruler"
              },
              "options__19": {
                "label": "Shirt"
              },
              "options__20": {
                "label": "Shoe"
              },
              "options__21": {
                "label": "Silhouette"
              },
              "options__22": {
                "label": "Star"
              },
              "options__23": {
                "label": "Truck"
              },
              "options__24": {
                "label": "Washing"
              }
            }
          }
        },
        "popup": {
          "name": "Pop-up",
          "settings": {
            "link_label": {
              "label": "Link label"
            },
            "page": {
              "label": "Page"
            }
          }
        }
      },
      "settings": {
        "header": {
          "content": "Media",
          "info": "Learn more about [media types.](https://help.shopify.com/manual/products/product-media)"
        },
        "enable_sticky_info": {
          "label": "Enable sticky product information on large screens"
        },
        "enable_video_looping": {
          "label": "Enable video looping"
        }
      }
    },
    "main-search": {
      "name": "Search results",
      "settings": {
        "image_ratio": {
          "label": "Image ratio",
          "options__1": {
            "label": "Adapt to image"
          },
          "options__2": {
            "label": "Portrait"
          },
          "options__3": {
            "label": "Square"
          }
        },
        "show_secondary_image": {
          "label": "Show second image on hover"
        },
        "add_image_padding": {
          "label": "Add image padding"
        },
        "show_image_outline": {
          "label": "Show image outline"
        },
        "show_vendor": {
          "label": "Show vendor"
        },
        "header__1": {
          "content": "Product card"
        },
        "header__2": {
          "content": "Blog card"
        },
        "article_show_date": {
          "label": "Show date"
        },
        "article_show_author": {
          "label": "Show author"
        }
      }
    },
    "multicolumn": {
      "name": "Multicolumn",
      "settings": {
        "title": {
          "label": "Heading"
        },
        "image_width": {
          "label": "Image width",
          "options__1": {
            "label": "One-third width of column"
          },
          "options__2": {
            "label": "Half width of column"
          },
          "options__3": {
            "label": "Full width of column"
          }
        },
        "image_ratio": {
          "label": "Image ratio",
          "options__1": {
            "label": "Adapt to image"
          },
          "options__2": {
            "label": "Portrait"
          },
          "options__3": {
            "label": "Square"
          },
          "options__4": {
            "label": "Circle"
          }
        },
        "column_alignment": {
          "label": "Column alignment",
          "options__1": {
            "label": "Left"
          },
          "options__2": {
            "label": "Center"
          }
        },
        "background_style": {
          "label": "Secondary background",
          "options__1": {
            "label": "None"
          },
          "options__2": {
            "label": "Show as column background"
          },
          "options__3": {
            "label": "Show as section background"
          }
        },
        "button_label": {
          "label": "Button label"
        },
        "button_link": {
          "label": "Button link"
        },
        "swipe_on_mobile": {
          "label": "Enable swipe on mobile"
        }
      },
      "blocks": {
        "column": {
          "name": "Column",
          "settings": {
            "image": {
              "label": "Image"
            },
            "title": {
              "label": "Heading"
            },
            "text": {
              "label": "Description"
            }
          }
        }
      },
      "presets": {
        "name": "Multicolumn"
      }
    },
    "newsletter": {
      "name": "Email signup",
      "settings": {
        "color_scheme": {
          "label": "Color scheme",
          "options__1": {
            "label": "Accent 1"
          },
          "options__2": {
            "label": "Accent 2"
          },
          "options__3": {
            "label": "Background 1"
          },
          "options__4": {
            "label": "Background 2"
          },
          "options__5": {
            "label": "Inverse"
          }
        },
        "full_width": {
          "label": "Make section full width"
        },
        "paragraph": {
          "content": "Each email subscription creates a customer account. [Learn more](https://help.shopify.com/en/manual/customers)"
        }
      },
      "blocks": {
        "heading": {
          "name": "Heading",
          "settings": {
            "heading": {
              "label": "Heading"
            }
          }
        },
        "paragraph": {
          "name": "Subheading",
          "settings": {
            "paragraph": {
              "label": "Description"
            }
          }
        },
        "email_form": {
          "name": "Email form"
        }
      },
      "presets": {
        "name": "Email signup"
      }
    },
    "page": {
      "name": "Page",
      "settings": {
        "page": {
          "label": "Page"
        }
      },
      "presets": {
        "name": "Page"
      }
    },
    "product-recommendations": {
      "name": "Product recommendations",
      "settings": {
        "heading": {
          "label": "Heading"
        },
        "paragraph__1": {
          "content": "Dynamic recommendations use order and product information to change and improve over time. [Learn more](https://help.shopify.com/en/themes/development/recommended-products)"
        },
        "header__2": {
          "content": "Product card"
        },
        "image_ratio": {
          "label": "Image ratio",
          "options__1": {
            "label": "Adapt to image"
          },
          "options__2": {
            "label": "Portrait"
          },
          "options__3": {
            "label": "Square"
          }
        },
        "show_secondary_image": {
          "label": "Show second image on hover"
        },
        "add_image_padding": {
          "label": "Add image padding"
        },
        "show_image_outline": {
          "label": "Show image outline"
        },
        "show_vendor": {
          "label": "Show vendor"
        }
      }
    },
    "rich-text": {
      "name": "Rich text",
      "settings": {
        "color_scheme": {
          "options__1": {
            "label": "Accent 1"
          },
          "options__2": {
            "label": "Accent 2"
          },
          "options__3": {
            "label": "Background 1"
          },
          "options__4": {
            "label": "Background 2"
          },
          "options__5": {
            "label": "Inverse"
          },
          "label": "Color scheme"
        },
        "full_width": {
          "label": "Make section full width"
        }
      },
      "blocks": {
        "heading": {
          "name": "Heading",
          "settings": {
            "heading": {
              "label": "Heading"
            },
            "heading_size": {
              "options__1": {
                "label": "Small"
              },
              "options__2": {
                "label": "Medium"
              },
              "options__3": {
                "label": "Large"
              },
              "label": "Heading font size"
            }
          }
        },
        "text": {
          "name": "Text",
          "settings": {
            "text": {
              "label": "Description"
            }
          }
        },
        "button": {
          "name": "Button",
          "settings": {
            "button_label": {
              "label": "Button label"
            },
            "button_link": {
              "label": "Button link"
            },
            "button_style_secondary": {
              "label": "Use outline button style"
            }
          }
        }
      },
      "presets": {
        "name": "Rich text"
      }
    },
    "video": {
      "name": "Video",
      "settings": {
        "heading": {
          "label": "Heading"
        },
        "cover_image": {
          "label": "Cover image"
        },
        "video_url": {
          "label": "URL",
          "placeholder": "Use a YouTube or Vimeo URL",
          "info": "Video plays in the page."
        },
        "description": {
          "label": "Video alt text",
          "info": "Describe the video to make it accessible for customers using screen readers."
        },
        "image_padding": {
          "label": "Add image padding",
          "info": "Select image padding if you don't want your cover image to be cropped."
        },
        "full_width": {
          "label": "Make section full width"
        }
      },
      "presets": {
        "name": "Video"
      }
    }
  }
}<|MERGE_RESOLUTION|>--- conflicted
+++ resolved
@@ -955,14 +955,7 @@
         },
         "enable_tags": {
           "label": "Enable filtering",
-<<<<<<< HEAD
-          "info": "Customize [filters](/admin/menus)"
-        },
-        "enable_sort": {
-          "label": "Enable sorting"
-=======
           "info": "[Customize filters](/admin/menus)"
->>>>>>> e7c0e0ed
         }
       }
     },
