{
  "settings_schema": {
    "colors": {
      "name": "Kleuren",
      "settings": {
        "colors_solid_button_labels": {
          "label": "Effen knoplabel",
          "info": "Gebruikt als voorgrondkleur bij accentkleuren."
        },
        "colors_accent_1": {
          "label": "Accent 1",
          "info": "Gebruikt voor effen knopachtergrond"
        },
        "colors_accent_2": {
          "label": "Accent 2"
        },
        "header__1": {
          "content": "Primaire kleuren"
        },
        "header__2": {
          "content": "Secundaire kleuren"
        },
        "colors_text": {
          "label": "Tekst",
          "info": "Gebruikt als voorgrondkleur bij achtergrondkleuren."
        },
        "colors_outline_button_labels": {
          "label": "Knop toelichten",
          "info": "Ook gebruikt voor tekstlinks."
        },
        "colors_background_1": {
          "label": "Achtergrond 1"
        },
        "colors_background_2": {
          "label": "Achtergrond 2"
        },
        "gradient_accent_1": {
          "label": "Accent 1-verloop"
        },
        "gradient_accent_2": {
          "label": "Accent 2-kleurverloop"
        },
        "gradient_background_1": {
          "label": "Achtergrond 1-verloop"
        },
        "gradient_background_2": {
          "label": "Achtergrond 2-kleurverloop"
        }
      }
    },
    "typography": {
      "name": "Typografie",
      "settings": {
        "type_header_font": {
          "label": "Lettertype",
          "info": "Als je een ander lettertype selecteert, kan dit de snelheid van je winkel beïnvloeden. Meer informatie over systeemlettertypen.](https://help.shopify.com/en/manual/online-store/os/store-speed/improving-speed#fonts)"
        },
        "header__1": {
          "content": "Kopteksten"
        },
        "header__2": {
          "content": "Hoofdtekst"
        },
        "type_body_font": {
          "label": "Lettertype",
          "info": "Als je een ander lettertype selecteert, kan dit de snelheid van je winkel beïnvloeden. Meer informatie over systeemlettertypen.](https://help.shopify.com/en/manual/online-store/os/store-speed/improving-speed#fonts)"
        },
        "heading_scale": {
          "label": "Schaal lettertypegrootte"
        },
        "body_scale": {
          "label": "Schaal lettertypegrootte"
        }
      }
    },
    "styles": {
      "name": "Stijlen",
      "settings": {
        "sale_badge_color_scheme": {
          "options__1": {
            "label": "Achtergrond 2"
          },
          "options__2": {
            "label": "Accent 1"
          },
          "options__3": {
            "label": "Accent 2"
          },
          "label": "Kleurschema uitverkoopbadge"
        },
        "sold_out_badge_color_scheme": {
          "options__1": {
            "label": "Achtergrond 1"
          },
          "options__2": {
            "label": "Omkeren"
          },
          "label": "Badge-kleurschema is uitverkocht"
        },
        "header__1": {
          "content": "Badges"
        },
        "header__2": {
          "content": "Decoratieve elementen"
        },
        "accent_icons": {
          "options__1": {
            "label": "Accent 1"
          },
          "options__2": {
            "label": "Accent 2"
          },
          "options__3": {
            "label": "Knop toelichten"
          },
          "options__4": {
            "label": "Tekst"
          },
          "label": "Accentpictogrammen"
        }
      }
    },
    "social-media": {
      "name": "Social media",
      "settings": {
        "social_twitter_link": {
          "label": "Twitter",
          "info": "https://twitter.com/shopify"
        },
        "social_facebook_link": {
          "label": "Facebook",
          "info": "https://facebook.com/shopify"
        },
        "social_pinterest_link": {
          "label": "Pinterest",
          "info": "https://pinterest.com/shopify"
        },
        "social_instagram_link": {
          "label": "Instagram",
          "info": "http://instagram.com/shopify"
        },
        "social_tiktok_link": {
          "label": "TikTok",
          "info": "https://tiktok.com/@shopify"
        },
        "social_tumblr_link": {
          "label": "Tumblr",
          "info": "https://shopify.tumblr.com"
        },
        "social_snapchat_link": {
          "label": "Snapchat",
          "info": "https://www.snapchat.com/add/shopify"
        },
        "social_youtube_link": {
          "label": "YouTube",
          "info": "https://www.youtube.com/shopify"
        },
        "social_vimeo_link": {
          "label": "Vimeo",
          "info": "https://vimeo.com/shopify"
        },
        "header": {
          "content": "Socialmedia-accounts"
        }
      }
    },
    "currency_format": {
      "name": "Valuta-indeling",
      "settings": {
        "content": "Valutacodes",
        "currency_code_enabled": {
          "label": "Valutacodes tonen"
        },
        "paragraph": "Prijzen in winkelwagen en bij checkout tonen altijd de valutacodes. Voorbeeld: $1,00 USD."
      }
    },
    "favicon": {
      "name": "Favicon",
      "settings": {
        "favicon": {
          "label": "Favicon-afbeelding",
          "info": "Wordt verkleind tot 32x32 pixels"
        }
      }
    },
    "layout": {
      "name": "Opmaak",
      "settings": {
        "page_width": {
          "label": "Maximale breedte",
          "options__1": {
            "label": "1200px"
          },
          "options__2": {
            "label": "1600px"
          }
        }
      }
    },
    "search_input": {
      "name": "Input zoeken",
      "settings": {
        "header": {
          "content": "Productsuggesties"
        },
        "predictive_search_enabled": {
          "label": "Productsuggesties inschakelen"
        },
        "predictive_search_show_vendor": {
          "label": "Verkoper weergeven",
          "info": "Zichtbaar als productsuggesties zijn ingeschakeld."
        },
        "predictive_search_show_price": {
          "label": "Prijs tonen",
          "info": "Zichtbaar als productsuggesties zijn ingeschakeld."
        }
      }
    }
  },
  "sections": {
    "announcement-bar": {
      "name": "Aankondigingsbalk",
      "blocks": {
        "announcement": {
          "name": "Aankondiging",
          "settings": {
            "text": {
              "label": "Tekst"
            },
            "color_scheme": {
              "label": "Kleurschema",
              "options__1": {
                "label": "Achtergrond 1"
              },
              "options__2": {
                "label": "Achtergrond 2"
              },
              "options__3": {
                "label": "Omkeren"
              },
              "options__4": {
                "label": "Accent 1"
              },
              "options__5": {
                "label": "Accent 2"
              }
            },
            "link": {
              "label": "Link"
            }
          }
        }
      }
    },
    "collage": {
      "name": "Collage",
      "settings": {
        "heading": {
          "label": "Opschrift"
        },
        "desktop_layout": {
          "label": "Opmaak bureaublad",
          "options__1": {
            "label": "Groot blok links"
          },
          "options__2": {
            "label": "Groot blok rechts"
          }
        },
        "mobile_layout": {
          "label": "Mobiele opmaak",
          "options__1": {
            "label": "Collage"
          },
          "options__2": {
            "label": "Kolom"
          }
        }
      },
      "blocks": {
        "image": {
          "name": "Afbeelding",
          "settings": {
            "image": {
              "label": "Afbeelding"
            },
            "image_padding": {
              "label": "Opvulling voor afbeeldingen toevoegen",
              "info": "Selecteer opvulling voor afbeeldingen als je niet wilt dat je afbeeldingen worden bijgesneden."
            },
            "color_scheme": {
              "options__1": {
                "label": "Accent 1"
              },
              "options__2": {
                "label": "Accent 2"
              },
              "options__3": {
                "label": "Achtergrond 1"
              },
              "options__4": {
                "label": "Achtergrond 2"
              },
              "options__5": {
                "label": "Omkeren"
              },
              "label": "Kleurschema's",
              "info": "Selecteer de opvulling voor afbeeldingen om kleur zichtbaar te maken."
            }
          }
        },
        "product": {
          "name": "Product",
          "settings": {
            "product": {
              "label": "Product"
            },
            "secondary_background": {
              "label": "Secundaire achtergrond tonen"
            },
            "second_image": {
              "label": "Tweede afbeeldingen tonen als je de aanwijzer erboven houdt"
            },
            "image_padding": {
              "label": "Opvulling voor afbeelding toevoegen",
              "info": "Selecteer de opvulling voor afbeeldingen als je niet wilt dat je afbeeldingen worden bijgesneden."
            }
          }
        },
        "collection": {
          "name": "Collectie",
          "settings": {
            "collection": {
              "label": "Collectie"
            },
            "image_padding": {
              "label": "Opvulling voor afbeelding toevoegen",
              "info": "Selecteer opvulling voor afbeeldingen als je niet wilt dat je afbeeldingen worden bijgesneden."
            },
            "color_scheme": {
              "options__1": {
                "label": "Accent 1"
              },
              "options__2": {
                "label": "Accent 2"
              },
              "options__3": {
                "label": "Achtergrond 1"
              },
              "options__4": {
                "label": "Achtergrond 2"
              },
              "options__5": {
                "label": "Omkeren"
              },
              "label": "Kleurschema"
            }
          }
        },
        "video": {
          "name": "Video",
          "settings": {
            "cover_image": {
              "label": "Coverafbeelding"
            },
            "video_url": {
              "label": "URL",
              "info": "Video's worden afgespeeld in een pop-up als de sectie andere blokken bevat.",
              "placeholder": "Gebruik een URL van YouTube of Vimeo"
            },
            "image_padding": {
              "label": "Opvulling voor afbeelding toevoegen",
              "info": "Selecteer opvulling voor afbeeldingen als je niet wilt dat je coverafbeelding wordt bijgesneden."
            },
            "description": {
              "label": "Alt-tekst video",
              "info": "Beschrijf de video om hem toegankelijk te maken voor klanten die schermlezers gebruiken."
            }
          }
        }
      },
      "presets": {
        "name": "Collage"
      }
    },
    "collection-list": {
      "name": "Collectielijst",
      "settings": {
        "title": {
          "label": "Opschrift"
        },
        "image_ratio": {
          "label": "Breedte-/hoogteverhouding van afbeeldingen",
          "options__1": {
            "label": "Aanpassen aan afbeelding"
          },
          "options__2": {
            "label": "Portret"
          },
          "options__3": {
            "label": "Square"
          },
          "info": "Voeg afbeeldingen toe door je collecties bij te werken. [Meer informatie](https://help.shopify.com/en/manual/products/collections)"
        },
        "color_scheme": {
          "options__1": {
            "label": "Accent 1"
          },
          "options__2": {
            "label": "Accent 2"
          },
          "options__3": {
            "label": "Achtergrond 1"
          },
          "options__4": {
            "label": "Achtergrond 2"
          },
          "options__5": {
            "label": "Omkeren"
          },
          "label": "Kleurschema"
        },
        "swipe_on_mobile": {
          "label": "Swipen op mobiel inschakelen"
        },
        "image_padding": {
          "label": "Opvulling voor afbeeldingen toevoegen"
        },
        "show_view_all": {
          "label": "Schakel de knop 'Alles weergeven' in als de lijst meer collecties bevat dan wordt getoond"
        }
      },
      "blocks": {
        "featured_collection": {
          "name": "Collectie",
          "settings": {
            "collection": {
              "label": "Collectie"
            }
          }
        }
      },
      "presets": {
        "name": "Collectielijst"
      }
    },
    "contact-form": {
      "name": "Contactformulier",
      "presets": {
        "name": "Contactformulier"
      }
    },
    "custom-liquid": {
      "name": "Aangepaste Liquid",
      "settings": {
        "custom_liquid": {
          "label": "Aangepaste Liquid",
          "info": "Voeg app-fragmenten of andere Liquid-code toe om geavanceerde aanpassingen aan te maken."
        }
      },
      "presets": {
        "name": "Aangepaste Liquid"
      }
    },
    "featured-blog": {
      "name": "Blogberichten",
      "settings": {
        "heading": {
          "label": "Opschrift"
        },
        "blog": {
          "label": "Blog"
        },
        "post_limit": {
          "label": "Blogberichten"
        },
        "show_view_all": {
          "label": "Schakel de knop 'Alles weergeven' in als de blog meer blogberichten bevat dan wordt getoond"
        },
        "show_image": {
          "label": "Uitgelichte afbeelding weergeven",
          "info": "Gebruik voor de beste resultaten een afbeelding met een beeldverhouding van 3:2. [Meer informatie](https://help.shopify.com/en/manual/shopify-admin/productivity-tools/image-editor#understanding-image-aspect-ratio)"
        },
        "soft_background": {
          "label": "Secundaire achtergrond tonen"
        },
        "show_date": {
          "label": "Datum weergeven"
        },
        "show_author": {
          "label": "Auteur weergeven"
        }
      },
      "presets": {
        "name": "Blogberichten"
      }
    },
    "featured-collection": {
      "name": "Uitgelichte collectie",
      "settings": {
        "title": {
          "label": "Opschrift"
        },
        "collection": {
          "label": "Collectie"
        },
        "products_to_show": {
          "label": "Maximum aantal producten om te tonen"
        },
        "show_view_all": {
          "label": "Schakel de knop 'Alles weergeven' in als collectie meer producten heeft dan wordt getoond"
        },
        "swipe_on_mobile": {
          "label": "Swipen op mobiel inschakelen"
        },
        "header": {
          "content": "Productkaart"
        },
        "image_ratio": {
          "label": "Breedte-/hoogteverhouding van afbeeldingen",
          "options__1": {
            "label": "Aanpassen aan afbeelding"
          },
          "options__2": {
            "label": "Portret"
          },
          "options__3": {
            "label": "Square"
          }
        },
        "show_secondary_image": {
          "label": "Tweede afbeeldingen tonen als je de aanwijzer erboven houdt"
        },
        "add_image_padding": {
          "label": "Opvulling voor afbeeldingen toevoegen"
        },
        "show_vendor": {
          "label": "Verkoper weergeven"
        },
        "show_image_outline": {
          "label": "Toon afbeeldingsrand"
        },
        "show_rating": {
          "label": "Geef productbeoordeling weer",
          "info": "Voeg een app toe voor productbeoordelingen om deze weer te geven. [Meer informatie](https://help.shopify.com/manual/online-store/themes/os20/themes-by-shopify/dawn/sections#featured-collection-show-product-rating)"
        }
      },
      "presets": {
        "name": "Uitgelichte collectie"
      }
    },
    "footer": {
      "name": "Voettekst",
      "blocks": {
        "link_list": {
          "name": "Menu",
          "settings": {
            "heading": {
              "label": "Opschrift",
              "info": "Hoofdtekst verplicht om menu weer te geven"
            },
            "menu": {
              "label": "Menu",
              "info": "Geeft alleen de bovenste menuopties weer"
            }
          }
        },
        "text": {
          "name": "Tekst",
          "settings": {
            "heading": {
              "label": "Opschrift"
            },
            "subtext": {
              "label": "Subtekst"
            }
          }
        }
      },
      "settings": {
        "color_scheme": {
          "options__1": {
            "label": "Accent 1"
          },
          "options__2": {
            "label": "Accent 2"
          },
          "options__3": {
            "label": "Achtergrond 1"
          },
          "options__4": {
            "label": "Achtergrond 2"
          },
          "options__5": {
            "label": "Omkeren"
          },
          "label": "Kleurschema"
        },
        "newsletter_enable": {
          "label": "Aanmelding voor het ontvangen van e-mail weergeven"
        },
        "newsletter_heading": {
          "label": "Opschrift"
        },
        "header__1": {
          "content": "Aanmelding voor het ontvangen van e-mail",
          "info": "Abonnees die worden toegevoegd aan je 'geaccepteerde marketing'-klantenlijst. [Meer informatie](https://help.shopify.com/en/manual/customers/manage-customers)"
        },
        "header__2": {
          "content": "Pictogrammen voor social media",
          "info": "Om je socialemedia-accounts te tonen, koppel je ze in je thema-instellingen."
        },
        "show_social": {
          "label": "Pictogrammen social media weergeven"
        },
        "header__3": {
          "content": "Kiezer voor land/regio"
        },
        "header__4": {
          "info": "Ga naar je [payment settings.](/admin/settings/payments) om een land/regio toe te voegen"
        },
        "enable_country_selector": {
          "label": "Kiezer voor land/regio inschakelen"
        },
        "header__5": {
          "content": "Taalkiezer"
        },
        "header__6": {
          "info": "Ga naar je [language settings.](/admin/settings/languages) om een taal toe te voegen"
        },
        "enable_language_selector": {
          "label": "Taalkiezer inschakelen"
        },
        "header__7": {
          "content": "Betaalmethoden"
        },
        "payment_enable": {
          "label": "Betalingspictogrammen weergeven"
        }
      }
    },
    "header": {
      "name": "Koptekst",
      "settings": {
        "logo": {
          "label": "Afbeelding van logo"
        },
        "logo_width": {
          "unit": "px",
          "label": "Aangepaste logo-breedte"
        },
        "logo_position": {
          "label": "Positie van logo op groot scherm",
          "options__1": {
            "label": "Midden links"
          },
          "options__2": {
            "label": "Linksboven"
          },
          "options__3": {
            "label": "Centraal boven"
          }
        },
        "menu": {
          "label": "Menu"
        },
        "show_line_separator": {
          "label": "Scheidingsregel tonen"
        },
        "enable_sticky_header": {
          "label": "Sticky header inschakelen",
          "info": "De kop verschijnt op het scherm als de klanten omhoog scrollen."
        },
        "color_scheme": {
          "options__1": {
            "label": "Accent 1"
          },
          "options__2": {
            "label": "Accent 2"
          },
          "options__3": {
            "label": "Achtergrond 1"
          },
          "options__4": {
            "label": "Achtergrond 2"
          },
          "options__5": {
            "label": "Omkeren"
          },
          "label": "Kleurschema"
        }
      }
    },
    "image-banner": {
      "name": "Bannerafbeelding",
      "settings": {
        "image": {
          "label": "Eerste afbeelding"
        },
        "image_2": {
          "label": "Tweede afbeelding"
        },
        "desktop_text_box_position": {
          "options__4": {
            "label": "Midden links"
          },
          "options__5": {
            "label": "Centraal midden"
          },
          "options__6": {
            "label": "Midden rechts"
          },
          "options__7": {
            "label": "Linksonder"
          },
          "options__8": {
            "label": "Centraal onder"
          },
          "options__9": {
            "label": "Rechtsonder"
          }
        },
        "color_scheme": {
          "options__1": {
            "label": "Accent 1"
          },
          "options__2": {
            "label": "Accent 2"
          },
          "options__3": {
            "label": "Achtergrond 1"
          },
          "options__4": {
            "label": "Achtergrond 2"
          },
          "options__5": {
            "label": "Omkeren"
          },
          "label": "Kleurschema",
          "info": "Gebruikt voor tekstvak."
        },
        "stack_images_on_mobile": {
          "label": "Afbeeldingen stapelen op mobiel"
        },
        "adapt_height_first_image": {
          "label": "Sectiehoogte aanpassen aan grootte eerste afbeelding",
          "info": "Overschrijft de instelling voor de hoogte van de bannerafbeelding als je deze controleert."
        },
        "show_text_box": {
          "label": "Geef het tekstvak weer op het bureaublad"
        },
        "image_overlay_opacity": {
          "label": "Doorzichtigheid van afbeeldingsoverlay"
        },
        "header": {
          "content": "Mobiele opmaak"
        },
        "show_text_below": {
          "label": "Geef tekst weer onder afbeeldingen"
        },
        "image_height": {
          "label": "Hoogte van de banner",
          "options__1": {
            "label": "Klein"
          },
          "options__2": {
            "label": "Gemiddeld"
          },
          "options__3": {
            "label": "Groot"
          },
          "info": "Gebruik voor de beste resultaten een afbeelding met een beeldverhouding van 3:2. [Meer informatie](https://help.shopify.com/en/manual/shopify-admin/productivity-tools/image-editor#understanding-image-aspect-ratio)"
        },
        "text_alignment": {
          "options__1": {
            "label": "Links"
          },
          "options__2": {
            "label": "Midden"
          },
          "options__3": {
            "label": "Rechts"
          },
          "label": "Tekstuitlijning"
        },
        "mobile_text_alignment": {
          "options__1": {
            "label": "Links"
          },
          "options__2": {
            "label": "Midden"
          },
          "options__3": {
            "label": "Rechts"
          },
          "label": "Tekstuitlijning op mobiel"
        },
        "desktop_content_position": {
          "options__1": {
            "label": "Linksboven"
          },
          "options__2": {
            "label": "Centraal boven"
          },
          "options__3": {
            "label": "Rechtsboven"
          },
          "options__4": {
            "label": "Midden links"
          },
          "options__5": {
            "label": "Centraal midden"
          },
          "options__6": {
            "label": "Midden rechts"
          },
          "options__7": {
            "label": "Linksonder"
          },
          "options__8": {
            "label": "Centraal onder"
          },
          "options__9": {
            "label": "Rechtsonder"
          },
          "label": "Positie van content op desktop"
        },
        "desktop_content_alignment": {
          "options__1": {
            "label": "Links"
          },
          "options__2": {
            "label": "Centraal"
          },
          "options__3": {
            "label": "Rechts"
          },
          "label": "Uitlijning van content op desktop"
        },
        "mobile_content_alignment": {
          "options__1": {
            "label": "Links"
          },
          "options__2": {
            "label": "Centraal"
          },
          "options__3": {
            "label": "Rechts"
          },
          "label": "Uitlijning van content op mobiel"
        }
      },
      "blocks": {
        "heading": {
          "name": "Opschrift",
          "settings": {
            "heading": {
              "label": "Opschrift"
            },
            "heading_size": {
              "options__1": {
                "label": "Gemiddeld"
              },
              "options__2": {
                "label": "Groot"
              },
              "label": "Grootte lettertype kop"
            }
          }
        },
        "text": {
          "name": "Tekstkleur",
          "settings": {
            "text": {
              "label": "Beschrijving"
            }
          }
        },
        "buttons": {
          "name": "Knoppen",
          "settings": {
            "button_label_1": {
              "label": "Eerste knoplabel",
              "info": "Laat het label leeg om de knop te verbergen."
            },
            "button_link_1": {
              "label": "Eerste knoplink"
            },
            "button_style_secondary_1": {
              "label": "Gebruik toelichten voor knopstijl"
            },
            "button_label_2": {
              "label": "Tweede knoplabel",
              "info": "Laat het label leeg om de knop te verbergen."
            },
            "button_link_2": {
              "label": "Tweede knoplink"
            },
            "button_style_secondary_2": {
              "label": "Gebruik toelichten voor knopstijl"
            }
          }
        }
      },
      "presets": {
        "name": "Bannerafbeelding"
      }
    },
    "image-with-text": {
      "name": "Afbeelding met tekst",
      "settings": {
        "image": {
          "label": "Afbeelding"
        },
        "height": {
          "options__1": {
            "label": "Aanpassen aan afbeelding"
          },
          "options__2": {
            "label": "Klein"
          },
          "options__3": {
            "label": "Groot"
          },
          "label": "Breedte-/hoogteverhouding van afbeeldingen"
        },
        "color_scheme": {
          "options__1": {
            "label": "Achtergrond 1"
          },
          "options__2": {
            "label": "Achtergrond 2"
          },
          "options__3": {
            "label": "Omkeren"
          },
          "options__4": {
            "label": "Accent 1"
          },
          "options__5": {
            "label": "Accent 2"
          },
          "label": "Kleurschema"
        },
        "layout": {
          "options__1": {
            "label": "Afbeelding eerst"
          },
          "options__2": {
            "label": "Tekst eerst"
          },
          "label": "Opmaak bureaublad",
          "info": "Afbeelding eerst is de standaard opmaak voor mobiel."
        }
      },
      "blocks": {
        "heading": {
          "name": "Opschrift",
          "settings": {
            "heading": {
              "label": "Opschrift"
            }
          }
        },
        "text": {
          "name": "Tekst",
          "settings": {
            "text": {
              "label": "Beschrijving"
            }
          }
        },
        "button": {
          "name": "Knop",
          "settings": {
            "button_label": {
              "label": "Knop met tekstlabel",
              "info": "Laat het label leeg om de knop te verbergen."
            },
            "button_link": {
              "label": "Knop met link"
            }
          }
        }
      },
      "presets": {
        "name": "Afbeelding met tekst"
      }
    },
    "main-article": {
      "name": "Blogpost",
      "blocks": {
        "featured_image": {
          "name": "Uitgelichte afbeelding",
          "settings": {
            "image_height": {
              "label": "Hoogte van uitgelichte afbeelding",
              "options__1": {
                "label": "Aanpassen aan afbeelding"
              },
              "options__2": {
                "label": "Klein"
              },
              "options__3": {
                "label": "Gemiddeld"
              },
              "info": "Gebruik voor de beste resultaten een afbeelding met een beeldverhouding van 16:9. [Meer informatie](https://help.shopify.com/en/manual/shopify-admin/productivity-tools/image-editor#understanding-image-aspect-ratio)",
              "options__4": {
                "label": "Groot"
              }
            }
          }
        },
        "title": {
          "name": "Titel",
          "settings": {
            "blog_show_date": {
              "label": "Datum weergeven"
            },
            "blog_show_author": {
              "label": "Auteur weergeven"
            }
          }
        },
        "content": {
          "name": "Inhoud"
        },
        "share": {
          "name": "Delen",
          "settings": {
            "featured_image_info": {
              "content": "De uitgelichte afbeelding van de pagina wordt weergegeven als een voorbeeldafbeelding als je een link in je posts op social media plaatst. [Meer informatie](https://help.shopify.com/en/manual/online-store/images/showing-social-media-thumbnail-images)."
            },
            "title_info": {
              "content": "Een winkelnaam en beschrijving worden weergegeven in de voorbeeldafbeelding. [Meer informatie](https://help.shopify.com/en/manual/promoting-marketing/seo/adding-keywords#set-a-title-and-description-for-your-online-store)"
            },
            "text": {
              "label": "Tekst"
            }
          }
        }
      }
    },
    "main-blog": {
      "name": "Blogberichten",
      "settings": {
        "header": {
          "content": "Kaart blogbericht"
        },
        "show_image": {
          "label": "Uitgelichte afbeelding weergeven"
        },
        "paragraph": {
          "content": "Wijzig uittreksels door je blogposts bij te werken. [Meer informatie](https://help.shopify.com/en/manual/online-store/blogs/writing-blogs#display-an-excerpt-from-a-blog-post)"
        },
        "show_date": {
          "label": "Datum weergeven"
        },
        "show_author": {
          "label": "Auteur weergeven"
        },
        "layout": {
          "label": "Opmaak op grote schermen",
          "options__1": {
            "label": "Grid"
          },
          "options__2": {
            "label": "Collage"
          }
        },
        "image_height": {
          "label": "Hoogte van uitgelichte afbeelding",
          "options__1": {
            "label": "Aanpassen aan afbeelding"
          },
          "options__2": {
            "label": "Klein"
          },
          "options__3": {
            "label": "Gemiddeld"
          },
          "options__4": {
            "label": "Groot"
          },
          "info": "Gebruik voor de beste resultaten een afbeelding met een beeldverhouding van 3:2. [Meer informatie](https://help.shopify.com/en/manual/shopify-admin/productivity-tools/image-editor#understanding-image-aspect-ratio)"
        }
      }
    },
    "main-cart-footer": {
      "name": "Subtotaal",
      "settings": {
        "show_cart_note": {
          "label": "Opmerking voor winkelwagen inschakelen"
        }
      },
      "blocks": {
        "subtotal": {
          "name": "Subtotaalprijs"
        },
        "buttons": {
          "name": "Checkoutknop"
        }
      }
    },
    "main-cart-items": {
      "name": "Artikelen",
      "settings": {
        "show_vendor": {
          "label": "Verkoper weergeven"
        }
      }
    },
    "main-collection-banner": {
      "name": "Collectiebanner",
      "settings": {
        "paragraph": {
          "content": "Voeg een beschrijving of afbeelding toe door je collectie bij te werken. [Meer informatie](https://help.shopify.com/en/manual/products/collections/collection-layout)"
        },
        "show_collection_description": {
          "label": "Collectiebeschrijving weergeven"
        },
        "show_collection_image": {
          "label": "Collectieafbeelding weergeven",
          "info": "Gebruik voor de beste resultaten een afbeelding met een beeldverhouding van 16:9. [Meer informatie](https://help.shopify.com/en/manual/shopify-admin/productivity-tools/image-editor#understanding-image-aspect-ratio)"
        }
      }
    },
    "main-collection-product-grid": {
      "name": "Productgrid",
      "settings": {
        "products_per_page": {
          "label": "Producten per pagina"
        },
        "image_ratio": {
          "label": "Breedte-/hoogteverhouding van afbeeldingen",
          "options__1": {
            "label": "Aanpassen aan afbeelding"
          },
          "options__2": {
            "label": "Portret"
          },
          "options__3": {
            "label": "Square"
          }
        },
        "show_secondary_image": {
          "label": "Tweede afbeeldingen tonen als je de aanwijzer erboven houdt"
        },
        "add_image_padding": {
          "label": "Opvulling voor afbeeldingen toevoegen"
        },
        "show_vendor": {
          "label": "Verkoper weergeven"
        },
        "enable_tags": {
          "label": "Filteren inschakelen",
          "info": "[Filters aanpassen](/admin/menus)"
        },
        "enable_filtering": {
          "label": "Filteren inschakelen",
          "info": "[Filters aanpassen](/admin/menus)"
        },
        "enable_sorting": {
          "label": "Sortering inschakelen"
        },
        "header__1": {
          "content": "Filteren en sorteren"
        },
        "header__3": {
          "content": "Productkaart"
        },
        "show_image_outline": {
          "label": "Toon afbeeldingsrand"
        },
        "collapse_on_larger_devices": {
          "label": "Inklappen op grotere schermen"
        },
        "show_rating": {
          "label": "Geef productbeoordeling weer",
          "info": "Voeg een app toe voor productbeoordelingen om deze weer te geven. [Meer informatie](https://help.shopify.com/manual/online-store/themes/os20/themes-by-shopify/dawn/page-types#product-grid-show-product-rating)"
        }
      }
    },
    "main-list-collections": {
      "name": "Pagina collectielijst",
      "settings": {
        "title": {
          "label": "Opschrift"
        },
        "sort": {
          "label": "Collecties sorteren op:",
          "options__1": {
            "label": "Alfabetisch: A-Z"
          },
          "options__2": {
            "label": "Alfabetisch: Z-A"
          },
          "options__3": {
            "label": "Datum: nieuw naar oud"
          },
          "options__4": {
            "label": "Datum: oud naar nieuw"
          },
          "options__5": {
            "label": "Aantal producten, van hoog naar laag"
          },
          "options__6": {
            "label": "Aantal producten, van laag naar hoog"
          }
        },
        "image_ratio": {
          "label": "Breedte-/hoogteverhouding van afbeeldingen",
          "options__1": {
            "label": "Aanpassen aan afbeelding"
          },
          "options__2": {
            "label": "Portret"
          },
          "options__3": {
            "label": "Square"
          },
          "info": "Voeg afbeeldingen toe door je collecties bij te werken. [Meer informatie](https://help.shopify.com/en/manual/products/collections)"
        },
        "color_scheme": {
          "options__1": {
            "label": "Accent 1"
          },
          "options__2": {
            "label": "Accent 2"
          },
          "options__3": {
            "label": "Achtergrond 1"
          },
          "options__4": {
            "label": "Achtergrond 2"
          },
          "options__5": {
            "label": "Omkeren"
          },
          "label": "Kleurschema"
        },
        "image_padding": {
          "label": "Opvulling voor afbeeldingen toevoegen"
        }
      }
    },
    "main-page": {
      "name": "Pagina"
    },
    "main-password-footer": {
      "name": "Wachtwoord voettekst",
      "settings": {
        "color_scheme": {
          "options__1": {
            "label": "Accent 1"
          },
          "options__2": {
            "label": "Accent 2"
          },
          "options__3": {
            "label": "Achtergrond 1"
          },
          "options__4": {
            "label": "Achtergrond 2"
          },
          "options__5": {
            "label": "Omkeren"
          },
          "label": "Kleurschema"
        }
      }
    },
    "main-password-header": {
      "name": "Wachtwoord koptekst",
      "settings": {
        "logo": {
          "label": "Afbeelding van logo"
        },
        "logo_max_width": {
          "label": "Aangepaste logo-breedte",
          "unit": "px"
        },
        "color_scheme": {
          "options__1": {
            "label": "Accent 1"
          },
          "options__2": {
            "label": "Accent 2"
          },
          "options__3": {
            "label": "Achtergrond 1"
          },
          "options__4": {
            "label": "Achtergrond 2"
          },
          "options__5": {
            "label": "Omkeren"
          },
          "label": "Kleurschema"
        }
      }
    },
    "main-product": {
      "name": "Productinformatie",
      "blocks": {
        "text": {
          "name": "Tekst",
          "settings": {
            "text": {
              "label": "Tekst"
            },
            "text_style": {
              "label": "TextStyle",
              "options__1": {
                "label": "Hoofdtekst"
              },
              "options__2": {
                "label": "Subtitel"
              },
              "options__3": {
                "label": "Hoofdletters"
              }
            }
          }
        },
        "title": {
          "name": "Titel"
        },
        "price": {
          "name": "Prijs"
        },
        "quantity_selector": {
          "name": "Hoeveelheidselector"
        },
        "variant_picker": {
          "name": "Variantkiezer",
          "settings": {
            "picker_type": {
              "label": "Type",
              "options__1": {
                "label": "Vervolgkeuzemenu"
              },
              "options__2": {
                "label": "Knop"
              }
            }
          }
        },
        "buy_buttons": {
          "name": "Koopknoppen",
          "settings": {
            "show_dynamic_checkout": {
              "label": "Dynamische checkoutknoppen weergeven",
              "info": "Bij de betaalmethoden die bij je winkel beschikbaar zijn, zien klanten de optie die hun voorkeur heeft, zoals PayPal of Apple Pay. [Learn more](https://help.shopify.com/manual/using-themes/change-the-layout/dynamic-checkout)"
            }
          }
        },
        "pickup_availability": {
          "name": "Beschikbaarheid voor afhaling"
        },
        "description": {
          "name": "Beschrijving"
        },
        "share": {
          "name": "Delen",
          "settings": {
            "featured_image_info": {
              "content": "De uitgelichte afbeelding van de pagina wordt weergegeven als een voorbeeldafbeelding als je een link in je posts op social media plaatst. [Meer informatie](https://help.shopify.com/en/manual/online-store/images/showing-social-media-thumbnail-images)."
            },
            "title_info": {
              "content": "Een winkelnaam en beschrijving worden weergegeven in de voorbeeldafbeelding. [Meer informatie](https://help.shopify.com/en/manual/promoting-marketing/seo/adding-keywords#set-a-title-and-description-for-your-online-store)"
            },
            "text": {
              "label": "Tekst"
            }
          }
        },
        "collapsible_tab": {
          "name": "Inklapbaar tabblad",
          "settings": {
            "heading": {
              "info": "Gebruik een kop die de content verklaart.",
              "label": "Opschrift"
            },
            "content": {
              "label": "Content tabblad"
            },
            "page": {
              "label": "Content tabblad vanaf pagina"
            },
            "icon": {
              "label": "Pictogram",
              "options__1": {
                "label": "Geen"
              },
              "options__2": {
                "label": "Doos"
              },
              "options__3": {
                "label": "Chatbubbel"
              },
              "options__4": {
                "label": "Vinkje"
              },
              "options__5": {
                "label": "Droger"
              },
              "options__6": {
                "label": "Oog"
              },
              "options__7": {
                "label": "Hart"
              },
              "options__8": {
                "label": "Strijkijzer"
              },
              "options__9": {
                "label": "Blad"
              },
              "options__10": {
                "label": "Leder"
              },
              "options__11": {
                "label": "Slot"
              },
              "options__12": {
                "label": "Kaart-pin"
              },
              "options__13": {
                "label": "Broeken"
              },
              "options__14": {
                "label": "Vliegtuig"
              },
              "options__15": {
                "label": "Prijskaartje"
              },
              "options__16": {
                "label": "Vraagteken"
              },
              "options__17": {
                "label": "Retourneren"
              },
              "options__18": {
                "label": "Liniaal"
              },
              "options__19": {
                "label": "Overhemd"
              },
              "options__20": {
                "label": "Schoen"
              },
              "options__21": {
                "label": "Silhouet"
              },
              "options__22": {
                "label": "Ster"
              },
              "options__23": {
                "label": "Vrachtwagen"
              },
              "options__24": {
                "label": "Wassen"
              }
            }
          }
        },
        "popup": {
          "name": "Pop-up",
          "settings": {
            "link_label": {
              "label": "Link-label"
            },
            "page": {
              "label": "Pagina"
            }
          }
        },
        "custom_liquid": {
          "name": "Aangepaste liquid",
          "settings": {
            "custom_liquid": {
              "label": "Aangepaste liquid",
              "info": "Voeg app-fragmenten of andere Liquid-code toe om geavanceerde aanpassingen aan te maken."
            }
          }
        },
        "rating": {
          "name": "Productbeoordeling",
          "settings": {
            "paragraph": {
              "content": "Voeg een app toe voor productbeoordelingen om deze weer te geven. [Meer informatie](https://help.shopify.com/manual/online-store/themes/os20/themes-by-shopify/dawn/page-types#product-rating-block)"
            }
          }
        }
      },
      "settings": {
        "header": {
          "content": "Media",
          "info": "Meer informatie over [mediatypen](https://help.shopify.com/manual/products/product-media)"
        },
        "enable_video_looping": {
          "label": "Video-looping inschakelen"
        },
        "enable_sticky_info": {
          "label": "Schakel plakbare productinformatie in op grote schermen"
        },
        "hide_variants": {
          "label": "De media van andere varianten verbergen na het selecteren van een variant"
        }
      }
    },
    "main-search": {
      "name": "Zoekresultaten",
      "settings": {
        "image_ratio": {
          "label": "Breedte-/hoogteverhouding van afbeeldingen",
          "options__1": {
            "label": "Aanpassen aan afbeelding"
          },
          "options__2": {
            "label": "Portret"
          },
          "options__3": {
            "label": "Square"
          }
        },
        "show_secondary_image": {
          "label": "Tweede afbeeldingen tonen als je de aanwijzer erboven houdt"
        },
        "add_image_padding": {
          "label": "Opvulling voor afbeeldingen toevoegen"
        },
        "show_vendor": {
          "label": "Verkoper weergeven"
        },
        "header__1": {
          "content": "Productkaart"
        },
        "header__2": {
          "content": "Blogkaart"
        },
        "article_show_date": {
          "label": "Datum weergeven"
        },
        "article_show_author": {
          "label": "Auteur weergeven"
        },
        "show_image_outline": {
          "label": "Toon afbeeldingsrand"
        },
        "show_rating": {
          "label": "Geef productbeoordeling weer",
          "info": "Voeg een app toe voor productbeoordelingen om deze weer te geven. [Meer informatie](https://help.shopify.com/manual/online-store/themes/os20/themes-by-shopify/dawn/page-types#search-results-show-product-rating)"
        }
      }
    },
    "multicolumn": {
      "name": "Meerdere kolommen",
      "settings": {
        "title": {
          "label": "Opschrift"
        },
        "image_width": {
          "label": "Breedte afbeelding",
          "options__1": {
            "label": "Een derde van breedte van kolom"
          },
          "options__2": {
            "label": "Halve breedte van kolom"
          },
          "options__3": {
            "label": "Volledige breedte van kolom"
          }
        },
        "image_ratio": {
          "label": "Breedte-/hoogteverhouding van afbeeldingen",
          "options__1": {
            "label": "Aanpassen aan afbeelding"
          },
          "options__2": {
            "label": "Portret"
          },
          "options__3": {
            "label": "Square"
          },
          "options__4": {
            "label": "Cirkel"
          }
        },
        "column_alignment": {
          "label": "Uitlijning kolom",
          "options__1": {
            "label": "Links"
          },
          "options__2": {
            "label": "Midden"
          }
        },
        "background_style": {
          "label": "Secundaire achtergrond",
          "options__1": {
            "label": "Geen"
          },
          "options__2": {
            "label": "Weergeven als kolomachtergrond"
          },
          "options__3": {
            "label": "Weergeven als sectie-achtergrond"
          }
        },
        "button_label": {
          "label": "Knop met tekstlabel"
        },
        "button_link": {
          "label": "Knop met link"
        },
        "swipe_on_mobile": {
          "label": "Swipen op mobiel inschakelen"
        }
      },
      "blocks": {
        "column": {
          "name": "Kolom",
          "settings": {
            "image": {
              "label": "Afbeelding"
            },
            "title": {
              "label": "Opschrift"
            },
            "text": {
              "label": "Beschrijving"
            },
            "link_label": {
              "label": "Link-label"
            },
            "link": {
              "label": "Link"
            }
          }
        }
      },
      "presets": {
        "name": "Meerdere kolommen"
      }
    },
    "newsletter": {
      "name": "Aanmelding voor het ontvangen van e-mail",
      "settings": {
        "color_scheme": {
          "label": "Kleurschema",
          "options__1": {
            "label": "Accent 1"
          },
          "options__2": {
            "label": "Accent 2"
          },
          "options__3": {
            "label": "Achtergrond 1"
          },
          "options__4": {
            "label": "Achtergrond 2"
          },
          "options__5": {
            "label": "Omkeren"
          }
        },
        "full_width": {
          "label": "Volledige breedte voor sectie gebruiken"
        },
        "paragraph": {
          "content": "Voor elk abonnement via e-mail wordt een klantaccount aangemaakt. [Meer informatie](https://help.shopify.com/en/manual/customers)"
        }
      },
      "blocks": {
        "heading": {
          "name": "Opschrift",
          "settings": {
            "heading": {
              "label": "Opschrift"
            }
          }
        },
        "paragraph": {
          "name": "Subkop",
          "settings": {
            "paragraph": {
              "label": "Beschrijving"
            }
          }
        },
        "email_form": {
          "name": "E-mailformulier"
        }
      },
      "presets": {
        "name": "Aanmelding voor het ontvangen van e-mail"
      }
    },
    "page": {
      "name": "Pagina",
      "settings": {
        "page": {
          "label": "Pagina"
        }
      },
      "presets": {
        "name": "Pagina"
      }
    },
    "product-recommendations": {
      "name": "Productaanbevelingen",
      "settings": {
        "heading": {
          "label": "Opschrift"
        },
        "header__2": {
          "content": "Productkaart"
        },
        "image_ratio": {
          "label": "Breedte-/hoogteverhouding van afbeeldingen",
          "options__1": {
            "label": "Aanpassen aan afbeelding"
          },
          "options__2": {
            "label": "Portret"
          },
          "options__3": {
            "label": "Square"
          }
        },
        "show_secondary_image": {
          "label": "Tweede afbeeldingen tonen als je de aanwijzer erboven houdt"
        },
        "add_image_padding": {
          "label": "Opvulling voor afbeeldingen toevoegen"
        },
        "show_vendor": {
          "label": "Verkoper weergeven"
        },
        "paragraph__1": {
          "content": "Dynamische aanbevelingen gebruiken bestellings- en productinformatie om in de loop van de tijd te veranderen en te verbeteren. [Meer informatie](https://help.shopify.com/en/themes/development/recommended-products)"
        },
        "show_image_outline": {
          "label": "Toon afbeeldingsrand"
        },
        "show_rating": {
          "label": "Geef productbeoordeling weer",
          "info": "Voeg een app toe voor productbeoordelingen om deze weer te geven. [Meer informatie](https://help.shopify.com/manual/online-store/themes/os20/themes-by-shopify/dawn/page-types#product-recommendations-show-product-rating)"
        }
      }
    },
    "rich-text": {
      "name": "Tekst met opmaak",
      "settings": {
        "color_scheme": {
          "options__1": {
            "label": "Accent 1"
          },
          "options__2": {
            "label": "Accent 2"
          },
          "options__3": {
            "label": "Achtergrond 1"
          },
          "options__4": {
            "label": "Achtergrond 2"
          },
          "options__5": {
            "label": "Omkeren"
          },
          "label": "Kleurschema"
        },
        "full_width": {
          "label": "Volledige breedte voor sectie gebruiken"
        }
      },
      "blocks": {
        "heading": {
          "name": "Opschrift",
          "settings": {
            "heading": {
              "label": "Opschrift"
            },
            "heading_size": {
              "options__1": {
                "label": "Klein"
              },
              "options__2": {
                "label": "Medium"
              },
              "label": "Grootte lettertype kop",
              "options__3": {
                "label": "Groot"
              }
            }
          }
        },
        "text": {
          "name": "Tekstkleur",
          "settings": {
            "text": {
              "label": "Beschrijving"
            }
          }
        },
        "button": {
          "name": "Knop",
          "settings": {
            "button_label": {
              "label": "Knop met tekstlabel"
            },
            "button_link": {
              "label": "Knop met link"
            },
            "button_style_secondary": {
              "label": "Gebruik toelichten voor knopstijl"
            }
          }
        }
      },
      "presets": {
        "name": "Tekst met opmaak"
      }
    },
    "apps": {
      "name": "Apps",
      "settings": {
        "include_margins": {
          "label": "Maak sectiemarges hetzelfde als thema"
        }
      },
      "presets": {
        "name": "Apps"
      }
    },
    "video": {
      "name": "Video",
      "settings": {
        "heading": {
          "label": "Opschrift"
        },
        "cover_image": {
          "label": "Coverafbeelding"
        },
        "video_url": {
          "label": "URL",
          "placeholder": "Gebruik de URL van YouTube of Vimeo",
          "info": "Video wordt afgespeeld in de pagina."
        },
        "description": {
          "label": "Alt-tekst video",
          "info": "Beschrijf de video om hem toegankelijk te maken voor klanten die schermlezers gebruiken."
        },
        "image_padding": {
          "label": "Opvulling voor afbeeldingen toevoegen",
          "info": "Selecteer de opvulling voor afbeeldingen als je niet wilt dat je coverafbeelding wordt bijgesneden."
        },
        "full_width": {
          "label": "Volledige breedte voor sectie gebruiken"
        }
      },
      "presets": {
        "name": "Video"
      }
    },
    "featured-product": {
      "name": "Uitgelicht product",
      "blocks": {
        "text": {
          "name": "Tekst",
          "settings": {
            "text": {
              "label": "Tekst"
            },
            "text_style": {
              "label": "TextStyle",
              "options__1": {
                "label": "Hoofdtekst"
              },
              "options__2": {
                "label": "Subtitel"
              },
              "options__3": {
                "label": "Hoofdletters"
              }
            }
          }
        },
        "title": {
          "name": "Titel"
        },
        "price": {
          "name": "Prijs"
        },
        "quantity_selector": {
          "name": "Hoeveelheidskiezer"
        },
        "variant_picker": {
          "name": "Variantkiezer",
          "settings": {
            "picker_type": {
              "label": "Type",
              "options__1": {
                "label": "Vervolgkeuzemenu"
              },
              "options__2": {
                "label": "Knop"
              }
            }
          }
        },
        "buy_buttons": {
          "name": "Koopknoppen",
          "settings": {
            "show_dynamic_checkout": {
              "label": "Dynamische checkout-knoppen weergeven",
              "info": "Bij de betaalmethoden die bij je winkel beschikbaar zijn, zien klanten de optie die hun voorkeur heeft, zoals PayPal of Apple Pay. [Meer informatie](https://help.shopify.com/manual/using-themes/change-the-layout/dynamic-checkout)"
            }
          }
        },
        "description": {
          "name": "Beschrijving"
        },
        "share": {
          "name": "Delen",
          "settings": {
            "featured_image_info": {
              "content": "De uitgelichte afbeelding van de pagina wordt weergegeven als een voorbeeldafbeelding als je een link in je posts op social media plaatst. [Meer informatie](https://help.shopify.com/en/manual/online-store/images/showing-social-media-thumbnail-images)"
            },
            "title_info": {
              "content": "Een winkelnaam en beschrijving worden weergegeven in de voorbeeldafbeelding. [Meer informatie](https://help.shopify.com/en/manual/promoting-marketing/seo/adding-keywords#set-a-title-and-description-for-your-online-store)"
            },
            "text": {
              "label": "Tekstkleur"
            }
          }
        },
        "custom_liquid": {
          "name": "Aangepaste liquid",
          "settings": {
            "custom_liquid": {
              "label": "Aangepaste liquid"
            }
          }
        },
        "rating": {
          "name": "Productbeoordeling",
          "settings": {
            "paragraph": {
              "content": "Voeg een app toe voor productbeoordelingen om deze weer te geven. [Meer informatie](https://help.shopify.com/manual/online-store/themes/os20/themes-by-shopify/dawn/sections#featured-product-rating)"
            }
          }
        }
      },
      "settings": {
        "product": {
          "label": "Product"
        },
        "secondary_background": {
          "label": "Secundaire achtergrond tonen"
        },
        "header": {
          "content": "Media",
          "info": "Meer informatie over [mediatypen](https://help.shopify.com/manual/products/product-media)"
        },
        "enable_video_looping": {
          "label": "Video-looping inschakelen"
        },
        "hide_variants": {
          "label": "Niet geselecteerde media van varianten op bureaublad verbergen"
        }
      },
      "presets": {
        "name": "Uitgelicht product"
      }
    },
    "email-signup-banner": {
      "name": "Banner voor aanmelding voor het ontvangen van e-mail",
      "settings": {
        "paragraph": {
          "content": "Voor elk abonnement via e-mail wordt een klantaccount aangemaakt. [Meer informatie](https://help.shopify.com/en/manual/customers)"
        },
        "image": {
          "label": "Achtergrondafbeelding"
        },
        "show_background_image": {
          "label": "Achtergrondafbeelding weergeven"
        },
<<<<<<< HEAD
        "desktop_text_box_position": {
          "options__1": {
            "label": "Linksboven"
          },
          "options__2": {
            "label": "Centraal boven"
          },
          "options__3": {
            "label": "Rechtsboven"
          },
          "label": "Tekstpositie bureaublad",
          "options__4": {
            "label": "Midden links"
          },
          "options__5": {
            "label": "Centraal midden"
          },
          "options__6": {
            "label": "Midden rechts"
          },
          "options__7": {
            "label": "Linksonder"
          },
          "options__8": {
            "label": "Centraal onder"
          },
          "options__9": {
            "label": "Rechtsonder"
          }
        },
=======
>>>>>>> 91034738
        "show_text_box": {
          "label": "Geef het tekstvak weer op het bureaublad"
        },
        "image_overlay_opacity": {
          "label": "Doorzichtigheid van afbeeldingsoverlay"
        },
        "color_scheme": {
          "options__1": {
            "label": "Accent 1"
          },
          "options__2": {
            "label": "Accent 2"
          },
          "options__3": {
            "label": "Achtergrond 1"
          },
          "options__4": {
            "label": "Achtergrond 2"
          },
          "options__5": {
            "label": "Omkeren"
          },
          "label": "Kleurschema",
          "info": "Zichtbaar als het tekstvak weergegeven is"
        },
        "show_text_below": {
          "label": "Tekst weergeven onder afbeelding op mobiel"
        },
        "image_height": {
          "label": "Hoogte van de banner",
          "options__1": {
            "label": "Aanpassen aan afbeelding"
          },
          "options__2": {
            "label": "Klein"
          },
          "options__3": {
            "label": "Gemiddeld"
          },
          "options__4": {
            "label": "Groot"
          },
          "info": "Gebruik voor de beste resultaten een afbeelding met een beeldverhouding van 16:9. [Meer informatie](https://help.shopify.com/en/manual/shopify-admin/productivity-tools/image-editor#understanding-image-aspect-ratio)"
        },
<<<<<<< HEAD
        "text_alignment": {
          "options__1": {
            "label": "Links"
          },
          "options__2": {
            "label": "Midden"
          },
          "options__3": {
            "label": "Rechts"
          },
          "label": "Tekstuitlijning"
        },
        "mobile_text_alignment": {
          "options__1": {
            "label": "Links"
          },
          "options__2": {
            "label": "Midden"
          },
          "options__3": {
            "label": "Rechts"
          },
          "label": "Tekstuitlijning op mobiel"
        },
        "desktop_content_position": {
          "options__4": {
            "label": "Midden links"
          },
          "options__5": {
            "label": "Centraal midden"
          },
          "options__6": {
            "label": "Midden rechts"
          },
          "options__7": {
            "label": "Linksonder"
          },
          "options__8": {
            "label": "Centraal onder"
          },
          "options__9": {
            "label": "Rechtsonder"
          },
          "options__1": {
            "label": "Linksboven"
          },
          "options__2": {
            "label": "Centraal boven"
          },
          "options__3": {
            "label": "Rechtsboven"
          }
        },
        "desktop_content_alignment": {
          "options__1": {
            "label": "Links"
          },
          "options__2": {
            "label": "Centraal"
          },
          "options__3": {
            "label": "Rechts"
          },
          "label": "Tekstuitlijning"
        },
        "mobile_content_alignment": {
          "options__1": {
            "label": "Links"
=======
        "desktop_content_position": {
          "options__1": {
            "label": "Boven"
>>>>>>> 91034738
          },
          "options__2": {
            "label": "Centraal"
          },
          "options__3": {
<<<<<<< HEAD
            "label": "Rechts"
          },
          "label": "Uitlijning van content op mobiel"
=======
            "label": "Onder"
          },
          "label": "Positie van content op desktop"
>>>>>>> 91034738
        }
      },
      "blocks": {
        "heading": {
          "name": "Opschrift",
          "settings": {
            "heading": {
              "label": "Opschrift"
            }
          }
        },
        "paragraph": {
          "name": "Paragraaf",
          "settings": {
            "paragraph": {
              "label": "Beschrijving"
            }
          }
        },
        "email_form": {
          "name": "E-mailformulier"
        }
      },
      "presets": {
        "name": "Banner voor aanmelding voor het ontvangen van e-mail"
      }
    }
  }
}<|MERGE_RESOLUTION|>--- conflicted
+++ resolved
@@ -1988,39 +1988,6 @@
         "show_background_image": {
           "label": "Achtergrondafbeelding weergeven"
         },
-<<<<<<< HEAD
-        "desktop_text_box_position": {
-          "options__1": {
-            "label": "Linksboven"
-          },
-          "options__2": {
-            "label": "Centraal boven"
-          },
-          "options__3": {
-            "label": "Rechtsboven"
-          },
-          "label": "Tekstpositie bureaublad",
-          "options__4": {
-            "label": "Midden links"
-          },
-          "options__5": {
-            "label": "Centraal midden"
-          },
-          "options__6": {
-            "label": "Midden rechts"
-          },
-          "options__7": {
-            "label": "Linksonder"
-          },
-          "options__8": {
-            "label": "Centraal onder"
-          },
-          "options__9": {
-            "label": "Rechtsonder"
-          }
-        },
-=======
->>>>>>> 91034738
         "show_text_box": {
           "label": "Geef het tekstvak weer op het bureaublad"
         },
@@ -2064,31 +2031,6 @@
             "label": "Groot"
           },
           "info": "Gebruik voor de beste resultaten een afbeelding met een beeldverhouding van 16:9. [Meer informatie](https://help.shopify.com/en/manual/shopify-admin/productivity-tools/image-editor#understanding-image-aspect-ratio)"
-        },
-<<<<<<< HEAD
-        "text_alignment": {
-          "options__1": {
-            "label": "Links"
-          },
-          "options__2": {
-            "label": "Midden"
-          },
-          "options__3": {
-            "label": "Rechts"
-          },
-          "label": "Tekstuitlijning"
-        },
-        "mobile_text_alignment": {
-          "options__1": {
-            "label": "Links"
-          },
-          "options__2": {
-            "label": "Midden"
-          },
-          "options__3": {
-            "label": "Rechts"
-          },
-          "label": "Tekstuitlijning op mobiel"
         },
         "desktop_content_position": {
           "options__4": {
@@ -2130,29 +2072,6 @@
             "label": "Rechts"
           },
           "label": "Tekstuitlijning"
-        },
-        "mobile_content_alignment": {
-          "options__1": {
-            "label": "Links"
-=======
-        "desktop_content_position": {
-          "options__1": {
-            "label": "Boven"
->>>>>>> 91034738
-          },
-          "options__2": {
-            "label": "Centraal"
-          },
-          "options__3": {
-<<<<<<< HEAD
-            "label": "Rechts"
-          },
-          "label": "Uitlijning van content op mobiel"
-=======
-            "label": "Onder"
-          },
-          "label": "Positie van content op desktop"
->>>>>>> 91034738
         }
       },
       "blocks": {
