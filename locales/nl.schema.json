--- conflicted
+++ resolved
@@ -902,12 +902,8 @@
           "options__3": {
             "label": "Groot"
           },
-<<<<<<< HEAD
-          "label": "Breedte-\/hoogteverhouding van afbeeldingen"
-=======
           "label": "Hoogte afbeelding",
           "info": "Bepaalt de hoogte van secties."
->>>>>>> 74615a0b
         },
         "color_scheme": {
           "options__1": {
@@ -934,14 +930,7 @@
           "options__2": {
             "label": "Tweede afbeelding"
           },
-<<<<<<< HEAD
-          "options__3": {
-            "label": "Enkel afbeelding"
-          },
-          "label": "Opmaak bureaublad",
-=======
           "label": "Plaatsing van afbeelding op desktop",
->>>>>>> 74615a0b
           "info": "Afbeelding eerst is de standaard opmaak voor mobiel."
         },
         "desktop_image_width": {
