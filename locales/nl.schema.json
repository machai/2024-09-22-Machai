--- conflicted
+++ resolved
@@ -901,17 +901,13 @@
           "info": "Gebruik voor de beste resultaten een afbeelding met een beeldverhouding van 2:3. [Meer informatie](https://help.shopify.com/en/manual/shopify-admin/productivity-tools/image-editor#understanding-image-aspect-ratio)"
         },
         "paragraph": {
-<<<<<<< HEAD
           "content": "Wijzig uittreksels door je blogposts bij te werken. [Meer informatie](https://help.shopify.com/en/manual/online-store/blogs/writing-blogs#display-an-excerpt-from-a-blog-post)"
-=======
-          "content": "Om uittreksels te wijzigen, bewerk je je [blogberichten.](https://help.shopify.com/en/manual/online-store/blogs/writing-blogs#display-an-excerpt-from-a-blog-post)"
         },
         "show_date": {
           "label": "Datum weergeven"
         },
         "show_author": {
           "label": "Auteur weergeven"
->>>>>>> 7a2f34fb
         }
       },
       "blocks": {
@@ -962,11 +958,7 @@
       "name": "Collectiebanner",
       "settings": {
         "paragraph": {
-<<<<<<< HEAD
           "content": "Voeg een beschrijving of afbeelding toe door je collectie bij te werken. [Meer informatie](https://help.shopify.com/en/manual/products/collections/collection-layout)"
-=======
-          "content": "Om collectiebeschrijvingen of collectie-afbeeldingen te veranderen, [bewerk je je collecties](/admin/collections)."
->>>>>>> 7a2f34fb
         },
         "show_collection_description": {
           "label": "Collectiebeschrijving weergeven"
