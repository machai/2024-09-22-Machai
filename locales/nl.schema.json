{
  "settings_schema": {
    "colors": {
      "name": "Kleuren",
      "settings": {
        "colors_solid_button_labels": {
          "label": "Effen knoplabel",
          "info": "Gebruikt als voorgrondkleur bij accentkleuren."
        },
        "colors_accent_1": {
          "label": "Accent 1",
          "info": "Gebruikt voor effen knopachtergrond"
        },
        "colors_accent_2": {
          "label": "Accent 2"
        },
        "header__1": {
          "content": "Primaire kleuren"
        },
        "header__2": {
          "content": "Secundaire kleuren"
        },
        "colors_text": {
          "label": "Tekst",
          "info": "Gebruikt als voorgrondkleur bij achtergrondkleuren."
        },
        "colors_outline_button_labels": {
          "label": "Knop Omlijnen",
          "info": "Ook gebruikt voor tekstlinks."
        },
        "colors_background_1": {
          "label": "Achtergrond 1"
        },
        "colors_background_2": {
          "label": "Achtergrond 2"
        },
        "gradient_accent_1": {
          "label": "Accent 1-verloop"
        },
        "gradient_accent_2": {
          "label": "Accent 2-kleurverloop"
        },
        "gradient_background_1": {
          "label": "Achtergrond 1-verloop"
        },
        "gradient_background_2": {
          "label": "Achtergrond 2-kleurverloop"
        }
      }
    },
    "typography": {
      "name": "Typografie",
      "settings": {
        "type_header_font": {
          "label": "Lettertype",
          "info": "Als je een ander lettertype selecteert, kan dit de snelheid van je winkel beïnvloeden. Meer informatie over systeemlettertypen.](https://help.shopify.com/manual/online-store/os/store-speed/improving-speed#fonts)"
        },
        "header__1": {
          "content": "Kopteksten"
        },
        "header__2": {
          "content": "Hoofdtekst"
        },
        "type_body_font": {
          "label": "Lettertype",
          "info": "Als je een ander lettertype selecteert, kan dit de snelheid van je winkel beïnvloeden. Meer informatie over systeemlettertypen.](https://help.shopify.com/manual/online-store/os/store-speed/improving-speed#fonts)"
        },
        "heading_scale": {
          "label": "Schaal lettertypegrootte"
        },
        "body_scale": {
          "label": "Schaal lettertypegrootte"
        }
      }
    },
    "styles": {
      "name": "Pictogrammen",
      "settings": {
        "accent_icons": {
          "options__3": {
            "label": "Knop Omlijnen"
          },
          "options__4": {
            "label": "Tekst"
          },
          "label": "Kleur"
        }
      }
    },
    "social-media": {
      "name": "Social media",
      "settings": {
        "social_twitter_link": {
          "label": "Twitter",
          "info": "https://twitter.com/shopify"
        },
        "social_facebook_link": {
          "label": "Facebook",
          "info": "https://facebook.com/shopify"
        },
        "social_pinterest_link": {
          "label": "Pinterest",
          "info": "https://pinterest.com/shopify"
        },
        "social_instagram_link": {
          "label": "Instagram",
          "info": "http://instagram.com/shopify"
        },
        "social_tiktok_link": {
          "label": "TikTok",
          "info": "https://tiktok.com/@shopify"
        },
        "social_tumblr_link": {
          "label": "Tumblr",
          "info": "https://shopify.tumblr.com"
        },
        "social_snapchat_link": {
          "label": "Snapchat",
          "info": "https://www.snapchat.com/add/shopify"
        },
        "social_youtube_link": {
          "label": "YouTube",
          "info": "https://www.youtube.com/shopify"
        },
        "social_vimeo_link": {
          "label": "Vimeo",
          "info": "https://vimeo.com/shopify"
        },
        "header": {
          "content": "Socialmedia-accounts"
        }
      }
    },
    "currency_format": {
      "name": "Valuta-indeling",
      "settings": {
        "content": "Valutacodes",
        "currency_code_enabled": {
          "label": "Valutacodes tonen"
        },
        "paragraph": "Prijzen in winkelwagen en bij checkout tonen altijd de valutacodes. Voorbeeld: $1,00 USD."
      }
    },
    "layout": {
      "name": "Opmaak",
      "settings": {
        "page_width": {
          "label": "Paginabreedte"
        },
        "spacing_sections": {
          "label": "Ruimte tussen secties in een template"
        },
        "header__grid": {
          "content": "Grid"
        },
        "paragraph__grid": {
          "content": "Is van invloed op secties met meerdere kolommen of rijen."
        },
        "spacing_grid_horizontal": {
          "label": "Horizontale ruimte"
        },
        "spacing_grid_vertical": {
          "label": "Verticale ruimte"
        }
      }
    },
    "search_input": {
      "name": "Zoekgedrag",
      "settings": {
        "header": {
          "content": "Zoeksuggesties"
        },
        "predictive_search_enabled": {
          "label": "Zoeksuggesties inschakelen"
        },
        "predictive_search_show_vendor": {
          "label": "Productverkoper weergeven",
          "info": "Zichtbaar als zoeksuggesties zijn ingeschakeld."
        },
        "predictive_search_show_price": {
          "label": "Productprijs weergeven",
          "info": "Zichtbaar als zoeksuggesties zijn ingeschakeld."
        }
      }
    },
    "global": {
      "settings": {
        "header__border": {
          "content": "Rand"
        },
        "header__shadow": {
          "content": "Schaduw"
        },
        "blur": {
          "label": "Vervaging"
        },
        "corner_radius": {
          "label": "Hoekradius"
        },
        "horizontal_offset": {
          "label": "Horizontale verschuiving"
        },
        "vertical_offset": {
          "label": "Verticale verschuiving"
        },
        "thickness": {
          "label": "Dikte"
        },
        "opacity": {
          "label": "Dekking"
        },
        "image_padding": {
          "label": "Opvulling voor afbeeldingen"
        },
        "text_alignment": {
          "options__1": {
            "label": "Links"
          },
          "options__2": {
            "label": "Midden"
          },
          "options__3": {
            "label": "Rechts"
          },
          "label": "Tekstuitlijning"
        }
      }
    },
    "badges": {
      "name": "Badges",
      "settings": {
        "position": {
          "options__1": {
            "label": "Linksonder"
          },
          "options__2": {
            "label": "Rechtsonder"
          },
          "options__3": {
            "label": "Linksboven"
          },
          "options__4": {
            "label": "Rechtsboven"
          },
          "label": "Positie op kaarten"
        },
        "sale_badge_color_scheme": {
          "label": "Kleurschema uitverkoop-badge"
        },
        "sold_out_badge_color_scheme": {
          "label": "Kleurschema uitverkocht-badge"
        }
      }
    },
    "buttons": {
      "name": "Knoppen"
    },
    "variant_pills": {
      "name": "Variantopties",
      "paragraph": "Variantopties zijn een manier om je productvarianten weer te geven. [Meer informatie](https://help.shopify.com/en/manual/online-store/themes/theme-structure/page-types#variant-picker-block)"
    },
    "inputs": {
      "name": "Invoer"
    },
    "content_containers": {
      "name": "Content-containers"
    },
    "popups": {
      "name": "Vervolgkeuzelijsten en pop-ups",
      "paragraph": "Is van invloed op o.a. navigatie-vervolgkeuzelijsten, modale pop-upvensters en winkelwagengerelateerde pop-upmeldingen."
    },
    "media": {
      "name": "Media"
    },
    "drawers": {
      "name": "Lades"
    },
    "cart": {
      "name": "Winkelwagen",
      "settings": {
        "cart_type": {
          "label": "Type winkelwagen",
          "drawer": {
            "label": "Optie"
          },
          "page": {
            "label": "Pagina"
          },
          "notification": {
            "label": "Pop-upmelding"
          }
        },
        "show_vendor": {
          "label": "Verkoper weergeven"
        },
        "show_cart_note": {
          "label": "Notitie voor winkelwagen inschakelen"
        },
        "cart_drawer": {
          "header": "Winkelwagenoptie",
          "collection": {
            "label": "Collectie",
            "info": "Zichtbaar wanneer winkelwagenoptie leeg is."
          }
        }
      }
    },
    "cards": {
      "name": "Productkaarten",
      "settings": {
        "style": {
          "options__1": {
            "label": "Standaard"
          },
          "options__2": {
            "label": "Kaart"
          },
          "label": "Stijl"
        }
      }
    },
    "collection_cards": {
      "name": "Collectiekaarten",
      "settings": {
        "style": {
          "options__1": {
            "label": "Standaard"
          },
          "options__2": {
            "label": "Kaart"
          },
          "label": "Stijl"
        }
      }
    },
    "blog_cards": {
      "name": "Blogkaarten",
      "settings": {
        "style": {
          "options__1": {
            "label": "Standaard"
          },
          "options__2": {
            "label": "Kaart"
          },
          "label": "Stijl"
        }
      }
    },
    "logo": {
      "name": "Logo",
      "settings": {
        "logo_image": {
          "label": "Logo"
        },
        "logo_width": {
          "label": "Breedte van logo op desktop",
          "info": "De breedte van het logo wordt automatisch geoptimaliseerd voor mobiele weergave."
        },
        "favicon": {
          "label": "Favicon-afbeelding",
          "info": "Wordt verkleind tot 32x32 pixels"
        }
      }
    },
    "brand_information": {
      "name": "Merkinformatie",
      "settings": {
        "brand_headline": {
          "label": "Headline"
        },
        "brand_description": {
          "label": "Beschrijving"
        },
        "brand_image": {
          "label": "Afbeelding"
        },
        "brand_image_width": {
          "label": "Breedte afbeelding"
        },
        "paragraph": {
          "content": "Voeg een merkbeschrijving toe aan de voettekst van de winkel."
        }
      }
    }
  },
  "sections": {
    "all": {
      "padding": {
        "section_padding_heading": "Opvulling voor sectie",
        "padding_top": "Opvulling boven",
        "padding_bottom": "Opvulling onder"
      },
      "spacing": "Afstand",
      "colors": {
        "accent_1": {
          "label": "Accent 1"
        },
        "accent_2": {
          "label": "Accent 2"
        },
        "background_1": {
          "label": "Achtergrond 1"
        },
        "background_2": {
          "label": "Achtergrond 2"
        },
        "inverse": {
          "label": "Omkeren"
        },
        "label": "Kleurschema",
        "has_cards_info": "Werk je thema-instellingen bij om het kleurschema van de kaart te wijzigen."
      },
      "heading_size": {
        "label": "Grootte kop",
        "options__1": {
          "label": "Klein"
        },
        "options__2": {
          "label": "Gemiddeld"
        },
        "options__3": {
          "label": "Groot"
        },
        "options__4": {
          "label": "Extra groot"
        }
      },
<<<<<<< HEAD
      "image_shape": {
        "options__1": {
          "label": "Standaard"
        },
        "options__2": {
          "label": "Boog"
        },
        "options__3": {
          "label": "Amorf"
        },
        "options__4": {
          "label": "Chevronpijl naar links"
        },
        "options__5": {
          "label": "Chevronpijl naar rechts"
        },
        "options__6": {
          "label": "Ruit"
        },
        "options__7": {
          "label": "Parallellogram"
        },
        "options__8": {
          "label": "Rond"
        },
        "label": "Vorm afbeelding",
        "info": "Kaarten in standaardstijl hebben geen randen wanneer een afbeeldingsvorm actief is."
=======
      "animation": {
        "content": "Animaties",
        "image_behavior": {
          "options__1": {
            "label": "Geen"
          },
          "options__2": {
            "label": "Bewegingen van de omgeving"
          },
          "label": "Gedrag van afbeeldingen"
        }
>>>>>>> e8083933
      }
    },
    "announcement-bar": {
      "name": "Aankondigingsbalk",
      "blocks": {
        "announcement": {
          "name": "Aankondiging",
          "settings": {
            "text": {
              "label": "Tekst"
            },
            "text_alignment": {
              "label": "Tekstuitlijning",
              "options__1": {
                "label": "Links"
              },
              "options__2": {
                "label": "Midden"
              },
              "options__3": {
                "label": "Rechts"
              }
            },
            "link": {
              "label": "Link"
            }
          }
        }
      }
    },
    "collage": {
      "name": "Collage",
      "settings": {
        "heading": {
          "label": "Opschrift"
        },
        "desktop_layout": {
          "label": "Opmaak bureaublad",
          "options__1": {
            "label": "Groot blok links"
          },
          "options__2": {
            "label": "Groot blok rechts"
          }
        },
        "mobile_layout": {
          "label": "Mobiele opmaak",
          "options__1": {
            "label": "Collage"
          },
          "options__2": {
            "label": "Kolom"
          }
        },
        "card_styles": {
          "label": "Kaartstijl",
          "info": "Product-, collectie- en blogkaartstijlen kunnen worden bijgewerkt in de thema-instellingen.",
          "options__1": {
            "label": "Individuele kaartstijlen gebruiken"
          },
          "options__2": {
            "label": "Alles vormgeven als productkaarten"
          }
        }
      },
      "blocks": {
        "image": {
          "name": "Afbeelding",
          "settings": {
            "image": {
              "label": "Afbeelding"
            }
          }
        },
        "product": {
          "name": "Product",
          "settings": {
            "product": {
              "label": "Product"
            },
            "secondary_background": {
              "label": "Secundaire achtergrond tonen"
            },
            "second_image": {
              "label": "Tweede afbeeldingen tonen als je de aanwijzer erboven houdt"
            }
          }
        },
        "collection": {
          "name": "Collectie",
          "settings": {
            "collection": {
              "label": "Collectie"
            }
          }
        },
        "video": {
          "name": "Video",
          "settings": {
            "cover_image": {
              "label": "Coverafbeelding"
            },
            "video_url": {
              "label": "URL",
              "info": "Video's worden afgespeeld in een pop-up als de sectie andere blokken bevat.",
              "placeholder": "Gebruik een URL van YouTube of Vimeo"
            },
            "description": {
              "label": "Alt-tekst video",
              "info": "Geef een beschrijving van de video voor klanten die schermlezers gebruiken. [Meer informatie](https://help.shopify.com/manual/online-store/themes/theme-structure/theme-features#video-block)"
            }
          }
        }
      },
      "presets": {
        "name": "Collage"
      }
    },
    "collection-list": {
      "name": "Collectielijst",
      "settings": {
        "title": {
          "label": "Opschrift"
        },
        "image_ratio": {
          "label": "Breedte-/hoogteverhouding van afbeeldingen",
          "options__1": {
            "label": "Aanpassen aan afbeelding"
          },
          "options__2": {
            "label": "Portret"
          },
          "options__3": {
            "label": "Square"
          },
          "info": "Voeg afbeeldingen toe door je collecties bij te werken. [Meer informatie](https://help.shopify.com/manual/products/collections)"
        },
        "swipe_on_mobile": {
          "label": "Swipen op mobiel inschakelen"
        },
        "show_view_all": {
          "label": "Schakel de knop 'Alles weergeven' in als de lijst meer collecties bevat dan wordt getoond"
        },
        "columns_desktop": {
          "label": "Aantal kolommen op desktop"
        },
        "header_mobile": {
          "content": "Opmaak op mobiel"
        },
        "columns_mobile": {
          "label": "Aantal kolommen op mobiel",
          "options__1": {
            "label": "1 kolom"
          },
          "options__2": {
            "label": "2 kolommen"
          }
        }
      },
      "blocks": {
        "featured_collection": {
          "name": "Collectie",
          "settings": {
            "collection": {
              "label": "Collectie"
            }
          }
        }
      },
      "presets": {
        "name": "Collectielijst"
      }
    },
    "contact-form": {
      "name": "Contactformulier",
      "presets": {
        "name": "Contactformulier"
      }
    },
    "custom-liquid": {
      "name": "Aangepaste Liquid",
      "settings": {
        "custom_liquid": {
          "label": "Aangepaste Liquid",
          "info": "Voeg app-fragmenten of andere Liquid-code toe om geavanceerde aanpassingen aan te maken."
        }
      },
      "presets": {
        "name": "Aangepaste Liquid"
      }
    },
    "featured-blog": {
      "name": "Blogberichten",
      "settings": {
        "heading": {
          "label": "Opschrift"
        },
        "blog": {
          "label": "Blog"
        },
        "post_limit": {
          "label": "Aantal weer te geven blogposts"
        },
        "show_view_all": {
          "label": "Schakel de knop 'Alles weergeven' in als de blog meer blogberichten bevat dan wordt getoond"
        },
        "show_image": {
          "label": "Uitgelichte afbeelding weergeven",
          "info": "Gebruik voor de beste resultaten een afbeelding met een beeldverhouding van 3:2. [Meer informatie](https://help.shopify.com/manual/shopify-admin/productivity-tools/image-editor#understanding-image-aspect-ratio)"
        },
        "show_date": {
          "label": "Datum weergeven"
        },
        "show_author": {
          "label": "Auteur weergeven"
        },
        "columns_desktop": {
          "label": "Aantal kolommen op desktop"
        }
      },
      "presets": {
        "name": "Blogberichten"
      }
    },
    "featured-collection": {
      "name": "Uitgelichte collectie",
      "settings": {
        "title": {
          "label": "Opschrift"
        },
        "collection": {
          "label": "Collectie"
        },
        "products_to_show": {
          "label": "Maximum aantal producten om te tonen"
        },
        "show_view_all": {
          "label": "Schakel Alles weergeven in als een collectie meer producten heeft dan wordt getoond"
        },
        "header": {
          "content": "Productkaart"
        },
        "image_ratio": {
          "label": "Breedte-/hoogteverhouding van afbeeldingen",
          "options__1": {
            "label": "Aanpassen aan afbeelding"
          },
          "options__2": {
            "label": "Portret"
          },
          "options__3": {
            "label": "Square"
          }
        },
        "show_secondary_image": {
          "label": "Tweede afbeeldingen tonen als je de aanwijzer erboven houdt"
        },
        "show_vendor": {
          "label": "Verkoper weergeven"
        },
        "show_rating": {
          "label": "Geef productbeoordeling weer",
          "info": "Voeg een app toe voor productbeoordelingen om deze weer te geven. [Meer informatie](https://help.shopify.com/manual/online-store/themes/theme-structure/theme-features#featured-collection-show-product-rating)"
        },
        "columns_desktop": {
          "label": "Aantal kolommen op desktop"
        },
        "description": {
          "label": "Beschrijving"
        },
        "show_description": {
          "label": "Collectiebeschrijving van het beheercentrum weergeven"
        },
        "description_style": {
          "label": "Stijl beschrijving",
          "options__1": {
            "label": "Hoofdtekst"
          },
          "options__2": {
            "label": "Subtitel"
          },
          "options__3": {
            "label": "Hoofdletters"
          }
        },
        "view_all_style": {
          "options__1": {
            "label": "Link"
          },
          "options__2": {
            "label": "Knop Omlijnen"
          },
          "options__3": {
            "label": "Knop Effen"
          },
          "label": "Stijl 'Alles weergeven'"
        },
        "enable_desktop_slider": {
          "label": "Carrousel op desktop inschakelen"
        },
        "full_width": {
          "label": "Volledige breedte voor producten gebruiken"
        },
        "header_mobile": {
          "content": "Opmaak op mobiel"
        },
        "columns_mobile": {
          "label": "Aantal kolommen op mobiel",
          "options__1": {
            "label": "1 kolom"
          },
          "options__2": {
            "label": "2 kolommen"
          }
        },
        "swipe_on_mobile": {
          "label": "Swipen op mobiel inschakelen"
        },
        "enable_quick_buy": {
          "label": "Knop 'Snel toevoegen' inschakelen",
          "info": "Optimaal met een pop-up of een winkelwagentype."
        }
      },
      "presets": {
        "name": "Uitgelichte collectie"
      }
    },
    "footer": {
      "name": "Voettekst",
      "blocks": {
        "link_list": {
          "name": "Menu",
          "settings": {
            "heading": {
              "label": "Opschrift"
            },
            "menu": {
              "label": "Menu",
              "info": "Geeft alleen de bovenste menuopties weer"
            }
          }
        },
        "text": {
          "name": "Tekst",
          "settings": {
            "heading": {
              "label": "Opschrift"
            },
            "subtext": {
              "label": "Subtekst"
            }
          }
        },
        "brand_information": {
          "name": "Merkinformatie",
          "settings": {
            "paragraph": {
              "content": "In dit blok komt informatie over je merk. [Bewerk merkinformatie.](/editor?context=theme&category=brand%20information)"
            },
            "header__1": {
              "content": "Pictogrammen voor social media"
            },
            "show_social": {
              "label": "Pictogrammen social media weergeven",
              "info": "Als je je socialmedia-accounts wilt weergeven, koppel je ze in de [thema-instellingen](/editor?context=theme&category=social%20media)."
            }
          }
        }
      },
      "settings": {
        "newsletter_enable": {
          "label": "Aanmelding voor het ontvangen van e-mail weergeven"
        },
        "newsletter_heading": {
          "label": "Opschrift"
        },
        "header__1": {
          "content": "Aanmelding voor het ontvangen van e-mail",
          "info": "Abonnees die worden toegevoegd aan je 'geaccepteerde marketing'-klantenlijst. [Meer informatie](https://help.shopify.com/manual/customers/manage-customers)"
        },
        "header__2": {
          "content": "Pictogrammen voor social media",
          "info": "Als je je socialmedia-accounts wilt weergeven, koppel je ze in de [thema-instellingen](/editor?context=theme&category=social%20media)."
        },
        "show_social": {
          "label": "Pictogrammen social media weergeven"
        },
        "header__3": {
          "content": "Kiezer voor land/regio"
        },
        "header__4": {
          "info": "Ga naar de [marktinstellingen](/admin/settings/markets) om een land/regio toe te voegen."
        },
        "enable_country_selector": {
          "label": "Kiezer voor land/regio inschakelen"
        },
        "header__5": {
          "content": "Taalkiezer"
        },
        "header__6": {
          "info": "Ga naar je [language settings.](/admin/settings/languages) om een taal toe te voegen"
        },
        "enable_language_selector": {
          "label": "Taalkiezer inschakelen"
        },
        "header__7": {
          "content": "Betaalmethoden"
        },
        "payment_enable": {
          "label": "Betalingspictogrammen weergeven"
        },
        "margin_top": {
          "label": "Bovenmarge"
        },
        "header__8": {
          "content": "Links naar beleid",
          "info": "Ga naar je [beleidsinstellingen ](/admin/settings/legal) om winkelbeleid toe te voegen."
        },
        "show_policy": {
          "label": "Links naar beleid tonen"
        },
        "header__9": {
          "content": "Volgen op Shop",
          "info": "Toon de volgknop voor je webshop in de Shop-app. [Meer informatie](https://help.shopify.com/manual/online-store/themes/customizing-themes/follow-on-shop)"
        },
        "enable_follow_on_shop": {
          "label": "'Volgen op Shop' inschakelen"
        }
      }
    },
    "header": {
      "name": "Koptekst",
      "settings": {
        "logo_position": {
          "label": "Positie van logo voor desktop",
          "options__1": {
            "label": "Midden links"
          },
          "options__2": {
            "label": "Linksboven"
          },
          "options__3": {
            "label": "Centraal boven"
          },
          "options__4": {
            "label": "Centraal midden"
          }
        },
        "menu": {
          "label": "Menu"
        },
        "show_line_separator": {
          "label": "Scheidingsregel tonen"
        },
        "margin_bottom": {
          "label": "Ondermarge"
        },
        "menu_type_desktop": {
          "label": "Menutype voor desktop",
          "info": "Menutype wordt automatisch aangepast voor mobiele apparaten.",
          "options__1": {
            "label": "Vervolgkeuzelijst"
          },
          "options__2": {
            "label": "Megamenu"
          },
          "options__3": {
            "label": "Lade"
          }
        },
        "mobile_layout": {
          "content": "Opmaak voor mobiel"
        },
        "mobile_logo_position": {
          "label": "Positie logo op mobiel",
          "options__1": {
            "label": "Midden"
          },
          "options__2": {
            "label": "Links"
          }
        },
        "logo_help": {
          "content": "Bewerk je logo in [thema-instellingen](/editor?context=theme&category=logo)."
        },
        "sticky_header_type": {
          "label": "Sticky header",
          "options__1": {
            "label": "Geen"
          },
          "options__2": {
            "label": "Bij omhoog scrollen"
          },
          "options__3": {
            "label": "Altijd"
          },
          "options__4": {
            "label": "Altijd; verklein logo"
          }
        },
        "header__3": {
          "content": "Kiezer voor land/regio"
        },
        "header__4": {
          "info": "Ga naar de [marktinstellingen](/admin/settings/markets) om een land/regio toe te voegen."
        },
        "enable_country_selector": {
          "label": "Kiezer voor land/regio inschakelen"
        },
        "header__5": {
          "content": "Taalkiezer"
        },
        "header__6": {
          "info": "Ga naar je [taalinstellingen](/admin/settings/languages) om een taal toe te voegen."
        },
        "enable_language_selector": {
          "label": "Taalkiezer inschakelen"
        }
      }
    },
    "image-banner": {
      "name": "Bannerafbeelding",
      "settings": {
        "image": {
          "label": "Eerste afbeelding"
        },
        "image_2": {
          "label": "Tweede afbeelding"
        },
        "color_scheme": {
          "info": "Zichtbaar wanneer de container wordt weergegeven."
        },
        "stack_images_on_mobile": {
          "label": "Afbeeldingen stapelen op mobiel"
        },
        "adapt_height_first_image": {
          "label": "Sectiehoogte aanpassen aan grootte eerste afbeelding",
          "info": "Overschrijft de instelling voor de hoogte van de bannerafbeelding als je deze controleert."
        },
        "show_text_box": {
          "label": "Container op desktop weergeven"
        },
        "image_overlay_opacity": {
          "label": "Dekking van afbeeldingsoverlay"
        },
        "show_text_below": {
          "label": "Container op mobiel weergeven"
        },
        "image_height": {
          "label": "Hoogte van de banner",
          "options__1": {
            "label": "Aanpassen aan eerste afbeelding"
          },
          "options__2": {
            "label": "Klein"
          },
          "options__3": {
            "label": "Gemiddeld"
          },
          "info": "Gebruik voor de beste resultaten een afbeelding met een beeldverhouding van 3:2. [Meer informatie](https://help.shopify.com/manual/shopify-admin/productivity-tools/image-editor#understanding-image-aspect-ratio)",
          "options__4": {
            "label": "Groot"
          }
        },
        "desktop_content_position": {
          "options__1": {
            "label": "Linksboven"
          },
          "options__2": {
            "label": "Centraal boven"
          },
          "options__3": {
            "label": "Rechtsboven"
          },
          "options__4": {
            "label": "Midden links"
          },
          "options__5": {
            "label": "Centraal midden"
          },
          "options__6": {
            "label": "Midden rechts"
          },
          "options__7": {
            "label": "Linksonder"
          },
          "options__8": {
            "label": "Centraal onder"
          },
          "options__9": {
            "label": "Rechtsonder"
          },
          "label": "Positie van content op desktop"
        },
        "desktop_content_alignment": {
          "options__1": {
            "label": "Links"
          },
          "options__2": {
            "label": "Centraal"
          },
          "options__3": {
            "label": "Rechts"
          },
          "label": "Uitlijning van content op desktop"
        },
        "mobile_content_alignment": {
          "options__1": {
            "label": "Links"
          },
          "options__2": {
            "label": "Centraal"
          },
          "options__3": {
            "label": "Rechts"
          },
          "label": "Uitlijning van content op mobiel"
        },
        "mobile": {
          "content": "Opmaak op mobiel"
        }
      },
      "blocks": {
        "heading": {
          "name": "Opschrift",
          "settings": {
            "heading": {
              "label": "Opschrift"
            }
          }
        },
        "text": {
          "name": "Tekstkleur",
          "settings": {
            "text": {
              "label": "Beschrijving"
            },
            "text_style": {
              "options__1": {
                "label": "Hoofdtekst"
              },
              "options__2": {
                "label": "Subtitel"
              },
              "options__3": {
                "label": "Hoofdletters"
              },
              "label": "Tekststijl"
            }
          }
        },
        "buttons": {
          "name": "Knoppen",
          "settings": {
            "button_label_1": {
              "label": "Eerste knoplabel",
              "info": "Laat het label leeg om de knop te verbergen."
            },
            "button_link_1": {
              "label": "Eerste knoplink"
            },
            "button_style_secondary_1": {
              "label": "Gebruik de knopstijl Omlijnen"
            },
            "button_label_2": {
              "label": "Tweede knoplabel",
              "info": "Laat het label leeg om de knop te verbergen."
            },
            "button_link_2": {
              "label": "Tweede knoplink"
            },
            "button_style_secondary_2": {
              "label": "Gebruik de knopstijl Omlijnen"
            }
          }
        }
      },
      "presets": {
        "name": "Bannerafbeelding"
      }
    },
    "image-with-text": {
      "name": "Afbeelding met tekst",
      "settings": {
        "image": {
          "label": "Afbeelding"
        },
        "height": {
          "options__1": {
            "label": "Aanpassen aan afbeelding"
          },
          "options__2": {
            "label": "Klein"
          },
          "options__3": {
            "label": "Gemiddeld"
          },
          "label": "Hoogte afbeelding",
          "options__4": {
            "label": "Groot"
          }
        },
        "layout": {
          "options__1": {
            "label": "Afbeelding eerst"
          },
          "options__2": {
            "label": "Tweede afbeelding"
          },
          "label": "Plaatsing van afbeelding op desktop",
          "info": "Afbeelding eerst is de standaard opmaak voor mobiel."
        },
        "desktop_image_width": {
          "options__1": {
            "label": "Klein"
          },
          "options__2": {
            "label": "Gemiddeld"
          },
          "options__3": {
            "label": "Groot"
          },
          "label": "Breedte van bureaubladafbeelding",
          "info": "De afbeelding wordt automatisch geoptimaliseerd voor mobiel."
        },
        "desktop_content_alignment": {
          "options__1": {
            "label": "Links"
          },
          "options__3": {
            "label": "Rechts"
          },
          "label": "Uitlijning van content op desktop",
          "options__2": {
            "label": "Centraal"
          }
        },
        "desktop_content_position": {
          "options__1": {
            "label": "Boven"
          },
          "options__2": {
            "label": "Midden"
          },
          "options__3": {
            "label": "Onder"
          },
          "label": "Positie van content op desktop"
        },
        "content_layout": {
          "options__1": {
            "label": "Geen overlappingen"
          },
          "options__2": {
            "label": "Overlappingen"
          },
          "label": "Content-opmaak"
        },
        "mobile_content_alignment": {
          "options__1": {
            "label": "Links"
          },
          "options__3": {
            "label": "Rechts"
          },
          "label": "Uitlijning van content op mobiel",
          "options__2": {
            "label": "Centraal"
          }
        }
      },
      "blocks": {
        "heading": {
          "name": "Opschrift",
          "settings": {
            "heading": {
              "label": "Opschrift"
            }
          }
        },
        "text": {
          "name": "Tekst",
          "settings": {
            "text": {
              "label": "Content"
            },
            "text_style": {
              "label": "Tekststijl",
              "options__1": {
                "label": "Hoofdtekst"
              },
              "options__2": {
                "label": "Subtitel"
              }
            }
          }
        },
        "button": {
          "name": "Knop",
          "settings": {
            "button_label": {
              "label": "Knop met tekstlabel",
              "info": "Laat het label leeg om de knop te verbergen."
            },
            "button_link": {
              "label": "Knop met link"
            }
          }
        },
        "caption": {
          "name": "Bijschrift",
          "settings": {
            "text": {
              "label": "Tekst"
            },
            "text_style": {
              "label": "Tekststijl",
              "options__1": {
                "label": "Subtitel"
              },
              "options__2": {
                "label": "Hoofdletters"
              }
            },
            "caption_size": {
              "label": "Tekstgrootte",
              "options__1": {
                "label": "Klein"
              },
              "options__2": {
                "label": "Gemiddeld"
              },
              "options__3": {
                "label": "Groot"
              }
            }
          }
        }
      },
      "presets": {
        "name": "Afbeelding met tekst"
      }
    },
    "main-article": {
      "name": "Blogpost",
      "blocks": {
        "featured_image": {
          "name": "Uitgelichte afbeelding",
          "settings": {
            "image_height": {
              "label": "Hoogte van uitgelichte afbeelding",
              "options__1": {
                "label": "Aanpassen aan afbeelding"
              },
              "options__2": {
                "label": "Klein"
              },
              "options__3": {
                "label": "Gemiddeld"
              },
              "info": "Gebruik voor de beste resultaten een afbeelding met een beeldverhouding van 16:9. [Meer informatie](https://help.shopify.com/manual/shopify-admin/productivity-tools/image-editor#understanding-image-aspect-ratio)",
              "options__4": {
                "label": "Groot"
              }
            }
          }
        },
        "title": {
          "name": "Titel",
          "settings": {
            "blog_show_date": {
              "label": "Datum weergeven"
            },
            "blog_show_author": {
              "label": "Auteur weergeven"
            }
          }
        },
        "content": {
          "name": "Inhoud"
        },
        "share": {
          "name": "Delen",
          "settings": {
            "featured_image_info": {
              "content": "De uitgelichte afbeelding van de pagina wordt weergegeven als een voorbeeldafbeelding als je een link in je posts op social media plaatst. [Meer informatie](https://help.shopify.com/manual/online-store/images/showing-social-media-thumbnail-images)."
            },
            "title_info": {
              "content": "Een winkelnaam en beschrijving worden weergegeven in de voorbeeldafbeelding. [Meer informatie](https://help.shopify.com/manual/promoting-marketing/seo/adding-keywords#set-a-title-and-description-for-your-online-store)"
            },
            "text": {
              "label": "Tekst"
            }
          }
        }
      }
    },
    "main-blog": {
      "name": "Blogberichten",
      "settings": {
        "header": {
          "content": "Kaart blogbericht"
        },
        "show_image": {
          "label": "Uitgelichte afbeelding weergeven"
        },
        "paragraph": {
          "content": "Wijzig uittreksels door je blogposts bij te werken. [Meer informatie](https://help.shopify.com/manual/online-store/blogs/writing-blogs#display-an-excerpt-from-a-blog-post)"
        },
        "show_date": {
          "label": "Datum weergeven"
        },
        "show_author": {
          "label": "Auteur weergeven"
        },
        "layout": {
          "label": "Opmaak voor desktop",
          "options__1": {
            "label": "Grid"
          },
          "options__2": {
            "label": "Collage"
          },
          "info": "Op mobiel worden berichten gestapeld."
        },
        "image_height": {
          "label": "Hoogte van uitgelichte afbeelding",
          "options__1": {
            "label": "Aanpassen aan afbeelding"
          },
          "options__2": {
            "label": "Klein"
          },
          "options__3": {
            "label": "Gemiddeld"
          },
          "options__4": {
            "label": "Groot"
          },
          "info": "Gebruik voor de beste resultaten een afbeelding met een beeldverhouding van 3:2. [Meer informatie](https://help.shopify.com/manual/shopify-admin/productivity-tools/image-editor#understanding-image-aspect-ratio)"
        }
      }
    },
    "main-cart-footer": {
      "name": "Subtotaal",
      "blocks": {
        "subtotal": {
          "name": "Subtotaalprijs"
        },
        "buttons": {
          "name": "Checkoutknop"
        }
      }
    },
    "main-cart-items": {
      "name": "Artikelen"
    },
    "main-collection-banner": {
      "name": "Collectiebanner",
      "settings": {
        "paragraph": {
          "content": "Voeg een beschrijving of afbeelding toe door je collectie bij te werken. [Meer informatie](https://help.shopify.com/manual/products/collections/collection-layout)"
        },
        "show_collection_description": {
          "label": "Collectiebeschrijving weergeven"
        },
        "show_collection_image": {
          "label": "Collectieafbeelding weergeven",
          "info": "Gebruik voor de beste resultaten een afbeelding met een beeldverhouding van 16:9. [Meer informatie](https://help.shopify.com/manual/shopify-admin/productivity-tools/image-editor#understanding-image-aspect-ratio)"
        }
      }
    },
    "main-collection-product-grid": {
      "name": "Productgrid",
      "settings": {
        "products_per_page": {
          "label": "Producten per pagina"
        },
        "image_ratio": {
          "label": "Breedte-/hoogteverhouding van afbeeldingen",
          "options__1": {
            "label": "Aanpassen aan afbeelding"
          },
          "options__2": {
            "label": "Portret"
          },
          "options__3": {
            "label": "Square"
          }
        },
        "show_secondary_image": {
          "label": "Tweede afbeeldingen tonen als je de aanwijzer erboven houdt"
        },
        "show_vendor": {
          "label": "Verkoper weergeven"
        },
        "enable_tags": {
          "label": "Filteren inschakelen",
          "info": "Pas filters aan met de Search & Discovery-app. [Meer informatie](https://help.shopify.com/manual/online-store/search-and-discovery/filters)"
        },
        "enable_filtering": {
          "label": "Filteren inschakelen",
          "info": "Pas filters aan met de Search & Discovery-app. [Meer informatie](https://help.shopify.com/manual/online-store/search-and-discovery/filters)"
        },
        "enable_sorting": {
          "label": "Sortering inschakelen"
        },
        "header__1": {
          "content": "Filteren en sorteren"
        },
        "header__3": {
          "content": "Productkaart"
        },
        "show_rating": {
          "label": "Geef productbeoordeling weer",
          "info": "Voeg een app toe voor productbeoordelingen om deze weer te geven. [Meer informatie](https://help.shopify.com/manual/online-store/themes/theme-structure/page-types#product-grid-section-settings)"
        },
        "columns_desktop": {
          "label": "Aantal kolommen op desktop"
        },
        "header_mobile": {
          "content": "Opmaak op mobiel"
        },
        "columns_mobile": {
          "label": "Aantal kolommen op mobiel",
          "options__1": {
            "label": "1 kolom"
          },
          "options__2": {
            "label": "2 kolommen"
          }
        },
        "enable_quick_buy": {
          "label": "Knop 'Snel toevoegen' inschakelen",
          "info": "Optimaal met een pop-up of een winkelwagentype."
        },
        "filter_type": {
          "label": "Opmaak voor desktopfilter",
          "options__1": {
            "label": "Horizontaal"
          },
          "options__2": {
            "label": "Verticaal"
          },
          "options__3": {
            "label": "Lade"
          },
          "info": "Lade is de standaardopmaak voor mobiele apparaten"
        }
      }
    },
    "main-list-collections": {
      "name": "Pagina collectielijst",
      "settings": {
        "title": {
          "label": "Opschrift"
        },
        "sort": {
          "label": "Collecties sorteren op:",
          "options__1": {
            "label": "Alfabetisch: A-Z"
          },
          "options__2": {
            "label": "Alfabetisch: Z-A"
          },
          "options__3": {
            "label": "Datum: nieuw naar oud"
          },
          "options__4": {
            "label": "Datum: oud naar nieuw"
          },
          "options__5": {
            "label": "Aantal producten, van hoog naar laag"
          },
          "options__6": {
            "label": "Aantal producten, van laag naar hoog"
          }
        },
        "image_ratio": {
          "label": "Breedte-/hoogteverhouding van afbeeldingen",
          "options__1": {
            "label": "Aanpassen aan afbeelding"
          },
          "options__2": {
            "label": "Portret"
          },
          "options__3": {
            "label": "Square"
          },
          "info": "Voeg afbeeldingen toe door je collecties bij te werken. [Meer informatie](https://help.shopify.com/manual/products/collections)"
        },
        "columns_desktop": {
          "label": "Aantal kolommen op desktopcomputers"
        },
        "header_mobile": {
          "content": "Opmaak op mobiele apparaten"
        },
        "columns_mobile": {
          "label": "Aantal kolommen op mobiele apparaten",
          "options__1": {
            "label": "1 kolom"
          },
          "options__2": {
            "label": "2 kolommen"
          }
        }
      }
    },
    "main-page": {
      "name": "Pagina"
    },
    "main-password-footer": {
      "name": "Wachtwoord voettekst"
    },
    "main-password-header": {
      "name": "Wachtwoord koptekst",
      "settings": {
        "logo_header": {
          "content": "Logo"
        },
        "logo_help": {
          "content": "Bewerk je logo in thema-instellingen."
        }
      }
    },
    "main-product": {
      "name": "Productinformatie",
      "blocks": {
        "text": {
          "name": "Tekst",
          "settings": {
            "text": {
              "label": "Tekst"
            },
            "text_style": {
              "label": "TextStyle",
              "options__1": {
                "label": "Hoofdtekst"
              },
              "options__2": {
                "label": "Subtitel"
              },
              "options__3": {
                "label": "Hoofdletters"
              }
            }
          }
        },
        "title": {
          "name": "Titel"
        },
        "price": {
          "name": "Prijs"
        },
        "quantity_selector": {
          "name": "Hoeveelheidselector"
        },
        "variant_picker": {
          "name": "Variantkiezer",
          "settings": {
            "picker_type": {
              "label": "Type",
              "options__1": {
                "label": "Vervolgkeuzelijst"
              },
              "options__2": {
                "label": "Pillen"
              }
            }
          }
        },
        "buy_buttons": {
          "name": "Koopknoppen",
          "settings": {
            "show_dynamic_checkout": {
              "label": "Dynamische checkoutknoppen weergeven",
              "info": "Bij de betaalmethoden die bij je winkel beschikbaar zijn, zien klanten de optie die hun voorkeur heeft, zoals PayPal of Apple Pay. [Learn more](https://help.shopify.com/manual/using-themes/change-the-layout/dynamic-checkout)"
            },
            "show_gift_card_recipient": {
              "label": "Formulier voor gegevens van ontvanger weergeven voor cadeaubonnen",
              "info": "Klanten hebben de optie om cadeaubonnen rechtstreeks naar de ontvanger te sturen met een persoonlijk bericht."
            }
          }
        },
        "pickup_availability": {
          "name": "Beschikbaarheid voor afhaling"
        },
        "description": {
          "name": "Beschrijving"
        },
        "share": {
          "name": "Delen",
          "settings": {
            "featured_image_info": {
              "content": "De uitgelichte afbeelding van de pagina wordt weergegeven als een voorbeeldafbeelding als je een link in je posts op social media plaatst. [Meer informatie](https://help.shopify.com/manual/online-store/images/showing-social-media-thumbnail-images)."
            },
            "title_info": {
              "content": "Een winkelnaam en beschrijving worden weergegeven in de voorbeeldafbeelding. [Meer informatie](https://help.shopify.com/manual/promoting-marketing/seo/adding-keywords#set-a-title-and-description-for-your-online-store)"
            },
            "text": {
              "label": "Tekst"
            }
          }
        },
        "collapsible_tab": {
          "name": "Inklapbare rij",
          "settings": {
            "heading": {
              "info": "Gebruik een kop die de content verklaart.",
              "label": "Opschrift"
            },
            "content": {
              "label": "Content rij"
            },
            "page": {
              "label": "Content rij vanaf pagina"
            },
            "icon": {
              "label": "Pictogram",
              "options__1": {
                "label": "Geen"
              },
              "options__2": {
                "label": "Apple"
              },
              "options__3": {
                "label": "Banaan"
              },
              "options__4": {
                "label": "Fles"
              },
              "options__5": {
                "label": "Vak"
              },
              "options__6": {
                "label": "Wortel"
              },
              "options__7": {
                "label": "Chatbubbel"
              },
              "options__8": {
                "label": "Vinkje"
              },
              "options__9": {
                "label": "Klembord"
              },
              "options__10": {
                "label": "Zuivel"
              },
              "options__11": {
                "label": "Zuivelvrij"
              },
              "options__12": {
                "label": "Droger"
              },
              "options__13": {
                "label": "Oog"
              },
              "options__14": {
                "label": "Vuur"
              },
              "options__15": {
                "label": "Glutenvrij"
              },
              "options__16": {
                "label": "Hart"
              },
              "options__17": {
                "label": "Strijkijzer"
              },
              "options__18": {
                "label": "Blad"
              },
              "options__19": {
                "label": "Leder"
              },
              "options__20": {
                "label": "Bliksemstraal"
              },
              "options__21": {
                "label": "Lipstick"
              },
              "options__22": {
                "label": "Slot"
              },
              "options__23": {
                "label": "Kaart-pin"
              },
              "options__24": {
                "label": "Zonder noten"
              },
              "options__25": {
                "label": "Lange broeken"
              },
              "options__26": {
                "label": "Print van klauw"
              },
              "options__27": {
                "label": "Peper"
              },
              "options__28": {
                "label": "Parfum"
              },
              "options__29": {
                "label": "Vliegtuig"
              },
              "options__30": {
                "label": "Planten"
              },
              "options__31": {
                "label": "Prijskaartje"
              },
              "options__32": {
                "label": "Vraagteken"
              },
              "options__33": {
                "label": "Recyclen"
              },
              "options__34": {
                "label": "Retourneren"
              },
              "options__35": {
                "label": "Liniaal"
              },
              "options__36": {
                "label": "Serveerschaal"
              },
              "options__37": {
                "label": "Overhemd"
              },
              "options__38": {
                "label": "Schoen"
              },
              "options__39": {
                "label": "Silhouet"
              },
              "options__40": {
                "label": "Sneeuwvlokje"
              },
              "options__41": {
                "label": "Ster"
              },
              "options__42": {
                "label": "Stopwatch"
              },
              "options__43": {
                "label": "Vrachtwagen"
              },
              "options__44": {
                "label": "Wassen"
              }
            }
          }
        },
        "popup": {
          "name": "Pop-up",
          "settings": {
            "link_label": {
              "label": "Link-label"
            },
            "page": {
              "label": "Pagina"
            }
          }
        },
        "custom_liquid": {
          "name": "Aangepaste liquid",
          "settings": {
            "custom_liquid": {
              "label": "Aangepaste liquid",
              "info": "Voeg app-fragmenten of andere Liquid-code toe om geavanceerde aanpassingen aan te maken."
            }
          }
        },
        "rating": {
          "name": "Productbeoordeling",
          "settings": {
            "paragraph": {
              "content": "Voeg een app toe voor productbeoordelingen om deze weer te geven. [Meer informatie](https://help.shopify.com/manual/online-store/themes/theme-structure/page-types#product-rating-block)"
            }
          }
        },
        "complementary_products": {
          "name": "Aanvullende producten",
          "settings": {
            "paragraph": {
              "content": "Als je aanvullende producten wilt selecteren, voeg je de Search en Zichtbaarheid-app toe. [Meer informatie](https://help.shopify.com/manual/online-store/search-and-discovery/product-recommendations)"
            },
            "heading": {
              "label": "Koptekst"
            },
            "make_collapsible_row": {
              "label": "Weergeven als inklapbare rij"
            },
            "icon": {
              "info": "Zichtbaar wanneer de inklapbare rij wordt weergegeven."
            },
            "product_list_limit": {
              "label": "Maximaal aantal weer te geven producten"
            },
            "products_per_page": {
              "label": "Aantal producten per pagina"
            },
            "pagination_style": {
              "label": "Pagineringsstijl",
              "options": {
                "option_1": "Stippen",
                "option_2": "Teller",
                "option_3": "Getallen"
              }
            },
            "product_card": {
              "heading": "Productkaart"
            },
            "image_ratio": {
              "label": "Breedte-/hoogteverhouding van afbeeldingen",
              "options": {
                "option_1": "Staand",
                "option_2": "Vierkant"
              }
            },
            "enable_quick_add": {
              "label": "Knop 'Snel toevoegen' inschakelen"
            }
          }
        },
        "icon_with_text": {
          "name": "Pictogram met tekst",
          "settings": {
            "layout": {
              "label": "Opmaak",
              "options__1": {
                "label": "Horizontaal"
              },
              "options__2": {
                "label": "Verticaal"
              }
            },
            "content": {
              "label": "Inhoud",
              "info": "Kies een pictogram of voeg een afbeelding toe voor elke kolom of rij."
            },
            "heading": {
              "info": "Laat het opschriftlabel leeg om de kolom met pictogrammen te verbergen."
            },
            "icon_1": {
              "label": "Eerste pictogram"
            },
            "image_1": {
              "label": "Eerste afbeelding"
            },
            "heading_1": {
              "label": "Eerste opschrift"
            },
            "icon_2": {
              "label": "Tweede pictogram"
            },
            "image_2": {
              "label": "Tweede afbeelding"
            },
            "heading_2": {
              "label": "Tweede opschrift"
            },
            "icon_3": {
              "label": "Derde pictogram"
            },
            "image_3": {
              "label": "Derde afbeelding"
            },
            "heading_3": {
              "label": "Derde opschrift"
            }
          }
        },
        "sku": {
          "name": "SKU",
          "settings": {
            "text_style": {
              "label": "Tekststijl",
              "options__1": {
                "label": "Hoofdtekst"
              },
              "options__2": {
                "label": "Ondertitel"
              },
              "options__3": {
                "label": "Hoofdletters"
              }
            }
          }
        },
        "inventory": {
          "name": "Voorraadstatus",
          "settings": {
            "text_style": {
              "label": "Tekststijl",
              "options__1": {
                "label": "Hoofdtekst"
              },
              "options__2": {
                "label": "Ondertitel"
              },
              "options__3": {
                "label": "Hoofdletters"
              }
            },
            "inventory_threshold": {
              "label": "Drempelwaarde lage voorraad",
              "info": "Kies 0 als je altijd 'Op voorraad' wilt weergeven als er voorraad beschikbaar is."
            },
            "show_inventory_quantity": {
              "label": "Voorraadhoeveelheid weergeven"
            }
          }
        }
      },
      "settings": {
        "header": {
          "content": "Media",
          "info": "Meer informatie over [mediatypen](https://help.shopify.com/manual/products/product-media)"
        },
        "enable_video_looping": {
          "label": "Video-looping inschakelen"
        },
        "enable_sticky_info": {
          "label": "Sticky content op desktop inschakelen"
        },
        "hide_variants": {
          "label": "De media van andere varianten verbergen na het selecteren van een variant"
        },
        "gallery_layout": {
          "label": "Opmaak bureaublad",
          "options__1": {
            "label": "Gestapeld"
          },
          "options__2": {
            "label": "2 kolommen"
          },
          "options__3": {
            "label": "Miniatuurafbeeldingen"
          },
          "options__4": {
            "label": "Carrousel van miniaturen"
          }
        },
        "media_size": {
          "label": "Media op desktopbreedte",
          "info": "Media wordt automatisch geoptimaliseerd voor mobiel.",
          "options__1": {
            "label": "Klein"
          },
          "options__2": {
            "label": "Gemiddeld"
          },
          "options__3": {
            "label": "Groot"
          }
        },
        "mobile_thumbnails": {
          "label": "Mobiele opmaak",
          "options__1": {
            "label": "2 kolommen"
          },
          "options__2": {
            "label": "Miniaturen weergeven"
          },
          "options__3": {
            "label": "Miniaturen verbergen"
          }
        },
        "media_position": {
          "label": "Positie van media voor desktop",
          "info": "De positie wordt automatisch geoptimaliseerd voor mobiel.",
          "options__1": {
            "label": "Links"
          },
          "options__2": {
            "label": "Rechts"
          }
        },
        "image_zoom": {
          "label": "Inzoomen op afbeelding",
          "info": "Standaarden voor klikken en aanwijzen om Lightbox te openen op mobiel.",
          "options__1": {
            "label": "Lightbox openen"
          },
          "options__2": {
            "label": "Klikken en aanwijzen"
          },
          "options__3": {
            "label": "Geen zoom"
          }
        },
        "constrain_to_viewport": {
          "label": "Beperk media tot schermhoogte"
        },
        "media_fit": {
          "label": "Media passen",
          "options__1": {
            "label": "Origineel"
          },
          "options__2": {
            "label": "Opvullen"
          }
        }
      }
    },
    "main-search": {
      "name": "Zoekresultaten",
      "settings": {
        "image_ratio": {
          "label": "Breedte-/hoogteverhouding van afbeeldingen",
          "options__1": {
            "label": "Aanpassen aan afbeelding"
          },
          "options__2": {
            "label": "Portret"
          },
          "options__3": {
            "label": "Square"
          }
        },
        "show_secondary_image": {
          "label": "Tweede afbeeldingen tonen als je de aanwijzer erboven houdt"
        },
        "show_vendor": {
          "label": "Verkoper weergeven"
        },
        "header__1": {
          "content": "Productkaart"
        },
        "header__2": {
          "content": "Blogkaart",
          "info": "Blogkaartstijlen zijn ook van toepassing op paginakaarten in zoekresultaten. Werk je thema-instellingen bij om van kaartstijl te veranderen."
        },
        "article_show_date": {
          "label": "Datum weergeven"
        },
        "article_show_author": {
          "label": "Auteur weergeven"
        },
        "show_rating": {
          "label": "Geef productbeoordeling weer",
          "info": "Voeg een app toe voor productbeoordelingen om deze weer te geven. [Meer informatie](https://help.shopify.com/manual/online-store/themes/theme-structure/page-types#search-results-section-settings)"
        },
        "columns_desktop": {
          "label": "Aantal kolommen op desktop"
        },
        "header_mobile": {
          "content": "Opmaak op mobiel"
        },
        "columns_mobile": {
          "label": "Aantal kolommen op mobiel",
          "options__1": {
            "label": "1 kolom"
          },
          "options__2": {
            "label": "2 kolommen"
          }
        }
      }
    },
    "multicolumn": {
      "name": "Meerdere kolommen",
      "settings": {
        "title": {
          "label": "Opschrift"
        },
        "image_width": {
          "label": "Breedte afbeelding",
          "options__1": {
            "label": "Een derde van breedte van kolom"
          },
          "options__2": {
            "label": "Halve breedte van kolom"
          },
          "options__3": {
            "label": "Volledige breedte van kolom"
          }
        },
        "image_ratio": {
          "label": "Breedte-/hoogteverhouding van afbeeldingen",
          "options__1": {
            "label": "Aanpassen aan afbeelding"
          },
          "options__2": {
            "label": "Portret"
          },
          "options__3": {
            "label": "Square"
          },
          "options__4": {
            "label": "Cirkel"
          }
        },
        "column_alignment": {
          "label": "Uitlijning kolom",
          "options__1": {
            "label": "Links"
          },
          "options__2": {
            "label": "Midden"
          }
        },
        "background_style": {
          "label": "Secundaire achtergrond",
          "options__1": {
            "label": "Geen"
          },
          "options__2": {
            "label": "Weergeven als kolomachtergrond"
          }
        },
        "button_label": {
          "label": "Knop met tekstlabel"
        },
        "button_link": {
          "label": "Knop met link"
        },
        "swipe_on_mobile": {
          "label": "Swipen op mobiel inschakelen"
        },
        "columns_desktop": {
          "label": "Aantal kolommen op desktop"
        },
        "header_mobile": {
          "content": "Opmaak op mobiel"
        },
        "columns_mobile": {
          "label": "Aantal kolommen op mobiel",
          "options__1": {
            "label": "1 kolom"
          },
          "options__2": {
            "label": "2 kolommen"
          }
        }
      },
      "blocks": {
        "column": {
          "name": "Kolom",
          "settings": {
            "image": {
              "label": "Afbeelding"
            },
            "title": {
              "label": "Opschrift"
            },
            "text": {
              "label": "Beschrijving"
            },
            "link_label": {
              "label": "Link-label"
            },
            "link": {
              "label": "Link"
            }
          }
        }
      },
      "presets": {
        "name": "Meerdere kolommen"
      }
    },
    "newsletter": {
      "name": "Aanmelding voor het ontvangen van e-mail",
      "settings": {
        "full_width": {
          "label": "Volledige breedte voor sectie gebruiken"
        },
        "paragraph": {
          "content": "Voor elk abonnement via e-mail wordt een klantaccount aangemaakt. [Meer informatie](https://help.shopify.com/manual/customers)"
        }
      },
      "blocks": {
        "heading": {
          "name": "Opschrift",
          "settings": {
            "heading": {
              "label": "Opschrift"
            }
          }
        },
        "paragraph": {
          "name": "Subkop",
          "settings": {
            "paragraph": {
              "label": "Beschrijving"
            }
          }
        },
        "email_form": {
          "name": "E-mailformulier"
        }
      },
      "presets": {
        "name": "Aanmelding voor het ontvangen van e-mail"
      }
    },
    "page": {
      "name": "Pagina",
      "settings": {
        "page": {
          "label": "Pagina"
        }
      },
      "presets": {
        "name": "Pagina"
      }
    },
    "rich-text": {
      "name": "Tekst met opmaak",
      "settings": {
        "full_width": {
          "label": "Volledige breedte voor sectie gebruiken"
        },
        "desktop_content_position": {
          "options__1": {
            "label": "Links"
          },
          "options__2": {
            "label": "Midden"
          },
          "options__3": {
            "label": "Rechts"
          },
          "label": "Positie van content op desktop",
          "info": "De positie wordt automatisch geoptimaliseerd voor mobiel."
        },
        "content_alignment": {
          "options__1": {
            "label": "Links"
          },
          "options__2": {
            "label": "Midden"
          },
          "options__3": {
            "label": "Rechts"
          },
          "label": "Content uitlijnen"
        }
      },
      "blocks": {
        "heading": {
          "name": "Opschrift",
          "settings": {
            "heading": {
              "label": "Opschrift"
            }
          }
        },
        "text": {
          "name": "Tekstkleur",
          "settings": {
            "text": {
              "label": "Beschrijving"
            }
          }
        },
        "buttons": {
          "name": "Knoppen",
          "settings": {
            "button_label_1": {
              "label": "Eerste knoplabel",
              "info": "Laat het label leeg om de knop te verbergen."
            },
            "button_link_1": {
              "label": "Eerste knoplink"
            },
            "button_style_secondary_1": {
              "label": "Gebruik de knopstijl Omlijnen"
            },
            "button_label_2": {
              "label": "Tweede knoplabel",
              "info": "Laat het label leeg om de knop te verbergen."
            },
            "button_link_2": {
              "label": "Tweede knoplink"
            },
            "button_style_secondary_2": {
              "label": "Gebruik de knopstijl Omlijnen"
            }
          }
        },
        "caption": {
          "name": "Bijschrift",
          "settings": {
            "text": {
              "label": "Tekst"
            },
            "text_style": {
              "label": "Tekststijl",
              "options__1": {
                "label": "Ondertitel"
              },
              "options__2": {
                "label": "Hoofdletters"
              }
            },
            "caption_size": {
              "label": "Tekstgrootte",
              "options__1": {
                "label": "Klein"
              },
              "options__2": {
                "label": "Gemiddeld"
              },
              "options__3": {
                "label": "Groot"
              }
            }
          }
        }
      },
      "presets": {
        "name": "Tekst met opmaak"
      }
    },
    "apps": {
      "name": "Apps",
      "settings": {
        "include_margins": {
          "label": "Maak sectiemarges hetzelfde als thema"
        }
      },
      "presets": {
        "name": "Apps"
      }
    },
    "video": {
      "name": "Video",
      "settings": {
        "heading": {
          "label": "Opschrift"
        },
        "cover_image": {
          "label": "Coverafbeelding"
        },
        "video_url": {
          "label": "URL",
          "info": "Een URL van YouTube of Vimeo gebruiken"
        },
        "description": {
          "label": "Alt-tekst video",
          "info": "Geef een beschrijving van de video voor klanten die schermlezers gebruiken. [Meer informatie](https://help.shopify.com/manual/online-store/themes/theme-structure/theme-features#video)"
        },
        "image_padding": {
          "label": "Opvulling voor afbeeldingen toevoegen",
          "info": "Selecteer de opvulling voor afbeeldingen als je niet wilt dat je coverafbeelding wordt bijgesneden."
        },
        "full_width": {
          "label": "Volledige breedte voor sectie gebruiken"
        },
        "video": {
          "label": "Video"
        },
        "enable_video_looping": {
          "label": "Video continu herhalen"
        },
        "header__1": {
          "content": "Door Shopify gehoste video"
        },
        "header__2": {
          "content": "Of video via URL insluiten"
        },
        "header__3": {
          "content": "Stijl"
        },
        "paragraph": {
          "content": "Wordt weergegeven wanneer er geen door Shopify gehoste video is geselecteerd."
        }
      },
      "presets": {
        "name": "Video"
      }
    },
    "featured-product": {
      "name": "Uitgelicht product",
      "blocks": {
        "text": {
          "name": "Tekst",
          "settings": {
            "text": {
              "label": "Tekst"
            },
            "text_style": {
              "label": "TextStyle",
              "options__1": {
                "label": "Hoofdtekst"
              },
              "options__2": {
                "label": "Subtitel"
              },
              "options__3": {
                "label": "Hoofdletters"
              }
            }
          }
        },
        "title": {
          "name": "Titel"
        },
        "price": {
          "name": "Prijs"
        },
        "quantity_selector": {
          "name": "Hoeveelheidskiezer"
        },
        "variant_picker": {
          "name": "Variantkiezer",
          "settings": {
            "picker_type": {
              "label": "Type",
              "options__1": {
                "label": "Vervolgkeuzelijst"
              },
              "options__2": {
                "label": "Keuzeopties"
              }
            }
          }
        },
        "buy_buttons": {
          "name": "Koopknoppen",
          "settings": {
            "show_dynamic_checkout": {
              "label": "Dynamische checkout-knoppen weergeven",
              "info": "Bij de betaalmethoden die bij je winkel beschikbaar zijn, zien klanten de optie die hun voorkeur heeft, zoals PayPal of Apple Pay. [Meer informatie](https://help.shopify.com/manual/using-themes/change-the-layout/dynamic-checkout)"
            },
            "show_gift_card_recipient": {
              "label": "Formulier voor ontvanger weergeven voor cadeaubonnen",
              "info": "Indien ingeschakeld, krijgen klanten de optie om cadeaubonnen met een persoonlijk bericht naar de ontvanger te sturen."
            }
          }
        },
        "description": {
          "name": "Beschrijving"
        },
        "share": {
          "name": "Delen",
          "settings": {
            "featured_image_info": {
              "content": "De uitgelichte afbeelding van de pagina wordt weergegeven als een voorbeeldafbeelding als je een link in je posts op social media plaatst. [Meer informatie](https://help.shopify.com/manual/online-store/images/showing-social-media-thumbnail-images)"
            },
            "title_info": {
              "content": "Een winkelnaam en beschrijving worden weergegeven in de voorbeeldafbeelding. [Meer informatie](https://help.shopify.com/manual/promoting-marketing/seo/adding-keywords#set-a-title-and-description-for-your-online-store)"
            },
            "text": {
              "label": "Tekstkleur"
            }
          }
        },
        "custom_liquid": {
          "name": "Aangepaste liquid",
          "settings": {
            "custom_liquid": {
              "label": "Aangepaste liquid"
            }
          }
        },
        "rating": {
          "name": "Productbeoordeling",
          "settings": {
            "paragraph": {
              "content": "Voeg een app toe voor productbeoordelingen om deze weer te geven. [Meer informatie](https://help.shopify.com/manual/online-store/themes/theme-structure/theme-features#featured-product-rating)"
            }
          }
        },
        "sku": {
          "name": "SKU",
          "settings": {
            "text_style": {
              "label": "Tekststijl",
              "options__1": {
                "label": "Hoofdtekst"
              },
              "options__2": {
                "label": "Ondertitel"
              },
              "options__3": {
                "label": "Hoofdletters"
              }
            }
          }
        }
      },
      "settings": {
        "product": {
          "label": "Product"
        },
        "secondary_background": {
          "label": "Secundaire achtergrond tonen"
        },
        "header": {
          "content": "Media",
          "info": "Meer informatie over [mediatypen](https://help.shopify.com/manual/products/product-media)"
        },
        "enable_video_looping": {
          "label": "Video-looping inschakelen"
        },
        "hide_variants": {
          "label": "Niet geselecteerde media van varianten op bureaublad verbergen"
        },
        "media_position": {
          "label": "Positie van media voor desktopcomputer",
          "info": "De positie wordt automatisch geoptimaliseerd voor mobiele weergave.",
          "options__1": {
            "label": "Links"
          },
          "options__2": {
            "label": "Rechts"
          }
        }
      },
      "presets": {
        "name": "Uitgelicht product"
      }
    },
    "email-signup-banner": {
      "name": "Banner voor aanmelding voor het ontvangen van e-mail",
      "settings": {
        "paragraph": {
          "content": "Voor elk abonnement via e-mail wordt een klantaccount aangemaakt. [Meer informatie](https://help.shopify.com/manual/customers)"
        },
        "image": {
          "label": "Achtergrondafbeelding"
        },
        "show_background_image": {
          "label": "Achtergrondafbeelding weergeven"
        },
        "show_text_box": {
          "label": "Container op desktop weergeven"
        },
        "image_overlay_opacity": {
          "label": "Dekking van afbeeldingsoverlay"
        },
        "color_scheme": {
          "info": "Zichtbaar wanneer de container wordt weergegeven."
        },
        "show_text_below": {
          "label": "Content op mobiel onder de afbeelding weergeven",
          "info": "Gebruik voor de beste resultaten een afbeelding met een beeldverhouding van 16:9. [Meer informatie](https://help.shopify.com/manual/shopify-admin/productivity-tools/image-editor#understanding-image-aspect-ratio)"
        },
        "image_height": {
          "label": "Hoogte van de banner",
          "options__1": {
            "label": "Aanpassen aan afbeelding"
          },
          "options__2": {
            "label": "Klein"
          },
          "options__3": {
            "label": "Gemiddeld"
          },
          "options__4": {
            "label": "Groot"
          },
          "info": "Gebruik voor de beste resultaten een afbeelding met een beeldverhouding van 16:9. [Meer informatie](https://help.shopify.com/manual/shopify-admin/productivity-tools/image-editor#understanding-image-aspect-ratio)"
        },
        "desktop_content_position": {
          "options__4": {
            "label": "Midden links"
          },
          "options__5": {
            "label": "Centraal midden"
          },
          "options__6": {
            "label": "Midden rechts"
          },
          "options__7": {
            "label": "Linksonder"
          },
          "options__8": {
            "label": "Centraal onder"
          },
          "options__9": {
            "label": "Rechtsonder"
          },
          "options__1": {
            "label": "Linksboven"
          },
          "options__2": {
            "label": "Centraal boven"
          },
          "options__3": {
            "label": "Rechtsboven"
          },
          "label": "Positie van content op desktop"
        },
        "desktop_content_alignment": {
          "options__1": {
            "label": "Links"
          },
          "options__2": {
            "label": "Centraal"
          },
          "options__3": {
            "label": "Rechts"
          },
          "label": "Uitlijning van content op desktop"
        },
        "header": {
          "content": "Opmaak op mobiel"
        },
        "mobile_content_alignment": {
          "options__1": {
            "label": "Links"
          },
          "options__2": {
            "label": "Centraal"
          },
          "options__3": {
            "label": "Rechts"
          },
          "label": "Uitlijning van content op mobiel"
        }
      },
      "blocks": {
        "heading": {
          "name": "Opschrift",
          "settings": {
            "heading": {
              "label": "Opschrift"
            }
          }
        },
        "paragraph": {
          "name": "Paragraaf",
          "settings": {
            "paragraph": {
              "label": "Beschrijving"
            },
            "text_style": {
              "options__1": {
                "label": "Hoofdtekst"
              },
              "options__2": {
                "label": "Subtitel"
              },
              "label": "Tekststijl"
            }
          }
        },
        "email_form": {
          "name": "E-mailformulier"
        }
      },
      "presets": {
        "name": "Banner voor aanmelding voor het ontvangen van e-mail"
      }
    },
    "slideshow": {
      "name": "Diavoorstelling",
      "settings": {
        "layout": {
          "label": "Opmaak",
          "options__1": {
            "label": "Volledige breedte"
          },
          "options__2": {
            "label": "Grid"
          }
        },
        "slide_height": {
          "label": "Diahoogte",
          "options__1": {
            "label": "Aanpassen aan eerste afbeelding"
          },
          "options__2": {
            "label": "Klein"
          },
          "options__3": {
            "label": "Gemiddeld"
          },
          "options__4": {
            "label": "Groot"
          }
        },
        "slider_visual": {
          "label": "Pagineringsstijl",
          "options__1": {
            "label": "Teller"
          },
          "options__2": {
            "label": "Stippen"
          },
          "options__3": {
            "label": "Getallen"
          }
        },
        "auto_rotate": {
          "label": "Dia's automatisch draaien"
        },
        "change_slides_speed": {
          "label": "Wijzig dia's elke"
        },
        "mobile": {
          "content": "Mobiele opmaak"
        },
        "show_text_below": {
          "label": "Content op mobiel onder de afbeelding weergeven"
        },
        "accessibility": {
          "content": "Toegankelijkheid",
          "label": "Beschrijving van diavoorstelling",
          "info": "Geef een beschrijving van de diavoorstelling voor klanten die schermlezers gebruiken."
        }
      },
      "blocks": {
        "slide": {
          "name": "Dia",
          "settings": {
            "image": {
              "label": "Afbeelding"
            },
            "heading": {
              "label": "Kop"
            },
            "subheading": {
              "label": "Subkop"
            },
            "button_label": {
              "label": "Knoplabel",
              "info": "Laat het label leeg om de knop te verbergen."
            },
            "link": {
              "label": "Knoplink"
            },
            "secondary_style": {
              "label": "Gebruik de knopstijl Omlijnen"
            },
            "box_align": {
              "label": "Positie van content op desktop",
              "options__1": {
                "label": "Linksboven"
              },
              "options__2": {
                "label": "Centraal boven"
              },
              "options__3": {
                "label": "Rechtsboven"
              },
              "options__4": {
                "label": "Midden links"
              },
              "options__5": {
                "label": "Centraal midden"
              },
              "options__6": {
                "label": "Midden rechts"
              },
              "options__7": {
                "label": "Linksonder"
              },
              "options__8": {
                "label": "Midden onder"
              },
              "options__9": {
                "label": "Rechtsonder"
              },
              "info": "De positie wordt automatisch geoptimaliseerd voor mobiel."
            },
            "show_text_box": {
              "label": "Container op desktop weergeven"
            },
            "text_alignment": {
              "label": "Uitlijning van content op desktop",
              "option_1": {
                "label": "Links"
              },
              "option_2": {
                "label": "Centraal"
              },
              "option_3": {
                "label": "Rechts"
              }
            },
            "image_overlay_opacity": {
              "label": "Dekking van afbeeldingsoverlay"
            },
            "color_scheme": {
              "info": "Zichtbaar wanneer de container wordt weergegeven."
            },
            "text_alignment_mobile": {
              "label": "Uitlijning van content op mobiel",
              "options__1": {
                "label": "Links"
              },
              "options__2": {
                "label": "Centraal"
              },
              "options__3": {
                "label": "Rechts"
              }
            }
          }
        }
      },
      "presets": {
        "name": "Diavoorstelling"
      }
    },
    "collapsible_content": {
      "name": "Inklapbare content",
      "settings": {
        "caption": {
          "label": "Bijschrift"
        },
        "heading": {
          "label": "Kop"
        },
        "heading_alignment": {
          "label": "Uitlijning kop",
          "options__1": {
            "label": "Links"
          },
          "options__2": {
            "label": "Centraal"
          },
          "options__3": {
            "label": "Rechts"
          }
        },
        "layout": {
          "label": "Opmaak",
          "options__1": {
            "label": "Geen container"
          },
          "options__2": {
            "label": "Container rij"
          },
          "options__3": {
            "label": "Container sectie"
          }
        },
        "container_color_scheme": {
          "label": "Kleurschema van container",
          "info": "Zichtbaar wanneer de opmaak is ingesteld op rij- of sectiecontainer."
        },
        "open_first_collapsible_row": {
          "label": "Eerste inklapbare rij uitklappen"
        },
        "header": {
          "content": "Opmaak van afbeelding"
        },
        "image": {
          "label": "Afbeelding"
        },
        "image_ratio": {
          "label": "Breedte-/hoogteverhouding van afbeeldingen",
          "options__1": {
            "label": "Aanpassen aan afbeelding"
          },
          "options__2": {
            "label": "Klein"
          },
          "options__3": {
            "label": "Groot"
          }
        },
        "desktop_layout": {
          "label": "Opmaak bureaublad",
          "options__1": {
            "label": "Afbeelding eerst"
          },
          "options__2": {
            "label": "Afbeelding als tweede"
          },
          "info": "Afbeelding wordt als eerste weergegeven op mobiel."
        }
      },
      "blocks": {
        "collapsible_row": {
          "name": "Inklapbare rij",
          "settings": {
            "heading": {
              "info": "Gebruik een kop die de content verklaart.",
              "label": "Kop"
            },
            "row_content": {
              "label": "Content rij"
            },
            "page": {
              "label": "Content rij vanaf pagina"
            },
            "icon": {
              "label": "Pictogram",
              "options__1": {
                "label": "Geen"
              },
              "options__2": {
                "label": "Apple"
              },
              "options__3": {
                "label": "Banaan"
              },
              "options__4": {
                "label": "Fles"
              },
              "options__5": {
                "label": "Vak"
              },
              "options__6": {
                "label": "Wortel"
              },
              "options__7": {
                "label": "Chatbubbel"
              },
              "options__8": {
                "label": "Vinkje"
              },
              "options__9": {
                "label": "Klembord"
              },
              "options__10": {
                "label": "Zuivel"
              },
              "options__11": {
                "label": "Zuivelvrij"
              },
              "options__12": {
                "label": "Droger"
              },
              "options__13": {
                "label": "Oog"
              },
              "options__14": {
                "label": "Vuur"
              },
              "options__15": {
                "label": "Glutenvrij"
              },
              "options__16": {
                "label": "Hart"
              },
              "options__17": {
                "label": "Strijkijzer"
              },
              "options__18": {
                "label": "Blad"
              },
              "options__19": {
                "label": "Leder"
              },
              "options__20": {
                "label": "Bliksemstraal"
              },
              "options__21": {
                "label": "Lipstick"
              },
              "options__22": {
                "label": "Slot"
              },
              "options__23": {
                "label": "Kaart-pin"
              },
              "options__24": {
                "label": "Zonder noten"
              },
              "options__25": {
                "label": "Lange broeken"
              },
              "options__26": {
                "label": "Print van klauw"
              },
              "options__27": {
                "label": "Peper"
              },
              "options__28": {
                "label": "Parfum"
              },
              "options__29": {
                "label": "Vliegtuig"
              },
              "options__30": {
                "label": "Planten"
              },
              "options__31": {
                "label": "Prijskaartje"
              },
              "options__32": {
                "label": "Vraagteken"
              },
              "options__33": {
                "label": "Recyclen"
              },
              "options__34": {
                "label": "Retourneren"
              },
              "options__35": {
                "label": "Liniaal"
              },
              "options__36": {
                "label": "Serveerschaal"
              },
              "options__37": {
                "label": "Overhemd"
              },
              "options__38": {
                "label": "Schoen"
              },
              "options__39": {
                "label": "Silhouet"
              },
              "options__40": {
                "label": "Sneeuwvlokje"
              },
              "options__41": {
                "label": "Ster"
              },
              "options__42": {
                "label": "Stopwatch"
              },
              "options__43": {
                "label": "Vrachtwagen"
              },
              "options__44": {
                "label": "Wassen"
              }
            }
          }
        }
      },
      "presets": {
        "name": "Inklapbare content"
      }
    },
    "main-account": {
      "name": "Account"
    },
    "main-activate-account": {
      "name": "Accountactivering"
    },
    "main-addresses": {
      "name": "Adressen"
    },
    "main-login": {
      "name": "Inloggen"
    },
    "main-order": {
      "name": "Bestelling"
    },
    "main-register": {
      "name": "Registratie"
    },
    "main-reset-password": {
      "name": "Wachtwoord opnieuw instellen"
    },
    "related-products": {
      "name": "Gerelateerde producten",
      "settings": {
        "heading": {
          "label": "Koptekst"
        },
        "products_to_show": {
          "label": "Maximaal aantal weer te geven producten"
        },
        "columns_desktop": {
          "label": "Aantal kolommen op desktopcomputers"
        },
        "paragraph__1": {
          "content": "In de loop van de tijd worden veranderingen en verbeteringen doorgevoerd dankzij dynamische aanbevelingen, waarbij gebruik wordt gemaakt van informatie over bestellingen en producten. [Meer informatie](https://help.shopify.com/themes/development/recommended-products)"
        },
        "header__2": {
          "content": "Productkaart"
        },
        "image_ratio": {
          "label": "Breedte-/hoogteverhouding van afbeeldingen",
          "options__1": {
            "label": "Aanpassen aan afbeelding"
          },
          "options__2": {
            "label": "Staand"
          },
          "options__3": {
            "label": "Vierkant"
          }
        },
        "show_secondary_image": {
          "label": "Tweede afbeelding weergeven als je de aanwijzer erboven houdt"
        },
        "show_vendor": {
          "label": "Verkoper weergeven"
        },
        "show_rating": {
          "label": "Productbeoordeling weergeven",
          "info": "Voeg een app voor productbeoordelingen toe om een beoordeling weer te geven. [Meer informatie](https://help.shopify.com/manual/online-store/themes/theme-structure/page-types#product-recommendations-section-settings)"
        },
        "header_mobile": {
          "content": "Opmaak op mobiele apparaten"
        },
        "columns_mobile": {
          "label": "Aantal kolommen op mobiele apparaten",
          "options__1": {
            "label": "1 kolom"
          },
          "options__2": {
            "label": "2 kolommen"
          }
        }
      }
    },
    "multirow": {
      "name": "Meerdere rijen",
      "settings": {
        "image": {
          "label": "Afbeelding"
        },
        "image_height": {
          "options__1": {
            "label": "Aanpassen aan afbeelding"
          },
          "options__2": {
            "label": "Klein"
          },
          "options__3": {
            "label": "Gemiddeld"
          },
          "options__4": {
            "label": "Groot"
          },
          "label": "Hoogte afbeelding"
        },
        "desktop_image_width": {
          "options__1": {
            "label": "Klein"
          },
          "options__2": {
            "label": "Gemiddeld"
          },
          "options__3": {
            "label": "Groot"
          },
          "label": "Breedte van bureaubladafbeelding",
          "info": "De afbeelding wordt automatisch geoptimaliseerd voor mobiel."
        },
        "heading_size": {
          "options__1": {
            "label": "Klein"
          },
          "options__2": {
            "label": "Gemiddeld"
          },
          "options__3": {
            "label": "Groot"
          },
          "label": "Grootte koptekst"
        },
        "text_style": {
          "options__1": {
            "label": "Hoofdtekst"
          },
          "options__2": {
            "label": "Ondertitel"
          },
          "label": "Tekststijl"
        },
        "button_style": {
          "options__1": {
            "label": "Knop Doorgetrokken"
          },
          "options__2": {
            "label": "Knop Omlijnen"
          },
          "label": "Knopstijl"
        },
        "desktop_content_alignment": {
          "options__1": {
            "label": "Links"
          },
          "options__2": {
            "label": "Midden"
          },
          "options__3": {
            "label": "Rechts"
          },
          "label": "Uitlijning van content op bureaublad"
        },
        "desktop_content_position": {
          "options__1": {
            "label": "Boven"
          },
          "options__2": {
            "label": "Midden"
          },
          "options__3": {
            "label": "Onder"
          },
          "label": "Positie van content op bureaublad",
          "info": "De positie wordt automatisch geoptimaliseerd voor mobiele weergave."
        },
        "image_layout": {
          "options__1": {
            "label": "Afwisselend van links"
          },
          "options__2": {
            "label": "Afwisselend van rechts"
          },
          "options__3": {
            "label": "Links uitgelijnd"
          },
          "options__4": {
            "label": "Rechts uitgelijnd"
          },
          "label": "Plaatsing van afbeelding op bureaublad",
          "info": "De plaatsing wordt automatisch geoptimaliseerd voor mobiel."
        },
        "container_color_scheme": {
          "label": "Kleurschema van container"
        },
        "mobile_content_alignment": {
          "options__1": {
            "label": "Links"
          },
          "options__2": {
            "label": "Midden"
          },
          "options__3": {
            "label": "Rechts"
          },
          "label": "Uitlijning van content op mobiel"
        },
        "header_mobile": {
          "content": "Opmaak op mobiel"
        }
      },
      "blocks": {
        "row": {
          "name": "Rij",
          "settings": {
            "image": {
              "label": "Afbeelding"
            },
            "caption": {
              "label": "Bijschrift"
            },
            "heading": {
              "label": "Koptekst"
            },
            "text": {
              "label": "Tekst"
            },
            "button_label": {
              "label": "Knoplabel"
            },
            "button_link": {
              "label": "Knoplink"
            }
          }
        }
      },
      "presets": {
        "name": "Meerdere rijen"
      }
    }
  }
}<|MERGE_RESOLUTION|>--- conflicted
+++ resolved
@@ -426,7 +426,6 @@
           "label": "Extra groot"
         }
       },
-<<<<<<< HEAD
       "image_shape": {
         "options__1": {
           "label": "Standaard"
@@ -454,7 +453,7 @@
         },
         "label": "Vorm afbeelding",
         "info": "Kaarten in standaardstijl hebben geen randen wanneer een afbeeldingsvorm actief is."
-=======
+      },
       "animation": {
         "content": "Animaties",
         "image_behavior": {
@@ -466,7 +465,6 @@
           },
           "label": "Gedrag van afbeeldingen"
         }
->>>>>>> e8083933
       }
     },
     "announcement-bar": {
