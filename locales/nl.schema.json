--- conflicted
+++ resolved
@@ -1501,14 +1501,10 @@
           "label": "Verkoper weergeven"
         },
         "paragraph__1": {
-<<<<<<< HEAD
           "content": "Dynamische aanbevelingen gebruiken bestellings- en productinformatie om in de loop van de tijd te veranderen en te verbeteren. [Meer informatie](https:\/\/help.shopify.com\/en\/themes\/development\/recommended-products)"
-=======
-          "content": "Dynamische aanbevelingen gebruiken bestellings- en productinformatie om in de loop van de tijd te veranderen en te verbeteren. [Meer informatie](https://help.shopify.com/en/themes/development/recommended-products)"
         },
         "show_image_outline": {
           "label": "Toon toelichting van afbeelding"
->>>>>>> 9ee99dac
         }
       }
     },
