{
  "general": {
    "password_page": {
      "login_form_heading": "Belépés a webáruházba jelszóval:",
      "login_password_button": "Belépés jelszóval",
      "login_form_password_label": "Jelszó",
      "login_form_password_placeholder": "Saját jelszó",
      "login_form_error": "Téves jelszót írtál be.",
      "login_form_submit": "Belépés",
      "modal": "Jelszómegadási párbeszédpanel",
      "admin_link_html": "Te vagy a webáruház tulajdonosa? <a href=\"\/admin\" class=\"link underlined-link\">Itt tudsz bejelentkezni<\/a>",
      "powered_by_shopify_html": "A bolt szolgáltatója a {{ shopify }}"
    },
    "social": {
      "alt_text": {
        "share_on_facebook": "Megosztás a Facebookon",
        "share_on_twitter": "Közzététel a Twitteren",
        "share_on_pinterest": "Közzététel a Pinteresten"
      },
      "links": {
        "twitter": "Twitter",
        "facebook": "Facebook",
        "pinterest": "Pinterest",
        "instagram": "Instagram",
        "tumblr": "Tumblr",
        "snapchat": "Snapchat",
        "youtube": "YouTube",
        "vimeo": "Vimeo",
        "tiktok": "TikTok"
      }
    },
    "continue_shopping": "Vásárlás folytatása",
    "pagination": {
      "label": "Tördelés",
      "page": "{{ number }}. oldal",
      "next": "Következő oldal",
      "previous": "Előző oldal"
    },
    "search": {
      "search": "Keresés"
    },
    "cart": {
      "view": "Kosár megtekintése ({{ count }})",
      "item_added": "Betettük a terméket a kosárba"
    },
    "share": {
      "copy_to_clipboard": "Hivatkozás másolása",
      "share": "Megosztás",
      "share_url": "Hivatkozás",
      "success_message": "A vágólapra másoltuk a hivatkozást.",
      "close": "Megosztás befejezése"
    }
  },
  "newsletter": {
    "label": "E-mail-cím",
    "success": "Köszönjük a feliratkozást",
    "button_label": "Feliratkozás"
  },
  "accessibility": {
    "skip_to_text": "Ugrás a tartalomhoz",
    "close": "Bezárás",
    "unit_price_separator": "\/",
    "vendor": "Forgalmazó:",
    "error": "Hiba",
    "refresh_page": "Ha kiválasztasz egy lehetőséget, a teljes oldal frissül.",
    "link_messages": {
      "new_window": "Tartalom megnyitása új ablakban.",
      "external": "Külső webhelyet nyit meg."
    },
    "next_slide": "Következő dia",
    "previous_slide": "Előző dia",
    "loading": "Betöltés folyamatban…",
    "of": "\/",
    "skip_to_product_info": "Kihagyás, és ugrás a termékadatokra",
    "total_reviews": "összes értékelés",
    "star_reviews_info": "{{ rating_max }}\/{{ rating_value }} csillag"
  },
  "blogs": {
    "article": {
      "blog": "Blog",
      "read_more_title": "Továbbiak: {{ title }}",
      "read_more": "Továbbiak",
      "comments": {
        "one": "{{ count }} hozzászólás",
        "other": "{{ count }} hozzászólás"
      },
      "moderated": "Felhívjuk a figyelmedet, hogy a hozzászólásokat jóvá kell hagyni a közzétételük előtt.",
      "comment_form_title": "Hozzászólás írása",
      "name": "Név",
      "email": "E-mail-cím",
      "message": "Hozzászólás",
      "post": "Hozzászólás elküldése",
      "back_to_blog": "Vissza a blogba",
      "share": "Cikk megosztása",
      "success": "Elküldtük a hozzászólásodat. Köszönjük!",
      "success_moderated": "Elküldtük a hozzászólásodat. Blogunkat moderáljuk, ezért egy kis idő múlva tesszük csak közzé a hozzászólást."
    }
  },
  "onboarding": {
    "product_title": "Példa terméknévre",
    "collection_title": "Kollekció neve"
  },
  "products": {
    "product": {
      "add_to_cart": "Hozzáadás a kosárhoz",
      "description": "Leírás",
      "on_sale": "Akciós",
      "product_variants": "Termékváltozatok",
      "quantity": {
        "label": "Mennyiség",
        "input_label": "{{ product }} mennyisége",
        "increase": "{{ product }} mennyiségének növelése",
        "decrease": "{{ product }} mennyiségének csökkentése"
      },
      "price": {
        "from_price_html": "Legalacsonyabb ár: {{ price }}",
        "regular_price": "Normál ár",
        "sale_price": "Akciós ár",
        "unit_price": "Egységár"
      },
      "share": "A termék megosztása",
      "sold_out": "Elfogyott",
      "unavailable": "Nincs készleten",
      "vendor": "Forgalmazó",
      "video_exit_message": "{{ title }}: a teljes képernyős videó ugyanabban az ablakban nyílik meg.",
      "xr_button": "Megtekintés a saját környezetben",
      "xr_button_label": "Megtekintés a saját környezetben: kiterjesztettvalóság-alapú ablakban töltődik be az elem",
      "pickup_availability": {
        "view_store_info": "Webáruház adatai",
        "check_other_stores": "Kapható más webáruházakban?",
        "pick_up_available": "Személyesen átvehető",
        "pick_up_available_at_html": "Személyesen átvehető itt: <span class=\"color-foreground\">{{ location_name }}<\/span>",
        "pick_up_unavailable_at_html": "Személyesen egyelőre nem vehető át itt: <span class=\"color-foreground\">{{ location_name }}<\/span>",
        "unavailable": "Nem sikerült betölteni az átvehetőségi adatokat",
        "refresh": "Frissítés"
      },
      "media": {
        "open_featured_media": "Kiemelt médiafájl megnyitása galérianézetben",
        "open_media": "{{ index }}. médiafájl megnyitása galérianézetben",
        "play_model": "Lejátszás a 3D-megjelenítőben",
        "play_video": "Videó lejátszása"
      },
      "view_full_details": "Minden részlet megtekintése"
    },
    "modal": {
      "label": "Médiatár"
    },
    "facets": {
      "apply": "Alkalmaz",
      "clear": "Törlés",
      "clear_all": "Az összes törlése",
      "from": "Ettől:",
      "filter_and_sort": "Szűrés és rendezés",
      "filter_by_label": "Szűrés:",
      "filter_button": "Szűrés",
      "filters_selected": {
        "one": "{{ count }} elem kijelölve",
        "other": "{{ count }} elem kijelölve"
      },
      "max_price": "A legmagasabb ár {{ price }}",
      "product_count": {
        "one": "{{ count }}/{{ product_count }} termék",
        "other": "{{ count }}/{{ product_count }} termék"
      },
      "product_count_simple": {
        "one": "{{ count }} termék",
        "other": "{{ count }} termék"
      },
      "reset": "Alaphelyzet",
      "sort_button": "Rendezés",
      "sort_by_label": "Rendezési szempont:",
      "to": "Eddig:",
      "clear_filter": "Szűrő kikapcsolása"
    }
  },
  "templates": {
    "404": {
      "title": "Nem találjuk az oldalt",
      "subtext": "404-es hiba történt."
    },
    "search": {
      "no_results": "Nincs találat erre: {{ terms }}. Ellenőrizd a helyesírást, vagy írj be egy másik szót vagy kifejezést.",
      "results_with_count": {
        "one": "{{ count }} találat",
        "other": "{{ count }} találat"
      },
      "title": "Találatok",
      "page": "Oldal",
      "products": "Termékek",
      "search_for": "Keresés erre: {{ terms }}",
      "results_with_count_and_term": {
        "one": "{{ count }} találat erre: {{ terms }}",
        "other": "{{ count }} találat erre: {{ terms }}"
      }
    },
    "cart": {
      "cart": "Kosár"
    },
    "contact": {
      "form": {
        "name": "Név",
        "email": "E-mail-cím",
        "phone": "Telefonszám",
        "comment": "Hozzászólás",
        "send": "Küldés",
        "post_success": "Köszönjük, hogy írtál nekünk. A lehető legrövidebb időn belül válaszolni fogunk.",
        "error_heading": "Kérjük, helyesbítsd a következőket:"
      }
    }
  },
  "sections": {
    "header": {
      "announcement": "Közlemény",
      "menu": "Menü",
      "cart_count": {
        "one": "{{ count }} elem",
        "other": "{{ count }} elem"
      }
    },
    "cart": {
      "title": "Kosár",
      "caption": "Kosárban lévő termékek",
      "remove_title": "{{ title }} eltávolítása",
      "subtotal": "Részösszeg:",
      "new_subtotal": "Új részösszeg:",
      "note": "Megjegyzések a rendeléssel kapcsolatban",
      "checkout": "Megrendelés",
      "empty": "A kosarad üres",
      "cart_error": "Hiba történt a kosár frissítése közben. Próbálkozz újra.",
      "cart_quantity_error_html": "Ebből a termékből csak [quantity] darabot rakhatsz a kosárba.",
      "taxes_and_shipping_policy_at_checkout_html": "Az adókat és a <a href=\"{{ link }}\">szállítási költséget<\/a> a megrendeléskor számítjuk ki",
      "taxes_included_but_shipping_at_checkout": "Tartalmazza a megrendeléskor kiszámított adót és szállítási költséget.",
      "taxes_included_and_shipping_policy_html": "Tartalmazza az adót. A megrendeléskor kiszámított <a href=\"{{ link }}\">szállítási költség<\/a>.",
      "taxes_and_shipping_at_checkout": "Az adókat és a szállítási költséget a megrendeléskor számítjuk ki",
      "headings": {
        "product": "Termék",
        "price": "Ár",
        "total": "Végösszeg",
        "quantity": "Mennyiség"
      },
      "update": "Frissítés",
      "login": {
        "title": "Már van fiókod?",
        "paragraph_html": "<a href=\"{{ link }}\" class=\"link underlined-link\">Jelentkezz be<\/a> a gyorsabb fizetéshez."
      }
    },
    "footer": {
      "payment": "Fizetési módok",
      "social_placeholder": "Kövess bennünket közösségi médiás oldalainkon!"
    },
    "featured_blog": {
      "view_all": "Az összes megtekintése",
      "onboarding_title": "Blogbejegyzés",
      "onboarding_content": "Itt foglalhatod össze a vásárlóidnak, miről szól a blogbejegyzésed"
    },
    "featured_collection": {
      "view_all": "Az összes megtekintése",
      "view_all_label": "Az ebben a kollekcióban szereplő összes termék megtekintése: {{ collection_name }}"
    },
    "collection_list": {
      "view_all": "Az összes megtekintése"
    },
    "collection_template": {
      "title": "Kollekció",
      "empty": "Nincs találat",
<<<<<<< HEAD
      "apply": "Alkalmaz",
      "clear": "Törlés",
      "clear_all": "Az összes törlése",
      "from": "Ettől:",
      "filter_and_sort": "Szűrés és rendezés",
      "filter_by_label": "Szűrés:",
      "filter_button": "Szűrés",
      "max_price": "A legmagasabb ár {{ price }}",
      "reset": "Alaphelyzet",
      "to": "Eddig:",
      "use_fewer_filters_html": "Használj kevesebb szűrőt, vagy <a class=\"{{ class }}\" href=\"{{ link }}\">töröld az összeset<\/a>.",
      "product_count": {
        "one": "{{ count }}\/{{ product_count }} termék",
        "other": "{{ count }}\/{{ product_count }} termék"
      },
      "filters_selected": {
        "one": "{{ count }} elem kijelölve",
        "other": "{{ count }} elem kijelölve"
      },
      "product_count_simple": {
        "one": "{{ count }} termék",
        "other": "{{ count }} termék"
      }
=======
      "use_fewer_filters_html": "Használj kevesebb szűrőt, vagy <a class=\"{{ class }}\" href=\"{{ link }}\">töröld az összeset</a>."
>>>>>>> 8c553758
    },
    "video": {
      "load_video": "Videó betöltése: {{ description }}"
    }
  },
  "localization": {
    "country_label": "Ország\/régió",
    "language_label": "Nyelv",
    "update_language": "Nyelv módosítása",
    "update_country": "Ország\/régió frissítése"
  },
  "customer": {
    "account": {
      "title": "Fiók",
      "details": "Fiókadatok",
      "view_addresses": "Címek megtekintése",
      "return": "Vissza a fiókadatokhoz"
    },
    "account_fallback": "Fiók",
    "activate_account": {
      "title": "Fiók aktiválása",
      "subtext": "A fiók aktiválásához hozz létre egy jelszót.",
      "password": "Jelszó",
      "password_confirm": "Jelszó megerősítése",
      "submit": "Fiók aktiválása",
      "cancel": "Meghívás elutasítása"
    },
    "addresses": {
      "title": "Címek",
      "default": "Alapértelmezett",
      "add_new": "Új cím hozzáadása",
      "edit_address": "Cím szerkesztése",
      "first_name": "Utónév",
      "last_name": "Vezetéknév",
      "company": "Cégnév",
      "address1": "1. cím",
      "address2": "2. cím",
      "city": "Település",
      "country": "Ország\/régió",
      "province": "Megye",
      "zip": "Irányítószám",
      "phone": "Telefonszám",
      "set_default": "Beállítás alapértelmezett címként",
      "add": "Cím hozzáadása",
      "update": "Cím frissítése",
      "cancel": "Mégse",
      "edit": "Szerkesztés",
      "delete": "Törlés",
      "delete_confirm": "Biztos, hogy törlöd a címet?"
    },
    "log_in": "Bejelentkezés",
    "log_out": "Kijelentkezés",
    "login_page": {
      "cancel": "Mégse",
      "create_account": "Fiók létrehozása",
      "email": "E-mail-cím",
      "forgot_password": "Elfelejtetted a jelszavadat?",
      "guest_continue": "Tovább",
      "guest_title": "Folytatás vendégként",
      "password": "Jelszó",
      "title": "Felhasználónév",
      "sign_in": "Bejelentkezés",
      "submit": "Küldés"
    },
    "orders": {
      "title": "Korábbi rendelések",
      "order_number": "Megrendelés",
      "order_number_link": "Rendelés száma: {{ number }}",
      "date": "Dátum",
      "payment_status": "Fizetési állapot",
      "fulfillment_status": "Teljesítési állapot",
      "total": "Végösszeg",
      "none": "Még nem rendeltél semmit."
    },
    "recover_password": {
      "title": "Új jelszó létrehozása",
      "subtext": "Küldünk egy e-mailt, amellyel új jelszót készíthetsz magadnak.",
      "success": "E-mailben elküldtük a jelszó módosításához szükséges hivatkozást."
    },
    "register": {
      "title": "Fiók létrehozása",
      "first_name": "Utónév",
      "last_name": "Vezetéknév",
      "email": "E-mail-cím",
      "password": "Jelszó",
      "submit": "Létrehozás"
    },
    "reset_password": {
      "title": "Új fiókjelszó létrehozása",
      "subtext": "Írd be az ehhez az e-mail-címhez tartozó új jelszót: {{ email }}.",
      "password": "Jelszó",
      "password_confirm": "Jelszó megerősítése",
      "submit": "Új jelszó készítése"
    },
    "order": {
      "title": "Megrendelés: {{ name }}",
      "date_html": "Megrendelés dátuma: {{ date }}",
      "cancelled_html": "Megrendelés lemondva: {{ date }}",
      "cancelled_reason": "Ok: {{ reason }}",
      "billing_address": "Számlázási cím",
      "payment_status": "Fizetési állapot",
      "shipping_address": "Szállítási cím",
      "fulfillment_status": "Teljesítési állapot",
      "discount": "Kedvezmény",
      "shipping": "Szállítás",
      "tax": "Adó",
      "product": "Termék",
      "sku": "Termékváltozat",
      "price": "Ár",
      "quantity": "Mennyiség",
      "total": "Végösszeg",
      "fulfilled_at_html": "Teljesítés dátuma: {{ date }}",
      "track_shipment": "Csomagkövetés",
      "tracking_url": "Hivatkozás a csomagkövetéshez",
      "tracking_company": "Futárszolgálat",
      "tracking_number": "Fuvarlevélszám",
      "subtotal": "Részösszeg"
    }
  },
  "gift_cards": {
    "issued": {
      "title": "Íme a(z) {{ shop }} boltban levásárolható, {{ value }} értékű ajándékkártyád!",
      "subtext": "Ajándékkártya",
      "gift_card_code": "Ajándékkártya kódja",
      "shop_link": "Vásárlás folytatása",
      "remaining_html": "Egyenleg: {{ balance }}",
      "add_to_apple_wallet": "Hozzáadás az Apple Wallethoz",
      "qr_image_alt": "Ezt a QR-kódot beszkennelve beválthatod az ajándékkártyát.",
      "copy_code": "Kód másolása",
      "expired": "Lejárt",
      "copy_code_success": "Sikeres volt a kód másolása",
      "print_gift_card": "Nyomtatás"
    }
  },
  "pagefly": {
    "products": {
      "product": {
        "regular_price": "Regular price",
        "sold_out": "Sold out",
        "unavailable": "Unavailable",
        "on_sale": "Sale",
        "quantity": "Quantity",
        "add_to_cart": "Add to cart",
        "back_to_collection": "Back to {{ title }}",
        "view_details": "View details"
      }
    },
    "article": {
      "tags": "Tags:",
      "all_topics": "All topics",
      "by_author": "by {{ author }}",
      "posted_in": "Posted in",
      "read_more": "Read more",
      "back_to_blog": "Back to {{ title }}"
    },
    "comments": {
      "title": "Leave a comment",
      "name": "Name",
      "email": "Email",
      "message": "Message",
      "post": "Post comment",
      "moderated": "Please note, comments must be approved before they are published",
      "success_moderated": "Your comment was posted successfully. We will publish it in a little while, as our blog is moderated.",
      "success": "Your comment was posted successfully! Thank you!",
      "comments_with_count": {
        "one": "{{ count }} comment",
        "other": "{{ count }} comments"
      }
    },
    "password_page": {
      "login_form_message": "Enter store using password:",
      "login_form_password_label": "Password",
      "login_form_password_placeholder": "Your password",
      "login_form_submit": "Enter",
      "signup_form_email_label": "Email",
      "signup_form_success": "We will send you an email right before we open!",
      "password_link": "Enter using password"
    }
  }
}<|MERGE_RESOLUTION|>--- conflicted
+++ resolved
@@ -1,472 +1,446 @@
 {
-  "general": {
-    "password_page": {
-      "login_form_heading": "Belépés a webáruházba jelszóval:",
-      "login_password_button": "Belépés jelszóval",
-      "login_form_password_label": "Jelszó",
-      "login_form_password_placeholder": "Saját jelszó",
-      "login_form_error": "Téves jelszót írtál be.",
-      "login_form_submit": "Belépés",
-      "modal": "Jelszómegadási párbeszédpanel",
-      "admin_link_html": "Te vagy a webáruház tulajdonosa? <a href=\"\/admin\" class=\"link underlined-link\">Itt tudsz bejelentkezni<\/a>",
-      "powered_by_shopify_html": "A bolt szolgáltatója a {{ shopify }}"
-    },
-    "social": {
-      "alt_text": {
-        "share_on_facebook": "Megosztás a Facebookon",
-        "share_on_twitter": "Közzététel a Twitteren",
-        "share_on_pinterest": "Közzététel a Pinteresten"
-      },
-      "links": {
-        "twitter": "Twitter",
-        "facebook": "Facebook",
-        "pinterest": "Pinterest",
-        "instagram": "Instagram",
-        "tumblr": "Tumblr",
-        "snapchat": "Snapchat",
-        "youtube": "YouTube",
-        "vimeo": "Vimeo",
-        "tiktok": "TikTok"
-      }
-    },
-    "continue_shopping": "Vásárlás folytatása",
-    "pagination": {
-      "label": "Tördelés",
-      "page": "{{ number }}. oldal",
-      "next": "Következő oldal",
-      "previous": "Előző oldal"
-    },
-    "search": {
-      "search": "Keresés"
-    },
-    "cart": {
-      "view": "Kosár megtekintése ({{ count }})",
-      "item_added": "Betettük a terméket a kosárba"
-    },
-    "share": {
-      "copy_to_clipboard": "Hivatkozás másolása",
-      "share": "Megosztás",
-      "share_url": "Hivatkozás",
-      "success_message": "A vágólapra másoltuk a hivatkozást.",
-      "close": "Megosztás befejezése"
-    }
-  },
-  "newsletter": {
-    "label": "E-mail-cím",
-    "success": "Köszönjük a feliratkozást",
-    "button_label": "Feliratkozás"
-  },
-  "accessibility": {
-    "skip_to_text": "Ugrás a tartalomhoz",
-    "close": "Bezárás",
-    "unit_price_separator": "\/",
-    "vendor": "Forgalmazó:",
-    "error": "Hiba",
-    "refresh_page": "Ha kiválasztasz egy lehetőséget, a teljes oldal frissül.",
-    "link_messages": {
-      "new_window": "Tartalom megnyitása új ablakban.",
-      "external": "Külső webhelyet nyit meg."
-    },
-    "next_slide": "Következő dia",
-    "previous_slide": "Előző dia",
-    "loading": "Betöltés folyamatban…",
-    "of": "\/",
-    "skip_to_product_info": "Kihagyás, és ugrás a termékadatokra",
-    "total_reviews": "összes értékelés",
-    "star_reviews_info": "{{ rating_max }}\/{{ rating_value }} csillag"
-  },
-  "blogs": {
-    "article": {
-      "blog": "Blog",
-      "read_more_title": "Továbbiak: {{ title }}",
-      "read_more": "Továbbiak",
-      "comments": {
-        "one": "{{ count }} hozzászólás",
-        "other": "{{ count }} hozzászólás"
-      },
-      "moderated": "Felhívjuk a figyelmedet, hogy a hozzászólásokat jóvá kell hagyni a közzétételük előtt.",
-      "comment_form_title": "Hozzászólás írása",
-      "name": "Név",
-      "email": "E-mail-cím",
-      "message": "Hozzászólás",
-      "post": "Hozzászólás elküldése",
-      "back_to_blog": "Vissza a blogba",
-      "share": "Cikk megosztása",
-      "success": "Elküldtük a hozzászólásodat. Köszönjük!",
-      "success_moderated": "Elküldtük a hozzászólásodat. Blogunkat moderáljuk, ezért egy kis idő múlva tesszük csak közzé a hozzászólást."
-    }
-  },
-  "onboarding": {
-    "product_title": "Példa terméknévre",
-    "collection_title": "Kollekció neve"
-  },
-  "products": {
-    "product": {
-      "add_to_cart": "Hozzáadás a kosárhoz",
-      "description": "Leírás",
-      "on_sale": "Akciós",
-      "product_variants": "Termékváltozatok",
-      "quantity": {
-        "label": "Mennyiség",
-        "input_label": "{{ product }} mennyisége",
-        "increase": "{{ product }} mennyiségének növelése",
-        "decrease": "{{ product }} mennyiségének csökkentése"
-      },
-      "price": {
-        "from_price_html": "Legalacsonyabb ár: {{ price }}",
-        "regular_price": "Normál ár",
-        "sale_price": "Akciós ár",
-        "unit_price": "Egységár"
-      },
-      "share": "A termék megosztása",
-      "sold_out": "Elfogyott",
-      "unavailable": "Nincs készleten",
-      "vendor": "Forgalmazó",
-      "video_exit_message": "{{ title }}: a teljes képernyős videó ugyanabban az ablakban nyílik meg.",
-      "xr_button": "Megtekintés a saját környezetben",
-      "xr_button_label": "Megtekintés a saját környezetben: kiterjesztettvalóság-alapú ablakban töltődik be az elem",
-      "pickup_availability": {
-        "view_store_info": "Webáruház adatai",
-        "check_other_stores": "Kapható más webáruházakban?",
-        "pick_up_available": "Személyesen átvehető",
-        "pick_up_available_at_html": "Személyesen átvehető itt: <span class=\"color-foreground\">{{ location_name }}<\/span>",
-        "pick_up_unavailable_at_html": "Személyesen egyelőre nem vehető át itt: <span class=\"color-foreground\">{{ location_name }}<\/span>",
-        "unavailable": "Nem sikerült betölteni az átvehetőségi adatokat",
-        "refresh": "Frissítés"
-      },
-      "media": {
-        "open_featured_media": "Kiemelt médiafájl megnyitása galérianézetben",
-        "open_media": "{{ index }}. médiafájl megnyitása galérianézetben",
-        "play_model": "Lejátszás a 3D-megjelenítőben",
-        "play_video": "Videó lejátszása"
-      },
-      "view_full_details": "Minden részlet megtekintése"
-    },
-    "modal": {
-      "label": "Médiatár"
-    },
-    "facets": {
-      "apply": "Alkalmaz",
-      "clear": "Törlés",
-      "clear_all": "Az összes törlése",
-      "from": "Ettől:",
-      "filter_and_sort": "Szűrés és rendezés",
-      "filter_by_label": "Szűrés:",
-      "filter_button": "Szűrés",
-      "filters_selected": {
-        "one": "{{ count }} elem kijelölve",
-        "other": "{{ count }} elem kijelölve"
-      },
-      "max_price": "A legmagasabb ár {{ price }}",
-      "product_count": {
-        "one": "{{ count }}/{{ product_count }} termék",
-        "other": "{{ count }}/{{ product_count }} termék"
-      },
-      "product_count_simple": {
-        "one": "{{ count }} termék",
-        "other": "{{ count }} termék"
-      },
-      "reset": "Alaphelyzet",
-      "sort_button": "Rendezés",
-      "sort_by_label": "Rendezési szempont:",
-      "to": "Eddig:",
-      "clear_filter": "Szűrő kikapcsolása"
-    }
-  },
-  "templates": {
-    "404": {
-      "title": "Nem találjuk az oldalt",
-      "subtext": "404-es hiba történt."
-    },
-    "search": {
-      "no_results": "Nincs találat erre: {{ terms }}. Ellenőrizd a helyesírást, vagy írj be egy másik szót vagy kifejezést.",
-      "results_with_count": {
-        "one": "{{ count }} találat",
-        "other": "{{ count }} találat"
-      },
-      "title": "Találatok",
-      "page": "Oldal",
-      "products": "Termékek",
-      "search_for": "Keresés erre: {{ terms }}",
-      "results_with_count_and_term": {
-        "one": "{{ count }} találat erre: {{ terms }}",
-        "other": "{{ count }} találat erre: {{ terms }}"
-      }
-    },
-    "cart": {
-      "cart": "Kosár"
-    },
-    "contact": {
-      "form": {
-        "name": "Név",
-        "email": "E-mail-cím",
-        "phone": "Telefonszám",
-        "comment": "Hozzászólás",
-        "send": "Küldés",
-        "post_success": "Köszönjük, hogy írtál nekünk. A lehető legrövidebb időn belül válaszolni fogunk.",
-        "error_heading": "Kérjük, helyesbítsd a következőket:"
-      }
-    }
-  },
-  "sections": {
-    "header": {
-      "announcement": "Közlemény",
-      "menu": "Menü",
-      "cart_count": {
-        "one": "{{ count }} elem",
-        "other": "{{ count }} elem"
-      }
-    },
-    "cart": {
-      "title": "Kosár",
-      "caption": "Kosárban lévő termékek",
-      "remove_title": "{{ title }} eltávolítása",
-      "subtotal": "Részösszeg:",
-      "new_subtotal": "Új részösszeg:",
-      "note": "Megjegyzések a rendeléssel kapcsolatban",
-      "checkout": "Megrendelés",
-      "empty": "A kosarad üres",
-      "cart_error": "Hiba történt a kosár frissítése közben. Próbálkozz újra.",
-      "cart_quantity_error_html": "Ebből a termékből csak [quantity] darabot rakhatsz a kosárba.",
-      "taxes_and_shipping_policy_at_checkout_html": "Az adókat és a <a href=\"{{ link }}\">szállítási költséget<\/a> a megrendeléskor számítjuk ki",
-      "taxes_included_but_shipping_at_checkout": "Tartalmazza a megrendeléskor kiszámított adót és szállítási költséget.",
-      "taxes_included_and_shipping_policy_html": "Tartalmazza az adót. A megrendeléskor kiszámított <a href=\"{{ link }}\">szállítási költség<\/a>.",
-      "taxes_and_shipping_at_checkout": "Az adókat és a szállítási költséget a megrendeléskor számítjuk ki",
-      "headings": {
-        "product": "Termék",
-        "price": "Ár",
-        "total": "Végösszeg",
-        "quantity": "Mennyiség"
-      },
-      "update": "Frissítés",
-      "login": {
-        "title": "Már van fiókod?",
-        "paragraph_html": "<a href=\"{{ link }}\" class=\"link underlined-link\">Jelentkezz be<\/a> a gyorsabb fizetéshez."
-      }
-    },
-    "footer": {
-      "payment": "Fizetési módok",
-      "social_placeholder": "Kövess bennünket közösségi médiás oldalainkon!"
-    },
-    "featured_blog": {
-      "view_all": "Az összes megtekintése",
-      "onboarding_title": "Blogbejegyzés",
-      "onboarding_content": "Itt foglalhatod össze a vásárlóidnak, miről szól a blogbejegyzésed"
-    },
-    "featured_collection": {
-      "view_all": "Az összes megtekintése",
-      "view_all_label": "Az ebben a kollekcióban szereplő összes termék megtekintése: {{ collection_name }}"
-    },
-    "collection_list": {
-      "view_all": "Az összes megtekintése"
-    },
-    "collection_template": {
-      "title": "Kollekció",
-      "empty": "Nincs találat",
-<<<<<<< HEAD
-      "apply": "Alkalmaz",
-      "clear": "Törlés",
-      "clear_all": "Az összes törlése",
-      "from": "Ettől:",
-      "filter_and_sort": "Szűrés és rendezés",
-      "filter_by_label": "Szűrés:",
-      "filter_button": "Szűrés",
-      "max_price": "A legmagasabb ár {{ price }}",
-      "reset": "Alaphelyzet",
-      "to": "Eddig:",
-      "use_fewer_filters_html": "Használj kevesebb szűrőt, vagy <a class=\"{{ class }}\" href=\"{{ link }}\">töröld az összeset<\/a>.",
-      "product_count": {
-        "one": "{{ count }}\/{{ product_count }} termék",
-        "other": "{{ count }}\/{{ product_count }} termék"
-      },
-      "filters_selected": {
-        "one": "{{ count }} elem kijelölve",
-        "other": "{{ count }} elem kijelölve"
-      },
-      "product_count_simple": {
-        "one": "{{ count }} termék",
-        "other": "{{ count }} termék"
-      }
-=======
-      "use_fewer_filters_html": "Használj kevesebb szűrőt, vagy <a class=\"{{ class }}\" href=\"{{ link }}\">töröld az összeset</a>."
->>>>>>> 8c553758
-    },
-    "video": {
-      "load_video": "Videó betöltése: {{ description }}"
-    }
-  },
-  "localization": {
-    "country_label": "Ország\/régió",
-    "language_label": "Nyelv",
-    "update_language": "Nyelv módosítása",
-    "update_country": "Ország\/régió frissítése"
-  },
-  "customer": {
-    "account": {
-      "title": "Fiók",
-      "details": "Fiókadatok",
-      "view_addresses": "Címek megtekintése",
-      "return": "Vissza a fiókadatokhoz"
-    },
-    "account_fallback": "Fiók",
-    "activate_account": {
-      "title": "Fiók aktiválása",
-      "subtext": "A fiók aktiválásához hozz létre egy jelszót.",
-      "password": "Jelszó",
-      "password_confirm": "Jelszó megerősítése",
-      "submit": "Fiók aktiválása",
-      "cancel": "Meghívás elutasítása"
-    },
-    "addresses": {
-      "title": "Címek",
-      "default": "Alapértelmezett",
-      "add_new": "Új cím hozzáadása",
-      "edit_address": "Cím szerkesztése",
-      "first_name": "Utónév",
-      "last_name": "Vezetéknév",
-      "company": "Cégnév",
-      "address1": "1. cím",
-      "address2": "2. cím",
-      "city": "Település",
-      "country": "Ország\/régió",
-      "province": "Megye",
-      "zip": "Irányítószám",
-      "phone": "Telefonszám",
-      "set_default": "Beállítás alapértelmezett címként",
-      "add": "Cím hozzáadása",
-      "update": "Cím frissítése",
-      "cancel": "Mégse",
-      "edit": "Szerkesztés",
-      "delete": "Törlés",
-      "delete_confirm": "Biztos, hogy törlöd a címet?"
-    },
-    "log_in": "Bejelentkezés",
-    "log_out": "Kijelentkezés",
-    "login_page": {
-      "cancel": "Mégse",
-      "create_account": "Fiók létrehozása",
-      "email": "E-mail-cím",
-      "forgot_password": "Elfelejtetted a jelszavadat?",
-      "guest_continue": "Tovább",
-      "guest_title": "Folytatás vendégként",
-      "password": "Jelszó",
-      "title": "Felhasználónév",
-      "sign_in": "Bejelentkezés",
-      "submit": "Küldés"
-    },
-    "orders": {
-      "title": "Korábbi rendelések",
-      "order_number": "Megrendelés",
-      "order_number_link": "Rendelés száma: {{ number }}",
-      "date": "Dátum",
-      "payment_status": "Fizetési állapot",
-      "fulfillment_status": "Teljesítési állapot",
-      "total": "Végösszeg",
-      "none": "Még nem rendeltél semmit."
-    },
-    "recover_password": {
-      "title": "Új jelszó létrehozása",
-      "subtext": "Küldünk egy e-mailt, amellyel új jelszót készíthetsz magadnak.",
-      "success": "E-mailben elküldtük a jelszó módosításához szükséges hivatkozást."
-    },
-    "register": {
-      "title": "Fiók létrehozása",
-      "first_name": "Utónév",
-      "last_name": "Vezetéknév",
-      "email": "E-mail-cím",
-      "password": "Jelszó",
-      "submit": "Létrehozás"
-    },
-    "reset_password": {
-      "title": "Új fiókjelszó létrehozása",
-      "subtext": "Írd be az ehhez az e-mail-címhez tartozó új jelszót: {{ email }}.",
-      "password": "Jelszó",
-      "password_confirm": "Jelszó megerősítése",
-      "submit": "Új jelszó készítése"
-    },
-    "order": {
-      "title": "Megrendelés: {{ name }}",
-      "date_html": "Megrendelés dátuma: {{ date }}",
-      "cancelled_html": "Megrendelés lemondva: {{ date }}",
-      "cancelled_reason": "Ok: {{ reason }}",
-      "billing_address": "Számlázási cím",
-      "payment_status": "Fizetési állapot",
-      "shipping_address": "Szállítási cím",
-      "fulfillment_status": "Teljesítési állapot",
-      "discount": "Kedvezmény",
-      "shipping": "Szállítás",
-      "tax": "Adó",
-      "product": "Termék",
-      "sku": "Termékváltozat",
-      "price": "Ár",
-      "quantity": "Mennyiség",
-      "total": "Végösszeg",
-      "fulfilled_at_html": "Teljesítés dátuma: {{ date }}",
-      "track_shipment": "Csomagkövetés",
-      "tracking_url": "Hivatkozás a csomagkövetéshez",
-      "tracking_company": "Futárszolgálat",
-      "tracking_number": "Fuvarlevélszám",
-      "subtotal": "Részösszeg"
-    }
-  },
-  "gift_cards": {
-    "issued": {
-      "title": "Íme a(z) {{ shop }} boltban levásárolható, {{ value }} értékű ajándékkártyád!",
-      "subtext": "Ajándékkártya",
-      "gift_card_code": "Ajándékkártya kódja",
-      "shop_link": "Vásárlás folytatása",
-      "remaining_html": "Egyenleg: {{ balance }}",
-      "add_to_apple_wallet": "Hozzáadás az Apple Wallethoz",
-      "qr_image_alt": "Ezt a QR-kódot beszkennelve beválthatod az ajándékkártyát.",
-      "copy_code": "Kód másolása",
-      "expired": "Lejárt",
-      "copy_code_success": "Sikeres volt a kód másolása",
-      "print_gift_card": "Nyomtatás"
-    }
-  },
-  "pagefly": {
-    "products": {
-      "product": {
-        "regular_price": "Regular price",
-        "sold_out": "Sold out",
-        "unavailable": "Unavailable",
-        "on_sale": "Sale",
-        "quantity": "Quantity",
-        "add_to_cart": "Add to cart",
-        "back_to_collection": "Back to {{ title }}",
-        "view_details": "View details"
-      }
-    },
-    "article": {
-      "tags": "Tags:",
-      "all_topics": "All topics",
-      "by_author": "by {{ author }}",
-      "posted_in": "Posted in",
-      "read_more": "Read more",
-      "back_to_blog": "Back to {{ title }}"
-    },
-    "comments": {
-      "title": "Leave a comment",
-      "name": "Name",
-      "email": "Email",
-      "message": "Message",
-      "post": "Post comment",
-      "moderated": "Please note, comments must be approved before they are published",
-      "success_moderated": "Your comment was posted successfully. We will publish it in a little while, as our blog is moderated.",
-      "success": "Your comment was posted successfully! Thank you!",
-      "comments_with_count": {
-        "one": "{{ count }} comment",
-        "other": "{{ count }} comments"
-      }
-    },
-    "password_page": {
-      "login_form_message": "Enter store using password:",
-      "login_form_password_label": "Password",
-      "login_form_password_placeholder": "Your password",
-      "login_form_submit": "Enter",
-      "signup_form_email_label": "Email",
-      "signup_form_success": "We will send you an email right before we open!",
-      "password_link": "Enter using password"
-    }
-  }
+	"general": {
+		"password_page": {
+			"login_form_heading": "Belépés a webáruházba jelszóval:",
+			"login_password_button": "Belépés jelszóval",
+			"login_form_password_label": "Jelszó",
+			"login_form_password_placeholder": "Saját jelszó",
+			"login_form_error": "Téves jelszót írtál be.",
+			"login_form_submit": "Belépés",
+			"modal": "Jelszómegadási párbeszédpanel",
+			"admin_link_html": "Te vagy a webáruház tulajdonosa? <a href=\"/admin\" class=\"link underlined-link\">Itt tudsz bejelentkezni</a>",
+			"powered_by_shopify_html": "A bolt szolgáltatója a {{ shopify }}"
+		},
+		"social": {
+			"alt_text": {
+				"share_on_facebook": "Megosztás a Facebookon",
+				"share_on_twitter": "Közzététel a Twitteren",
+				"share_on_pinterest": "Közzététel a Pinteresten"
+			},
+			"links": {
+				"twitter": "Twitter",
+				"facebook": "Facebook",
+				"pinterest": "Pinterest",
+				"instagram": "Instagram",
+				"tumblr": "Tumblr",
+				"snapchat": "Snapchat",
+				"youtube": "YouTube",
+				"vimeo": "Vimeo",
+				"tiktok": "TikTok"
+			}
+		},
+		"continue_shopping": "Vásárlás folytatása",
+		"pagination": {
+			"label": "Tördelés",
+			"page": "{{ number }}. oldal",
+			"next": "Következő oldal",
+			"previous": "Előző oldal"
+		},
+		"search": {
+			"search": "Keresés"
+		},
+		"cart": {
+			"view": "Kosár megtekintése ({{ count }})",
+			"item_added": "Betettük a terméket a kosárba"
+		},
+		"share": {
+			"copy_to_clipboard": "Hivatkozás másolása",
+			"share": "Megosztás",
+			"share_url": "Hivatkozás",
+			"success_message": "A vágólapra másoltuk a hivatkozást.",
+			"close": "Megosztás befejezése"
+		}
+	},
+	"newsletter": {
+		"label": "E-mail-cím",
+		"success": "Köszönjük a feliratkozást",
+		"button_label": "Feliratkozás"
+	},
+	"accessibility": {
+		"skip_to_text": "Ugrás a tartalomhoz",
+		"close": "Bezárás",
+		"unit_price_separator": "/",
+		"vendor": "Forgalmazó:",
+		"error": "Hiba",
+		"refresh_page": "Ha kiválasztasz egy lehetőséget, a teljes oldal frissül.",
+		"link_messages": {
+			"new_window": "Tartalom megnyitása új ablakban.",
+			"external": "Külső webhelyet nyit meg."
+		},
+		"next_slide": "Következő dia",
+		"previous_slide": "Előző dia",
+		"loading": "Betöltés folyamatban…",
+		"of": "/",
+		"skip_to_product_info": "Kihagyás, és ugrás a termékadatokra",
+		"total_reviews": "összes értékelés",
+		"star_reviews_info": "{{ rating_max }}/{{ rating_value }} csillag"
+	},
+	"blogs": {
+		"article": {
+			"blog": "Blog",
+			"read_more_title": "Továbbiak: {{ title }}",
+			"read_more": "Továbbiak",
+			"comments": {
+				"one": "{{ count }} hozzászólás",
+				"other": "{{ count }} hozzászólás"
+			},
+			"moderated": "Felhívjuk a figyelmedet, hogy a hozzászólásokat jóvá kell hagyni a közzétételük előtt.",
+			"comment_form_title": "Hozzászólás írása",
+			"name": "Név",
+			"email": "E-mail-cím",
+			"message": "Hozzászólás",
+			"post": "Hozzászólás elküldése",
+			"back_to_blog": "Vissza a blogba",
+			"share": "Cikk megosztása",
+			"success": "Elküldtük a hozzászólásodat. Köszönjük!",
+			"success_moderated": "Elküldtük a hozzászólásodat. Blogunkat moderáljuk, ezért egy kis idő múlva tesszük csak közzé a hozzászólást."
+		}
+	},
+	"onboarding": {
+		"product_title": "Példa terméknévre",
+		"collection_title": "Kollekció neve"
+	},
+	"products": {
+		"product": {
+			"add_to_cart": "Hozzáadás a kosárhoz",
+			"description": "Leírás",
+			"on_sale": "Akciós",
+			"product_variants": "Termékváltozatok",
+			"quantity": {
+				"label": "Mennyiség",
+				"input_label": "{{ product }} mennyisége",
+				"increase": "{{ product }} mennyiségének növelése",
+				"decrease": "{{ product }} mennyiségének csökkentése"
+			},
+			"price": {
+				"from_price_html": "Legalacsonyabb ár: {{ price }}",
+				"regular_price": "Normál ár",
+				"sale_price": "Akciós ár",
+				"unit_price": "Egységár"
+			},
+			"share": "A termék megosztása",
+			"sold_out": "Elfogyott",
+			"unavailable": "Nincs készleten",
+			"vendor": "Forgalmazó",
+			"video_exit_message": "{{ title }}: a teljes képernyős videó ugyanabban az ablakban nyílik meg.",
+			"xr_button": "Megtekintés a saját környezetben",
+			"xr_button_label": "Megtekintés a saját környezetben: kiterjesztettvalóság-alapú ablakban töltődik be az elem",
+			"pickup_availability": {
+				"view_store_info": "Webáruház adatai",
+				"check_other_stores": "Kapható más webáruházakban?",
+				"pick_up_available": "Személyesen átvehető",
+				"pick_up_available_at_html": "Személyesen átvehető itt: <span class=\"color-foreground\">{{ location_name }}</span>",
+				"pick_up_unavailable_at_html": "Személyesen egyelőre nem vehető át itt: <span class=\"color-foreground\">{{ location_name }}</span>",
+				"unavailable": "Nem sikerült betölteni az átvehetőségi adatokat",
+				"refresh": "Frissítés"
+			},
+			"media": {
+				"open_featured_media": "Kiemelt médiafájl megnyitása galérianézetben",
+				"open_media": "{{ index }}. médiafájl megnyitása galérianézetben",
+				"play_model": "Lejátszás a 3D-megjelenítőben",
+				"play_video": "Videó lejátszása"
+			},
+			"view_full_details": "Minden részlet megtekintése"
+		},
+		"modal": {
+			"label": "Médiatár"
+		},
+		"facets": {
+			"apply": "Alkalmaz",
+			"clear": "Törlés",
+			"clear_all": "Az összes törlése",
+			"from": "Ettől:",
+			"filter_and_sort": "Szűrés és rendezés",
+			"filter_by_label": "Szűrés:",
+			"filter_button": "Szűrés",
+			"filters_selected": {
+				"one": "{{ count }} elem kijelölve",
+				"other": "{{ count }} elem kijelölve"
+			},
+			"max_price": "A legmagasabb ár {{ price }}",
+			"product_count": {
+				"one": "{{ count }}/{{ product_count }} termék",
+				"other": "{{ count }}/{{ product_count }} termék"
+			},
+			"product_count_simple": {
+				"one": "{{ count }} termék",
+				"other": "{{ count }} termék"
+			},
+			"reset": "Alaphelyzet",
+			"sort_button": "Rendezés",
+			"sort_by_label": "Rendezési szempont:",
+			"to": "Eddig:",
+			"clear_filter": "Szűrő kikapcsolása"
+		}
+	},
+	"templates": {
+		"404": {
+			"title": "Nem találjuk az oldalt",
+			"subtext": "404-es hiba történt."
+		},
+		"search": {
+			"no_results": "Nincs találat erre: {{ terms }}. Ellenőrizd a helyesírást, vagy írj be egy másik szót vagy kifejezést.",
+			"results_with_count": {
+				"one": "{{ count }} találat",
+				"other": "{{ count }} találat"
+			},
+			"title": "Találatok",
+			"page": "Oldal",
+			"products": "Termékek",
+			"search_for": "Keresés erre: {{ terms }}",
+			"results_with_count_and_term": {
+				"one": "{{ count }} találat erre: {{ terms }}",
+				"other": "{{ count }} találat erre: {{ terms }}"
+			}
+		},
+		"cart": {
+			"cart": "Kosár"
+		},
+		"contact": {
+			"form": {
+				"name": "Név",
+				"email": "E-mail-cím",
+				"phone": "Telefonszám",
+				"comment": "Hozzászólás",
+				"send": "Küldés",
+				"post_success": "Köszönjük, hogy írtál nekünk. A lehető legrövidebb időn belül válaszolni fogunk.",
+				"error_heading": "Kérjük, helyesbítsd a következőket:"
+			}
+		}
+	},
+	"sections": {
+		"header": {
+			"announcement": "Közlemény",
+			"menu": "Menü",
+			"cart_count": {
+				"one": "{{ count }} elem",
+				"other": "{{ count }} elem"
+			}
+		},
+		"cart": {
+			"title": "Kosár",
+			"caption": "Kosárban lévő termékek",
+			"remove_title": "{{ title }} eltávolítása",
+			"subtotal": "Részösszeg:",
+			"new_subtotal": "Új részösszeg:",
+			"note": "Megjegyzések a rendeléssel kapcsolatban",
+			"checkout": "Megrendelés",
+			"empty": "A kosarad üres",
+			"cart_error": "Hiba történt a kosár frissítése közben. Próbálkozz újra.",
+			"cart_quantity_error_html": "Ebből a termékből csak [quantity] darabot rakhatsz a kosárba.",
+			"taxes_and_shipping_policy_at_checkout_html": "Az adókat és a <a href=\"{{ link }}\">szállítási költséget</a> a megrendeléskor számítjuk ki",
+			"taxes_included_but_shipping_at_checkout": "Tartalmazza a megrendeléskor kiszámított adót és szállítási költséget.",
+			"taxes_included_and_shipping_policy_html": "Tartalmazza az adót. A megrendeléskor kiszámított <a href=\"{{ link }}\">szállítási költség</a>.",
+			"taxes_and_shipping_at_checkout": "Az adókat és a szállítási költséget a megrendeléskor számítjuk ki",
+			"headings": {
+				"product": "Termék",
+				"price": "Ár",
+				"total": "Végösszeg",
+				"quantity": "Mennyiség"
+			},
+			"update": "Frissítés",
+			"login": {
+				"title": "Már van fiókod?",
+				"paragraph_html": "<a href=\"{{ link }}\" class=\"link underlined-link\">Jelentkezz be</a> a gyorsabb fizetéshez."
+			}
+		},
+		"footer": {
+			"payment": "Fizetési módok",
+			"social_placeholder": "Kövess bennünket közösségi médiás oldalainkon!"
+		},
+		"featured_blog": {
+			"view_all": "Az összes megtekintése",
+			"onboarding_title": "Blogbejegyzés",
+			"onboarding_content": "Itt foglalhatod össze a vásárlóidnak, miről szól a blogbejegyzésed"
+		},
+		"featured_collection": {
+			"view_all": "Az összes megtekintése",
+			"view_all_label": "Az ebben a kollekcióban szereplő összes termék megtekintése: {{ collection_name }}"
+		},
+		"collection_list": {
+			"view_all": "Az összes megtekintése"
+		},
+		"collection_template": {
+			"title": "Kollekció",
+			"empty": "Nincs találat",
+			"use_fewer_filters_html": "Használj kevesebb szűrőt, vagy <a class=\"{{ class }}\" href=\"{{ link }}\">töröld az összeset</a>."
+		},
+		"video": {
+			"load_video": "Videó betöltése: {{ description }}"
+		}
+	},
+	"localization": {
+		"country_label": "Ország/régió",
+		"language_label": "Nyelv",
+		"update_language": "Nyelv módosítása",
+		"update_country": "Ország/régió frissítése"
+	},
+	"customer": {
+		"account": {
+			"title": "Fiók",
+			"details": "Fiókadatok",
+			"view_addresses": "Címek megtekintése",
+			"return": "Vissza a fiókadatokhoz"
+		},
+		"account_fallback": "Fiók",
+		"activate_account": {
+			"title": "Fiók aktiválása",
+			"subtext": "A fiók aktiválásához hozz létre egy jelszót.",
+			"password": "Jelszó",
+			"password_confirm": "Jelszó megerősítése",
+			"submit": "Fiók aktiválása",
+			"cancel": "Meghívás elutasítása"
+		},
+		"addresses": {
+			"title": "Címek",
+			"default": "Alapértelmezett",
+			"add_new": "Új cím hozzáadása",
+			"edit_address": "Cím szerkesztése",
+			"first_name": "Utónév",
+			"last_name": "Vezetéknév",
+			"company": "Cégnév",
+			"address1": "1. cím",
+			"address2": "2. cím",
+			"city": "Település",
+			"country": "Ország/régió",
+			"province": "Megye",
+			"zip": "Irányítószám",
+			"phone": "Telefonszám",
+			"set_default": "Beállítás alapértelmezett címként",
+			"add": "Cím hozzáadása",
+			"update": "Cím frissítése",
+			"cancel": "Mégse",
+			"edit": "Szerkesztés",
+			"delete": "Törlés",
+			"delete_confirm": "Biztos, hogy törlöd a címet?"
+		},
+		"log_in": "Bejelentkezés",
+		"log_out": "Kijelentkezés",
+		"login_page": {
+			"cancel": "Mégse",
+			"create_account": "Fiók létrehozása",
+			"email": "E-mail-cím",
+			"forgot_password": "Elfelejtetted a jelszavadat?",
+			"guest_continue": "Tovább",
+			"guest_title": "Folytatás vendégként",
+			"password": "Jelszó",
+			"title": "Felhasználónév",
+			"sign_in": "Bejelentkezés",
+			"submit": "Küldés"
+		},
+		"orders": {
+			"title": "Korábbi rendelések",
+			"order_number": "Megrendelés",
+			"order_number_link": "Rendelés száma: {{ number }}",
+			"date": "Dátum",
+			"payment_status": "Fizetési állapot",
+			"fulfillment_status": "Teljesítési állapot",
+			"total": "Végösszeg",
+			"none": "Még nem rendeltél semmit."
+		},
+		"recover_password": {
+			"title": "Új jelszó létrehozása",
+			"subtext": "Küldünk egy e-mailt, amellyel új jelszót készíthetsz magadnak.",
+			"success": "E-mailben elküldtük a jelszó módosításához szükséges hivatkozást."
+		},
+		"register": {
+			"title": "Fiók létrehozása",
+			"first_name": "Utónév",
+			"last_name": "Vezetéknév",
+			"email": "E-mail-cím",
+			"password": "Jelszó",
+			"submit": "Létrehozás"
+		},
+		"reset_password": {
+			"title": "Új fiókjelszó létrehozása",
+			"subtext": "Írd be az ehhez az e-mail-címhez tartozó új jelszót: {{ email }}.",
+			"password": "Jelszó",
+			"password_confirm": "Jelszó megerősítése",
+			"submit": "Új jelszó készítése"
+		},
+		"order": {
+			"title": "Megrendelés: {{ name }}",
+			"date_html": "Megrendelés dátuma: {{ date }}",
+			"cancelled_html": "Megrendelés lemondva: {{ date }}",
+			"cancelled_reason": "Ok: {{ reason }}",
+			"billing_address": "Számlázási cím",
+			"payment_status": "Fizetési állapot",
+			"shipping_address": "Szállítási cím",
+			"fulfillment_status": "Teljesítési állapot",
+			"discount": "Kedvezmény",
+			"shipping": "Szállítás",
+			"tax": "Adó",
+			"product": "Termék",
+			"sku": "Termékváltozat",
+			"price": "Ár",
+			"quantity": "Mennyiség",
+			"total": "Végösszeg",
+			"fulfilled_at_html": "Teljesítés dátuma: {{ date }}",
+			"track_shipment": "Csomagkövetés",
+			"tracking_url": "Hivatkozás a csomagkövetéshez",
+			"tracking_company": "Futárszolgálat",
+			"tracking_number": "Fuvarlevélszám",
+			"subtotal": "Részösszeg"
+		}
+	},
+	"gift_cards": {
+		"issued": {
+			"title": "Íme a(z) {{ shop }} boltban levásárolható, {{ value }} értékű ajándékkártyád!",
+			"subtext": "Ajándékkártya",
+			"gift_card_code": "Ajándékkártya kódja",
+			"shop_link": "Vásárlás folytatása",
+			"remaining_html": "Egyenleg: {{ balance }}",
+			"add_to_apple_wallet": "Hozzáadás az Apple Wallethoz",
+			"qr_image_alt": "Ezt a QR-kódot beszkennelve beválthatod az ajándékkártyát.",
+			"copy_code": "Kód másolása",
+			"expired": "Lejárt",
+			"copy_code_success": "Sikeres volt a kód másolása",
+			"print_gift_card": "Nyomtatás"
+		}
+	},
+	"pagefly": {
+		"products": {
+			"product": {
+				"regular_price": "Regular price",
+				"sold_out": "Sold out",
+				"unavailable": "Unavailable",
+				"on_sale": "Sale",
+				"quantity": "Quantity",
+				"add_to_cart": "Add to cart",
+				"back_to_collection": "Back to {{ title }}",
+				"view_details": "View details"
+			}
+		},
+		"article": {
+			"tags": "Tags:",
+			"all_topics": "All topics",
+			"by_author": "by {{ author }}",
+			"posted_in": "Posted in",
+			"read_more": "Read more",
+			"back_to_blog": "Back to {{ title }}"
+		},
+		"comments": {
+			"title": "Leave a comment",
+			"name": "Name",
+			"email": "Email",
+			"message": "Message",
+			"post": "Post comment",
+			"moderated": "Please note, comments must be approved before they are published",
+			"success_moderated": "Your comment was posted successfully. We will publish it in a little while, as our blog is moderated.",
+			"success": "Your comment was posted successfully! Thank you!",
+			"comments_with_count": {
+				"one": "{{ count }} comment",
+				"other": "{{ count }} comments"
+			}
+		},
+		"password_page": {
+			"login_form_message": "Enter store using password:",
+			"login_form_password_label": "Password",
+			"login_form_password_placeholder": "Your password",
+			"login_form_submit": "Enter",
+			"signup_form_email_label": "Email",
+			"signup_form_success": "We will send you an email right before we open!",
+			"password_link": "Enter using password"
+		}
+	}
 }