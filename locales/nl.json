--- conflicted
+++ resolved
@@ -1,468 +1,446 @@
 {
-  "general": {
-    "password_page": {
-      "login_form_heading": "Ga winkel binnen met wachtwoord:",
-      "login_password_button": "Ga naar binnen met wachtwoord",
-      "login_form_password_label": "Wachtwoord",
-      "login_form_password_placeholder": "Je wachtwoord",
-      "login_form_error": "Wachtwoord onjuist!",
-      "login_form_submit": "Invoeren",
-      "modal": "Modaal voor wachtwoord",
-      "admin_link_html": "Ben je de winkeleigenaar? <a href=\"\/admin\" class=\"link underlined-link\">Log hier in<\/a>",
-      "powered_by_shopify_html": "Deze winkel wordt door {{ shopify }} aangedreven"
-    },
-    "social": {
-      "alt_text": {
-        "share_on_facebook": "Delen op Facebook",
-        "share_on_twitter": "Twitteren op Twitter",
-        "share_on_pinterest": "Pinnen op Pinterest"
-      },
-      "links": {
-        "twitter": "Twitter",
-        "facebook": "Facebook",
-        "pinterest": "Pinterest",
-        "instagram": "Instagram",
-        "tumblr": "Tumblr",
-        "snapchat": "Snapchat",
-        "youtube": "YouTube",
-        "vimeo": "Vimeo",
-        "tiktok": "TikTok"
-      }
-    },
-    "continue_shopping": "Terugkeren naar winkel",
-    "pagination": {
-      "label": "Paginering",
-      "page": "Pagina {{ number }}",
-      "next": "Volgende pagina",
-      "previous": "Vorige pagina"
-    },
-    "search": {
-      "search": "Zoeken"
-    },
-    "cart": {
-      "view": "Winkelwagen bekijken ({{ count }})",
-      "item_added": "Artikel toegevoegd aan winkelwagen"
-    },
-    "share": {
-      "copy_to_clipboard": "Link kopiëren",
-      "share": "Delen",
-      "share_url": "Link",
-      "success_message": "Link gekopieerd naar klembord",
-      "close": "Delen sluiten"
-    }
-  },
-  "newsletter": {
-    "label": "E‑mail",
-    "success": "Bedankt voor het abonneren",
-    "button_label": "Abonneren"
-  },
-  "accessibility": {
-    "skip_to_text": "Meteen naar de content",
-    "close": "Sluiten",
-    "unit_price_separator": "per",
-    "vendor": "Verkoper:",
-    "error": "Fout",
-    "refresh_page": "Een selectie kiezen resulteert in het geheel verversen van de pagina.",
-    "link_messages": {
-      "new_window": "Opent in een nieuw venster.",
-      "external": "Opent externe website."
-    },
-    "next_slide": "Naar rechts schuiven",
-    "previous_slide": "Naar links schuiven",
-    "loading": "Bezig met laden...",
-    "of": "van",
-    "skip_to_product_info": "Ga direct naar productinformatie",
-    "total_reviews": "totaal aantal recensies",
-    "star_reviews_info": "{{ rating_value }} van de {{ rating_max }} sterren"
-  },
-  "blogs": {
-    "article": {
-      "blog": "Blog",
-      "read_more_title": "Lees verder: {{ title }}",
-      "read_more": "Meer lezen",
-      "comments": {
-        "one": "{{ count }} reactie",
-        "other": "{{ count }} reacties"
-      },
-      "moderated": "Let op: opmerkingen moeten worden goedgekeurd voordat ze worden gepubliceerd.",
-      "comment_form_title": "Reactie plaatsen",
-      "name": "Naam",
-      "email": "E‑mail",
-      "message": "Reactie",
-      "post": "Plaats een reactie",
-      "back_to_blog": "Terug naar blog",
-      "share": "Dit artikelen delen",
-      "success": "Je reactie is geplaatst! Bedankt!",
-      "success_moderated": "Je reactie is geplaatst. Wij publiceren het zo; onze blog wordt gemodereerd."
-    }
-  },
-  "onboarding": {
-    "product_title": "Voorbeeld producttitel",
-    "collection_title": "De naam van je collectie"
-  },
-  "products": {
-    "product": {
-      "add_to_cart": "Aan winkelwagen toevoegen",
-      "description": "Beschrijving",
-      "on_sale": "Aanbieding",
-      "product_variants": "Productvarianten",
-      "quantity": {
-        "label": "Aantal",
-        "input_label": "Aantal voor {{ product }}",
-        "increase": "Aantal verhogen voor {{ product }}",
-        "decrease": "Aantal verlagen voor {{ product }}"
-      },
-      "price": {
-        "from_price_html": "Vanaf {{ price }}",
-        "regular_price": "Normale prijs",
-        "sale_price": "Aanbiedingsprijs",
-        "unit_price": "Eenheidsprijs"
-      },
-      "share": "Dit product delen",
-      "sold_out": "Uitverkocht",
-      "unavailable": "Niet beschikbaar",
-      "vendor": "Verkoper",
-      "video_exit_message": "{{ title }} opent een video op volledig scherm in hetzelfde venster.",
-      "xr_button": "Bekijk in je ruimte",
-      "xr_button_label": "Bekijk in je ruimte, laadt artikel in augmented reality-venster",
-      "pickup_availability": {
-        "view_store_info": "Winkelgegevens bekijken",
-        "check_other_stores": "Controleer de beschikbaarheid bij andere winkels",
-        "pick_up_available": "Afhaling is beschikbaar",
-        "pick_up_available_at_html": "Afhaling is beschikbaar bij <span class=\"color-foreground\">{{ location_name }}<\/span>",
-        "pick_up_unavailable_at_html": "Afhaling is momenteel niet beschikbaar bij <span class=\"color-foreground\">{{ location_name }}<\/span>",
-        "unavailable": "Kan beschikbaarheid voor afhalen niet laden",
-        "refresh": "Vernieuwen"
-      },
-      "media": {
-        "open_featured_media": "Uitgelichte media openen in galerieweergave",
-        "open_media": "{{ index }} van media openen in galerieweergave",
-        "play_model": "3D-viewer afspelen",
-        "play_video": "Video afspelen"
-      },
-      "view_full_details": "Alle details bekijken"
-    },
-    "modal": {
-      "label": "Mediagalerij"
-    },
-    "facets": {
-      "apply": "Toepassen",
-      "clear": "Wissen",
-      "clear_all": "Alles wissen",
-      "from": "Van",
-      "filter_and_sort": "Filteren en sorteren",
-      "filter_by_label": "Filter:",
-      "filter_button": "Filter",
-      "filters_selected": {
-        "one": "{{ count }} geselecteerd",
-        "other": "{{ count }} geselecteerd"
-      },
-      "max_price": "De hoogste prijs is {{ price }}",
-      "product_count": {
-        "one": "{{ product_count }} korting op {{ count }} producten",
-        "other": "{{ product_count }} korting op {{ count }} producten"
-      },
-      "product_count_simple": {
-        "one": "{{ count }} product",
-        "other": "{{ count }} producten"
-      },
-      "reset": "Opnieuw instellen",
-      "sort_button": "Sorteren",
-      "sort_by_label": "Sorteer op:",
-      "to": "Aan",
-      "clear_filter": "Filters wissen"
-    }
-  },
-  "templates": {
-    "404": {
-      "title": "Pagina niet gevonden",
-      "subtext": "404"
-    },
-    "search": {
-      "no_results": "Geen resultaten gevonden voor “{{ terms }}”. Controleer de spelling of gebruik een ander woord of een andere zin.",
-      "results_with_count": {
-        "one": "{{ count }} resultaat",
-        "other": "{{ count }} resultaten"
-      },
-      "title": "Zoekresultaten",
-      "page": "Pagina",
-      "products": "Producten",
-      "search_for": "Zoeken naar '{{ terms }}'",
-      "results_with_count_and_term": {
-        "one": "{{ count }} resultaat gevonden voor “{{ terms }}”",
-        "other": "{{ count }} resultaten gevonden voor “{{ terms }}”"
-      }
-    },
-    "cart": {
-      "cart": "Winkelwagen"
-    },
-    "contact": {
-      "form": {
-        "name": "Naam",
-        "email": "E‑mail",
-        "phone": "Telefoonnummer",
-        "comment": "Reactie",
-        "send": "Sturen",
-        "post_success": "Bedankt dat je contact met ons hebt opgenomen. Je hoort zo snel mogelijk van ons.",
-        "error_heading": "Pas het volgende aan:"
-      }
-    }
-  },
-  "sections": {
-    "header": {
-      "announcement": "Aankondiging",
-      "menu": "Menu",
-      "cart_count": {
-        "one": "{{ count }} artikel",
-        "other": "{{ count }} artikelen"
-      }
-    },
-    "cart": {
-      "title": "Je winkelwagen",
-      "caption": "Artikelen in winkelwagen",
-      "remove_title": "{{ title }} verwijderen",
-      "subtotal": "Subtotaal",
-      "new_subtotal": "Nieuw subtotaal",
-      "note": "Speciale instructies voor bestelling",
-      "checkout": "Afrekenen",
-      "empty": "Je winkelwagen is leeg",
-      "cart_error": "Er is een fout opgetreden bij het bijwerken van je winkelwagen. Probeer het opnieuw.",
-      "cart_quantity_error_html": "Je kunt maar [aantal] van dit artikel toevoegen aan je winkelwagen.",
-      "taxes_and_shipping_policy_at_checkout_html": "Belastingen en <a href=\"{{ link }}\">verzendkosten<\/a> worden berekend bij de checkout",
-      "taxes_included_but_shipping_at_checkout": "Belasting inbegrepen en verzendkosten worden berekend bij de checkout",
-      "taxes_included_and_shipping_policy_html": "Inclusief btw. <a href=\"{{ link }}\">Verzendkosten<\/a> worden berekend bij de checkout.",
-      "taxes_and_shipping_at_checkout": "Belastingen en verzendkosten worden berekend bij de checkout",
-      "headings": {
-        "product": "Product",
-        "price": "Prijs",
-        "total": "Totaal",
-        "quantity": "Aantal"
-      },
-      "update": "Bijwerken",
-      "login": {
-        "title": "Heb je een account?",
-        "paragraph_html": "<a href=\"{{ link }}\" class=\"link underlined-link\">Log in<\/a> om sneller af te rekenen."
-      }
-    },
-    "footer": {
-      "payment": "Betaalmethoden",
-      "social_placeholder": "Volg ons op social media."
-    },
-    "featured_blog": {
-      "view_all": "Alles bekijken",
-      "onboarding_title": "Blogpost",
-      "onboarding_content": "Geef je klanten een overzicht van je blogpost"
-    },
-    "featured_collection": {
-      "view_all": "Alles bekijken",
-      "view_all_label": "Bekijk alle producten in de collectie {{ collection_name }}"
-    },
-    "collection_list": {
-      "view_all": "Alles bekijken"
-    },
-    "collection_template": {
-      "title": "Collectie",
-      "empty": "Geen producten gevonden",
-<<<<<<< HEAD
-      "apply": "Toepassen",
-      "clear": "Wissen",
-      "clear_all": "Alles wissen",
-      "from": "Van",
-      "filter_and_sort": "Filteren en sorteren",
-      "filter_by_label": "Filter:",
-      "filter_button": "Filter",
-      "max_price": "De hoogste prijs is {{ price }}",
-      "reset": "Opnieuw instellen",
-      "to": "Tot",
-      "use_fewer_filters_html": "Minder filters gebruiken of <a class=\"{{ class }}\" href=\"{{ link }}\">alles wissen<\/a>",
-      "filters_selected": {
-        "one": "{{ count }} geselecteerd",
-        "other": "{{ count }} geselecteerd"
-      },
-      "product_count_simple": {
-        "one": "{{ count }} product",
-        "other": "{{ count }} producten"
-      }
-=======
-      "use_fewer_filters_html": "Minder filters gebruiken of <a class=\"{{ class }}\" href=\"{{ link }}\">alles wissen</a>"
->>>>>>> 8c553758
-    },
-    "video": {
-      "load_video": "Video laden: {{ description }}"
-    }
-  },
-  "localization": {
-    "country_label": "Land\/regio",
-    "language_label": "Taal",
-    "update_language": "Taal bijwerken",
-    "update_country": "Land\/regio bijwerken"
-  },
-  "customer": {
-    "account": {
-      "title": "Account",
-      "details": "Accountgegevens",
-      "view_addresses": "Adressen bekijken",
-      "return": "Terug naar Accountgegevens"
-    },
-    "account_fallback": "Account",
-    "activate_account": {
-      "title": "Account activeren",
-      "subtext": "Maak je wachtwoord aan om je account te activeren.",
-      "password": "Wachtwoord",
-      "password_confirm": "Wachtwoord bevestigen",
-      "submit": "Account activeren",
-      "cancel": "Uitnodiging afwijzen"
-    },
-    "addresses": {
-      "title": "Adressen",
-      "default": "Standaard",
-      "add_new": "Voeg een nieuw adres toe",
-      "edit_address": "Adres bewerken",
-      "first_name": "Voornaam",
-      "last_name": "Achternaam",
-      "company": "Bedrijf",
-      "address1": "Adres 1",
-      "address2": "Adres 2",
-      "city": "Plaats",
-      "country": "Land\/regio",
-      "province": "Provincie",
-      "zip": "Postcode",
-      "phone": "Telefoonnummer",
-      "set_default": "Als standaard adres instellen",
-      "add": "Adres toevoegen",
-      "update": "Adres bijwerken",
-      "cancel": "Annuleren",
-      "edit": "Bewerken",
-      "delete": "Verwijderen",
-      "delete_confirm": "Weet je zeker dat je dit adres wilt verwijderen?"
-    },
-    "log_in": "Inloggen",
-    "log_out": "Uitloggen",
-    "login_page": {
-      "cancel": "Annuleren",
-      "create_account": "Account aanmaken",
-      "email": "E‑mail",
-      "forgot_password": "Wachtwoord vergeten?",
-      "guest_continue": "Verder",
-      "guest_title": "Doorgaan als gast",
-      "password": "Wachtwoord",
-      "title": "Inloggegevens",
-      "sign_in": "Inloggen",
-      "submit": "Verzenden"
-    },
-    "orders": {
-      "title": "Besteloverzicht",
-      "order_number": "Bestelling",
-      "order_number_link": "Bestelnummer {{ number }}",
-      "date": "Datum",
-      "payment_status": "Betaalstatus",
-      "fulfillment_status": "Fulfillmentstatus",
-      "total": "Totaal",
-      "none": "Je hebt nog geen bestellingen geplaatst."
-    },
-    "recover_password": {
-      "title": "Wachtwoord opnieuw instellen",
-      "subtext": "Wij sturen je een e-mail om je wachtwoord opnieuw in te stellen",
-      "success": "We hebben je een e-mail gestuurd met een link om je wachtwoord opnieuw in te stellen."
-    },
-    "register": {
-      "title": "Account aanmaken",
-      "first_name": "Voornaam",
-      "last_name": "Achternaam",
-      "email": "E‑mail",
-      "password": "Wachtwoord",
-      "submit": "Aanmaken"
-    },
-    "reset_password": {
-      "title": "Account-wachtwoord opnieuw instellen",
-      "subtext": "Voer een nieuw wachtwoord in voor {{ email }}",
-      "password": "Wachtwoord",
-      "password_confirm": "Wachtwoord bevestigen",
-      "submit": "Wachtwoord opnieuw instellen"
-    },
-    "order": {
-      "title": "Bestelling {{ name }}",
-      "date_html": "Geplaatst op {{ date }}",
-      "cancelled_html": "Bestelling geannuleerd op {{ date }}",
-      "cancelled_reason": "Reden: {{ reason }}",
-      "billing_address": "Factuuradres",
-      "payment_status": "Betaalstatus",
-      "shipping_address": "Bezorgadres",
-      "fulfillment_status": "Fulfillmentstatus",
-      "discount": "Korting",
-      "shipping": "Verzending",
-      "tax": "Belasting",
-      "product": "Product",
-      "sku": "SKU",
-      "price": "Prijs",
-      "quantity": "Aantal",
-      "total": "Totaal",
-      "fulfilled_at_html": "Voldaan {{ date }}",
-      "track_shipment": "Volg verzending",
-      "tracking_url": "Volglink",
-      "tracking_company": "Vervoerder",
-      "tracking_number": "Trackingnummer",
-      "subtotal": "Subtotaal"
-    }
-  },
-  "gift_cards": {
-    "issued": {
-      "title": "Hier is je cadeaubon ter waarde van {{ value }} voor {{ shop }}!",
-      "subtext": "Je cadeaubon",
-      "gift_card_code": "Cadeaubon code",
-      "shop_link": "Terugkeren naar winkel",
-      "remaining_html": "Resterend bedrag: {{ balance }}",
-      "add_to_apple_wallet": "Aan Apple Wallet toevoegen",
-      "qr_image_alt": "QR-code — scannen om cadeaubon te verzilveren",
-      "copy_code": "Code kopiëren",
-      "expired": "Verlopen",
-      "copy_code_success": "Code gekopieerd",
-      "print_gift_card": "Afdrukken"
-    }
-  },
-  "pagefly": {
-    "products": {
-      "product": {
-        "regular_price": "Regular price",
-        "sold_out": "Sold out",
-        "unavailable": "Unavailable",
-        "on_sale": "Sale",
-        "quantity": "Quantity",
-        "add_to_cart": "Add to cart",
-        "back_to_collection": "Back to {{ title }}",
-        "view_details": "View details"
-      }
-    },
-    "article": {
-      "tags": "Tags:",
-      "all_topics": "All topics",
-      "by_author": "by {{ author }}",
-      "posted_in": "Posted in",
-      "read_more": "Read more",
-      "back_to_blog": "Back to {{ title }}"
-    },
-    "comments": {
-      "title": "Leave a comment",
-      "name": "Name",
-      "email": "Email",
-      "message": "Message",
-      "post": "Post comment",
-      "moderated": "Please note, comments must be approved before they are published",
-      "success_moderated": "Your comment was posted successfully. We will publish it in a little while, as our blog is moderated.",
-      "success": "Your comment was posted successfully! Thank you!",
-      "comments_with_count": {
-        "one": "{{ count }} comment",
-        "other": "{{ count }} comments"
-      }
-    },
-    "password_page": {
-      "login_form_message": "Enter store using password:",
-      "login_form_password_label": "Password",
-      "login_form_password_placeholder": "Your password",
-      "login_form_submit": "Enter",
-      "signup_form_email_label": "Email",
-      "signup_form_success": "We will send you an email right before we open!",
-      "password_link": "Enter using password"
-    }
-  }
+	"general": {
+		"password_page": {
+			"login_form_heading": "Ga winkel binnen met wachtwoord:",
+			"login_password_button": "Ga naar binnen met wachtwoord",
+			"login_form_password_label": "Wachtwoord",
+			"login_form_password_placeholder": "Je wachtwoord",
+			"login_form_error": "Wachtwoord onjuist!",
+			"login_form_submit": "Invoeren",
+			"modal": "Modaal voor wachtwoord",
+			"admin_link_html": "Ben je de winkeleigenaar? <a href=\"/admin\" class=\"link underlined-link\">Log hier in</a>",
+			"powered_by_shopify_html": "Deze winkel wordt door {{ shopify }} aangedreven"
+		},
+		"social": {
+			"alt_text": {
+				"share_on_facebook": "Delen op Facebook",
+				"share_on_twitter": "Twitteren op Twitter",
+				"share_on_pinterest": "Pinnen op Pinterest"
+			},
+			"links": {
+				"twitter": "Twitter",
+				"facebook": "Facebook",
+				"pinterest": "Pinterest",
+				"instagram": "Instagram",
+				"tumblr": "Tumblr",
+				"snapchat": "Snapchat",
+				"youtube": "YouTube",
+				"vimeo": "Vimeo",
+				"tiktok": "TikTok"
+			}
+		},
+		"continue_shopping": "Terugkeren naar winkel",
+		"pagination": {
+			"label": "Paginering",
+			"page": "Pagina {{ number }}",
+			"next": "Volgende pagina",
+			"previous": "Vorige pagina"
+		},
+		"search": {
+			"search": "Zoeken"
+		},
+		"cart": {
+			"view": "Winkelwagen bekijken ({{ count }})",
+			"item_added": "Artikel toegevoegd aan winkelwagen"
+		},
+		"share": {
+			"copy_to_clipboard": "Link kopiëren",
+			"share": "Delen",
+			"share_url": "Link",
+			"success_message": "Link gekopieerd naar klembord",
+			"close": "Delen sluiten"
+		}
+	},
+	"newsletter": {
+		"label": "E‑mail",
+		"success": "Bedankt voor het abonneren",
+		"button_label": "Abonneren"
+	},
+	"accessibility": {
+		"skip_to_text": "Meteen naar de content",
+		"close": "Sluiten",
+		"unit_price_separator": "per",
+		"vendor": "Verkoper:",
+		"error": "Fout",
+		"refresh_page": "Een selectie kiezen resulteert in het geheel verversen van de pagina.",
+		"link_messages": {
+			"new_window": "Opent in een nieuw venster.",
+			"external": "Opent externe website."
+		},
+		"next_slide": "Naar rechts schuiven",
+		"previous_slide": "Naar links schuiven",
+		"loading": "Bezig met laden...",
+		"of": "van",
+		"skip_to_product_info": "Ga direct naar productinformatie",
+		"total_reviews": "totaal aantal recensies",
+		"star_reviews_info": "{{ rating_value }} van de {{ rating_max }} sterren"
+	},
+	"blogs": {
+		"article": {
+			"blog": "Blog",
+			"read_more_title": "Lees verder: {{ title }}",
+			"read_more": "Meer lezen",
+			"comments": {
+				"one": "{{ count }} reactie",
+				"other": "{{ count }} reacties"
+			},
+			"moderated": "Let op: opmerkingen moeten worden goedgekeurd voordat ze worden gepubliceerd.",
+			"comment_form_title": "Reactie plaatsen",
+			"name": "Naam",
+			"email": "E‑mail",
+			"message": "Reactie",
+			"post": "Plaats een reactie",
+			"back_to_blog": "Terug naar blog",
+			"share": "Dit artikelen delen",
+			"success": "Je reactie is geplaatst! Bedankt!",
+			"success_moderated": "Je reactie is geplaatst. Wij publiceren het zo; onze blog wordt gemodereerd."
+		}
+	},
+	"onboarding": {
+		"product_title": "Voorbeeld producttitel",
+		"collection_title": "De naam van je collectie"
+	},
+	"products": {
+		"product": {
+			"add_to_cart": "Aan winkelwagen toevoegen",
+			"description": "Beschrijving",
+			"on_sale": "Aanbieding",
+			"product_variants": "Productvarianten",
+			"quantity": {
+				"label": "Aantal",
+				"input_label": "Aantal voor {{ product }}",
+				"increase": "Aantal verhogen voor {{ product }}",
+				"decrease": "Aantal verlagen voor {{ product }}"
+			},
+			"price": {
+				"from_price_html": "Vanaf {{ price }}",
+				"regular_price": "Normale prijs",
+				"sale_price": "Aanbiedingsprijs",
+				"unit_price": "Eenheidsprijs"
+			},
+			"share": "Dit product delen",
+			"sold_out": "Uitverkocht",
+			"unavailable": "Niet beschikbaar",
+			"vendor": "Verkoper",
+			"video_exit_message": "{{ title }} opent een video op volledig scherm in hetzelfde venster.",
+			"xr_button": "Bekijk in je ruimte",
+			"xr_button_label": "Bekijk in je ruimte, laadt artikel in augmented reality-venster",
+			"pickup_availability": {
+				"view_store_info": "Winkelgegevens bekijken",
+				"check_other_stores": "Controleer de beschikbaarheid bij andere winkels",
+				"pick_up_available": "Afhaling is beschikbaar",
+				"pick_up_available_at_html": "Afhaling is beschikbaar bij <span class=\"color-foreground\">{{ location_name }}</span>",
+				"pick_up_unavailable_at_html": "Afhaling is momenteel niet beschikbaar bij <span class=\"color-foreground\">{{ location_name }}</span>",
+				"unavailable": "Kan beschikbaarheid voor afhalen niet laden",
+				"refresh": "Vernieuwen"
+			},
+			"media": {
+				"open_featured_media": "Uitgelichte media openen in galerieweergave",
+				"open_media": "{{ index }} van media openen in galerieweergave",
+				"play_model": "3D-viewer afspelen",
+				"play_video": "Video afspelen"
+			},
+			"view_full_details": "Alle details bekijken"
+		},
+		"modal": {
+			"label": "Mediagalerij"
+		},
+		"facets": {
+			"apply": "Toepassen",
+			"clear": "Wissen",
+			"clear_all": "Alles wissen",
+			"from": "Van",
+			"filter_and_sort": "Filteren en sorteren",
+			"filter_by_label": "Filter:",
+			"filter_button": "Filter",
+			"filters_selected": {
+				"one": "{{ count }} geselecteerd",
+				"other": "{{ count }} geselecteerd"
+			},
+			"max_price": "De hoogste prijs is {{ price }}",
+			"product_count": {
+				"one": "{{ product_count }} korting op {{ count }} producten",
+				"other": "{{ product_count }} korting op {{ count }} producten"
+			},
+			"product_count_simple": {
+				"one": "{{ count }} product",
+				"other": "{{ count }} producten"
+			},
+			"reset": "Opnieuw instellen",
+			"sort_button": "Sorteren",
+			"sort_by_label": "Sorteer op:",
+			"to": "Aan",
+			"clear_filter": "Filters wissen"
+		}
+	},
+	"templates": {
+		"404": {
+			"title": "Pagina niet gevonden",
+			"subtext": "404"
+		},
+		"search": {
+			"no_results": "Geen resultaten gevonden voor “{{ terms }}”. Controleer de spelling of gebruik een ander woord of een andere zin.",
+			"results_with_count": {
+				"one": "{{ count }} resultaat",
+				"other": "{{ count }} resultaten"
+			},
+			"title": "Zoekresultaten",
+			"page": "Pagina",
+			"products": "Producten",
+			"search_for": "Zoeken naar '{{ terms }}'",
+			"results_with_count_and_term": {
+				"one": "{{ count }} resultaat gevonden voor “{{ terms }}”",
+				"other": "{{ count }} resultaten gevonden voor “{{ terms }}”"
+			}
+		},
+		"cart": {
+			"cart": "Winkelwagen"
+		},
+		"contact": {
+			"form": {
+				"name": "Naam",
+				"email": "E‑mail",
+				"phone": "Telefoonnummer",
+				"comment": "Reactie",
+				"send": "Sturen",
+				"post_success": "Bedankt dat je contact met ons hebt opgenomen. Je hoort zo snel mogelijk van ons.",
+				"error_heading": "Pas het volgende aan:"
+			}
+		}
+	},
+	"sections": {
+		"header": {
+			"announcement": "Aankondiging",
+			"menu": "Menu",
+			"cart_count": {
+				"one": "{{ count }} artikel",
+				"other": "{{ count }} artikelen"
+			}
+		},
+		"cart": {
+			"title": "Je winkelwagen",
+			"caption": "Artikelen in winkelwagen",
+			"remove_title": "{{ title }} verwijderen",
+			"subtotal": "Subtotaal",
+			"new_subtotal": "Nieuw subtotaal",
+			"note": "Speciale instructies voor bestelling",
+			"checkout": "Afrekenen",
+			"empty": "Je winkelwagen is leeg",
+			"cart_error": "Er is een fout opgetreden bij het bijwerken van je winkelwagen. Probeer het opnieuw.",
+			"cart_quantity_error_html": "Je kunt maar [aantal] van dit artikel toevoegen aan je winkelwagen.",
+			"taxes_and_shipping_policy_at_checkout_html": "Belastingen en <a href=\"{{ link }}\">verzendkosten</a> worden berekend bij de checkout",
+			"taxes_included_but_shipping_at_checkout": "Belasting inbegrepen en verzendkosten worden berekend bij de checkout",
+			"taxes_included_and_shipping_policy_html": "Inclusief btw. <a href=\"{{ link }}\">Verzendkosten</a> worden berekend bij de checkout.",
+			"taxes_and_shipping_at_checkout": "Belastingen en verzendkosten worden berekend bij de checkout",
+			"headings": {
+				"product": "Product",
+				"price": "Prijs",
+				"total": "Totaal",
+				"quantity": "Aantal"
+			},
+			"update": "Bijwerken",
+			"login": {
+				"title": "Heb je een account?",
+				"paragraph_html": "<a href=\"{{ link }}\" class=\"link underlined-link\">Log in</a> om sneller af te rekenen."
+			}
+		},
+		"footer": {
+			"payment": "Betaalmethoden",
+			"social_placeholder": "Volg ons op social media."
+		},
+		"featured_blog": {
+			"view_all": "Alles bekijken",
+			"onboarding_title": "Blogpost",
+			"onboarding_content": "Geef je klanten een overzicht van je blogpost"
+		},
+		"featured_collection": {
+			"view_all": "Alles bekijken",
+			"view_all_label": "Bekijk alle producten in de collectie {{ collection_name }}"
+		},
+		"collection_list": {
+			"view_all": "Alles bekijken"
+		},
+		"collection_template": {
+			"title": "Collectie",
+			"empty": "Geen producten gevonden",
+			"use_fewer_filters_html": "Minder filters gebruiken of <a class=\"{{ class }}\" href=\"{{ link }}\">alles wissen</a>"
+		},
+		"video": {
+			"load_video": "Video laden: {{ description }}"
+		}
+	},
+	"localization": {
+		"country_label": "Land/regio",
+		"language_label": "Taal",
+		"update_language": "Taal bijwerken",
+		"update_country": "Land/regio bijwerken"
+	},
+	"customer": {
+		"account": {
+			"title": "Account",
+			"details": "Accountgegevens",
+			"view_addresses": "Adressen bekijken",
+			"return": "Terug naar Accountgegevens"
+		},
+		"account_fallback": "Account",
+		"activate_account": {
+			"title": "Account activeren",
+			"subtext": "Maak je wachtwoord aan om je account te activeren.",
+			"password": "Wachtwoord",
+			"password_confirm": "Wachtwoord bevestigen",
+			"submit": "Account activeren",
+			"cancel": "Uitnodiging afwijzen"
+		},
+		"addresses": {
+			"title": "Adressen",
+			"default": "Standaard",
+			"add_new": "Voeg een nieuw adres toe",
+			"edit_address": "Adres bewerken",
+			"first_name": "Voornaam",
+			"last_name": "Achternaam",
+			"company": "Bedrijf",
+			"address1": "Adres 1",
+			"address2": "Adres 2",
+			"city": "Plaats",
+			"country": "Land/regio",
+			"province": "Provincie",
+			"zip": "Postcode",
+			"phone": "Telefoonnummer",
+			"set_default": "Als standaard adres instellen",
+			"add": "Adres toevoegen",
+			"update": "Adres bijwerken",
+			"cancel": "Annuleren",
+			"edit": "Bewerken",
+			"delete": "Verwijderen",
+			"delete_confirm": "Weet je zeker dat je dit adres wilt verwijderen?"
+		},
+		"log_in": "Inloggen",
+		"log_out": "Uitloggen",
+		"login_page": {
+			"cancel": "Annuleren",
+			"create_account": "Account aanmaken",
+			"email": "E‑mail",
+			"forgot_password": "Wachtwoord vergeten?",
+			"guest_continue": "Verder",
+			"guest_title": "Doorgaan als gast",
+			"password": "Wachtwoord",
+			"title": "Inloggegevens",
+			"sign_in": "Inloggen",
+			"submit": "Verzenden"
+		},
+		"orders": {
+			"title": "Besteloverzicht",
+			"order_number": "Bestelling",
+			"order_number_link": "Bestelnummer {{ number }}",
+			"date": "Datum",
+			"payment_status": "Betaalstatus",
+			"fulfillment_status": "Fulfillmentstatus",
+			"total": "Totaal",
+			"none": "Je hebt nog geen bestellingen geplaatst."
+		},
+		"recover_password": {
+			"title": "Wachtwoord opnieuw instellen",
+			"subtext": "Wij sturen je een e-mail om je wachtwoord opnieuw in te stellen",
+			"success": "We hebben je een e-mail gestuurd met een link om je wachtwoord opnieuw in te stellen."
+		},
+		"register": {
+			"title": "Account aanmaken",
+			"first_name": "Voornaam",
+			"last_name": "Achternaam",
+			"email": "E‑mail",
+			"password": "Wachtwoord",
+			"submit": "Aanmaken"
+		},
+		"reset_password": {
+			"title": "Account-wachtwoord opnieuw instellen",
+			"subtext": "Voer een nieuw wachtwoord in voor {{ email }}",
+			"password": "Wachtwoord",
+			"password_confirm": "Wachtwoord bevestigen",
+			"submit": "Wachtwoord opnieuw instellen"
+		},
+		"order": {
+			"title": "Bestelling {{ name }}",
+			"date_html": "Geplaatst op {{ date }}",
+			"cancelled_html": "Bestelling geannuleerd op {{ date }}",
+			"cancelled_reason": "Reden: {{ reason }}",
+			"billing_address": "Factuuradres",
+			"payment_status": "Betaalstatus",
+			"shipping_address": "Bezorgadres",
+			"fulfillment_status": "Fulfillmentstatus",
+			"discount": "Korting",
+			"shipping": "Verzending",
+			"tax": "Belasting",
+			"product": "Product",
+			"sku": "SKU",
+			"price": "Prijs",
+			"quantity": "Aantal",
+			"total": "Totaal",
+			"fulfilled_at_html": "Voldaan {{ date }}",
+			"track_shipment": "Volg verzending",
+			"tracking_url": "Volglink",
+			"tracking_company": "Vervoerder",
+			"tracking_number": "Trackingnummer",
+			"subtotal": "Subtotaal"
+		}
+	},
+	"gift_cards": {
+		"issued": {
+			"title": "Hier is je cadeaubon ter waarde van {{ value }} voor {{ shop }}!",
+			"subtext": "Je cadeaubon",
+			"gift_card_code": "Cadeaubon code",
+			"shop_link": "Terugkeren naar winkel",
+			"remaining_html": "Resterend bedrag: {{ balance }}",
+			"add_to_apple_wallet": "Aan Apple Wallet toevoegen",
+			"qr_image_alt": "QR-code — scannen om cadeaubon te verzilveren",
+			"copy_code": "Code kopiëren",
+			"expired": "Verlopen",
+			"copy_code_success": "Code gekopieerd",
+			"print_gift_card": "Afdrukken"
+		}
+	},
+	"pagefly": {
+		"products": {
+			"product": {
+				"regular_price": "Regular price",
+				"sold_out": "Sold out",
+				"unavailable": "Unavailable",
+				"on_sale": "Sale",
+				"quantity": "Quantity",
+				"add_to_cart": "Add to cart",
+				"back_to_collection": "Back to {{ title }}",
+				"view_details": "View details"
+			}
+		},
+		"article": {
+			"tags": "Tags:",
+			"all_topics": "All topics",
+			"by_author": "by {{ author }}",
+			"posted_in": "Posted in",
+			"read_more": "Read more",
+			"back_to_blog": "Back to {{ title }}"
+		},
+		"comments": {
+			"title": "Leave a comment",
+			"name": "Name",
+			"email": "Email",
+			"message": "Message",
+			"post": "Post comment",
+			"moderated": "Please note, comments must be approved before they are published",
+			"success_moderated": "Your comment was posted successfully. We will publish it in a little while, as our blog is moderated.",
+			"success": "Your comment was posted successfully! Thank you!",
+			"comments_with_count": {
+				"one": "{{ count }} comment",
+				"other": "{{ count }} comments"
+			}
+		},
+		"password_page": {
+			"login_form_message": "Enter store using password:",
+			"login_form_password_label": "Password",
+			"login_form_password_placeholder": "Your password",
+			"login_form_submit": "Enter",
+			"signup_form_email_label": "Email",
+			"signup_form_success": "We will send you an email right before we open!",
+			"password_link": "Enter using password"
+		}
+	}
 }