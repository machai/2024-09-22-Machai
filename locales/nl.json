--- conflicted
+++ resolved
@@ -153,15 +153,12 @@
       "choose_product_options": "Opties kiezen voor {{ product_name }}",
       "value_unavailable": "{{ option_value }} [Niet beschikbaar]",
       "variant_sold_out_or_unavailable": "Variant uitverkocht of niet beschikbaar",
-<<<<<<< HEAD
       "inventory_in_stock": "Op voorraad",
       "inventory_in_stock_show_count": "{{ quantity }} op voorraad",
       "inventory_low_stock": "Voorraad laag",
       "inventory_low_stock_show_count": "Lage voorraad: nog maar {{ quantity }}",
-      "inventory_out_of_stock": "Niet op voorraad"
-=======
+      "inventory_out_of_stock": "Niet op voorraad",
       "sku": "SKU"
->>>>>>> 81f194a5
     },
     "modal": {
       "label": "Mediagalerij"
