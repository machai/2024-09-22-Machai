--- conflicted
+++ resolved
@@ -250,11 +250,7 @@
       "subtotal": "Subtotal",
       "new_subtotal": "New subtotal",
       "note": "Order special instructions",
-<<<<<<< HEAD
       "checkout": "Checkout",
-=======
-      "checkout": "Check out",
->>>>>>> 8c3cdef9
       "empty": "Your shopping cart is empty",
       "cart_error": "There was an error while updating your cart. Please try again.",
       "cart_quantity_error_html": "You can only add {{ quantity }} of this item to your cart.",
