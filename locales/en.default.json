--- conflicted
+++ resolved
@@ -348,14 +348,10 @@
       "item_removed": "{{ quantity }} item removed",
       "product_variants": "Product variants",
       "total_items": "Total items",
-<<<<<<< HEAD
-      "remove_all_items": "Remove all items"
-=======
       "remove_all_items": "Remove all items",
       "remove_all_items_confirmation": "Remove all {{ quantity }} items from your cart?",
       "remove_all": "Remove all",
       "cancel": "Cancel"
->>>>>>> e9b96a1b
     }
   },
   "localization": {
