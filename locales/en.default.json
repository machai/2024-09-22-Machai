--- conflicted
+++ resolved
@@ -7,7 +7,7 @@
       "login_form_password_placeholder": "Your password",
       "login_form_error": "Wrong password!",
       "login_form_submit": "Enter",
-      "admin_link_html": "Are you the store owner? <a href=\"\/admin\" class=\"link underlined-link\">Log in here<\/a>",
+      "admin_link_html": "Are you the store owner? <a href=\"/admin\" class=\"link underlined-link\">Log in here</a>",
       "powered_by_shopify_html": "This shop will be powered by {{ shopify }}"
     },
     "social": {
@@ -139,22 +139,22 @@
         "multiples_of": "Increments of {{ quantity }}",
         "min_of": "Min {{ quantity }}",
         "max_of": "Max {{ quantity }}",
-        "in_cart_html": "<span class=\"quantity-cart\">{{ quantity }}<\/span> in cart",
+        "in_cart_html": "<span class=\"quantity-cart\">{{ quantity }}</span> in cart",
         "note": "View quantity rules"
       },
       "volume_pricing": {
         "title": "Volume Pricing",
         "note": "Volume pricing available",
         "minimum": "{{ quantity }}+",
-        "price_at_each": "at {{ price }}\/ea",
+        "price_at_each": "at {{ price }}/ea",
         "price_range": "{{ minimum }} - {{ maximum }}"
       },
       "pickup_availability": {
         "view_store_info": "View store information",
         "check_other_stores": "Check availability at other stores",
         "pick_up_available": "Pickup available",
-        "pick_up_available_at_html": "Pickup available at <span class=\"color-foreground\">{{ location_name }}<\/span>",
-        "pick_up_unavailable_at_html": "Pickup currently unavailable at <span class=\"color-foreground\">{{ location_name }}<\/span>",
+        "pick_up_available_at_html": "Pickup available at <span class=\"color-foreground\">{{ location_name }}</span>",
+        "pick_up_unavailable_at_html": "Pickup currently unavailable at <span class=\"color-foreground\">{{ location_name }}</span>",
         "unavailable": "Couldn't load pickup availability",
         "refresh": "Refresh"
       },
@@ -174,15 +174,10 @@
       "view_full_details": "View full details",
       "xr_button": "View in your space",
       "xr_button_label": "View in your space, loads item in augmented reality window",
-<<<<<<< HEAD
-      "include_taxes": "Tax included.",
-      "shipping_policy_html": "<a href=\"{{ link }}\">Shipping<\/a> calculated at checkout."
-=======
       "taxes_included": "Taxes included.",
       "duties_included": "Duties included.",
       "duties_and_taxes_included": "Duties and taxes included.",
       "shipping_policy_html": "<a href=\"{{ link }}\">Shipping</a> calculated at checkout."
->>>>>>> a22f8de2
     },
     "modal": {
       "label": "Media gallery"
@@ -277,6 +272,7 @@
       "announcement": "Announcement",
       "announcement_bar": "Announcement bar"
     },
+
     "header": {
       "announcement": "Announcement",
       "menu": "Menu",
@@ -296,12 +292,6 @@
       "empty": "Your cart is empty",
       "cart_error": "There was an error while updating your cart. Please try again.",
       "cart_quantity_error_html": "You can only add {{ quantity }} of this item to your cart.",
-<<<<<<< HEAD
-      "taxes_and_shipping_policy_at_checkout_html": "Taxes, Discounts and <a href=\"{{ link }}\">shipping<\/a> calculated at checkout",
-      "taxes_included_but_shipping_at_checkout": "Tax included and shipping and discounts calculated at checkout",
-      "taxes_included_and_shipping_policy_html": "Tax included. <a href=\"{{ link }}\">Shipping<\/a> and discounts calculated at checkout.",
-      "taxes_and_shipping_at_checkout": "Taxes, discounts and shipping calculated at checkout",
-=======
       "duties_and_taxes_included_shipping_at_checkout_with_policy_html": "Duties and taxes included. Discounts and <a href=\"{{ link }}\">shipping</a> calculated at checkout.",
       "duties_and_taxes_included_shipping_at_checkout_without_policy": "Duties and taxes included. Discounts and shipping calculated at checkout.",
       "taxes_included_shipping_at_checkout_with_policy_html": "Taxes included. Discounts and <a href=\"{{ link }}\">shipping</a> calculated at checkout.",
@@ -310,7 +300,6 @@
       "duties_included_taxes_at_checkout_shipping_at_checkout_without_policy": "Duties included. Taxes, discounts and shipping calculated at checkout.",
       "taxes_at_checkout_shipping_at_checkout_with_policy_html": "Taxes, discounts and <a href=\"{{ link }}\">shipping</a> calculated at checkout.",
       "taxes_at_checkout_shipping_at_checkout_without_policy": "Taxes, discounts and shipping calculated at checkout.",
->>>>>>> a22f8de2
       "headings": {
         "product": "Product",
         "price": "Price",
@@ -321,7 +310,7 @@
       "update": "Update",
       "login": {
         "title": "Have an account?",
-        "paragraph_html": "<a href=\"{{ link }}\" class=\"link underlined-link\">Log in<\/a> to check out faster."
+        "paragraph_html": "<a href=\"{{ link }}\" class=\"link underlined-link\">Log in</a> to check out faster."
       }
     },
     "footer": {
@@ -342,7 +331,7 @@
     "collection_template": {
       "empty": "No products found",
       "title": "Collection",
-      "use_fewer_filters_html": "Use fewer filters or <a class=\"{{ class }}\" href=\"{{ link }}\">remove all<\/a>"
+      "use_fewer_filters_html": "Use fewer filters or <a class=\"{{ class }}\" href=\"{{ link }}\">remove all</a>"
     },
     "video": {
       "load_video": "Load video: {{ description }}"
@@ -362,7 +351,7 @@
     "quick_order_list": {
       "product_total": "Product subtotal",
       "view_cart": "View cart",
-      "each": "{{ money }}\/ea",
+      "each": "{{ money }}/ea",
       "product": "Product",
       "variant": "Variant",
       "variant_total": "Variant total",
@@ -386,13 +375,13 @@
     }
   },
   "localization": {
-    "country_label": "Country\/region",
+    "country_label": "Country/region",
     "language_label": "Language",
     "update_language": "Update language",
-    "update_country": "Update country\/region",
+    "update_country": "Update country/region",
     "search": "Search",
-    "popular_countries_regions": "Popular countries\/regions",
-    "country_results_count": "{{ count }} countries\/regions found"
+    "popular_countries_regions": "Popular countries/regions",
+    "country_results_count": "{{ count }} countries/regions found"
   },
   "customer": {
     "account": {
@@ -421,9 +410,9 @@
       "address1": "Address 1",
       "address2": "Address 2",
       "city": "City",
-      "country": "Country\/region",
+      "country": "Country/region",
       "province": "Province",
-      "zip": "Postal\/ZIP code",
+      "zip": "Postal/ZIP code",
       "phone": "Phone",
       "set_default": "Set as default address",
       "add": "Add address",
@@ -536,10 +525,5 @@
       "send_on": "YYYY-MM-DD",
       "send_on_label": "Send on (optional)"
     }
-  },
-  "shopify": {
-    "links": {
-      "powered_by_shopify": " "
-    }
   }
 }