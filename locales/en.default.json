/*
* ------------------------------------------------------------
* IMPORTANT: The contents of this file are auto-generated.
*
* This file may be updated by the Shopify admin language editor
* or related systems. Please exercise caution as any changes
* made to this file may be overwritten.
* ------------------------------------------------------------
*/
{
  "general": {
    "password_page": {
      "login_form_heading": "Enter store using password:",
      "login_password_button": "Enter using password",
      "login_form_password_label": "Password",
      "login_form_password_placeholder": "Your password",
      "login_form_error": "Wrong password!",
      "login_form_submit": "Enter",
      "admin_link_html": "Are you the store owner? <a href=\"\/admin\" class=\"link underlined-link\">Log in here<\/a>",
      "powered_by_shopify_html": "This shop will be powered by {{ shopify }}"
    },
    "social": {
      "alt_text": {
        "share_on_facebook": "Share on Facebook",
        "share_on_twitter": "Share on X",
        "share_on_pinterest": "Pin on Pinterest"
      },
      "links": {
        "twitter": "X (Twitter)",
        "facebook": "Facebook",
        "pinterest": "Pinterest",
        "instagram": "Instagram",
        "tumblr": "Tumblr",
        "snapchat": "Snapchat",
        "youtube": "YouTube",
        "vimeo": "Vimeo",
        "tiktok": "TikTok"
      }
    },
    "continue_shopping": "Continue shopping",
    "pagination": {
      "label": "Pagination",
      "page": "Page {{ number }}",
      "next": "Next page",
      "previous": "Previous page"
    },
    "search": {
      "search": "Enter search term",
      "reset": "Clear search term",
      "popular_terms": "Popular search terms",
      "our_picks": "Our Picks"
    },
    "cart": {
      "view": "View cart ({{ count }})",
      "view_empty_cart": "View cart",
      "item_added": "Item added to shopping basket"
    },
    "share": {
      "close": "Close share",
      "copy_to_clipboard": "Copy link",
      "share_url": "Link",
      "success_message": "Link copied to clipboard"
    },
    "slider": {
      "of": "of",
      "next_slide": "Slide right",
      "previous_slide": "Slide left",
      "name": "Slider"
    }
  },
  "newsletter": {
    "label": "Email",
    "success": "Thanks for subscribing",
    "button_label": "Subscribe"
  },
  "accessibility": {
    "skip_to_text": "Skip to content",
    "skip_to_product_info": "Skip to product information",
    "close": "Close",
    "unit_price_separator": "per",
    "vendor": "Vendor:",
    "error": "Error",
    "refresh_page": "Choosing a selection results in a full page refresh.",
    "link_messages": {
      "new_window": "Opens in a new window.",
      "external": "Opens external website."
    },
    "loading": "Loading...",
    "total_reviews": "total reviews",
    "star_reviews_info": "{{ rating_value }} out of {{ rating_max }} stars",
    "collapsible_content_title": "Collapsible content",
    "complementary_products": "Complementary products"
  },
  "blogs": {
    "article": {
      "blog": "Blog",
      "read_more_title": "Read more: {{ title }}",
      "comments": {
        "one": "{{ count }} comment",
        "other": "{{ count }} comments"
      },
      "moderated": "Please note, comments need to be approved before they are published.",
      "comment_form_title": "Leave a comment",
      "name": "Name",
      "email": "Email",
      "message": "Comment",
      "post": "Post comment",
      "back_to_blog": "Back to blog",
      "share": "Share this article",
      "success": "Your comment was posted successfully! Thank you!",
      "success_moderated": "Your comment was posted successfully. We will publish it in a little while, as our blog is moderated."
    }
  },
  "onboarding": {
    "product_title": "Example product title",
    "collection_title": "Your collection's name"
  },
  "products": {
    "product": {
      "add_to_cart": "Add to cart",
      "choose_options": "Choose options",
      "choose_product_options": "Choose options for {{ product_name }}",
      "description": "Description",
      "inventory_in_stock": "In stock",
      "inventory_in_stock_show_count": "{{ quantity }} in stock",
      "inventory_low_stock": "Low stock",
      "inventory_low_stock_show_count": "Low stock: {{ quantity }} left",
      "inventory_out_of_stock": "Out of stock",
      "inventory_out_of_stock_continue_selling": "In stock",
      "sku": "SKU",
      "on_sale": "Sale",
      "product_variants": "Product variants",
      "media": {
        "gallery_viewer": "Gallery Viewer",
        "load_image": "Load image {{ index }} in gallery view",
        "load_model": "Load 3D Model {{ index }} in gallery view",
        "load_video": "Play video {{ index }} in gallery view",
        "image_available": "Image {{ index }} is now available in gallery view",
        "open_media": "Open media {{ index }} in modal",
        "play_model": "Play 3D Viewer",
        "play_video": "Play video"
      },
      "quantity": {
        "label": "Quantity",
        "input_label": "Quantity for {{ product }}",
        "increase": "Increase quantity for {{ product }}",
        "decrease": "Decrease quantity for {{ product }}",
        "minimum_of": "Minimum of {{ quantity }}",
        "maximum_of": "Maximum of {{ quantity }}",
        "multiples_of": "Increments of {{ quantity }}",
        "min_of": "Min {{ quantity }}",
        "max_of": "Max {{ quantity }}",
        "in_cart_html": "<span class=\"quantity-cart\">{{ quantity }}</span> in cart",
        "note": "View quantity rules"
      },
      "volume_pricing": {
        "title": "Volume Pricing",
        "note": "Volume pricing available",
        "minimum": "{{ quantity }}+",
        "price_at_each": "at {{ price }}/ea",
        "price_range": "{{ minimum }} - {{ maximum }}"
      },
      "pickup_availability": {
        "view_store_info": "View store information",
        "check_other_stores": "Check availability at other stores",
        "pick_up_available": "Pickup available",
        "pick_up_available_at_html": "Pickup available at <span class=\"color-foreground\">{{ location_name }}</span>",
        "pick_up_unavailable_at_html": "Pickup currently unavailable at <span class=\"color-foreground\">{{ location_name }}</span>",
        "unavailable": "Couldn't load pickup availability",
        "refresh": "Refresh"
      },
      "price": {
        "from_price_html": "From {{ price }}",
        "regular_price": "Regular price",
        "sale_price": "Sale price",
        "unit_price": "Unit price"
      },
      "share": "Share this product",
      "sold_out": "Sold out",
      "unavailable": "Unavailable",
      "vendor": "Vendor",
      "value_unavailable": "{{ option_value }} - Unavailable",
      "jersey_number_required": "Jersey Number Required",
      "variant_sold_out_or_unavailable": "Variant sold out or unavailable",
      "video_exit_message": "{{ title }} opens full screen video in same window.",
      "view_full_details": "View full details",
      "xr_button": "View in your space",
      "xr_button_label": "View in your space, loads item in augmented reality window",
      "include_taxes": "Tax included.",
      "shipping_policy_html": "<a href=\"{{ link }}\">Shipping</a> calculated at checkout."
    },
    "modal": {
      "label": "Media gallery"
    },
    "facets": {
      "filter_and_operator_subtitle": "Match all",
      "apply": "Apply",
      "clear": "Clear",
      "clear_all": "Remove all",
      "from": "From",
      "filter_and_sort": "Filter and sort",
      "filter_by_label": "Filter:",
      "filter_button": "Filter",
      "filters_selected": {
        "one": "{{ count }} selected",
        "other": "{{ count }} selected"
      },
      "filter_selected_accessibility": "{{ type }} ({{ count }} filters selected)",
      "show_more": "Show more",
      "show_less": "Show less",
      "max_price": "The highest price is {{ price }}",
      "product_count": {
        "one": "{{ product_count }} of {{ count }} product",
        "other": "{{ product_count }} of {{ count }} products"
      },
      "product_count_simple": {
        "one": "{{ count }} product",
        "other": "{{ count }} products"
      },
      "reset": "Reset",
      "sort_button": "Sort",
      "sort_by_label": "Sort by:",
      "to": "To",
      "clear_filter": "Remove filter"
    },
    "variants": {
      "colors": "colors",
      "sizes": "sizes",
      "shapes": "shapes"
    },
    "customization": {
      "player_name": "Player Name",
      "initials": "Initials",
<<<<<<< HEAD

=======
>>>>>>> 852bab1e
      "customization_number": {
        "decrease": "Decrease number",
        "increase": "Increase number"
      },
      "options": {
        "optionName": "Refinement",
        "initials": "Initials",
        "none": "None",
        "smallNumber": "Small number",
        "backNumber": "Back Number",
        "smallName": "Player name small",
        "largeName": "Player name large",
        "smallNameAndNumber": "Player name small + back number",
        "largeNameAndNumber": "Player name large + back number",
        "smallNumberAndInitials": "Initials + small number"
      }
    }
  },
  "templates": {
    "search": {
      "no_results": "No results found for “{{ terms }}”. Check the spelling or use a different word or phrase.",
      "page": "Page",
      "products": "Products",
      "results_pages_with_count": {
        "one": "{{ count }} page",
        "other": "{{ count }} pages"
      },
      "results_suggestions_with_count": {
        "one": "{{ count }} suggestion",
        "other": "{{ count }} suggestions"
      },
      "results_products_with_count": {
        "one": "{{ count }} product",
        "other": "{{ count }} products"
      },
      "results_with_count": {
        "one": "{{ count }} result",
        "other": "{{ count }} results"
      },
      "results_with_count_and_term": {
        "one": "{{ count }} result found for “{{ terms }}”",
        "other": "{{ count }} results found for “{{ terms }}”"
      },
      "title": "Search results for",
      "search_for": "Search for “{{ terms }}”",
      "suggestions": "Best Suggestions",
      "pages": "Pages",
      "collections": "Brands"
    },
    "cart": {
      "cart": "Cart"
    },
    "contact": {
      "form": {
        "title": "Contact form",
        "name": "Name",
        "email": "Email",
        "phone": "Phone number",
        "comment": "Comment",
        "send": "Send",
        "post_success": "Thanks for contacting us. We'll get back to you as soon as possible.",
        "error_heading": "Please adjust the following:"
      }
    },
    "404": {
      "title": "Page not found",
      "subtext": "404"
    },
    "collections": {
      "list": {
        "title": "Club Shop",
        "headline": "Here you can find your club's own team store"
      }
    }
  },
  "sections": {
    "main_club_collection": {
      "all_products": "All Products"
    },
    "product_grid": {
      "filter_title": "filter",
      "filter_close": "close"
    },
    "product-detail": {
<<<<<<< HEAD
      "select_type":"Select customization type",
=======
      "select_type": "Select customization type",
>>>>>>> 852bab1e
      "customization_name": "Player Name",
      "customization_number": "Player Number",
      "customization_required": "required"
    },
    "brand_cataglogue": {
      "url_title": "Open now"
    },
    "announcements": {
      "previous_announcement": "Previous announcement",
      "next_announcement": "Next announcement",
      "carousel": "Carousel",
      "announcement": "Announcement",
      "announcement_bar": "Announcement bar"
    },
    "header": {
      "announcement": "Announcement",
      "menu": "Menu",
      "cart_count": {
        "one": "{{ count }} item",
        "other": "{{ count }} items"
      }
    },
    "cart": {
      "view_cart": "View Cart",
      "title": "Shopping Basket",
      "discount_code": "Promotion Code",
      "summary": "Summary",
      "caption": "Cart items",
      "remove_title": "Remove {{ title }}",
      "subtotal": "Subtotal",
      "total": "Total",
      "related_products": "You may also like",
      "shipping_cost": "Shipping Costs",
      "shipping_cost_at_checkout": "Calculated at checkout",
      "estimated_total": "Estimated total",
      "new_estimated_total": "New estimated total",
      "note": "Order special instructions",
      "checkout": "Check out",
      "express_checkout": "Express checkout with",
      "empty": "Your cart is empty",
      "discount_remove": "Remove",
      "cart_error": "There was an error while updating your cart. Please try again.",
      "cart_quantity_error_html": "You can only add {{ quantity }} of this item to your cart.",
      "taxes_and_shipping_policy_at_checkout_html": "Taxes, Discounts and <a href=\"{{ link }}\">shipping<\/a> calculated at checkout",
      "taxes_included_but_shipping_at_checkout": "Tax included and shipping and discounts calculated at checkout",
      "taxes_included_and_shipping_policy_html": "Tax included. <a href=\"{{ link }}\">Shipping<\/a> and discounts calculated at checkout.",
      "taxes_and_shipping_at_checkout": "Taxes, discounts and shipping calculated at checkout",
      "headings": {
        "product": "Product",
        "price": "Price",
        "total": "Total",
        "quantity": "Quantity",
        "image": "Product image"
      },
      "update": "Update",
      "login": {
        "title": "Have an account?",
        "paragraph_html": "<a href=\"{{ link }}\" class=\"link underlined-link\">Log in<\/a> to check out faster."
      }
    },
    "footer": {
      "payment": "Payment methods"
    },
    "featured_blog": {
      "view_all": "View all",
      "onboarding_title": "Blog post",
      "onboarding_content": "Give your customers a summary of your blog post"
    },
    "featured_collection": {
      "view_all": "View all",
      "view_all_label": "View all products in the {{ collection_name }} collection"
    },
    "collection_list": {
      "view_all": "View all"
    },
    "collection_template": {
      "empty": "No products found",
      "title": "Collection",
      "use_fewer_filters_html": "Use fewer filters or <a class=\"{{ class }}\" href=\"{{ link }}\">remove all<\/a>"
    },
    "video": {
      "load_video": "Load video: {{ description }}"
    },
    "slideshow": {
      "load_slide": "Load slide",
      "previous_slideshow": "Previous slide",
      "next_slideshow": "Next slide",
      "pause_slideshow": "Pause slideshow",
      "play_slideshow": "Play slideshow",
      "carousel": "Carousel",
      "slide": "Slide"
    },
    "page": {
      "title": "Page title"
    },
    "quick_order_list": {
      "product_total": "Product subtotal",
      "view_cart": "View cart",
      "each": "{{ money }}\/ea",
      "product": "Product",
      "variant": "Variant",
      "variant_total": "Variant total",
      "items_added": {
        "one": "{{ quantity }} item added",
        "other": "{{ quantity }} items added"
      },
      "items_removed": {
        "one": "{{ quantity }} item removed",
        "other": "{{ quantity }} items removed"
      },
      "product_variants": "Product variants",
      "total_items": "Total items",
      "remove_all_single_item_confirmation": "Remove 1 item from your cart?",
      "remove_all_items_confirmation": "Remove all {{ quantity }} items from your cart?",
      "remove_all": "Remove all",
      "cancel": "Cancel",
      "min_error": "This item has a minimum of {{ min }}",
      "max_error": "This item has a maximum of {{ max }}",
      "step_error": "You can only add this item in increments of {{ step }}"
    },
    "brand_grid": {
      "view_brands": "View all brands"
    },
    "tiktok_carousel": {
      "headline": "Latest from tiktok"
    }
  },
  "localization": {
    "country_label": "Country\/region",
    "language_label": "Language",
    "update_language": "Update language",
    "update_country": "Update country\/region",
    "search": "Search",
    "popular_countries_regions": "Popular countries\/regions",
    "country_results_count": "{{ count }} countries\/regions found"
  },
  "customer": {
    "account": {
      "title": "Account",
      "details": "Account details",
      "view_addresses": "View addresses",
      "return": "Return to Account details"
    },
    "account_fallback": "Account",
    "activate_account": {
      "title": "Activate account",
      "subtext": "Create your password to activate your account.",
      "password": "Password",
      "password_confirm": "Confirm password",
      "submit": "Activate account",
      "cancel": "Decline invitation"
    },
    "addresses": {
      "title": "Addresses",
      "default": "Default",
      "add_new": "Add a new address",
      "edit_address": "Edit address",
      "first_name": "First name",
      "last_name": "Last name",
      "company": "Company",
      "address1": "Address 1",
      "address2": "Address 2",
      "city": "City",
      "country": "Country\/region",
      "province": "Province",
      "zip": "Postal\/ZIP code",
      "phone": "Phone",
      "set_default": "Set as default address",
      "add": "Add address",
      "update": "Update address",
      "cancel": "Cancel",
      "edit": "Edit",
      "delete": "Delete",
      "delete_confirm": "Are you sure you wish to delete this address?"
    },
    "log_in": "Log in",
    "log_out": "Log out",
    "login_page": {
      "cancel": "Cancel",
      "create_account": "Create account",
      "email": "Email",
      "forgot_password": "Forgot your password?",
      "guest_continue": "Continue",
      "guest_title": "Continue as a guest",
      "password": "Password",
      "title": "Login",
      "sign_in": "Sign in",
      "submit": "Submit",
      "alternate_provider_separator": "or"
    },
    "order": {
      "title": "Order {{ name }}",
      "date_html": "Placed on {{ date }}",
      "cancelled_html": "Order Cancelled on {{ date }}",
      "cancelled_reason": "Reason: {{ reason }}",
      "billing_address": "Billing Address",
      "payment_status": "Payment Status",
      "shipping_address": "Shipping Address",
      "fulfillment_status": "Fulfillment Status",
      "discount": "Discount",
      "shipping": "Shipping",
      "tax": "Tax",
      "product": "Product",
      "sku": "SKU",
      "price": "Price",
      "quantity": "Quantity",
      "total": "Total",
      "total_refunded": "Refunded",
      "fulfilled_at_html": "Fulfilled {{ date }}",
      "track_shipment": "Track shipment",
      "tracking_url": "Tracking link",
      "tracking_company": "Carrier",
      "tracking_number": "Tracking number",
      "subtotal": "Subtotal",
      "total_duties": "Duties"
    },
    "orders": {
      "title": "Order history",
      "order_number": "Order",
      "order_number_link": "Order number {{ number }}",
      "date": "Date",
      "payment_status": "Payment status",
      "fulfillment_status": "Fulfillment status",
      "total": "Total",
      "none": "You haven't placed any orders yet."
    },
    "recover_password": {
      "title": "Reset your password",
      "subtext": "We will send you an email to reset your password",
      "success": "We've sent you an email with a link to update your password."
    },
    "register": {
      "title": "Create account",
      "first_name": "First name",
      "last_name": "Last name",
      "email": "Email",
      "password": "Password",
      "submit": "Create"
    },
    "reset_password": {
      "title": "Reset account password",
      "subtext": "Enter a new password",
      "password": "Password",
      "password_confirm": "Confirm password",
      "submit": "Reset password"
    }
  },
  "gift_cards": {
    "issued": {
      "how_to_use_gift_card": "Use the gift card code online or QR code in-store",
      "title": "Here's your {{ value }} gift card balance for {{ shop }}!",
      "subtext": "Your gift card",
      "gift_card_code": "Gift card code",
      "shop_link": "Visit online store",
      "add_to_apple_wallet": "Add to Apple Wallet",
      "qr_image_alt": "QR code — scan to redeem gift card",
      "copy_code": "Copy gift card code",
      "expiration_date": "Expires {{ expires_on }}",
      "copy_code_success": "Code copied successfully",
      "expired": "Expired"
    }
  },
  "recipient": {
    "form": {
      "checkbox": "I want to send this as a gift",
      "expanded": "Gift card recipient form expanded",
      "collapsed": "Gift card recipient form collapsed",
      "email_label": "Recipient email",
      "email_label_optional_for_no_js_behavior": "Recipient email (optional)",
      "email": "Email",
      "name_label": "Recipient name (optional)",
      "name": "Name",
      "message_label": "Message (optional)",
      "message": "Message",
      "max_characters": "{{ max_chars }} characters max",
      "send_on": "YYYY-MM-DD",
      "send_on_label": "Send on (optional)"
    }
  },
  "color": "farbe",
  "colors": "farben",
  "size": "größe",
  "sizes": "größen",
  "shape": "griffe",
  "shapes": "griffe",
  "locksmith": {
    "forms": {
      "submit_button_text": "Continue",
      "loading_text": "One moment..."
    }
  }
}<|MERGE_RESOLUTION|>--- conflicted
+++ resolved
@@ -150,22 +150,22 @@
         "multiples_of": "Increments of {{ quantity }}",
         "min_of": "Min {{ quantity }}",
         "max_of": "Max {{ quantity }}",
-        "in_cart_html": "<span class=\"quantity-cart\">{{ quantity }}</span> in cart",
+        "in_cart_html": "<span class=\"quantity-cart\">{{ quantity }}<\/span> in cart",
         "note": "View quantity rules"
       },
       "volume_pricing": {
         "title": "Volume Pricing",
         "note": "Volume pricing available",
         "minimum": "{{ quantity }}+",
-        "price_at_each": "at {{ price }}/ea",
+        "price_at_each": "at {{ price }}\/ea",
         "price_range": "{{ minimum }} - {{ maximum }}"
       },
       "pickup_availability": {
         "view_store_info": "View store information",
         "check_other_stores": "Check availability at other stores",
         "pick_up_available": "Pickup available",
-        "pick_up_available_at_html": "Pickup available at <span class=\"color-foreground\">{{ location_name }}</span>",
-        "pick_up_unavailable_at_html": "Pickup currently unavailable at <span class=\"color-foreground\">{{ location_name }}</span>",
+        "pick_up_available_at_html": "Pickup available at <span class=\"color-foreground\">{{ location_name }}<\/span>",
+        "pick_up_unavailable_at_html": "Pickup currently unavailable at <span class=\"color-foreground\">{{ location_name }}<\/span>",
         "unavailable": "Couldn't load pickup availability",
         "refresh": "Refresh"
       },
@@ -187,7 +187,7 @@
       "xr_button": "View in your space",
       "xr_button_label": "View in your space, loads item in augmented reality window",
       "include_taxes": "Tax included.",
-      "shipping_policy_html": "<a href=\"{{ link }}\">Shipping</a> calculated at checkout."
+      "shipping_policy_html": "<a href=\"{{ link }}\">Shipping<\/a> calculated at checkout."
     },
     "modal": {
       "label": "Media gallery"
@@ -231,10 +231,6 @@
     "customization": {
       "player_name": "Player Name",
       "initials": "Initials",
-<<<<<<< HEAD
-
-=======
->>>>>>> 852bab1e
       "customization_number": {
         "decrease": "Decrease number",
         "increase": "Increase number"
@@ -319,11 +315,7 @@
       "filter_close": "close"
     },
     "product-detail": {
-<<<<<<< HEAD
-      "select_type":"Select customization type",
-=======
       "select_type": "Select customization type",
->>>>>>> 852bab1e
       "customization_name": "Player Name",
       "customization_number": "Player Number",
       "customization_required": "required"
