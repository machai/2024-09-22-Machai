{
<<<<<<< HEAD
	"general": {
		"password_page": {
			"login_form_heading": "Entre na loja usando a senha:",
			"login_password_button": "Entrar usando a senha",
			"login_form_password_label": "Senha",
			"login_form_password_placeholder": "Sua senha",
			"login_form_error": "Senha incorreta.",
			"login_form_submit": "Entrar",
			"modal": "Janela modal de senha",
			"admin_link_html": "Você é o titular da loja? <a href=\"/admin\" class=\"link underlined-link\">Faça login aqui</a>",
			"powered_by_shopify_html": "Esta loja terá a tecnologia da {{ shopify }}"
		},
		"social": {
			"alt_text": {
				"share_on_facebook": "Compartilhar no Facebook",
				"share_on_twitter": "Tuitar",
				"share_on_pinterest": "Incluir como pin no Pinterest"
			},
			"links": {
				"twitter": "Twitter",
				"facebook": "Facebook",
				"pinterest": "Pinterest",
				"instagram": "Instagram",
				"tumblr": "Tumblr",
				"snapchat": "Snapchat",
				"youtube": "YouTube",
				"vimeo": "Vimeo",
				"tiktok": "TikTok"
			}
		},
		"continue_shopping": "Voltar à loja",
		"pagination": {
			"label": "Paginação",
			"page": "Página {{ number }}",
			"next": "Próxima página",
			"previous": "Página anterior"
		},
		"search": {
			"search": "Pesquisar"
		},
		"cart": {
			"view": "Ver o carrinho ({{ count }})",
			"item_added": "Item adicionado ao carrinho"
		},
		"share": {
			"copy_to_clipboard": "Copiar link",
			"share": "Compartilhar",
			"share_url": "Link",
			"success_message": "Link copiado para a área de transferência",
			"close": "Fechar compartilhamento"
		}
	},
	"newsletter": {
		"label": "E-mail",
		"success": "Agradecemos sua assinatura",
		"button_label": "Assinar"
	},
	"accessibility": {
		"skip_to_text": "Pular para o conteúdo",
		"close": "Fechar",
		"unit_price_separator": "por",
		"vendor": "Fabricante:",
		"error": "Erro",
		"refresh_page": "Ao escolher uma seleção, a página inteira é atualizada.",
		"link_messages": {
			"new_window": "Abre em uma nova janela.",
			"external": "Abre um site externo."
		},
		"next_slide": "Deslizar para a direita",
		"previous_slide": "Deslizar para a esquerda",
		"loading": "Carregando...",
		"of": "de",
		"skip_to_product_info": "Pular para as informações do produto",
		"total_reviews": "total de avaliações",
		"star_reviews_info": "{{ rating_value }} de {{ rating_max }} estrelas"
	},
	"blogs": {
		"article": {
			"blog": "Blog",
			"read_more_title": "Saiba mais: {{ title }}",
			"read_more": "Saiba mais",
			"comments": {
				"one": "{{ count }} comentário",
				"other": "{{ count }} comentários"
			},
			"moderated": "Os comentários precisam ser aprovados antes da publicação.",
			"comment_form_title": "Deixe um comentário",
			"name": "Nome",
			"email": "E-mail",
			"message": "Comentário",
			"post": "Publicar comentário",
			"back_to_blog": "Voltar para o blog",
			"share": "Compartilhar este artigo",
			"success": "O comentário foi postado. Obrigado!",
			"success_moderated": "O comentário foi postado. Nós o publicaremos em breve, pois o blog é moderado."
		}
	},
	"onboarding": {
		"product_title": "Exemplo de título do produto",
		"collection_title": "Nome da coleção"
	},
	"products": {
		"product": {
			"add_to_cart": "Adicionar ao carrinho",
			"description": "Descrição",
			"on_sale": "Promoção",
			"product_variants": "Variantes do produto",
			"quantity": {
				"label": "Quantidade",
				"input_label": "Quantidade de {{ product }}",
				"increase": "Aumentar a quantidade de {{ product }}",
				"decrease": "Diminuir a quantidade de {{ product }}"
			},
			"price": {
				"from_price_html": "De {{ price }}",
				"regular_price": "Preço normal",
				"sale_price": "Preço promocional",
				"unit_price": "Preço unitário"
			},
			"share": "Compartilhar o produto",
			"sold_out": "Esgotado",
			"unavailable": "Indisponível",
			"vendor": "Fabricante",
			"video_exit_message": "{{ title }} abre um vídeo em tela cheia na mesma janela.",
			"xr_button": "Ver em seu espaço",
			"xr_button_label": "Ver em seu espaço, carrega item na janela de realidade aumentada",
			"pickup_availability": {
				"view_store_info": "Ver as informações da loja",
				"check_other_stores": "Verificar a disponibilidade em outras lojas",
				"pick_up_available": "Retirada disponível",
				"pick_up_available_at_html": "Retirada disponível em <span class=\"color-foreground\">{{ location_name }}</span>",
				"pick_up_unavailable_at_html": "Retirada em <span class=\"color-foreground\">{{ location_name }}</span> indisponível no momento",
				"unavailable": "Não foi possível carregar a disponibilidade de retirada.",
				"refresh": "Atualizar"
			},
			"media": {
				"open_featured_media": "Abrir a mídia em destaque na visualização em galeria",
				"open_media": "Abrir mídia {{ index }} na visualização em galeria",
				"play_model": "Reproduzir o visualizador em 3D",
				"play_video": "Reproduzir vídeo"
			},
			"view_full_details": "Ver informações completas"
		},
		"modal": {
			"label": "Galeria de mídia"
		},
		"facets": {
			"apply": "Aplicar",
			"clear": "Limpar",
			"clear_all": "Limpar tudo",
			"from": "De",
			"filter_and_sort": "Filtrar e organizar",
			"filter_by_label": "Filtrar:",
			"filter_button": "Filtrar",
			"filters_selected": {
				"one": "{{ count }} selecionado",
				"other": "{{ count }} selecionados"
			},
			"max_price": "O maior preço é {{ price }}",
			"product_count": {
				"one": "{{ product_count }} de {{ count }} produto",
				"other": "{{ product_count }} de {{ count }} produtos"
			},
			"product_count_simple": {
				"one": "{{ count }} produto",
				"other": "{{ count }} produtos"
			},
			"reset": "Reinicializar",
			"sort_button": "Organizar",
			"sort_by_label": "Organizar por:",
			"to": "Para",
			"clear_filter": "Limpar filtro"
		}
	},
	"templates": {
		"404": {
			"title": "Página não encontrada",
			"subtext": "404"
		},
		"search": {
			"no_results": "Não foram encontrados resultados para “{{ terms }}”. Verifique a ortografia ou use uma palavra ou frase diferente.",
			"results_with_count": {
				"one": "{{ count }} resultado",
				"other": "{{ count }} resultados"
			},
			"title": "Resultados da pesquisa",
			"page": "Página",
			"products": "Produtos",
			"search_for": "Pesquisar \"{{ terms }}\"",
			"results_with_count_and_term": {
				"one": "{{ count }} resultado encontrado para “{{ terms }}”",
				"other": "{{ count }} resultados encontrados para “{{ terms }}”"
			}
		},
		"cart": {
			"cart": "Carrinho"
		},
		"contact": {
			"form": {
				"name": "Nome",
				"email": "E-mail",
				"phone": "Telefone",
				"comment": "Comentário",
				"send": "Enviar",
				"post_success": "Agradecemos seu contato. Retornaremos o mais rápido possível.",
				"error_heading": "Ajuste o seguinte:"
			}
		}
	},
	"sections": {
		"header": {
			"announcement": "Comunicado",
			"menu": "Menu",
			"cart_count": {
				"one": "{{ count }} item",
				"other": "{{ count }} itens"
			}
		},
		"cart": {
			"title": "Carrinho",
			"caption": "Itens do carrinho",
			"remove_title": "Remover {{ title }}",
			"subtotal": "Subtotal",
			"new_subtotal": "Novo subtotal",
			"note": "Instruções especiais do pedido",
			"checkout": "Finalizar a compra",
			"empty": "O carrinho está vazio",
			"cart_error": "Ocorreu um erro ao atualizar o carrinho. Tente novamente.",
			"cart_quantity_error_html": "É possível adicionar apenas [quantity] desse item ao carrinho.",
			"taxes_and_shipping_policy_at_checkout_html": "Tributos e <a href=\"{{ link }}\">frete</a> calculados na finalização da compra",
			"taxes_included_but_shipping_at_checkout": "Tributos incluídos e frete calculado na finalização da compra",
			"taxes_included_and_shipping_policy_html": "Tributos incluídos. <a href=\"{{ link }}\">Frete</a> calculado na finalização da compra.",
			"taxes_and_shipping_at_checkout": "Tributos e frete calculados na finalização da compra",
			"headings": {
				"product": "Produto",
				"price": "Preço",
				"total": "Total",
				"quantity": "Quantidade"
			},
			"update": "Atualizar",
			"login": {
				"title": "Tem uma conta?",
				"paragraph_html": "<a href=\"{{ link }}\" class=\"link underlined-link\">Faça login</a> para finalizar a compra com mais rapidez."
			}
		},
		"footer": {
			"payment": "Formas de pagamento",
			"social_placeholder": "Siga nossas redes sociais!"
		},
		"featured_blog": {
			"view_all": "Ver tudo",
			"onboarding_title": "Post do blog",
			"onboarding_content": "Apresente aos clientes um resumo do post do blog"
		},
		"featured_collection": {
			"view_all": "Ver tudo",
			"view_all_label": "Ver todos os produtos da coleção {{ collection_name }}"
		},
		"collection_list": {
			"view_all": "Ver tudo"
		},
		"collection_template": {
			"title": "Coleção",
			"empty": "Nenhum produto encontrado",
			"use_fewer_filters_html": "Usar menos filtros ou <a class=\"{{ class }}\" href=\"{{ link }}\">limpar tudo</a>"
		},
		"video": {
			"load_video": "Carregar vídeo: {{ description }}"
		}
	},
	"localization": {
		"country_label": "País/região",
		"language_label": "Idioma",
		"update_language": "Atualizar idioma",
		"update_country": "Atualizar país/região"
	},
	"customer": {
		"account": {
			"title": "Conta",
			"details": "Informações da conta",
			"view_addresses": "Ver endereços",
			"return": "Retornar às Informações da conta"
		},
		"account_fallback": "Conta",
		"activate_account": {
			"title": "﻿Ativar conta",
			"subtext": "Crie uma senha para ativar sua conta.",
			"password": "Senha",
			"password_confirm": "Confirmar senha",
			"submit": "﻿Ativar conta",
			"cancel": "Recusar convite"
		},
		"addresses": {
			"title": "Endereços",
			"default": "Padrão",
			"add_new": "Adicionar um novo endereço",
			"edit_address": "Editar endereço",
			"first_name": "Nome",
			"last_name": "Sobrenome",
			"company": "Empresa",
			"address1": "Endereço 1",
			"address2": "Endereço 2",
			"city": "Cidade",
			"country": "País/região",
			"province": "Província",
			"zip": "CEP",
			"phone": "Telefone",
			"set_default": "Definir como endereço padrão",
			"add": "Adicionar endereço",
			"update": "Atualizar endereço",
			"cancel": "Cancelar",
			"edit": "Editar",
			"delete": "Excluir",
			"delete_confirm": "Quer mesmo excluir o endereço?"
		},
		"log_in": "Fazer login",
		"log_out": "Sair",
		"login_page": {
			"cancel": "Cancelar",
			"create_account": "Criar conta",
			"email": "E-mail",
			"forgot_password": "Esqueceu a senha?",
			"guest_continue": "Continuar",
			"guest_title": "Continuar como convidado",
			"password": "Senha",
			"title": "Fazer login",
			"sign_in": "Fazer login",
			"submit": "Enviar"
		},
		"orders": {
			"title": "Histórico de pedidos",
			"order_number": "Pedido",
			"order_number_link": "Número do pedido: {{ number }}",
			"date": "Data",
			"payment_status": "Status do pagamento",
			"fulfillment_status": "Status de processamento do pedido",
			"total": "Total",
			"none": "Você ainda não fez nenhum pedido."
		},
		"recover_password": {
			"title": "Redefinir a senha",
			"subtext": "Você receberá um e-mail para redefinir a senha",
			"success": "Você receberá um e-mail com um link para atualizar a senha."
		},
		"register": {
			"title": "Criar conta",
			"first_name": "Nome",
			"last_name": "Sobrenome",
			"email": "E-mail",
			"password": "Senha",
			"submit": "Criar"
		},
		"reset_password": {
			"title": "Redefinir senha da conta",
			"subtext": "Insira uma nova senha para {{ email }}",
			"password": "Senha",
			"password_confirm": "Confirmar senha",
			"submit": "Redefinir senha"
		},
		"order": {
			"title": "Pedido {{ name }}",
			"date_html": "Efetuado em {{ date }}",
			"cancelled_html": "Pedido cancelado em {{ date }}",
			"cancelled_reason": "Motivo: {{ reason }}",
			"billing_address": "Endereço de faturamento",
			"payment_status": "Status do pagamento",
			"shipping_address": "Endereço de entrega",
			"fulfillment_status": "Status de processamento do pedido",
			"discount": "Desconto",
			"shipping": "Frete",
			"tax": "Tributo",
			"product": "Produto",
			"sku": "SKU",
			"price": "Preço",
			"quantity": "Quantidade",
			"total": "Total",
			"fulfilled_at_html": "Processado em {{ date }}",
			"track_shipment": "Rastrear remessa",
			"tracking_url": "Link de rastreamento",
			"tracking_company": "Transportadora",
			"tracking_number": "Número de rastreamento",
			"subtotal": "Subtotal"
		}
	},
	"gift_cards": {
		"issued": {
			"title": "Aqui está seu cartão-presente da {{ shop }} no valor de {{ value }}.",
			"subtext": "Seu cartão-presente",
			"gift_card_code": "Código do cartão-presente",
			"shop_link": "Voltar à loja",
			"remaining_html": "{{ balance }} restantes",
			"add_to_apple_wallet": "Adicionar ao app Wallet da Apple",
			"qr_image_alt": "Código QR — faça a leitura para resgatar o cartão-presente",
			"copy_code": "Copiar código",
			"expired": "Expirado",
			"copy_code_success": "Código copiado",
			"print_gift_card": "Imprimir"
		}
	},
	"pagefly": {
		"products": {
			"product": {
				"regular_price": "Regular price",
				"sold_out": "Sold out",
				"unavailable": "Unavailable",
				"on_sale": "Sale",
				"quantity": "Quantity",
				"add_to_cart": "Add to cart",
				"back_to_collection": "Back to {{ title }}",
				"view_details": "View details"
			}
		},
		"article": {
			"tags": "Tags:",
			"all_topics": "All topics",
			"by_author": "by {{ author }}",
			"posted_in": "Posted in",
			"read_more": "Read more",
			"back_to_blog": "Back to {{ title }}"
		},
		"comments": {
			"title": "Leave a comment",
			"name": "Name",
			"email": "Email",
			"message": "Message",
			"post": "Post comment",
			"moderated": "Please note, comments must be approved before they are published",
			"success_moderated": "Your comment was posted successfully. We will publish it in a little while, as our blog is moderated.",
			"success": "Your comment was posted successfully! Thank you!",
			"comments_with_count": {
				"one": "{{ count }} comment",
				"other": "{{ count }} comments"
			}
		},
		"password_page": {
			"login_form_message": "Enter store using password:",
			"login_form_password_label": "Password",
			"login_form_password_placeholder": "Your password",
			"login_form_submit": "Enter",
			"signup_form_email_label": "Email",
			"signup_form_success": "We will send you an email right before we open!",
			"password_link": "Enter using password"
		}
	}
=======
  "general": {
    "password_page": {
      "login_form_heading": "Entre na loja usando a senha:",
      "login_password_button": "Entrar usando a senha",
      "login_form_password_label": "Senha",
      "login_form_password_placeholder": "Sua senha",
      "login_form_error": "Senha incorreta.",
      "login_form_submit": "Entrar",
      "modal": "Janela modal de senha",
      "admin_link_html": "Você é o titular da loja? <a href=\"/admin\" class=\"link underlined-link\">Faça login aqui</a>",
      "powered_by_shopify_html": "Esta loja terá a tecnologia da {{ shopify }}"
    },
    "social": {
      "alt_text": {
        "share_on_facebook": "Compartilhar no Facebook",
        "share_on_twitter": "Tuitar",
        "share_on_pinterest": "Incluir como pin no Pinterest"
      },
      "links": {
        "twitter": "Twitter",
        "facebook": "Facebook",
        "pinterest": "Pinterest",
        "instagram": "Instagram",
        "tumblr": "Tumblr",
        "snapchat": "Snapchat",
        "youtube": "YouTube",
        "vimeo": "Vimeo",
        "tiktok": "TikTok"
      }
    },
    "continue_shopping": "Voltar à loja",
    "pagination": {
      "label": "Paginação",
      "page": "Página {{ number }}",
      "next": "Próxima página",
      "previous": "Página anterior"
    },
    "search": {
      "search": "Pesquisar"
    },
    "cart": {
      "view": "Ver o carrinho ({{ count }})",
      "item_added": "Item adicionado ao carrinho"
    },
    "share": {
      "copy_to_clipboard": "Copiar link",
      "share": "Compartilhar",
      "share_url": "Link",
      "success_message": "Link copiado para a área de transferência",
      "close": "Fechar compartilhamento"
    }
  },
  "newsletter": {
    "label": "E-mail",
    "success": "Agradecemos sua assinatura",
    "button_label": "Assinar"
  },
  "accessibility": {
    "skip_to_text": "Pular para o conteúdo",
    "close": "Fechar",
    "unit_price_separator": "por",
    "vendor": "Fabricante:",
    "error": "Erro",
    "refresh_page": "Ao escolher uma seleção, a página inteira é atualizada.",
    "link_messages": {
      "new_window": "Abre em uma nova janela.",
      "external": "Abre um site externo."
    },
    "next_slide": "Deslizar para a direita",
    "previous_slide": "Deslizar para a esquerda",
    "loading": "Carregando...",
    "of": "de",
    "skip_to_product_info": "Pular para as informações do produto",
    "total_reviews": "total de avaliações",
    "star_reviews_info": "{{ rating_value }} de {{ rating_max }} estrelas"
  },
  "blogs": {
    "article": {
      "blog": "Blog",
      "read_more_title": "Saiba mais: {{ title }}",
      "read_more": "Saiba mais",
      "comments": {
        "one": "{{ count }} comentário",
        "other": "{{ count }} comentários"
      },
      "moderated": "Os comentários precisam ser aprovados antes da publicação.",
      "comment_form_title": "Deixe um comentário",
      "name": "Nome",
      "email": "E-mail",
      "message": "Comentário",
      "post": "Publicar comentário",
      "back_to_blog": "Voltar para o blog",
      "share": "Compartilhar este artigo",
      "success": "O comentário foi postado. Obrigado!",
      "success_moderated": "O comentário foi postado. Nós o publicaremos em breve, pois o blog é moderado."
    }
  },
  "onboarding": {
    "product_title": "Exemplo de título do produto",
    "collection_title": "Nome da coleção"
  },
  "products": {
    "product": {
      "add_to_cart": "Adicionar ao carrinho",
      "description": "Descrição",
      "on_sale": "Promoção",
      "product_variants": "Variantes do produto",
      "quantity": {
        "label": "Quantidade",
        "input_label": "Quantidade de {{ product }}",
        "increase": "Aumentar a quantidade de {{ product }}",
        "decrease": "Diminuir a quantidade de {{ product }}"
      },
      "price": {
        "from_price_html": "De {{ price }}",
        "regular_price": "Preço normal",
        "sale_price": "Preço promocional",
        "unit_price": "Preço unitário"
      },
      "share": "Compartilhar o produto",
      "sold_out": "Esgotado",
      "unavailable": "Indisponível",
      "vendor": "Fabricante",
      "video_exit_message": "{{ title }} abre um vídeo em tela cheia na mesma janela.",
      "xr_button": "Ver em seu espaço",
      "xr_button_label": "Ver em seu espaço, carrega item na janela de realidade aumentada",
      "pickup_availability": {
        "view_store_info": "Ver as informações da loja",
        "check_other_stores": "Verificar a disponibilidade em outras lojas",
        "pick_up_available": "Retirada disponível",
        "pick_up_available_at_html": "Retirada disponível em <span class=\"color-foreground\">{{ location_name }}</span>",
        "pick_up_unavailable_at_html": "Retirada em <span class=\"color-foreground\">{{ location_name }}</span> indisponível no momento",
        "unavailable": "Não foi possível carregar a disponibilidade de retirada.",
        "refresh": "Atualizar"
      },
      "media": {
        "open_featured_media": "Abrir a mídia em destaque na visualização em galeria",
        "open_media": "Abrir mídia {{ index }} na visualização em galeria",
        "play_model": "Reproduzir o visualizador em 3D",
        "play_video": "Reproduzir vídeo"
      },
      "view_full_details": "Ver informações completas",
      "include_taxes": "Tributo incluído.",
      "shipping_policy_html": "<a href=\"{{ link }}\">Frete</a> calculado no checkout."
    },
    "modal": {
      "label": "Galeria de mídia"
    },
    "facets": {
      "apply": "Aplicar",
      "clear": "Limpar",
      "clear_all": "Limpar tudo",
      "from": "De",
      "filter_and_sort": "Filtrar e organizar",
      "filter_by_label": "Filtrar:",
      "filter_button": "Filtrar",
      "filters_selected": {
        "one": "{{ count }} selecionado",
        "other": "{{ count }} selecionados"
      },
      "max_price": "O maior preço é {{ price }}",
      "product_count": {
        "one": "{{ product_count }} de {{ count }} produto",
        "other": "{{ product_count }} de {{ count }} produtos"
      },
      "product_count_simple": {
        "one": "{{ count }} produto",
        "other": "{{ count }} produtos"
      },
      "reset": "Reinicializar",
      "sort_button": "Organizar",
      "sort_by_label": "Organizar por:",
      "to": "Para",
      "clear_filter": "Limpar filtro"
    }
  },
  "templates": {
    "search": {
      "no_results": "Não foram encontrados resultados para “{{ terms }}”. Verifique a ortografia ou use uma palavra ou frase diferente.",
      "results_with_count": {
        "one": "{{ count }} resultado",
        "other": "{{ count }} resultados"
      },
      "title": "Resultados da pesquisa",
      "page": "Página",
      "products": "Produtos",
      "search_for": "Pesquisar \"{{ terms }}\"",
      "results_with_count_and_term": {
        "one": "{{ count }} resultado encontrado para “{{ terms }}”",
        "other": "{{ count }} resultados encontrados para “{{ terms }}”"
      }
    },
    "cart": {
      "cart": "Carrinho"
    },
    "contact": {
      "form": {
        "name": "Nome",
        "email": "E-mail",
        "phone": "Telefone",
        "comment": "Comentário",
        "send": "Enviar",
        "post_success": "Agradecemos seu contato. Retornaremos o mais rápido possível.",
        "error_heading": "Ajuste o seguinte:"
      }
    },
    "404": {
      "title": "Página não encontrada",
      "subtext": "404"
    }
  },
  "sections": {
    "header": {
      "announcement": "Comunicado",
      "menu": "Menu",
      "cart_count": {
        "one": "{{ count }} item",
        "other": "{{ count }} itens"
      }
    },
    "cart": {
      "title": "Carrinho",
      "caption": "Itens do carrinho",
      "remove_title": "Remover {{ title }}",
      "subtotal": "Subtotal",
      "new_subtotal": "Novo subtotal",
      "note": "Instruções especiais do pedido",
      "checkout": "Finalizar a compra",
      "empty": "O carrinho está vazio",
      "cart_error": "Ocorreu um erro ao atualizar o carrinho. Tente novamente.",
      "cart_quantity_error_html": "É possível adicionar apenas [quantity] desse item ao carrinho.",
      "taxes_and_shipping_policy_at_checkout_html": "Tributos e <a href=\"{{ link }}\">frete</a> calculados na finalização da compra",
      "taxes_included_but_shipping_at_checkout": "Tributos incluídos e frete calculado na finalização da compra",
      "taxes_included_and_shipping_policy_html": "Tributos incluídos. <a href=\"{{ link }}\">Frete</a> calculado na finalização da compra.",
      "taxes_and_shipping_at_checkout": "Tributos e frete calculados na finalização da compra",
      "headings": {
        "product": "Produto",
        "price": "Preço",
        "total": "Total",
        "quantity": "Quantidade"
      },
      "update": "Atualizar",
      "login": {
        "title": "Tem uma conta?",
        "paragraph_html": "<a href=\"{{ link }}\" class=\"link underlined-link\">Faça login</a> para finalizar a compra com mais rapidez."
      }
    },
    "footer": {
      "payment": "Formas de pagamento",
      "social_placeholder": "Siga nossas redes sociais!"
    },
    "featured_blog": {
      "view_all": "Ver tudo",
      "onboarding_title": "Post do blog",
      "onboarding_content": "Apresente aos clientes um resumo do post do blog"
    },
    "featured_collection": {
      "view_all": "Ver tudo",
      "view_all_label": "Ver todos os produtos da coleção {{ collection_name }}"
    },
    "collection_list": {
      "view_all": "Ver tudo"
    },
    "collection_template": {
      "title": "Coleção",
      "empty": "Nenhum produto encontrado",
      "use_fewer_filters_html": "Usar menos filtros ou <a class=\"{{ class }}\" href=\"{{ link }}\">limpar tudo</a>"
    },
    "video": {
      "load_video": "Carregar vídeo: {{ description }}"
    }
  },
  "localization": {
    "country_label": "País/região",
    "language_label": "Idioma",
    "update_language": "Atualizar idioma",
    "update_country": "Atualizar país/região"
  },
  "customer": {
    "account": {
      "title": "Conta",
      "details": "Informações da conta",
      "view_addresses": "Ver endereços",
      "return": "Retornar às Informações da conta"
    },
    "account_fallback": "Conta",
    "activate_account": {
      "title": "﻿Ativar conta",
      "subtext": "Crie uma senha para ativar sua conta.",
      "password": "Senha",
      "password_confirm": "Confirmar senha",
      "submit": "﻿Ativar conta",
      "cancel": "Recusar convite"
    },
    "addresses": {
      "title": "Endereços",
      "default": "Padrão",
      "add_new": "Adicionar um novo endereço",
      "edit_address": "Editar endereço",
      "first_name": "Nome",
      "last_name": "Sobrenome",
      "company": "Empresa",
      "address1": "Endereço 1",
      "address2": "Endereço 2",
      "city": "Cidade",
      "country": "País/região",
      "province": "Província",
      "zip": "CEP",
      "phone": "Telefone",
      "set_default": "Definir como endereço padrão",
      "add": "Adicionar endereço",
      "update": "Atualizar endereço",
      "cancel": "Cancelar",
      "edit": "Editar",
      "delete": "Excluir",
      "delete_confirm": "Quer mesmo excluir o endereço?"
    },
    "log_in": "Fazer login",
    "log_out": "Sair",
    "login_page": {
      "cancel": "Cancelar",
      "create_account": "Criar conta",
      "email": "E-mail",
      "forgot_password": "Esqueceu a senha?",
      "guest_continue": "Continuar",
      "guest_title": "Continuar como convidado",
      "password": "Senha",
      "title": "Fazer login",
      "sign_in": "Fazer login",
      "submit": "Enviar"
    },
    "orders": {
      "title": "Histórico de pedidos",
      "order_number": "Pedido",
      "order_number_link": "Número do pedido: {{ number }}",
      "date": "Data",
      "payment_status": "Status do pagamento",
      "fulfillment_status": "Status de processamento do pedido",
      "total": "Total",
      "none": "Você ainda não fez nenhum pedido."
    },
    "recover_password": {
      "title": "Redefinir a senha",
      "subtext": "Você receberá um e-mail para redefinir a senha",
      "success": "Você receberá um e-mail com um link para atualizar a senha."
    },
    "register": {
      "title": "Criar conta",
      "first_name": "Nome",
      "last_name": "Sobrenome",
      "email": "E-mail",
      "password": "Senha",
      "submit": "Criar"
    },
    "reset_password": {
      "title": "Redefinir senha da conta",
      "subtext": "Insira uma nova senha para {{ email }}",
      "password": "Senha",
      "password_confirm": "Confirmar senha",
      "submit": "Redefinir senha"
    },
    "order": {
      "title": "Pedido {{ name }}",
      "date_html": "Efetuado em {{ date }}",
      "cancelled_html": "Pedido cancelado em {{ date }}",
      "cancelled_reason": "Motivo: {{ reason }}",
      "billing_address": "Endereço de faturamento",
      "payment_status": "Status do pagamento",
      "shipping_address": "Endereço de entrega",
      "fulfillment_status": "Status de processamento do pedido",
      "discount": "Desconto",
      "shipping": "Frete",
      "tax": "Tributo",
      "product": "Produto",
      "sku": "SKU",
      "price": "Preço",
      "quantity": "Quantidade",
      "total": "Total",
      "fulfilled_at_html": "Processado em {{ date }}",
      "track_shipment": "Rastrear remessa",
      "tracking_url": "Link de rastreamento",
      "tracking_company": "Transportadora",
      "tracking_number": "Número de rastreamento",
      "subtotal": "Subtotal"
    }
  },
  "gift_cards": {
    "issued": {
      "title": "Aqui está seu cartão-presente da {{ shop }} no valor de {{ value }}.",
      "subtext": "Seu cartão-presente",
      "gift_card_code": "Código do cartão-presente",
      "shop_link": "Voltar à loja",
      "remaining_html": "{{ balance }} restantes",
      "add_to_apple_wallet": "Adicionar ao app Wallet da Apple",
      "qr_image_alt": "Código QR — faça a leitura para resgatar o cartão-presente",
      "copy_code": "Copiar código",
      "expired": "Expirado",
      "copy_code_success": "Código copiado",
      "print_gift_card": "Imprimir"
    }
  }
>>>>>>> dbd0249e
}<|MERGE_RESOLUTION|>--- conflicted
+++ resolved
@@ -1,450 +1,4 @@
 {
-<<<<<<< HEAD
-	"general": {
-		"password_page": {
-			"login_form_heading": "Entre na loja usando a senha:",
-			"login_password_button": "Entrar usando a senha",
-			"login_form_password_label": "Senha",
-			"login_form_password_placeholder": "Sua senha",
-			"login_form_error": "Senha incorreta.",
-			"login_form_submit": "Entrar",
-			"modal": "Janela modal de senha",
-			"admin_link_html": "Você é o titular da loja? <a href=\"/admin\" class=\"link underlined-link\">Faça login aqui</a>",
-			"powered_by_shopify_html": "Esta loja terá a tecnologia da {{ shopify }}"
-		},
-		"social": {
-			"alt_text": {
-				"share_on_facebook": "Compartilhar no Facebook",
-				"share_on_twitter": "Tuitar",
-				"share_on_pinterest": "Incluir como pin no Pinterest"
-			},
-			"links": {
-				"twitter": "Twitter",
-				"facebook": "Facebook",
-				"pinterest": "Pinterest",
-				"instagram": "Instagram",
-				"tumblr": "Tumblr",
-				"snapchat": "Snapchat",
-				"youtube": "YouTube",
-				"vimeo": "Vimeo",
-				"tiktok": "TikTok"
-			}
-		},
-		"continue_shopping": "Voltar à loja",
-		"pagination": {
-			"label": "Paginação",
-			"page": "Página {{ number }}",
-			"next": "Próxima página",
-			"previous": "Página anterior"
-		},
-		"search": {
-			"search": "Pesquisar"
-		},
-		"cart": {
-			"view": "Ver o carrinho ({{ count }})",
-			"item_added": "Item adicionado ao carrinho"
-		},
-		"share": {
-			"copy_to_clipboard": "Copiar link",
-			"share": "Compartilhar",
-			"share_url": "Link",
-			"success_message": "Link copiado para a área de transferência",
-			"close": "Fechar compartilhamento"
-		}
-	},
-	"newsletter": {
-		"label": "E-mail",
-		"success": "Agradecemos sua assinatura",
-		"button_label": "Assinar"
-	},
-	"accessibility": {
-		"skip_to_text": "Pular para o conteúdo",
-		"close": "Fechar",
-		"unit_price_separator": "por",
-		"vendor": "Fabricante:",
-		"error": "Erro",
-		"refresh_page": "Ao escolher uma seleção, a página inteira é atualizada.",
-		"link_messages": {
-			"new_window": "Abre em uma nova janela.",
-			"external": "Abre um site externo."
-		},
-		"next_slide": "Deslizar para a direita",
-		"previous_slide": "Deslizar para a esquerda",
-		"loading": "Carregando...",
-		"of": "de",
-		"skip_to_product_info": "Pular para as informações do produto",
-		"total_reviews": "total de avaliações",
-		"star_reviews_info": "{{ rating_value }} de {{ rating_max }} estrelas"
-	},
-	"blogs": {
-		"article": {
-			"blog": "Blog",
-			"read_more_title": "Saiba mais: {{ title }}",
-			"read_more": "Saiba mais",
-			"comments": {
-				"one": "{{ count }} comentário",
-				"other": "{{ count }} comentários"
-			},
-			"moderated": "Os comentários precisam ser aprovados antes da publicação.",
-			"comment_form_title": "Deixe um comentário",
-			"name": "Nome",
-			"email": "E-mail",
-			"message": "Comentário",
-			"post": "Publicar comentário",
-			"back_to_blog": "Voltar para o blog",
-			"share": "Compartilhar este artigo",
-			"success": "O comentário foi postado. Obrigado!",
-			"success_moderated": "O comentário foi postado. Nós o publicaremos em breve, pois o blog é moderado."
-		}
-	},
-	"onboarding": {
-		"product_title": "Exemplo de título do produto",
-		"collection_title": "Nome da coleção"
-	},
-	"products": {
-		"product": {
-			"add_to_cart": "Adicionar ao carrinho",
-			"description": "Descrição",
-			"on_sale": "Promoção",
-			"product_variants": "Variantes do produto",
-			"quantity": {
-				"label": "Quantidade",
-				"input_label": "Quantidade de {{ product }}",
-				"increase": "Aumentar a quantidade de {{ product }}",
-				"decrease": "Diminuir a quantidade de {{ product }}"
-			},
-			"price": {
-				"from_price_html": "De {{ price }}",
-				"regular_price": "Preço normal",
-				"sale_price": "Preço promocional",
-				"unit_price": "Preço unitário"
-			},
-			"share": "Compartilhar o produto",
-			"sold_out": "Esgotado",
-			"unavailable": "Indisponível",
-			"vendor": "Fabricante",
-			"video_exit_message": "{{ title }} abre um vídeo em tela cheia na mesma janela.",
-			"xr_button": "Ver em seu espaço",
-			"xr_button_label": "Ver em seu espaço, carrega item na janela de realidade aumentada",
-			"pickup_availability": {
-				"view_store_info": "Ver as informações da loja",
-				"check_other_stores": "Verificar a disponibilidade em outras lojas",
-				"pick_up_available": "Retirada disponível",
-				"pick_up_available_at_html": "Retirada disponível em <span class=\"color-foreground\">{{ location_name }}</span>",
-				"pick_up_unavailable_at_html": "Retirada em <span class=\"color-foreground\">{{ location_name }}</span> indisponível no momento",
-				"unavailable": "Não foi possível carregar a disponibilidade de retirada.",
-				"refresh": "Atualizar"
-			},
-			"media": {
-				"open_featured_media": "Abrir a mídia em destaque na visualização em galeria",
-				"open_media": "Abrir mídia {{ index }} na visualização em galeria",
-				"play_model": "Reproduzir o visualizador em 3D",
-				"play_video": "Reproduzir vídeo"
-			},
-			"view_full_details": "Ver informações completas"
-		},
-		"modal": {
-			"label": "Galeria de mídia"
-		},
-		"facets": {
-			"apply": "Aplicar",
-			"clear": "Limpar",
-			"clear_all": "Limpar tudo",
-			"from": "De",
-			"filter_and_sort": "Filtrar e organizar",
-			"filter_by_label": "Filtrar:",
-			"filter_button": "Filtrar",
-			"filters_selected": {
-				"one": "{{ count }} selecionado",
-				"other": "{{ count }} selecionados"
-			},
-			"max_price": "O maior preço é {{ price }}",
-			"product_count": {
-				"one": "{{ product_count }} de {{ count }} produto",
-				"other": "{{ product_count }} de {{ count }} produtos"
-			},
-			"product_count_simple": {
-				"one": "{{ count }} produto",
-				"other": "{{ count }} produtos"
-			},
-			"reset": "Reinicializar",
-			"sort_button": "Organizar",
-			"sort_by_label": "Organizar por:",
-			"to": "Para",
-			"clear_filter": "Limpar filtro"
-		}
-	},
-	"templates": {
-		"404": {
-			"title": "Página não encontrada",
-			"subtext": "404"
-		},
-		"search": {
-			"no_results": "Não foram encontrados resultados para “{{ terms }}”. Verifique a ortografia ou use uma palavra ou frase diferente.",
-			"results_with_count": {
-				"one": "{{ count }} resultado",
-				"other": "{{ count }} resultados"
-			},
-			"title": "Resultados da pesquisa",
-			"page": "Página",
-			"products": "Produtos",
-			"search_for": "Pesquisar \"{{ terms }}\"",
-			"results_with_count_and_term": {
-				"one": "{{ count }} resultado encontrado para “{{ terms }}”",
-				"other": "{{ count }} resultados encontrados para “{{ terms }}”"
-			}
-		},
-		"cart": {
-			"cart": "Carrinho"
-		},
-		"contact": {
-			"form": {
-				"name": "Nome",
-				"email": "E-mail",
-				"phone": "Telefone",
-				"comment": "Comentário",
-				"send": "Enviar",
-				"post_success": "Agradecemos seu contato. Retornaremos o mais rápido possível.",
-				"error_heading": "Ajuste o seguinte:"
-			}
-		}
-	},
-	"sections": {
-		"header": {
-			"announcement": "Comunicado",
-			"menu": "Menu",
-			"cart_count": {
-				"one": "{{ count }} item",
-				"other": "{{ count }} itens"
-			}
-		},
-		"cart": {
-			"title": "Carrinho",
-			"caption": "Itens do carrinho",
-			"remove_title": "Remover {{ title }}",
-			"subtotal": "Subtotal",
-			"new_subtotal": "Novo subtotal",
-			"note": "Instruções especiais do pedido",
-			"checkout": "Finalizar a compra",
-			"empty": "O carrinho está vazio",
-			"cart_error": "Ocorreu um erro ao atualizar o carrinho. Tente novamente.",
-			"cart_quantity_error_html": "É possível adicionar apenas [quantity] desse item ao carrinho.",
-			"taxes_and_shipping_policy_at_checkout_html": "Tributos e <a href=\"{{ link }}\">frete</a> calculados na finalização da compra",
-			"taxes_included_but_shipping_at_checkout": "Tributos incluídos e frete calculado na finalização da compra",
-			"taxes_included_and_shipping_policy_html": "Tributos incluídos. <a href=\"{{ link }}\">Frete</a> calculado na finalização da compra.",
-			"taxes_and_shipping_at_checkout": "Tributos e frete calculados na finalização da compra",
-			"headings": {
-				"product": "Produto",
-				"price": "Preço",
-				"total": "Total",
-				"quantity": "Quantidade"
-			},
-			"update": "Atualizar",
-			"login": {
-				"title": "Tem uma conta?",
-				"paragraph_html": "<a href=\"{{ link }}\" class=\"link underlined-link\">Faça login</a> para finalizar a compra com mais rapidez."
-			}
-		},
-		"footer": {
-			"payment": "Formas de pagamento",
-			"social_placeholder": "Siga nossas redes sociais!"
-		},
-		"featured_blog": {
-			"view_all": "Ver tudo",
-			"onboarding_title": "Post do blog",
-			"onboarding_content": "Apresente aos clientes um resumo do post do blog"
-		},
-		"featured_collection": {
-			"view_all": "Ver tudo",
-			"view_all_label": "Ver todos os produtos da coleção {{ collection_name }}"
-		},
-		"collection_list": {
-			"view_all": "Ver tudo"
-		},
-		"collection_template": {
-			"title": "Coleção",
-			"empty": "Nenhum produto encontrado",
-			"use_fewer_filters_html": "Usar menos filtros ou <a class=\"{{ class }}\" href=\"{{ link }}\">limpar tudo</a>"
-		},
-		"video": {
-			"load_video": "Carregar vídeo: {{ description }}"
-		}
-	},
-	"localization": {
-		"country_label": "País/região",
-		"language_label": "Idioma",
-		"update_language": "Atualizar idioma",
-		"update_country": "Atualizar país/região"
-	},
-	"customer": {
-		"account": {
-			"title": "Conta",
-			"details": "Informações da conta",
-			"view_addresses": "Ver endereços",
-			"return": "Retornar às Informações da conta"
-		},
-		"account_fallback": "Conta",
-		"activate_account": {
-			"title": "﻿Ativar conta",
-			"subtext": "Crie uma senha para ativar sua conta.",
-			"password": "Senha",
-			"password_confirm": "Confirmar senha",
-			"submit": "﻿Ativar conta",
-			"cancel": "Recusar convite"
-		},
-		"addresses": {
-			"title": "Endereços",
-			"default": "Padrão",
-			"add_new": "Adicionar um novo endereço",
-			"edit_address": "Editar endereço",
-			"first_name": "Nome",
-			"last_name": "Sobrenome",
-			"company": "Empresa",
-			"address1": "Endereço 1",
-			"address2": "Endereço 2",
-			"city": "Cidade",
-			"country": "País/região",
-			"province": "Província",
-			"zip": "CEP",
-			"phone": "Telefone",
-			"set_default": "Definir como endereço padrão",
-			"add": "Adicionar endereço",
-			"update": "Atualizar endereço",
-			"cancel": "Cancelar",
-			"edit": "Editar",
-			"delete": "Excluir",
-			"delete_confirm": "Quer mesmo excluir o endereço?"
-		},
-		"log_in": "Fazer login",
-		"log_out": "Sair",
-		"login_page": {
-			"cancel": "Cancelar",
-			"create_account": "Criar conta",
-			"email": "E-mail",
-			"forgot_password": "Esqueceu a senha?",
-			"guest_continue": "Continuar",
-			"guest_title": "Continuar como convidado",
-			"password": "Senha",
-			"title": "Fazer login",
-			"sign_in": "Fazer login",
-			"submit": "Enviar"
-		},
-		"orders": {
-			"title": "Histórico de pedidos",
-			"order_number": "Pedido",
-			"order_number_link": "Número do pedido: {{ number }}",
-			"date": "Data",
-			"payment_status": "Status do pagamento",
-			"fulfillment_status": "Status de processamento do pedido",
-			"total": "Total",
-			"none": "Você ainda não fez nenhum pedido."
-		},
-		"recover_password": {
-			"title": "Redefinir a senha",
-			"subtext": "Você receberá um e-mail para redefinir a senha",
-			"success": "Você receberá um e-mail com um link para atualizar a senha."
-		},
-		"register": {
-			"title": "Criar conta",
-			"first_name": "Nome",
-			"last_name": "Sobrenome",
-			"email": "E-mail",
-			"password": "Senha",
-			"submit": "Criar"
-		},
-		"reset_password": {
-			"title": "Redefinir senha da conta",
-			"subtext": "Insira uma nova senha para {{ email }}",
-			"password": "Senha",
-			"password_confirm": "Confirmar senha",
-			"submit": "Redefinir senha"
-		},
-		"order": {
-			"title": "Pedido {{ name }}",
-			"date_html": "Efetuado em {{ date }}",
-			"cancelled_html": "Pedido cancelado em {{ date }}",
-			"cancelled_reason": "Motivo: {{ reason }}",
-			"billing_address": "Endereço de faturamento",
-			"payment_status": "Status do pagamento",
-			"shipping_address": "Endereço de entrega",
-			"fulfillment_status": "Status de processamento do pedido",
-			"discount": "Desconto",
-			"shipping": "Frete",
-			"tax": "Tributo",
-			"product": "Produto",
-			"sku": "SKU",
-			"price": "Preço",
-			"quantity": "Quantidade",
-			"total": "Total",
-			"fulfilled_at_html": "Processado em {{ date }}",
-			"track_shipment": "Rastrear remessa",
-			"tracking_url": "Link de rastreamento",
-			"tracking_company": "Transportadora",
-			"tracking_number": "Número de rastreamento",
-			"subtotal": "Subtotal"
-		}
-	},
-	"gift_cards": {
-		"issued": {
-			"title": "Aqui está seu cartão-presente da {{ shop }} no valor de {{ value }}.",
-			"subtext": "Seu cartão-presente",
-			"gift_card_code": "Código do cartão-presente",
-			"shop_link": "Voltar à loja",
-			"remaining_html": "{{ balance }} restantes",
-			"add_to_apple_wallet": "Adicionar ao app Wallet da Apple",
-			"qr_image_alt": "Código QR — faça a leitura para resgatar o cartão-presente",
-			"copy_code": "Copiar código",
-			"expired": "Expirado",
-			"copy_code_success": "Código copiado",
-			"print_gift_card": "Imprimir"
-		}
-	},
-	"pagefly": {
-		"products": {
-			"product": {
-				"regular_price": "Regular price",
-				"sold_out": "Sold out",
-				"unavailable": "Unavailable",
-				"on_sale": "Sale",
-				"quantity": "Quantity",
-				"add_to_cart": "Add to cart",
-				"back_to_collection": "Back to {{ title }}",
-				"view_details": "View details"
-			}
-		},
-		"article": {
-			"tags": "Tags:",
-			"all_topics": "All topics",
-			"by_author": "by {{ author }}",
-			"posted_in": "Posted in",
-			"read_more": "Read more",
-			"back_to_blog": "Back to {{ title }}"
-		},
-		"comments": {
-			"title": "Leave a comment",
-			"name": "Name",
-			"email": "Email",
-			"message": "Message",
-			"post": "Post comment",
-			"moderated": "Please note, comments must be approved before they are published",
-			"success_moderated": "Your comment was posted successfully. We will publish it in a little while, as our blog is moderated.",
-			"success": "Your comment was posted successfully! Thank you!",
-			"comments_with_count": {
-				"one": "{{ count }} comment",
-				"other": "{{ count }} comments"
-			}
-		},
-		"password_page": {
-			"login_form_message": "Enter store using password:",
-			"login_form_password_label": "Password",
-			"login_form_password_placeholder": "Your password",
-			"login_form_submit": "Enter",
-			"signup_form_email_label": "Email",
-			"signup_form_success": "We will send you an email right before we open!",
-			"password_link": "Enter using password"
-		}
-	}
-=======
   "general": {
     "password_page": {
       "login_form_heading": "Entre na loja usando a senha:",
@@ -846,5 +400,4 @@
       "print_gift_card": "Imprimir"
     }
   }
->>>>>>> dbd0249e
 }