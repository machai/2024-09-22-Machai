--- conflicted
+++ resolved
@@ -284,11 +284,7 @@
     }
   },
   "localization": {
-<<<<<<< HEAD
-    "country_label": "País\/região",
-=======
     "country_label": "País/Região",
->>>>>>> 74615a0b
     "language_label": "Idioma",
     "update_language": "Atualizar idioma",
     "update_country": "Atualizar país\/região"
@@ -320,11 +316,7 @@
       "address1": "Endereço 1",
       "address2": "Endereço 2",
       "city": "Cidade",
-<<<<<<< HEAD
-      "country": "País\/região",
-=======
       "country": "País/Região",
->>>>>>> 74615a0b
       "province": "Província",
       "zip": "CEP",
       "phone": "Telefone",
