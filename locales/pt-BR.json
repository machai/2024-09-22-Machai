{
  "general": {
    "password_page": {
      "login_form_heading": "Entre na loja usando a senha:",
      "login_password_button": "Entrar usando a senha",
      "login_form_password_label": "Senha",
      "login_form_password_placeholder": "Sua senha",
      "login_form_error": "Senha incorreta.",
      "login_form_submit": "Entrar",
      "admin_link_html": "Você é o titular da loja? <a href=\"/admin\" class=\"link underlined-link\">Faça login aqui</a>",
      "powered_by_shopify_html": "Esta loja terá a tecnologia da {{ shopify }}"
    },
    "social": {
      "alt_text": {
        "share_on_facebook": "Compartilhar no Facebook",
        "share_on_twitter": "Tuitar",
        "share_on_pinterest": "Incluir como pin no Pinterest"
      },
      "links": {
        "twitter": "Twitter",
        "facebook": "Facebook",
        "pinterest": "Pinterest",
        "instagram": "Instagram",
        "tumblr": "Tumblr",
        "snapchat": "Snapchat",
        "youtube": "YouTube",
        "vimeo": "Vimeo",
        "tiktok": "TikTok"
      }
    },
    "continue_shopping": "Voltar à loja",
    "pagination": {
      "label": "Paginação",
      "page": "Página {{ number }}",
      "next": "Próxima página",
      "previous": "Página anterior"
    },
    "search": {
      "search": "Pesquisar"
    },
    "cart": {
      "view": "Ver o carrinho ({{ count }})",
      "item_added": "Item adicionado ao carrinho"
    },
    "share": {
      "copy_to_clipboard": "Copiar link",
      "share_url": "Link",
      "success_message": "Link copiado para a área de transferência",
      "close": "Fechar compartilhamento"
    },
    "slider": {
      "of": "de",
      "next_slide": "Deslizar para a direita",
      "previous_slide": "Deslizar para a esquerda",
      "name": "Controle deslizante"
    }
  },
  "newsletter": {
    "label": "E-mail",
    "success": "Agradecemos sua assinatura",
    "button_label": "Assinar"
  },
  "accessibility": {
    "skip_to_text": "Pular para o conteúdo",
    "close": "Fechar",
    "unit_price_separator": "por",
    "vendor": "Fabricante:",
    "error": "Erro",
    "refresh_page": "Ao escolher uma seleção, a página inteira é atualizada.",
    "link_messages": {
      "new_window": "Abre em uma nova janela.",
      "external": "Abre um site externo."
    },
    "loading": "Carregando...",
    "skip_to_product_info": "Pular para as informações do produto",
    "total_reviews": "total de avaliações",
    "star_reviews_info": "{{ rating_value }} de {{ rating_max }} estrelas",
    "collapsible_content_title": "Conteúdo recolhível",
    "complementary_products": "Produtos complementares"
  },
  "blogs": {
    "article": {
      "blog": "Blog",
      "read_more_title": "Saiba mais: {{ title }}",
      "comments": {
        "one": "{{ count }} comentário",
        "other": "{{ count }} comentários",
        "many": "{{ count }} comentários"
      },
      "moderated": "Os comentários precisam ser aprovados antes da publicação.",
      "comment_form_title": "Deixe um comentário",
      "name": "Nome",
      "email": "E-mail",
      "message": "Comentário",
      "post": "Publicar comentário",
      "back_to_blog": "Voltar para o blog",
      "share": "Compartilhar este artigo",
      "success": "O comentário foi postado. Obrigado!",
      "success_moderated": "O comentário foi postado. Nós o publicaremos em breve, pois o blog é moderado."
    }
  },
  "onboarding": {
    "product_title": "Exemplo de título do produto",
    "collection_title": "Nome da coleção"
  },
  "products": {
    "product": {
      "add_to_cart": "Adicionar ao carrinho",
      "description": "Descrição",
      "on_sale": "Promoção",
      "product_variants": "Variantes do produto",
      "quantity": {
        "label": "Quantidade",
        "input_label": "Quantidade de {{ product }}",
        "increase": "Aumentar a quantidade de {{ product }}",
        "decrease": "Diminuir a quantidade de {{ product }}"
      },
      "price": {
        "from_price_html": "De {{ price }}",
        "regular_price": "Preço normal",
        "sale_price": "Preço promocional",
        "unit_price": "Preço unitário"
      },
      "share": "Compartilhar o produto",
      "sold_out": "Esgotado",
      "unavailable": "Indisponível",
      "vendor": "Fabricante",
      "video_exit_message": "{{ title }} abre um vídeo em tela cheia na mesma janela.",
      "xr_button": "Ver em seu espaço",
      "xr_button_label": "Ver em seu espaço, carrega item na janela de realidade aumentada",
      "pickup_availability": {
        "view_store_info": "Ver as informações da loja",
        "check_other_stores": "Verificar a disponibilidade em outras lojas",
        "pick_up_available": "Retirada disponível",
        "pick_up_available_at_html": "Retirada disponível em <span class=\"color-foreground\">{{ location_name }}</span>",
        "pick_up_unavailable_at_html": "Retirada em <span class=\"color-foreground\">{{ location_name }}</span> indisponível no momento",
        "unavailable": "Não foi possível carregar a disponibilidade de retirada.",
        "refresh": "Atualizar"
      },
      "media": {
        "open_media": "Abrir mídia {{ index }} na janela modal",
        "play_model": "Reproduzir o visualizador em 3D",
        "play_video": "Reproduzir vídeo",
        "gallery_viewer": "Visualizador da galeria",
        "load_image": "Carregar imagem {{ index }} no visualizador da galeria",
        "load_model": "Carregar modelo 3D {{ index }} no visualizador da galeria",
        "load_video": "Reproduzir vídeo {{ index }} no visualizador da galeria",
        "image_available": "A imagem {{ index }} está disponível no visualizador da galeria"
      },
      "view_full_details": "Ver informações completas",
      "include_taxes": "Tributo incluído.",
      "shipping_policy_html": "<a href=\"{{ link }}\">Frete</a> calculado no checkout.",
      "choose_options": "Escolher opções",
      "choose_product_options": "Escolha opções para {{ product_name }}",
      "value_unavailable": "{{ option_value }} (indisponível)",
      "variant_sold_out_or_unavailable": "Variante esgotada ou indisponível",
<<<<<<< HEAD
      "inventory_in_stock": "Em estoque",
      "inventory_in_stock_show_count": "{{ quantity }} em estoque",
      "inventory_low_stock": "Estoque baixo",
      "inventory_low_stock_show_count": "Estoque baixo: {{ quantity }} restante(s)",
      "inventory_out_of_stock": "Fora de estoque",
      "inventory_out_of_stock_continue_selling": "Em estoque"
=======
      "sku": "SKU"
>>>>>>> 81f194a5
    },
    "modal": {
      "label": "Galeria de mídia"
    },
    "facets": {
      "apply": "Aplicar",
      "clear": "Limpar",
      "clear_all": "Remover tudo",
      "from": "De",
      "filter_and_sort": "Filtrar e organizar",
      "filter_by_label": "Filtrar:",
      "filter_button": "Filtrar",
      "filters_selected": {
        "one": "{{ count }} selecionado",
        "other": "{{ count }} selecionados",
        "many": "{{ count }} selecionados"
      },
      "max_price": "O maior preço é {{ price }}",
      "product_count": {
        "one": "{{ product_count }} de {{ count }} produto",
        "other": "{{ product_count }} de {{ count }} produtos",
        "many": "{{ product_count }} de {{ count }} produtos"
      },
      "product_count_simple": {
        "one": "{{ count }} produto",
        "other": "{{ count }} produtos",
        "many": "{{ count }} produtos"
      },
      "reset": "Reinicializar",
      "sort_button": "Organizar",
      "sort_by_label": "Ordenar por:",
      "to": "Para",
      "clear_filter": "Remover filtro",
      "filter_selected_accessibility": "{{ type }} ({{ count }} filtros selecionados)",
      "show_more": "Exibir mais",
      "show_less": "Exibir menos"
    }
  },
  "templates": {
    "search": {
      "no_results": "Não foram encontrados resultados para “{{ terms }}”. Verifique a ortografia ou use uma palavra ou frase diferente.",
      "results_with_count": {
        "one": "{{ count }} resultado",
        "other": "{{ count }} resultados",
        "many": "{{ count }} resultados"
      },
      "title": "Resultados da pesquisa",
      "page": "Página",
      "products": "Produtos",
      "search_for": "Pesquisar \"{{ terms }}\"",
      "results_with_count_and_term": {
        "one": "{{ count }} resultado encontrado para “{{ terms }}”",
        "other": "{{ count }} resultados encontrados para “{{ terms }}”",
        "many": "{{ count }} resultados encontrados para “{{ terms }}”"
      }
    },
    "cart": {
      "cart": "Carrinho"
    },
    "contact": {
      "form": {
        "name": "Nome",
        "email": "E-mail",
        "phone": "Telefone",
        "comment": "Comentário",
        "send": "Enviar",
        "post_success": "Agradecemos seu contato. Retornaremos o mais rápido possível.",
        "error_heading": "Ajuste o seguinte:",
        "title": "Formulário de contato"
      }
    },
    "404": {
      "title": "Página não encontrada",
      "subtext": "404"
    }
  },
  "sections": {
    "header": {
      "announcement": "Comunicado",
      "menu": "Menu",
      "cart_count": {
        "one": "{{ count }} item",
        "other": "{{ count }} itens",
        "many": "{{ count }} itens"
      }
    },
    "cart": {
      "title": "Carrinho",
      "caption": "Itens do carrinho",
      "remove_title": "Remover {{ title }}",
      "subtotal": "Subtotal",
      "new_subtotal": "Novo subtotal",
      "note": "Instruções especiais do pedido",
      "checkout": "Finalizar a compra",
      "empty": "O carrinho está vazio",
      "cart_error": "Ocorreu um erro ao atualizar o carrinho. Tente de novo.",
      "cart_quantity_error_html": "É possível adicionar apenas {{ quantity }} unidade(s) desse item ao carrinho.",
      "taxes_and_shipping_policy_at_checkout_html": "Tributos e <a href=\"{{ link }}\">frete</a> calculados na finalização da compra",
      "taxes_included_but_shipping_at_checkout": "Tributos incluídos e frete calculado na finalização da compra",
      "taxes_included_and_shipping_policy_html": "Tributos incluídos. <a href=\"{{ link }}\">Frete</a> calculado na finalização da compra.",
      "taxes_and_shipping_at_checkout": "Tributos e frete calculados na finalização da compra",
      "headings": {
        "product": "Produto",
        "price": "Preço",
        "total": "Total",
        "quantity": "Quantidade",
        "image": "Imagem do produto"
      },
      "update": "Atualizar",
      "login": {
        "title": "Tem uma conta?",
        "paragraph_html": "<a href=\"{{ link }}\" class=\"link underlined-link\">Faça login</a> para finalizar a compra com mais rapidez."
      }
    },
    "footer": {
      "payment": "Formas de pagamento"
    },
    "featured_blog": {
      "view_all": "Ver tudo",
      "onboarding_title": "Post do blog",
      "onboarding_content": "Apresente aos clientes um resumo do post do blog"
    },
    "featured_collection": {
      "view_all": "Ver tudo",
      "view_all_label": "Ver todos os produtos da coleção {{ collection_name }}"
    },
    "collection_list": {
      "view_all": "Ver tudo"
    },
    "collection_template": {
      "title": "Coleção",
      "empty": "Nenhum produto encontrado",
      "use_fewer_filters_html": "Usar menos filtros ou <a class=\"{{ class }}\" href=\"{{ link }}\">remover tudo</a>"
    },
    "video": {
      "load_video": "Carregar vídeo: {{ description }}"
    },
    "slideshow": {
      "load_slide": "Carregar slide",
      "previous_slideshow": "Slide anterior",
      "next_slideshow": "Próximo slide",
      "pause_slideshow": "Pausar apresentação de slides",
      "play_slideshow": "Reproduzir apresentação de slides",
      "carousel": "Carrossel",
      "slide": "Slide"
    },
    "page": {
      "title": "Título da página"
    }
  },
  "localization": {
    "country_label": "País/Região",
    "language_label": "Idioma",
    "update_language": "Atualizar idioma",
    "update_country": "Atualizar país/região"
  },
  "customer": {
    "account": {
      "title": "Conta",
      "details": "Informações da conta",
      "view_addresses": "Ver endereços",
      "return": "Retornar às Informações da conta"
    },
    "account_fallback": "Conta",
    "activate_account": {
      "title": "﻿Ativar conta",
      "subtext": "Crie uma senha para ativar sua conta.",
      "password": "Senha",
      "password_confirm": "Confirmar senha",
      "submit": "﻿Ativar conta",
      "cancel": "Recusar convite"
    },
    "addresses": {
      "title": "Endereços",
      "default": "Padrão",
      "add_new": "Adicionar um novo endereço",
      "edit_address": "Editar endereço",
      "first_name": "Nome",
      "last_name": "Sobrenome",
      "company": "Empresa",
      "address1": "Endereço 1",
      "address2": "Endereço 2",
      "city": "Cidade",
      "country": "País/Região",
      "province": "Província",
      "zip": "CEP",
      "phone": "Telefone",
      "set_default": "Definir como endereço-padrão",
      "add": "Adicionar endereço",
      "update": "Atualizar endereço",
      "cancel": "Cancelar",
      "edit": "Editar",
      "delete": "Excluir",
      "delete_confirm": "Quer mesmo excluir o endereço?"
    },
    "log_in": "Fazer login",
    "log_out": "Sair",
    "login_page": {
      "cancel": "Cancelar",
      "create_account": "Criar conta",
      "email": "E-mail",
      "forgot_password": "Esqueceu a senha?",
      "guest_continue": "Continuar",
      "guest_title": "Continuar como convidado",
      "password": "Senha",
      "title": "Fazer login",
      "sign_in": "Fazer login",
      "submit": "Enviar"
    },
    "orders": {
      "title": "Histórico de pedidos",
      "order_number": "Pedido",
      "order_number_link": "Número do pedido: {{ number }}",
      "date": "Data",
      "payment_status": "Status do pagamento",
      "fulfillment_status": "Status de processamento do pedido",
      "total": "Total",
      "none": "Você ainda não fez nenhum pedido."
    },
    "recover_password": {
      "title": "Redefinir a senha",
      "subtext": "Você receberá um e-mail para redefinir a senha",
      "success": "Você receberá um e-mail com um link para atualizar a senha."
    },
    "register": {
      "title": "Criar conta",
      "first_name": "Nome",
      "last_name": "Sobrenome",
      "email": "E-mail",
      "password": "Senha",
      "submit": "Criar"
    },
    "reset_password": {
      "title": "Redefinir senha da conta",
      "subtext": "Insira uma nova senha",
      "password": "Senha",
      "password_confirm": "Confirmar senha",
      "submit": "Redefinir senha"
    },
    "order": {
      "title": "Pedido {{ name }}",
      "date_html": "Efetuado em {{ date }}",
      "cancelled_html": "Pedido cancelado em {{ date }}",
      "cancelled_reason": "Motivo: {{ reason }}",
      "billing_address": "Endereço de faturamento",
      "payment_status": "Status do pagamento",
      "shipping_address": "Endereço de entrega",
      "fulfillment_status": "Status de processamento do pedido",
      "discount": "Desconto",
      "shipping": "Frete",
      "tax": "Tributo",
      "product": "Produto",
      "sku": "SKU",
      "price": "Preço",
      "quantity": "Quantidade",
      "total": "Total",
      "fulfilled_at_html": "Processado em {{ date }}",
      "track_shipment": "Rastrear remessa",
      "tracking_url": "Link de rastreamento",
      "tracking_company": "Transportadora",
      "tracking_number": "Número de rastreamento",
      "subtotal": "Subtotal",
      "total_duties": "Tributos de importação"
    }
  },
  "gift_cards": {
    "issued": {
      "title": "Aqui está seu cartão-presente da {{ shop }} no valor de {{ value }}.",
      "subtext": "Seu cartão-presente",
      "gift_card_code": "Código do cartão-presente",
      "shop_link": "Voltar à loja",
      "remaining_html": "{{ balance }} restantes",
      "add_to_apple_wallet": "Adicionar ao app Wallet da Apple",
      "qr_image_alt": "Código QR — faça a leitura para resgatar o cartão-presente",
      "copy_code": "Copiar código",
      "expired": "Expirado",
      "copy_code_success": "Código copiado",
      "print_gift_card": "Imprimir"
    }
  }
}<|MERGE_RESOLUTION|>--- conflicted
+++ resolved
@@ -154,16 +154,13 @@
       "choose_product_options": "Escolha opções para {{ product_name }}",
       "value_unavailable": "{{ option_value }} (indisponível)",
       "variant_sold_out_or_unavailable": "Variante esgotada ou indisponível",
-<<<<<<< HEAD
       "inventory_in_stock": "Em estoque",
       "inventory_in_stock_show_count": "{{ quantity }} em estoque",
       "inventory_low_stock": "Estoque baixo",
       "inventory_low_stock_show_count": "Estoque baixo: {{ quantity }} restante(s)",
       "inventory_out_of_stock": "Fora de estoque",
-      "inventory_out_of_stock_continue_selling": "Em estoque"
-=======
+      "inventory_out_of_stock_continue_selling": "Em estoque",
       "sku": "SKU"
->>>>>>> 81f194a5
     },
     "modal": {
       "label": "Galeria de mídia"
