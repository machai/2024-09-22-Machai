--- conflicted
+++ resolved
@@ -73,12 +73,8 @@
     },
     "skip_to_product_info": "Prejsť na informácie o produkte",
     "total_reviews": "celkový počet recenzií",
-<<<<<<< HEAD
-    "star_reviews_info": "Počet hviezdičiek: {{ rating_value }}\/{{ rating_max }}"
-=======
     "star_reviews_info": "Počet hviezdičiek: {{ rating_value }}/{{ rating_max }}",
     "collapsible_content_title": "Obsah s možnosťou zbalenia"
->>>>>>> 74615a0b
   },
   "blogs": {
     "article": {
