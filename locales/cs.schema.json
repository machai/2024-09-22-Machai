--- conflicted
+++ resolved
@@ -622,7 +622,6 @@
         "columns_desktop": {
           "label": "Počet sloupců na počítači"
         },
-<<<<<<< HEAD
         "description": {
           "label": "Popis"
         },
@@ -659,24 +658,20 @@
         "full_width": {
           "label": "Nastavit plnou šířku produktů"
         },
-        "mobile_header": {
+        "header_mobile": {
           "content": "Mobilní rozvržení"
+        },
+        "columns_mobile": {
+          "label": "Počet sloupců na mobilu",
+          "options__1": {
+            "label": "1 sloupec"
+          },
+          "options__2": {
+            "label": "2 sloupce"
+          }
         },
         "enable_mobile_slider": {
           "label": "Povolit potažení prstem na mobilním zařízení"
-=======
-        "header_mobile": {
-          "content": "Mobilní rozvržení"
-        },
-        "columns_mobile": {
-          "label": "Počet sloupců na mobilu",
-          "options__1": {
-            "label": "1 sloupec"
-          },
-          "options__2": {
-            "label": "2 sloupce"
-          }
->>>>>>> 406cb6cd
         }
       },
       "presets": {
