{
  "settings_schema": {
    "colors": {
      "name": "Barvy",
      "settings": {
        "colors_solid_button_labels": {
          "label": "Text tlačítka v jednolité barvě",
          "info": "Používá se jako barva popředí v kombinaci s barvami zvýraznění."
        },
        "colors_accent_1": {
          "label": "Zvýraznění 1",
          "info": "Používá se jako pozadí tlačítka v jednolité barvě."
        },
        "colors_accent_2": {
          "label": "Zvýraznění 2"
        },
        "header__1": {
          "content": "Primární barvy"
        },
        "header__2": {
          "content": "Sekundární barvy"
        },
        "colors_text": {
          "label": "Text",
          "info": "Používá se jako barva popředí v kombinaci s barvami pozadí."
        },
        "colors_outline_button_labels": {
          "label": "Tlačítko s obrysem",
          "info": "Používá se také pro textové odkazy."
        },
        "colors_background_1": {
          "label": "Pozadí 1"
        },
        "colors_background_2": {
          "label": "Pozadí 2"
        }
      }
    },
    "typography": {
      "name": "Typografie",
      "settings": {
        "type_header_font": {
          "label": "Písmo",
          "info": "Výběr jiného písma může ovlivnit rychlost obchodu. [Zjistěte více o systémových písmech.](https:\/\/help.shopify.com\/en\/manual\/online-store\/os\/store-speed\/improving-speed#fonts)"
        },
        "header__1": {
          "content": "Nadpisy"
        },
        "header__2": {
          "content": "Hlavní část"
        },
        "type_body_font": {
          "label": "Písmo",
          "info": "Výběr jiného písma může ovlivnit rychlost obchodu. [Zjistěte více o systémových písmech.](https:\/\/help.shopify.com\/en\/manual\/online-store\/os\/store-speed\/improving-speed#fonts)"
        }
      }
    },
    "styles": {
      "name": "Styly",
      "settings": {
        "sale_badge_color_scheme": {
          "options__1": {
            "label": "Pozadí 2"
          },
          "options__2": {
            "label": "Zvýraznění 1"
          },
          "options__3": {
            "label": "Zvýraznění 2"
          },
          "label": "Barevné schéma odznaku Sleva"
        },
        "sold_out_badge_color_scheme": {
          "options__1": {
            "label": "Pozadí 1"
          },
          "options__2": {
            "label": "Inverze"
          },
          "label": "Barevné schéma odznaku Vyprodáno"
        },
        "header__1": {
          "content": "Odznaky"
        },
        "header__2": {
          "content": "Dekorativní prvky"
        },
        "accent_icons": {
          "options__1": {
            "label": "Zvýraznění 1"
          },
          "options__2": {
            "label": "Zvýraznění 2"
          },
          "options__3": {
            "label": "Tlačítko s obrysem"
          },
          "options__4": {
            "label": "Text"
          },
          "label": "Zvýraznit ikony"
        }
      }
    },
    "social-media": {
      "name": "Sociální sítě",
      "settings": {
        "share_facebook": {
          "label": "Sdílet na Facebooku"
        },
        "share_twitter": {
          "label": "Tweetnout na Twitteru"
        },
        "share_pinterest": {
          "label": "Připnout na Pinterestu"
        },
        "header__1": {
          "content": "Možnosti pro sdílení na sociálních sítích"
        },
        "header__2": {
          "content": "Účty na sociálních sítích"
        },
        "social_twitter_link": {
          "label": "Twitter",
          "info": "https:\/\/twitter.com\/shopify"
        },
        "social_facebook_link": {
          "label": "Facebook",
          "info": "https:\/\/facebook.com\/shopify"
        },
        "social_pinterest_link": {
          "label": "Pinterest",
          "info": "https:\/\/pinterest.com\/shopify"
        },
        "social_instagram_link": {
          "label": "Instagram",
          "info": "http:\/\/instagram.com\/shopify"
        },
        "social_tiktok_link": {
          "label": "TikTok",
          "info": "https:\/\/tiktok.com\/@shopify"
        },
        "social_tumblr_link": {
          "label": "Tumblr",
          "info": "https:\/\/shopify.tumblr.com"
        },
        "social_snapchat_link": {
          "label": "Snapchat",
          "info": "https:\/\/www.snapchat.com\/add\/shopify"
        },
        "social_youtube_link": {
          "label": "YouTube",
          "info": "https:\/\/www.youtube.com\/shopify"
        },
        "social_vimeo_link": {
          "label": "Vimeo",
          "info": "https:\/\/vimeo.com\/shopify"
        }
      }
    },
    "currency_format": {
      "name": "Formát měny",
      "settings": {
        "content": "Kódy měn",
        "currency_code_enabled": {
          "label": "Zobrazit kódy měn"
        },
        "paragraph": "Košík a ceny na pokladně vždy zahrnují kódy měn. Příklad: 1,00 USD ($)"
      }
    }
  },
  "sections": {
    "announcement-bar": {
      "name": "Panel oznámení",
      "blocks": {
        "announcement": {
          "name": "Oznámení",
          "settings": {
            "text": {
              "label": "Text"
            },
            "color_scheme": {
              "label": "Barevné schéma",
              "options__1": {
                "label": "Pozadí 1"
              },
              "options__2": {
                "label": "Pozadí 2"
              },
              "options__3": {
                "label": "Inverze"
              },
              "options__4": {
                "label": "Zvýraznění 1"
              },
              "options__5": {
                "label": "Zvýraznění 2"
              }
            },
            "link": {
              "label": "Odkaz"
            }
          }
        }
      }
    },
    "collage": {
      "name": "Koláž",
      "settings": {
        "heading": {
          "label": "Nadpis"
        },
        "desktop_layout": {
          "label": "Desktopové rozvržení",
          "options__1": {
            "label": "Velký levý blok"
          },
          "options__2": {
            "label": "Velký pravý blok"
          }
        },
        "mobile_layout": {
          "label": "Mobilní rozvržení",
          "options__1": {
            "label": "Koláž"
          },
          "options__2": {
            "label": "Sloupec"
          }
        }
      },
      "blocks": {
        "image": {
          "name": "Obrázek",
          "settings": {
            "image": {
              "label": "Obrázek"
            },
            "image_padding": {
              "label": "Přidat vnitřní okraj obrázku",
              "info": "Pokud nechcete, aby došlo k oříznutí obrázků, vyberte u nich vnitřní okraj."
            },
            "color_scheme": {
              "options__1": {
                "label": "Zvýraznění 1"
              },
              "options__2": {
                "label": "Zvýraznění 2"
              },
              "options__3": {
                "label": "Pozadí 1"
              },
              "options__4": {
                "label": "Pozadí 2"
              },
              "options__5": {
                "label": "Inverze"
              },
              "label": "Barevné schéma",
              "info": "Vyberte vnitřní okraj obrázku, aby se zobrazila barva."
            }
          }
        },
        "product": {
          "name": "Produkt",
          "settings": {
            "product": {
              "label": "Produkt"
            },
            "secondary_background": {
              "label": "Zobrazit sekundární pozadí"
            },
            "second_image": {
              "label": "Zobrazit druhý obrázek po najetí myší\/prstem"
            },
            "image_padding": {
              "label": "Přidat vnitřní okraj obrázku",
              "info": "Pokud nechcete, aby došlo k oříznutí obrázků, vyberte u nich vnitřní okraj."
            }
          }
        },
        "collection": {
          "name": "Kolekce",
          "settings": {
            "collection": {
              "label": "Kolekce"
            },
            "image_padding": {
              "label": "Přidat vnitřní okraj obrázku",
              "info": "Pokud nechcete, aby došlo k oříznutí obrázků, vyberte u nich vnitřní okraj."
            },
            "color_scheme": {
              "options__1": {
                "label": "Zvýraznění 1"
              },
              "options__2": {
                "label": "Zvýraznění 2"
              },
              "options__3": {
                "label": "Pozadí 1"
              },
              "options__4": {
                "label": "Pozadí 2"
              },
              "options__5": {
                "label": "Inverze"
              },
              "label": "Barevné schéma"
            }
          }
        },
        "video": {
          "name": "Video",
          "settings": {
            "cover_image": {
              "label": "Titulní obrázek"
            },
            "video_url": {
              "label": "Odkaz",
              "info": "Jestliže sekce obsahuje další bloky, přehrají se videa v automaticky otevíraném okně.",
              "placeholder": "Zadejte odkaz na YouTube nebo Vimeo"
            },
            "image_padding": {
              "label": "Přidat vnitřní okraj obrázku",
              "info": "Pokud nechcete, aby došlo k oříznutí obrázků, vyberte u nich vnitřní okraj."
            }
          }
        }
      },
      "presets": {
        "name": "Koláž"
      }
    },
    "collection-list": {
      "name": "Seznam kolekcí",
      "settings": {
        "title": {
          "label": "Nadpis"
        },
        "image_ratio": {
          "label": "Poměr obrázku",
          "info": "Obrázky přidáte tak, že [upravíte kolekce](https:\/\/help.shopify.com\/en\/manual\/products\/collections)",
          "options__1": {
            "label": "Přizpůsobení obrázku"
          },
          "options__2": {
            "label": "Na výšku"
          },
          "options__3": {
            "label": "Čtverec"
          }
        },
        "color_scheme": {
          "options__1": {
            "label": "Zvýraznění 1"
          },
          "options__2": {
            "label": "Zvýraznění 2"
          },
          "options__3": {
            "label": "Pozadí 1"
          },
          "options__4": {
            "label": "Pozadí 2"
          },
          "options__5": {
            "label": "Inverze"
          },
          "label": "Barevné schéma"
        },
        "swipe_on_mobile": {
          "label": "Povolit potažení prstem na mobilním zařízení"
        },
        "image_padding": {
          "label": "Přidat vnitřní okraj obrázku"
        },
        "show_view_all": {
          "label": "Povolit tlačítko Zobrazit vše v případě, že seznam obsahuje více kolekcí, než kolik se zobrazuje"
        }
      },
      "blocks": {
        "featured_collection": {
          "name": "Kolekce",
          "settings": {
            "collection": {
              "label": "Kolekce"
            }
          }
        }
      },
      "presets": {
        "name": "Seznam kolekcí"
      }
    },
    "contact-form": {
      "name": "Kontaktní formulář",
      "presets": {
        "name": "Kontaktní formulář"
      }
    },
    "custom-liquid": {
      "name": "Vlastní kód Liquidu",
      "settings": {
        "custom_liquid": {
          "label": "Vlastní kód Liquidu"
        }
      },
      "presets": {
        "name": "Vlastní kód Liquidu"
      }
    },
    "featured-blog": {
      "name": "Blogové příspěvky",
      "settings": {
        "heading": {
          "label": "Nadpis"
        },
        "blog": {
          "label": "Blog"
        },
        "post_limit": {
          "label": "Blogové příspěvky"
        },
        "show_view_all": {
          "label": "Povolit tlačítko Zobrazit vše v případě, že blog obsahuje více blogových příspěvků, než kolik se zobrazuje"
        },
        "show_image": {
          "label": "Zobrazit propagovaný obrázek",
          "info": "Nejlepších výsledků dosáhnete pomocí obrázku s poměrem stran 2:3."
        },
        "soft_background": {
          "label": "Zobrazit sekundární pozadí"
        }
      },
      "blocks": {
        "title": {
          "name": "Název",
          "settings": {
            "show_date": {
              "label": "Zobrazit datum"
            },
            "show_author": {
              "label": "Zobrazit autora"
            }
          }
        },
        "summary": {
          "name": "Úryvek"
        },
        "link": {
          "name": "Odkaz"
        }
      },
      "presets": {
        "name": "Blogové příspěvky"
      }
    },
    "featured-collection": {
      "name": "Propagovaná kolekce",
      "settings": {
        "title": {
          "label": "Nadpis"
        },
        "collection": {
          "label": "Kolekce"
        },
        "products_to_show": {
          "label": "Maximální počet zobrazovaných produktů"
        },
        "show_view_all": {
          "label": "Povolit tlačítko Zobrazit vše v případě, že kolekce obsahuje více produktů, než kolik se zobrazuje"
        },
        "swipe_on_mobile": {
          "label": "Povolit potažení prstem na mobilním zařízení"
        },
        "header": {
          "content": "Karta produktu"
        },
        "image_ratio": {
          "label": "Poměr obrázku",
          "options__1": {
            "label": "Přizpůsobení obrázku"
          },
          "options__2": {
            "label": "Na výšku"
          },
          "options__3": {
            "label": "Čtverec"
          }
        },
        "show_secondary_image": {
          "label": "Zobrazit druhý obrázek po najetí myší\/prstem"
        },
        "add_image_padding": {
          "label": "Přidat vnitřní okraj"
        },
        "show_vendor": {
          "label": "Zobrazit dodavatele"
        },
        "show_image_outline": {
          "label": "Zobrazit obrys obrázku"
        }
      },
      "presets": {
        "name": "Propagovaná kolekce"
      }
    },
    "footer": {
      "name": "Zápatí",
      "blocks": {
        "link_list": {
          "name": "Nabídka",
          "settings": {
            "heading": {
              "label": "Nadpis",
              "info": "Pokud chcete zobrazit nabídku, je nutné zadat nadpis."
            },
            "menu": {
              "label": "Nabídka",
              "info": "Umožňuje zobrazit jen položky nabídky na nejvyšší úrovni."
            }
          }
        },
        "text": {
          "name": "Text",
          "settings": {
            "heading": {
              "label": "Nadpis"
            },
            "subtext": {
              "label": "Text nižší úrovně"
            }
          }
        }
      },
      "settings": {
        "color_scheme": {
          "options__1": {
            "label": "Zvýraznění 1"
          },
          "options__2": {
            "label": "Zvýraznění 2"
          },
          "options__3": {
            "label": "Pozadí 1"
          },
          "options__4": {
            "label": "Pozadí 2"
          },
          "options__5": {
            "label": "Inverze"
          },
          "label": "Barevné schéma"
        },
        "newsletter_enable": {
          "label": "Zobrazit přihlášení k odběru e-mailů"
        },
        "newsletter_heading": {
          "label": "Nadpis"
        },
        "header__1": {
          "content": "Přihlášení k odběru e-mailů",
          "info": "Odběratelé byli přidáni do vašeho [seznamu zákazníků, kteří přijímají marketing.](https:\/\/help.shopify.com\/en\/manual\/customers\/manage-customers)"
        },
        "header__2": {
          "content": "Ikony sociálních sítí",
          "info": "Pokud chcete zobrazit své účty na sociálních sítích, přidejte na ně v nastavení motivu příslušné odkazy."
        },
        "show_social": {
          "label": "Zobrazit ikony sociálních sítí"
        },
        "header__3": {
          "content": "Selektor země\/oblasti"
        },
        "header__4": {
          "info": "Pokud chcete přidat zemi nebo oblast, přejděte na [nastavení plateb.](\/admin\/settings\/payments)"
        },
        "enable_country_selector": {
          "label": "Povolit selektor země\/oblasti"
        },
        "header__5": {
          "content": "Selektor jazyka"
        },
        "header__6": {
          "info": "Pokud chcete přidat jazyk, přejděte na [jazykové nastavení.](\/admin\/settings\/languages)"
        },
        "enable_language_selector": {
          "label": "Povolit selektor jazyka"
        },
        "header__7": {
          "content": "Platební metody"
        },
        "payment_enable": {
          "label": "Zobrazit ikony plateb"
        }
      }
    },
    "header": {
      "name": "Záhlaví",
      "settings": {
        "logo": {
          "label": "Obrázek loga"
        },
        "logo_width": {
          "unit": "px",
          "label": "Šířka vlastního loga"
        },
        "logo_position": {
          "label": "Pozice loga na velké obrazovce",
          "options__1": {
            "label": "Uprostřed vlevo"
          },
          "options__2": {
            "label": "Nahoře vlevo"
          },
          "options__3": {
            "label": "Nahoře ve středu"
          }
        },
        "menu": {
          "label": "Nabídka"
        },
        "show_line_separator": {
          "label": "Zobrazit oddělovací čáru"
        },
        "enable_sticky_header": {
          "label": "Zobrazit plovoucí záhlaví",
          "info": "Záhlaví zůstane zobrazené na obrazovce, přestože zákazníci skrolují dál."
        }
      }
    },
    "image-banner": {
      "name": "Obrázkový banner",
      "settings": {
        "image": {
          "label": "První obrázek"
        },
        "image_2": {
          "label": "Druhý obrázek"
        },
        "desktop_text_box_position": {
          "options__1": {
            "label": "Nahoře"
          },
          "options__2": {
            "label": "Uprostřed"
          },
          "options__3": {
            "label": "Dole"
          },
          "label": "Pozice textu na desktopu"
        },
        "color_scheme": {
          "options__1": {
            "label": "Zvýraznění 1"
          },
          "options__2": {
            "label": "Zvýraznění 2"
          },
          "options__3": {
            "label": "Pozadí 1"
          },
          "options__4": {
            "label": "Pozadí 2"
          },
          "options__5": {
            "label": "Inverze"
          },
          "label": "Barevné schéma"
        },
        "stack_images_on_mobile": {
          "label": "Zobrazit obrázky na mobilním zařízení nad sebou"
        },
        "adapt_height_first_image": {
          "label": "Přizpůsobit výšku sekce velikosti prvního obrázku"
        }
      },
      "blocks": {
        "heading": {
          "name": "Nadpis",
          "settings": {
            "heading": {
              "label": "Nadpis"
            }
          }
        },
        "text": {
          "name": "Text",
          "settings": {
            "text": {
              "label": "Popis"
            }
          }
        },
        "buttons": {
          "name": "Tlačítka",
          "settings": {
            "button_label_1": {
              "label": "První text tlačítka",
              "info": "Pokud chcete tlačítko skrýt, nezadávejte žádný text."
            },
            "button_link_1": {
              "label": "První tlačítkový odkaz"
            },
            "button_style_secondary_1": {
              "label": "Použít styl tlačítka s obrysem"
            },
            "button_label_2": {
              "label": "Druhý text tlačítka",
              "info": "Pokud chcete tlačítko skrýt, nezadávejte žádný text."
            },
            "button_link_2": {
              "label": "Druhý tlačítkový odkaz"
            },
            "button_style_secondary_2": {
              "label": "Použít styl tlačítka s obrysem"
            }
          }
        }
      },
      "presets": {
        "name": "Obrázkový banner"
      }
    },
    "image-with-text": {
      "name": "Obrázek s textem",
      "settings": {
        "image": {
          "label": "Obrázek"
        },
        "height": {
          "options__1": {
            "label": "Přizpůsobení obrázku"
          },
          "options__2": {
            "label": "Malá"
          },
          "options__3": {
            "label": "Velká"
          },
          "label": "Poměr obrázku"
        },
        "color_scheme": {
          "options__1": {
            "label": "Pozadí 1"
          },
          "options__2": {
            "label": "Pozadí 2"
          },
          "options__3": {
            "label": "Inverze"
          },
          "options__4": {
            "label": "Zvýraznění 1"
          },
          "options__5": {
            "label": "Zvýraznění 2"
          },
          "label": "Barevné schéma"
        },
        "layout": {
          "options__1": {
            "label": "Obrázek jako první"
          },
          "options__2": {
            "label": "Text jako první"
          },
          "label": "Desktopové rozvržení",
          "info": "Výchozí mobilní rozvržení představuje možnost Obrázek jako první."
        }
      },
      "blocks": {
        "heading": {
          "name": "Nadpis",
          "settings": {
            "heading": {
              "label": "Nadpis"
            }
          }
        },
        "text": {
          "name": "Text",
          "settings": {
            "text": {
              "label": "Popis"
            }
          }
        },
        "button": {
          "name": "Tlačítko",
          "settings": {
            "button_label": {
              "label": "Text tlačítka",
              "info": "Pokud chcete tlačítko skrýt, nezadávejte žádný text."
            },
            "button_link": {
              "label": "Tlačítkový odkaz"
            }
          }
        }
      },
      "presets": {
        "name": "Obrázek s textem"
      }
    },
    "main-article": {
      "name": "Blogový příspěvek",
      "blocks": {
        "featured_image": {
          "name": "Propagovaný obrázek",
          "settings": {
            "image_height": {
              "label": "Výška propagovaného obrázku",
              "info": "Nejlepších výsledků dosáhnete pomocí obrázku s poměrem stran 16:9.",
              "options__1": {
                "label": "Přizpůsobení obrázku"
              },
              "options__2": {
                "label": "Střední"
              },
              "options__3": {
                "label": "Velká"
              }
            }
          }
        },
        "title": {
          "name": "Název",
          "settings": {
            "blog_show_date": {
              "label": "Zobrazit datum"
            },
            "blog_show_author": {
              "label": "Zobrazit autora"
            }
          }
        },
        "content": {
          "name": "Obsah"
        },
        "social_sharing": {
          "name": "Tlačítka pro sdílení na sociálních sítích"
        }
      }
    },
    "main-blog": {
      "name": "Blogové příspěvky",
      "settings": {
        "header": {
          "content": "Karta blogového příspěvku"
        },
        "show_image": {
          "label": "Zobrazit propagovaný obrázek",
          "info": "Nejlepších výsledků dosáhnete pomocí obrázku s poměrem stran 2:3."
        },
        "paragraph": {
          "content": "Úryvky změníte tak, že upravíte své [blogové příspěvky.](https:\/\/help.shopify.com\/en\/manual\/online-store\/blogs\/writing-blogs#display-an-excerpt-from-a-blog-post)"
        }
      },
      "blocks": {
        "title": {
          "name": "Název",
          "settings": {
            "show_date": {
              "label": "Zobrazit datum"
            },
            "show_author": {
              "label": "Zobrazit autora"
            }
          }
        },
        "summary": {
          "name": "Úryvek"
        },
        "link": {
          "name": "Odkaz"
        }
      }
    },
    "main-cart-footer": {
      "name": "Mezisoučet",
      "settings": {
        "show_cart_note": {
          "label": "Povolit poznámku ke košíku"
        }
      },
      "blocks": {
        "subtotal": {
          "name": "Mezisoučet ceny"
        },
        "buttons": {
          "name": "Tlačítko pokladny"
        }
      }
    },
    "main-cart-items": {
      "name": "Položky",
      "settings": {
        "show_vendor": {
          "label": "Zobrazit dodavatele"
        }
      }
    },
    "main-collection-banner": {
      "name": "Banner kolekce",
      "settings": {
        "paragraph": {
          "content": "Popisy nebo obrázky kolekcí změníte tak, že [upravíte své kolekce.](\/admin\/collections)"
        },
        "show_collection_description": {
          "label": "Zobrazit popis kolekce"
        },
        "show_collection_image": {
          "label": "Zobrazit obrázek kolekce",
          "info": "Nejlepších výsledků dosáhnete pomocí obrázku s poměrem stran 16:9."
        }
      }
    },
    "main-collection-product-grid": {
      "name": "Mřížka produktů",
      "settings": {
        "products_per_page": {
          "label": "Počet produktů na stránku"
        },
        "image_ratio": {
          "label": "Poměr obrázku",
          "options__1": {
            "label": "Přizpůsobení obrázku"
          },
          "options__2": {
            "label": "Na výšku"
          },
          "options__3": {
            "label": "Čtverec"
          }
        },
        "show_secondary_image": {
          "label": "Zobrazit druhý obrázek po najetí myší\/prstem"
        },
        "add_image_padding": {
          "label": "Přidat vnitřní okraj obrázku"
        },
        "show_vendor": {
          "label": "Zobrazit dodavatele"
        },
        "enable_tags": {
          "label": "Povolit filtrování",
          "info": "[Přizpůsobte si filtry](\/admin\/menus)"
        },
        "enable_filtering": {
          "label": "Povolit filtrování",
          "info": "[Přizpůsobte si filtry](\/admin\/menus)"
        },
        "enable_sorting": {
          "label": "Povolit řazení"
        },
        "header__1": {
          "content": "Filtrování a řazení"
        },
        "header__3": {
          "content": "Karta produktu"
        },
        "show_image_outline": {
          "label": "Zobrazit obrys obrázku"
        }
      }
    },
    "main-list-collections": {
      "name": "Stránka se seznamem kolekcí",
      "settings": {
        "title": {
          "label": "Nadpis"
        },
        "sort": {
          "label": "Seřadit kolekce:",
          "options__1": {
            "label": "Abecedně, A–Z"
          },
          "options__2": {
            "label": "Abecedně, Z–A"
          },
          "options__3": {
            "label": "Datum od nejnovějšího"
          },
          "options__4": {
            "label": "Datum od nejstaršího"
          },
          "options__5": {
            "label": "Od nejvyššího počtu produktů po nejnižší"
          },
          "options__6": {
            "label": "Od nejnižšího počtu produktů po nejvyšší"
          }
        },
        "image_ratio": {
          "label": "Poměr obrázku",
          "info": "Obrázky přidáte tak, že [upravíte kolekce](https:\/\/help.shopify.com\/en\/manual\/products\/collections)",
          "options__1": {
            "label": "Přizpůsobení obrázku"
          },
          "options__2": {
            "label": "Na výšku"
          },
          "options__3": {
            "label": "Čtverec"
          }
        },
        "color_scheme": {
          "options__1": {
            "label": "Zvýraznění 1"
          },
          "options__2": {
            "label": "Zvýraznění 2"
          },
          "options__3": {
            "label": "Pozadí 1"
          },
          "options__4": {
            "label": "Pozadí 2"
          },
          "options__5": {
            "label": "Inverze"
          },
          "label": "Barevné schéma"
        },
        "image_padding": {
          "label": "Přidat vnitřní okraj obrázku"
        }
      }
    },
    "main-page": {
      "name": "Stránka"
    },
    "main-password-footer": {
      "name": "Zápatí hesla",
      "settings": {
        "color_scheme": {
          "options__1": {
            "label": "Zvýraznění 1"
          },
          "options__2": {
            "label": "Zvýraznění 2"
          },
          "options__3": {
            "label": "Pozadí 1"
          },
          "options__4": {
            "label": "Pozadí 2"
          },
          "options__5": {
            "label": "Inverze"
          },
          "label": "Barevné schéma"
        }
      }
    },
    "main-password-header": {
      "name": "Záhlaví hesla",
      "settings": {
        "logo": {
          "label": "Obrázek loga"
        },
        "logo_max_width": {
          "label": "Šířka vlastního loga",
          "unit": "px"
        },
        "color_scheme": {
          "options__1": {
            "label": "Zvýraznění 1"
          },
          "options__2": {
            "label": "Zvýraznění 2"
          },
          "options__3": {
            "label": "Pozadí 1"
          },
          "options__4": {
            "label": "Pozadí 2"
          },
          "options__5": {
            "label": "Inverze"
          },
          "label": "Barevné schéma"
        }
      }
    },
    "main-product": {
      "name": "Informace o produktu",
      "blocks": {
        "text": {
          "name": "Text",
          "settings": {
            "text": {
              "label": "Text"
            },
            "text_style": {
              "label": "Textový styl",
              "options__1": {
                "label": "Hlavní část"
              },
              "options__2": {
                "label": "Podtitul"
              },
              "options__3": {
                "label": "Velká písmena"
              }
            }
          }
        },
        "title": {
          "name": "Název"
        },
        "price": {
          "name": "Cena"
        },
        "quantity_selector": {
          "name": "Selektor množství"
        },
        "variant_picker": {
          "name": "Výběr varianty",
          "settings": {
            "picker_type": {
              "label": "Typ",
              "options__1": {
                "label": "Rozevírací nabídka"
              },
              "options__2": {
                "label": "Tlačítko"
              }
            }
          }
        },
        "buy_buttons": {
          "name": "Tlačítka nákupu",
          "settings": {
            "show_dynamic_checkout": {
              "label": "Zobrazit dynamická tlačítka pokladny",
              "info": "V rámci platebních metod dostupných v obchodě uvidí zákazníci tu, kterou nejvíce preferují, jako například PayPal nebo Apple Pay. [Zjistit více](https:\/\/help.shopify.com\/manual\/using-themes\/change-the-layout\/dynamic-checkout)"
            }
          }
        },
        "pickup_availability": {
          "name": "Dostupnost vyzvednutí"
        },
        "description": {
          "name": "Popis"
        },
        "share": {
          "name": "Sdílet",
          "settings": {
            "header": {
              "content": "Sdílet",
              "info": "Když publikujete odkaz vedoucí z online obchodu na sociální sítě, zobrazí se propagovaný obrázek pro danou stránku. [Zjistit více](https:\/\/help.shopify.com\/en\/manual\/online-store\/images\/showing-social-media-thumbnail-images). Zadejte pro svůj online obchod název a popis. [Zjistit více](https:\/\/help.shopify.com\/en\/manual\/promoting-marketing\/seo\/adding-keywords#set-a-title-and-description-for-your-online-store)"
            },
            "featured_image_info": {
              "content": "Pokud v příspěvcích na sociálních sítích uvedete odkaz, jako náhledový obrázek se zobrazí propagovaný obrázek stránky. [Zjistit více](https:\/\/help.shopify.com\/en\/manual\/online-store\/images\/showing-social-media-thumbnail-images)."
            },
            "title_info": {
              "content": "U náhledového obrázku je uveden také název a popis obchodu. [Zjistit více](https:\/\/help.shopify.com\/en\/manual\/promoting-marketing\/seo\/adding-keywords#set-a-title-and-description-for-your-online-store)."
            }
          }
        },
        "collapsible_tab": {
          "name": "Sbalitelná karta",
          "settings": {
            "heading": {
              "info": "Připojte nadpis, který popíše obsah.",
              "label": "Nadpis"
            },
            "content": {
              "label": "Obsah karty"
            },
            "page": {
              "label": "Obsah karty ze stránky"
            },
            "icon": {
              "label": "Ikona",
              "options__1": {
                "label": "Žádná"
              },
              "options__2": {
                "label": "Krabice"
              },
              "options__3": {
                "label": "Bublina chatu"
              },
              "options__4": {
                "label": "Zatržítko"
              },
              "options__5": {
                "label": "Sušička"
              },
              "options__6": {
                "label": "Oko"
              },
              "options__7": {
                "label": "Srdce"
              },
              "options__8": {
                "label": "Žehlička"
              },
              "options__9": {
                "label": "List"
              },
              "options__10": {
                "label": "Kůže"
              },
              "options__11": {
                "label": "Zámek"
              },
              "options__12": {
                "label": "Špendlík na mapě"
              },
              "options__13": {
                "label": "Kalhoty"
              },
              "options__14": {
                "label": "Letadlo"
              },
              "options__15": {
                "label": "Cenovka"
              },
              "options__16": {
                "label": "Otazník"
              },
              "options__17": {
                "label": "Vrácení"
              },
              "options__18": {
                "label": "Pravítko"
              },
              "options__19": {
                "label": "Košile"
              },
              "options__20": {
                "label": "Bota"
              },
              "options__21": {
                "label": "Silueta"
              },
              "options__22": {
                "label": "Hvězdička"
              },
              "options__23": {
                "label": "Nákladní vůz"
              },
              "options__24": {
                "label": "Praní"
              }
            }
          }
        },
        "popup": {
          "name": "Automaticky otevírané okno",
          "settings": {
            "link_label": {
              "label": "Text odkazu"
            },
            "page": {
              "label": "Stránka"
            }
          }
        }
      },
      "settings": {
        "header": {
          "content": "Multimédia",
          "info": "Zjistit více o [typech multimédií](https:\/\/help.shopify.com\/manual\/products\/product-media)"
        },
        "enable_video_looping": {
          "label": "Povolit smyčky videa"
        },
        "enable_sticky_info": {
          "label": "Na velkých obrazovkách povolit plovoucí informace o produktu"
        }
      }
    },
    "main-search": {
      "name": "Výsledky hledání",
      "settings": {
        "image_ratio": {
          "label": "Poměr obrázku",
          "options__1": {
            "label": "Přizpůsobení obrázku"
          },
          "options__2": {
            "label": "Na výšku"
          },
          "options__3": {
            "label": "Čtverec"
          }
        },
        "show_secondary_image": {
          "label": "Zobrazit druhý obrázek po najetí myší\/prstem"
        },
        "add_image_padding": {
          "label": "Přidat vnitřní okraj obrázku"
        },
        "show_vendor": {
          "label": "Zobrazit dodavatele"
        },
        "header__1": {
          "content": "Karta produktu"
        },
        "header__2": {
          "content": "Karta blogu"
        },
        "article_show_date": {
          "label": "Zobrazit datum"
        },
        "article_show_author": {
          "label": "Zobrazit autora"
        },
        "show_image_outline": {
          "label": "Zobrazit obrys obrázku"
        }
      }
    },
    "multicolumn": {
      "name": "Více sloupců",
      "settings": {
        "title": {
          "label": "Nadpis"
        },
        "image_width": {
          "label": "Šířka obrázku",
          "options__1": {
            "label": "Třetinová šířka sloupce"
          },
          "options__2": {
            "label": "Poloviční šířka sloupce"
          },
          "options__3": {
            "label": "Plná šířka sloupce"
          }
        },
        "image_ratio": {
          "label": "Poměr obrázku",
          "options__1": {
            "label": "Přizpůsobení obrázku"
          },
          "options__2": {
            "label": "Na výšku"
          },
          "options__3": {
            "label": "Čtverec"
          },
          "options__4": {
            "label": "Kruh"
          }
        },
        "column_alignment": {
          "label": "Zarovnání sloupce",
          "options__1": {
            "label": "Doleva"
          },
          "options__2": {
            "label": "Na střed"
          }
        },
        "background_style": {
          "label": "Sekundární pozadí",
          "options__1": {
            "label": "Žádné"
          },
          "options__2": {
            "label": "Zobrazit jako pozadí sloupce"
          },
          "options__3": {
            "label": "Zobrazit jako pozadí sekce"
          }
        },
        "button_label": {
          "label": "Text tlačítka"
        },
        "button_link": {
          "label": "Tlačítkový odkaz"
        },
        "swipe_on_mobile": {
          "label": "Povolit potažení prstem na mobilním zařízení"
        }
      },
      "blocks": {
        "column": {
          "name": "Sloupec",
          "settings": {
            "image": {
              "label": "Obrázek"
            },
            "title": {
              "label": "Nadpis"
            },
            "text": {
              "label": "Popis"
            }
          }
        }
      },
      "presets": {
        "name": "Více sloupců"
      }
    },
    "newsletter": {
      "name": "Přihlášení k odběru e-mailů",
      "settings": {
        "color_scheme": {
          "label": "Barevné schéma",
          "options__1": {
            "label": "Zvýraznění 1"
          },
          "options__2": {
            "label": "Zvýraznění 2"
          },
          "options__3": {
            "label": "Pozadí 1"
          },
          "options__4": {
            "label": "Pozadí 2"
          },
          "options__5": {
            "label": "Inverze"
          }
        },
        "full_width": {
          "label": "Nastavit plnou šířku sekce"
        },
        "paragraph": {
          "content": "Jakmile se zákazníci přihlásí k odběru e-mailů, vytvoří se pro ně zákaznické účty. [Zjistit více](https:\/\/help.shopify.com\/en\/manual\/customers)"
        }
      },
      "blocks": {
        "heading": {
          "name": "Nadpis",
          "settings": {
            "heading": {
              "label": "Nadpis"
            }
          }
        },
        "paragraph": {
          "name": "Podnadpis",
          "settings": {
            "paragraph": {
              "label": "Popis"
            }
          }
        },
        "email_form": {
          "name": "E-mailový formulář"
        }
      },
      "presets": {
        "name": "Přihlášení k odběru e-mailů"
      }
    },
    "page": {
      "name": "Stránka",
      "settings": {
        "page": {
          "label": "Stránka"
        }
      },
      "presets": {
        "name": "Stránka"
      }
    },
    "product-recommendations": {
      "name": "Doporučené produkty",
      "settings": {
        "header": {
          "info": "Dynamická doporučení využívají informace o objednávkách a produktech, aby se postupem času měnila a vylepšovala. [Zjistit více](https:\/\/help.shopify.com\/en\/themes\/development\/recommended-products)"
        },
        "heading": {
          "label": "Nadpis"
        },
        "header__1": {
          "content": "Doporučené produkty",
          "info": "Dynamická doporučení využívají informace o objednávkách a produktech, aby se postupem času měnila a vylepšovala. [Zjistit více](https:\/\/help.shopify.com\/en\/themes\/development\/recommended-products)"
        },
        "header__2": {
          "content": "Karta produktu"
        },
        "image_ratio": {
          "label": "Poměr obrázku",
          "options__1": {
            "label": "Přizpůsobení obrázku"
          },
          "options__2": {
            "label": "Na výšku"
          },
          "options__3": {
            "label": "Čtverec"
          }
        },
        "show_secondary_image": {
          "label": "Zobrazit druhý obrázek po najetí myší\/prstem"
        },
        "add_image_padding": {
          "label": "Přidat vnitřní okraj obrázku"
        },
        "show_vendor": {
          "label": "Zobrazit dodavatele"
        },
        "paragraph__1": {
<<<<<<< HEAD
          "content": "Dynamická doporučení využívají informace o objednávkách a produktech, aby se postupem času měnila a vylepšovala. [Zjistit více](https:\/\/help.shopify.com\/en\/themes\/development\/recommended-products)"
=======
          "content": "Dynamická doporučení využívají informace o objednávkách a produktech, aby se postupem času měnila a vylepšovala. [Zjistit více](https://help.shopify.com/en/themes/development/recommended-products)"
        },
        "show_image_outline": {
          "label": "Zobrazit obrys obrázku"
>>>>>>> 9ee99dac
        }
      }
    },
    "rich-text": {
      "name": "Formát RTF",
      "settings": {
        "color_scheme": {
          "options__1": {
            "label": "Zvýraznění 1"
          },
          "options__2": {
            "label": "Zvýraznění 2"
          },
          "options__3": {
            "label": "Pozadí 1"
          },
          "options__4": {
            "label": "Pozadí 2"
          },
          "options__5": {
            "label": "Inverze"
          },
          "label": "Barevné schéma"
        },
        "full_width": {
          "label": "Nastavit plnou šířku sekce"
        }
      },
      "blocks": {
        "heading": {
          "name": "Nadpis",
          "settings": {
            "heading": {
              "label": "Nadpis"
            },
            "heading_size": {
              "options__1": {
                "label": "Malá"
              },
              "options__2": {
                "label": "Střední"
              },
              "label": "Velikost písma nadpisu"
            }
          }
        },
        "text": {
          "name": "Text",
          "settings": {
            "text": {
              "label": "Popis"
            }
          }
        },
        "button": {
          "name": "Tlačítko",
          "settings": {
            "button_label": {
              "label": "Text tlačítka"
            },
            "button_link": {
              "label": "Tlačítkový odkaz"
            },
            "button_style_secondary": {
              "label": "Použít styl tlačítka s obrysem"
            }
          }
        }
      },
      "presets": {
        "name": "Formát RTF"
      }
    },
    "apps": {
      "name": "Aplikace",
      "settings": {
        "include_margins": {
          "label": "Nastavit okraje sekce podle motivu"
        }
      },
      "presets": {
        "name": "Aplikace"
      }
    }
  }
}<|MERGE_RESOLUTION|>--- conflicted
+++ resolved
@@ -1502,14 +1502,10 @@
           "label": "Zobrazit dodavatele"
         },
         "paragraph__1": {
-<<<<<<< HEAD
           "content": "Dynamická doporučení využívají informace o objednávkách a produktech, aby se postupem času měnila a vylepšovala. [Zjistit více](https:\/\/help.shopify.com\/en\/themes\/development\/recommended-products)"
-=======
-          "content": "Dynamická doporučení využívají informace o objednávkách a produktech, aby se postupem času měnila a vylepšovala. [Zjistit více](https://help.shopify.com/en/themes/development/recommended-products)"
         },
         "show_image_outline": {
           "label": "Zobrazit obrys obrázku"
->>>>>>> 9ee99dac
         }
       }
     },
