--- conflicted
+++ resolved
@@ -426,7 +426,6 @@
           "label": "Extra velká"
         }
       },
-<<<<<<< HEAD
       "image_shape": {
         "options__1": {
           "label": "Výchozí"
@@ -454,7 +453,7 @@
         },
         "label": "Tvar obrázku",
         "info": "Karty ve standardním stylu nemají ohraničení v případě, že je tvar obrázku aktivní."
-=======
+      },
       "animation": {
         "content": "Animace",
         "image_behavior": {
@@ -466,7 +465,6 @@
           },
           "label": "Chování obrázku"
         }
->>>>>>> e8083933
       }
     },
     "announcement-bar": {
