{
  "settings_schema": {
    "colors": {
      "name": "Barvy",
      "settings": {
        "colors_solid_button_labels": {
          "label": "Text tlačítka v jednolité barvě",
          "info": "Používá se jako barva popředí v kombinaci s barvami zvýraznění."
        },
        "colors_accent_1": {
          "label": "Zvýraznění 1",
          "info": "Používá se jako pozadí tlačítka v jednolité barvě."
        },
        "colors_accent_2": {
          "label": "Zvýraznění 2"
        },
        "header__1": {
          "content": "Primární barvy"
        },
        "header__2": {
          "content": "Sekundární barvy"
        },
        "colors_text": {
          "label": "Text",
          "info": "Používá se jako barva popředí v kombinaci s barvami pozadí."
        },
        "colors_outline_button_labels": {
          "label": "Tlačítko s obrysem",
          "info": "Používá se také pro textové odkazy."
        },
        "colors_background_1": {
          "label": "Pozadí 1"
        },
        "colors_background_2": {
          "label": "Pozadí 2"
        }
      }
    },
    "typography": {
      "name": "Typografie",
      "settings": {
        "type_header_font": {
          "label": "Písmo",
          "info": "Výběr jiného písma může ovlivnit rychlost obchodu. [Zjistěte více o systémových písmech.](https://help.shopify.com/en/manual/online-store/os/store-speed/improving-speed#fonts)"
        },
        "header__1": {
          "content": "Nadpisy"
        },
        "header__2": {
          "content": "Hlavní část"
        },
        "type_body_font": {
          "label": "Písmo",
          "info": "Výběr jiného písma může ovlivnit rychlost obchodu. [Zjistěte více o systémových písmech.](https://help.shopify.com/en/manual/online-store/os/store-speed/improving-speed#fonts)"
        }
      }
    },
    "styles": {
      "name": "Styly",
      "settings": {
        "sale_badge_color_scheme": {
          "options__1": {
            "label": "Pozadí 2"
          },
          "options__2": {
            "label": "Zvýraznění 1"
          },
          "options__3": {
            "label": "Zvýraznění 2"
          },
          "label": "Barevné schéma odznaku Sleva"
        },
        "sold_out_badge_color_scheme": {
          "options__1": {
            "label": "Pozadí 1"
          },
          "options__2": {
            "label": "Inverze"
          },
          "label": "Barevné schéma odznaku Vyprodáno"
        },
        "header__1": {
          "content": "Odznaky"
        },
        "header__2": {
          "content": "Dekorativní prvky"
        },
        "accent_icons": {
          "options__1": {
            "label": "Zvýraznění 1"
          },
          "options__2": {
            "label": "Zvýraznění 2"
          },
          "options__3": {
            "label": "Tlačítko s obrysem"
          },
          "options__4": {
            "label": "Text"
          },
          "label": "Zvýraznit ikony"
        }
      }
    },
    "social-media": {
      "name": "Sociální sítě",
      "settings": {
        "share_facebook": {
          "label": "Sdílet na Facebooku"
        },
        "share_twitter": {
          "label": "Tweetnout na Twitteru"
        },
        "share_pinterest": {
          "label": "Připnout na Pinterestu"
        },
        "header__1": {
          "content": "Možnosti pro sdílení na sociálních sítích"
        },
        "header__2": {
          "content": "Účty na sociálních sítích"
        },
        "social_twitter_link": {
          "label": "Twitter",
          "info": "https://twitter.com/shopify"
        },
        "social_facebook_link": {
          "label": "Facebook",
          "info": "https://facebook.com/shopify"
        },
        "social_pinterest_link": {
          "label": "Pinterest",
          "info": "https://pinterest.com/shopify"
        },
        "social_instagram_link": {
          "label": "Instagram",
          "info": "http://instagram.com/shopify"
        },
        "social_tiktok_link": {
          "label": "TikTok",
          "info": "https://tiktok.com/@shopify"
        },
        "social_tumblr_link": {
          "label": "Tumblr",
          "info": "https://shopify.tumblr.com"
        },
        "social_snapchat_link": {
          "label": "Snapchat",
          "info": "https://www.snapchat.com/add/shopify"
        },
        "social_youtube_link": {
          "label": "YouTube",
          "info": "https://www.youtube.com/shopify"
        },
        "social_vimeo_link": {
          "label": "Vimeo",
          "info": "https://vimeo.com/shopify"
        },
        "header": {
          "content": "Účty na sociálních sítích"
        }
      }
    },
    "currency_format": {
      "name": "Formát měny",
      "settings": {
        "content": "Kódy měn",
        "currency_code_enabled": {
          "label": "Zobrazit kódy měn"
        },
        "paragraph": "Košík a ceny na pokladně vždy zahrnují kódy měn. Příklad: 1,00 USD ($)"
      }
    },
    "favicon": {
      "name": "Favikona",
      "settings": {
        "favicon": {
          "label": "Obrázek favikony",
          "info": "Dojde ke zmenšení na 32 × 32 px"
        }
      }
    },
    "layout": {
      "name": "Rozvržení",
      "settings": {
        "page_width": {
          "label": "Maximální šířka",
          "options__1": {
            "label": "1 200 px"
          },
          "options__2": {
            "label": "1 600 px"
          }
        }
      }
    }
  },
  "sections": {
    "announcement-bar": {
      "name": "Panel oznámení",
      "blocks": {
        "announcement": {
          "name": "Oznámení",
          "settings": {
            "text": {
              "label": "Text"
            },
            "color_scheme": {
              "label": "Barevné schéma",
              "options__1": {
                "label": "Pozadí 1"
              },
              "options__2": {
                "label": "Pozadí 2"
              },
              "options__3": {
                "label": "Inverze"
              },
              "options__4": {
                "label": "Zvýraznění 1"
              },
              "options__5": {
                "label": "Zvýraznění 2"
              }
            },
            "link": {
              "label": "Odkaz"
            }
          }
        }
      }
    },
    "collage": {
      "name": "Koláž",
      "settings": {
        "heading": {
          "label": "Nadpis"
        },
        "desktop_layout": {
          "label": "Desktopové rozvržení",
          "options__1": {
            "label": "Velký levý blok"
          },
          "options__2": {
            "label": "Velký pravý blok"
          }
        },
        "mobile_layout": {
          "label": "Mobilní rozvržení",
          "options__1": {
            "label": "Koláž"
          },
          "options__2": {
            "label": "Sloupec"
          }
        }
      },
      "blocks": {
        "image": {
          "name": "Obrázek",
          "settings": {
            "image": {
              "label": "Obrázek"
            },
            "image_padding": {
              "label": "Přidat vnitřní okraj obrázku",
              "info": "Pokud nechcete, aby došlo k oříznutí obrázku, vyberte u něj vnitřní okraj."
            },
            "color_scheme": {
              "options__1": {
                "label": "Zvýraznění 1"
              },
              "options__2": {
                "label": "Zvýraznění 2"
              },
              "options__3": {
                "label": "Pozadí 1"
              },
              "options__4": {
                "label": "Pozadí 2"
              },
              "options__5": {
                "label": "Inverze"
              },
              "label": "Barevné schéma",
              "info": "Vyberte vnitřní okraj obrázku, aby se zobrazila barva."
            }
          }
        },
        "product": {
          "name": "Produkt",
          "settings": {
            "product": {
              "label": "Produkt"
            },
            "secondary_background": {
              "label": "Zobrazit sekundární pozadí"
            },
            "second_image": {
              "label": "Zobrazit druhý obrázek po najetí myší/prstem"
            },
            "image_padding": {
              "label": "Přidat vnitřní okraj obrázku",
              "info": "Pokud nechcete, aby došlo k oříznutí obrázků, vyberte u nich vnitřní okraj."
            }
          }
        },
        "collection": {
          "name": "Kolekce",
          "settings": {
            "collection": {
              "label": "Kolekce"
            },
            "image_padding": {
              "label": "Přidat vnitřní okraj obrázku",
              "info": "Pokud nechcete, aby došlo k oříznutí obrázku, vyberte u něj vnitřní okraj."
            },
            "color_scheme": {
              "options__1": {
                "label": "Zvýraznění 1"
              },
              "options__2": {
                "label": "Zvýraznění 2"
              },
              "options__3": {
                "label": "Pozadí 1"
              },
              "options__4": {
                "label": "Pozadí 2"
              },
              "options__5": {
                "label": "Inverze"
              },
              "label": "Barevné schéma"
            }
          }
        },
        "video": {
          "name": "Video",
          "settings": {
            "cover_image": {
              "label": "Titulní obrázek"
            },
            "video_url": {
              "label": "URL",
              "info": "Jestliže sekce obsahuje další bloky, přehraje se video v automaticky otevíraném okně.",
              "placeholder": "Zadejte adresu URL z YouTube nebo Vimea"
            },
            "image_padding": {
              "label": "Přidat vnitřní okraj obrázku",
              "info": "Pokud nechcete, aby došlo k oříznutí vašeho titulního obrázku, vyberte u něj vnitřní okraj."
            },
            "description": {
              "label": "Alternativní text videa",
              "info": "Popište video, aby bylo přístupné pro zákazníky používající čtečky obrazovky."
            }
          }
        }
      },
      "presets": {
        "name": "Koláž"
      }
    },
    "collection-list": {
      "name": "Seznam kolekcí",
      "settings": {
        "title": {
          "label": "Nadpis"
        },
        "image_ratio": {
          "label": "Poměr obrázku",
          "info": "Přidejte obrázky tak, že začnete upravovat kolekce. [Zjistit více](https://help.shopify.com/en/manual/products/collections)",
          "options__1": {
            "label": "Přizpůsobení obrázku"
          },
          "options__2": {
            "label": "Na výšku"
          },
          "options__3": {
            "label": "Čtverec"
          }
        },
        "color_scheme": {
          "options__1": {
            "label": "Zvýraznění 1"
          },
          "options__2": {
            "label": "Zvýraznění 2"
          },
          "options__3": {
            "label": "Pozadí 1"
          },
          "options__4": {
            "label": "Pozadí 2"
          },
          "options__5": {
            "label": "Inverze"
          },
          "label": "Barevné schéma"
        },
        "swipe_on_mobile": {
          "label": "Povolit potažení prstem na mobilním zařízení"
        },
        "image_padding": {
          "label": "Přidat vnitřní okraj obrázku"
        },
        "show_view_all": {
          "label": "Povolit tlačítko Zobrazit vše v případě, že seznam obsahuje více kolekcí, než kolik se zobrazuje"
        }
      },
      "blocks": {
        "featured_collection": {
          "name": "Kolekce",
          "settings": {
            "collection": {
              "label": "Kolekce"
            }
          }
        }
      },
      "presets": {
        "name": "Seznam kolekcí"
      }
    },
    "contact-form": {
      "name": "Kontaktní formulář",
      "presets": {
        "name": "Kontaktní formulář"
      }
    },
    "custom-liquid": {
      "name": "Vlastní kód Liquidu",
      "settings": {
        "custom_liquid": {
          "label": "Vlastní kód Liquidu"
        }
      },
      "presets": {
        "name": "Vlastní kód Liquidu"
      }
    },
    "featured-blog": {
      "name": "Blogové příspěvky",
      "settings": {
        "heading": {
          "label": "Nadpis"
        },
        "blog": {
          "label": "Blog"
        },
        "post_limit": {
          "label": "Blogové příspěvky"
        },
        "show_view_all": {
          "label": "Povolit tlačítko Zobrazit vše v případě, že blog obsahuje více blogových příspěvků, než kolik se zobrazuje"
        },
        "show_image": {
          "label": "Zobrazit propagovaný obrázek",
          "info": "Nejlepších výsledků dosáhnete pomocí obrázku s poměrem stran 2:3. [Zjistit více](https://help.shopify.com/en/manual/shopify-admin/productivity-tools/image-editor#understanding-image-aspect-ratio)"
        },
        "soft_background": {
          "label": "Zobrazit sekundární pozadí"
        },
        "show_date": {
          "label": "Zobrazit datum"
        },
        "show_author": {
          "label": "Zobrazit autora"
        }
      },
      "blocks": {
        "title": {
          "name": "Název",
          "settings": {
            "show_date": {
              "label": "Zobrazit datum"
            },
            "show_author": {
              "label": "Zobrazit autora"
            }
          }
        },
        "summary": {
          "name": "Úryvek"
        },
        "link": {
          "name": "Odkaz"
        }
      },
      "presets": {
        "name": "Blogové příspěvky"
      }
    },
    "featured-collection": {
      "name": "Propagovaná kolekce",
      "settings": {
        "title": {
          "label": "Nadpis"
        },
        "collection": {
          "label": "Kolekce"
        },
        "products_to_show": {
          "label": "Maximální počet zobrazovaných produktů"
        },
        "show_view_all": {
          "label": "Povolit tlačítko Zobrazit vše v případě, že kolekce obsahuje více produktů, než kolik se zobrazuje"
        },
        "swipe_on_mobile": {
          "label": "Povolit potažení prstem na mobilním zařízení"
        },
        "header": {
          "content": "Karta produktu"
        },
        "image_ratio": {
          "label": "Poměr obrázku",
          "options__1": {
            "label": "Přizpůsobení obrázku"
          },
          "options__2": {
            "label": "Na výšku"
          },
          "options__3": {
            "label": "Čtverec"
          }
        },
        "show_secondary_image": {
          "label": "Zobrazit druhý obrázek po najetí myší/prstem"
        },
        "add_image_padding": {
          "label": "Přidat vnitřní okraj obrázku"
        },
        "show_vendor": {
          "label": "Zobrazit dodavatele"
        },
        "show_image_outline": {
          "label": "Zobrazit ohraničení obrázku"
        }
      },
      "presets": {
        "name": "Propagovaná kolekce"
      }
    },
    "footer": {
      "name": "Zápatí",
      "blocks": {
        "link_list": {
          "name": "Nabídka",
          "settings": {
            "heading": {
              "label": "Nadpis",
              "info": "Pokud chcete zobrazit nabídku, je nutné zadat nadpis."
            },
            "menu": {
              "label": "Nabídka",
              "info": "Umožňuje zobrazit jen položky nabídky na nejvyšší úrovni."
            }
          }
        },
        "text": {
          "name": "Text",
          "settings": {
            "heading": {
              "label": "Nadpis"
            },
            "subtext": {
              "label": "Text nižší úrovně"
            }
          }
        }
      },
      "settings": {
        "color_scheme": {
          "options__1": {
            "label": "Zvýraznění 1"
          },
          "options__2": {
            "label": "Zvýraznění 2"
          },
          "options__3": {
            "label": "Pozadí 1"
          },
          "options__4": {
            "label": "Pozadí 2"
          },
          "options__5": {
            "label": "Inverze"
          },
          "label": "Barevné schéma"
        },
        "newsletter_enable": {
          "label": "Zobrazit přihlášení k odběru e-mailů"
        },
        "newsletter_heading": {
          "label": "Nadpis"
        },
        "header__1": {
          "content": "Přihlášení k odběru e-mailů",
          "info": "Odběratelé byli automaticky přidáni do vašeho seznamu zákazníků, kteří přijímají marketing. [Zjistit více](https://help.shopify.com/en/manual/customers/manage-customers)"
        },
        "header__2": {
          "content": "Ikony sociálních sítí",
          "info": "Pokud chcete zobrazit své účty na sociálních sítích, přidejte na ně v nastavení motivu příslušné odkazy."
        },
        "show_social": {
          "label": "Zobrazit ikony sociálních sítí"
        },
        "header__3": {
          "content": "Selektor země/oblasti"
        },
        "header__4": {
          "info": "Pokud chcete přidat zemi nebo oblast, přejděte na [nastavení plateb.](/admin/settings/payments)"
        },
        "enable_country_selector": {
          "label": "Povolit selektor země/oblasti"
        },
        "header__5": {
          "content": "Selektor jazyka"
        },
        "header__6": {
          "info": "Pokud chcete přidat jazyk, přejděte na [jazykové nastavení.](/admin/settings/languages)"
        },
        "enable_language_selector": {
          "label": "Povolit selektor jazyka"
        },
        "header__7": {
          "content": "Platební metody"
        },
        "payment_enable": {
          "label": "Zobrazit ikony plateb"
        }
      }
    },
    "header": {
      "name": "Záhlaví",
      "settings": {
        "logo": {
          "label": "Obrázek loga"
        },
        "logo_width": {
          "unit": "px",
          "label": "Šířka vlastního loga"
        },
        "logo_position": {
          "label": "Pozice loga na velké obrazovce",
          "options__1": {
            "label": "Uprostřed vlevo"
          },
          "options__2": {
            "label": "Nahoře vlevo"
          },
          "options__3": {
            "label": "Nahoře ve středu"
          }
        },
        "menu": {
          "label": "Nabídka"
        },
        "show_line_separator": {
          "label": "Zobrazit oddělovací čáru"
        },
        "enable_sticky_header": {
          "label": "Zobrazit plovoucí záhlaví",
          "info": "Záhlaví zůstane zobrazené na obrazovce, přestože zákazníci skrolují dál."
        }
      }
    },
    "image-banner": {
      "name": "Obrázkový banner",
      "settings": {
        "image": {
          "label": "První obrázek"
        },
        "image_2": {
          "label": "Druhý obrázek"
        },
        "desktop_text_box_position": {
          "options__1": {
            "label": "Nahoře"
          },
          "options__2": {
            "label": "Uprostřed"
          },
          "options__3": {
            "label": "Dole"
          },
          "label": "Pozice textu na desktopu"
        },
        "color_scheme": {
          "options__1": {
            "label": "Zvýraznění 1"
          },
          "options__2": {
            "label": "Zvýraznění 2"
          },
          "options__3": {
            "label": "Pozadí 1"
          },
          "options__4": {
            "label": "Pozadí 2"
          },
          "options__5": {
            "label": "Inverze"
          },
          "label": "Barevné schéma"
        },
        "stack_images_on_mobile": {
          "label": "Zobrazit obrázky na mobilním zařízení nad sebou"
        },
        "adapt_height_first_image": {
          "label": "Přizpůsobit výšku sekce velikosti prvního obrázku"
        }
      },
      "blocks": {
        "heading": {
          "name": "Nadpis",
          "settings": {
            "heading": {
              "label": "Nadpis"
            }
          }
        },
        "text": {
          "name": "Text",
          "settings": {
            "text": {
              "label": "Popis"
            }
          }
        },
        "buttons": {
          "name": "Tlačítka",
          "settings": {
            "button_label_1": {
              "label": "První text tlačítka",
              "info": "Pokud chcete tlačítko skrýt, nezadávejte žádný text."
            },
            "button_link_1": {
              "label": "První tlačítkový odkaz"
            },
            "button_style_secondary_1": {
              "label": "Použít styl tlačítka s obrysem"
            },
            "button_label_2": {
              "label": "Druhý text tlačítka",
              "info": "Pokud chcete tlačítko skrýt, nezadávejte žádný text."
            },
            "button_link_2": {
              "label": "Druhý tlačítkový odkaz"
            },
            "button_style_secondary_2": {
              "label": "Použít styl tlačítka s obrysem"
            }
          }
        }
      },
      "presets": {
        "name": "Obrázkový banner"
      }
    },
    "image-with-text": {
      "name": "Obrázek s textem",
      "settings": {
        "image": {
          "label": "Obrázek"
        },
        "height": {
          "options__1": {
            "label": "Přizpůsobení obrázku"
          },
          "options__2": {
            "label": "Malá"
          },
          "options__3": {
            "label": "Velká"
          },
          "label": "Poměr obrázku"
        },
        "color_scheme": {
          "options__1": {
            "label": "Pozadí 1"
          },
          "options__2": {
            "label": "Pozadí 2"
          },
          "options__3": {
            "label": "Inverze"
          },
          "options__4": {
            "label": "Zvýraznění 1"
          },
          "options__5": {
            "label": "Zvýraznění 2"
          },
          "label": "Barevné schéma"
        },
        "layout": {
          "options__1": {
            "label": "Obrázek jako první"
          },
          "options__2": {
            "label": "Text jako první"
          },
          "label": "Desktopové rozvržení",
          "info": "Výchozí mobilní rozvržení představuje možnost Obrázek jako první."
        }
      },
      "blocks": {
        "heading": {
          "name": "Nadpis",
          "settings": {
            "heading": {
              "label": "Nadpis"
            }
          }
        },
        "text": {
          "name": "Text",
          "settings": {
            "text": {
              "label": "Popis"
            }
          }
        },
        "button": {
          "name": "Tlačítko",
          "settings": {
            "button_label": {
              "label": "Text tlačítka",
              "info": "Pokud chcete tlačítko skrýt, nezadávejte žádný text."
            },
            "button_link": {
              "label": "Tlačítkový odkaz"
            }
          }
        }
      },
      "presets": {
        "name": "Obrázek s textem"
      }
    },
    "main-article": {
      "name": "Blogový příspěvek",
      "blocks": {
        "featured_image": {
          "name": "Propagovaný obrázek",
          "settings": {
            "image_height": {
              "label": "Výška propagovaného obrázku",
              "info": "Nejlepších výsledků dosáhnete pomocí obrázku s poměrem stran 16:9. [Zjistit více](https://help.shopify.com/en/manual/shopify-admin/productivity-tools/image-editor#understanding-image-aspect-ratio)",
              "options__1": {
                "label": "Přizpůsobení obrázku"
              },
              "options__2": {
                "label": "Střední"
              },
              "options__3": {
                "label": "Velká"
              }
            }
          }
        },
        "title": {
          "name": "Název",
          "settings": {
            "blog_show_date": {
              "label": "Zobrazit datum"
            },
            "blog_show_author": {
              "label": "Zobrazit autora"
            }
          }
        },
        "content": {
          "name": "Obsah"
        },
        "social_sharing": {
          "name": "Tlačítka pro sdílení na sociálních sítích"
        },
        "share": {
          "name": "Sdílet",
          "settings": {
            "featured_image_info": {
              "content": "Pokud v příspěvcích na sociálních sítích uvedete odkaz, jako náhledový obrázek se zobrazí propagovaný obrázek stránky. [Zjistit více](https://help.shopify.com/en/manual/online-store/images/showing-social-media-thumbnail-images)."
            },
            "title_info": {
              "content": "U náhledového obrázku je uveden také název a popis obchodu. [Zjistit více](https://help.shopify.com/en/manual/promoting-marketing/seo/adding-keywords#set-a-title-and-description-for-your-online-store)."
            }
          }
        }
      }
    },
    "main-blog": {
      "name": "Blogové příspěvky",
      "settings": {
        "header": {
          "content": "Karta blogového příspěvku"
        },
        "show_image": {
          "label": "Zobrazit propagovaný obrázek",
          "info": "Nejlepších výsledků dosáhnete pomocí obrázku s poměrem stran 2:3. [Zjistit více](https://help.shopify.com/en/manual/shopify-admin/productivity-tools/image-editor#understanding-image-aspect-ratio)"
        },
        "paragraph": {
<<<<<<< HEAD
          "content": "Změňte úryvky tak, že začnete upravovat blogové příspěvky. [Zjistit více](https://help.shopify.com/en/manual/online-store/blogs/writing-blogs#display-an-excerpt-from-a-blog-post)"
=======
          "content": "Úryvky změníte tak, že upravíte své [blogové příspěvky.](https://help.shopify.com/en/manual/online-store/blogs/writing-blogs#display-an-excerpt-from-a-blog-post)"
        },
        "show_date": {
          "label": "Zobrazit datum"
        },
        "show_author": {
          "label": "Zobrazit autora"
>>>>>>> 7a2f34fb
        }
      },
      "blocks": {
        "title": {
          "name": "Název",
          "settings": {
            "show_date": {
              "label": "Zobrazit datum"
            },
            "show_author": {
              "label": "Zobrazit autora"
            }
          }
        },
        "summary": {
          "name": "Úryvek"
        },
        "link": {
          "name": "Odkaz"
        }
      }
    },
    "main-cart-footer": {
      "name": "Mezisoučet",
      "settings": {
        "show_cart_note": {
          "label": "Povolit poznámku ke košíku"
        }
      },
      "blocks": {
        "subtotal": {
          "name": "Mezisoučet ceny"
        },
        "buttons": {
          "name": "Tlačítko pokladny"
        }
      }
    },
    "main-cart-items": {
      "name": "Položky",
      "settings": {
        "show_vendor": {
          "label": "Zobrazit dodavatele"
        }
      }
    },
    "main-collection-banner": {
      "name": "Banner kolekce",
      "settings": {
        "paragraph": {
          "content": "Přidejte popis nebo obrázek tak, že začnete upravovat příslušnou kolekci. [Zjistit více](https://help.shopify.com/en/manual/products/collections/collection-layout)"
        },
        "show_collection_description": {
          "label": "Zobrazit popis kolekce"
        },
        "show_collection_image": {
          "label": "Zobrazit obrázek kolekce",
          "info": "Nejlepších výsledků dosáhnete pomocí obrázku s poměrem stran 16:9. [Zjistit více](https://help.shopify.com/en/manual/shopify-admin/productivity-tools/image-editor#understanding-image-aspect-ratio)"
        }
      }
    },
    "main-collection-product-grid": {
      "name": "Mřížka produktů",
      "settings": {
        "products_per_page": {
          "label": "Počet produktů na stránku"
        },
        "image_ratio": {
          "label": "Poměr obrázku",
          "options__1": {
            "label": "Přizpůsobení obrázku"
          },
          "options__2": {
            "label": "Na výšku"
          },
          "options__3": {
            "label": "Čtverec"
          }
        },
        "show_secondary_image": {
          "label": "Zobrazit druhý obrázek po najetí myší/prstem"
        },
        "add_image_padding": {
          "label": "Přidat vnitřní okraj obrázku"
        },
        "show_vendor": {
          "label": "Zobrazit dodavatele"
        },
        "enable_tags": {
          "label": "Povolit filtrování",
          "info": "[Přizpůsobte si filtry](/admin/menus)"
        },
        "enable_filtering": {
          "label": "Povolit filtrování",
          "info": "Přizpůsobte si [filtry](/admin/menus)"
        },
        "enable_sorting": {
          "label": "Povolit řazení"
        },
        "header__1": {
          "content": "Filtrování a řazení"
        },
        "header__3": {
          "content": "Karta produktu"
        },
        "show_image_outline": {
<<<<<<< HEAD
          "label": "Zobrazit ohraničení obrázku"
=======
          "label": "Zobrazit obrys obrázku"
        },
        "enable_sort": {
          "label": "Povolit řazení"
        },
        "collapse_on_larger_devices": {
          "label": "Sbalit na větších obrazovkách"
>>>>>>> 7a2f34fb
        }
      }
    },
    "main-list-collections": {
      "name": "Stránka se seznamem kolekcí",
      "settings": {
        "title": {
          "label": "Nadpis"
        },
        "sort": {
          "label": "Seřadit kolekce:",
          "options__1": {
            "label": "Abecedně, A–Z"
          },
          "options__2": {
            "label": "Abecedně, Z–A"
          },
          "options__3": {
            "label": "Datum od nejnovějšího"
          },
          "options__4": {
            "label": "Datum od nejstaršího"
          },
          "options__5": {
            "label": "Od nejvyššího počtu produktů po nejnižší"
          },
          "options__6": {
            "label": "Od nejnižšího počtu produktů po nejvyšší"
          }
        },
        "image_ratio": {
          "label": "Poměr obrázku",
          "info": "Přidejte obrázky tak, že začnete upravovat kolekce. [Zjistit více](https://help.shopify.com/en/manual/products/collections)",
          "options__1": {
            "label": "Přizpůsobení obrázku"
          },
          "options__2": {
            "label": "Na výšku"
          },
          "options__3": {
            "label": "Čtverec"
          }
        },
        "color_scheme": {
          "options__1": {
            "label": "Zvýraznění 1"
          },
          "options__2": {
            "label": "Zvýraznění 2"
          },
          "options__3": {
            "label": "Pozadí 1"
          },
          "options__4": {
            "label": "Pozadí 2"
          },
          "options__5": {
            "label": "Inverze"
          },
          "label": "Barevné schéma"
        },
        "image_padding": {
          "label": "Přidat vnitřní okraj obrázku"
        }
      }
    },
    "main-page": {
      "name": "Stránka"
    },
    "main-password-footer": {
      "name": "Zápatí hesla",
      "settings": {
        "color_scheme": {
          "options__1": {
            "label": "Zvýraznění 1"
          },
          "options__2": {
            "label": "Zvýraznění 2"
          },
          "options__3": {
            "label": "Pozadí 1"
          },
          "options__4": {
            "label": "Pozadí 2"
          },
          "options__5": {
            "label": "Inverze"
          },
          "label": "Barevné schéma"
        }
      }
    },
    "main-password-header": {
      "name": "Záhlaví hesla",
      "settings": {
        "logo": {
          "label": "Obrázek loga"
        },
        "logo_max_width": {
          "label": "Šířka vlastního loga",
          "unit": "px"
        },
        "color_scheme": {
          "options__1": {
            "label": "Zvýraznění 1"
          },
          "options__2": {
            "label": "Zvýraznění 2"
          },
          "options__3": {
            "label": "Pozadí 1"
          },
          "options__4": {
            "label": "Pozadí 2"
          },
          "options__5": {
            "label": "Inverze"
          },
          "label": "Barevné schéma"
        }
      }
    },
    "main-product": {
      "name": "Informace o produktu",
      "blocks": {
        "text": {
          "name": "Text",
          "settings": {
            "text": {
              "label": "Text"
            },
            "text_style": {
              "label": "Textový styl",
              "options__1": {
                "label": "Hlavní část"
              },
              "options__2": {
                "label": "Podtitul"
              },
              "options__3": {
                "label": "Velká písmena"
              }
            }
          }
        },
        "title": {
          "name": "Název"
        },
        "price": {
          "name": "Cena"
        },
        "quantity_selector": {
          "name": "Selektor množství"
        },
        "variant_picker": {
          "name": "Výběr varianty",
          "settings": {
            "picker_type": {
              "label": "Typ",
              "options__1": {
                "label": "Rozevírací nabídka"
              },
              "options__2": {
                "label": "Tlačítko"
              }
            }
          }
        },
        "buy_buttons": {
          "name": "Tlačítka nákupu",
          "settings": {
            "show_dynamic_checkout": {
              "label": "Zobrazit dynamická tlačítka pokladny",
              "info": "V rámci platebních metod dostupných v obchodě uvidí zákazníci tu, kterou nejvíce preferují, jako například PayPal nebo Apple Pay. [Zjistit více](https://help.shopify.com/manual/using-themes/change-the-layout/dynamic-checkout)"
            }
          }
        },
        "pickup_availability": {
          "name": "Dostupnost vyzvednutí"
        },
        "description": {
          "name": "Popis"
        },
        "share": {
          "name": "Sdílet",
          "settings": {
            "header": {
              "content": "Sdílet",
              "info": "Když publikujete odkaz vedoucí z online obchodu na sociální sítě, zobrazí se propagovaný obrázek pro danou stránku. [Zjistit více](https://help.shopify.com/en/manual/online-store/images/showing-social-media-thumbnail-images). Zadejte pro svůj online obchod název a popis. [Zjistit více](https://help.shopify.com/en/manual/promoting-marketing/seo/adding-keywords#set-a-title-and-description-for-your-online-store)"
            },
            "featured_image_info": {
              "content": "Pokud v příspěvcích na sociálních sítích uvedete odkaz, jako náhledový obrázek se zobrazí propagovaný obrázek stránky. [Zjistit více](https://help.shopify.com/en/manual/online-store/images/showing-social-media-thumbnail-images)."
            },
            "title_info": {
              "content": "U náhledového obrázku je uveden také název a popis obchodu. [Zjistit více](https://help.shopify.com/en/manual/promoting-marketing/seo/adding-keywords#set-a-title-and-description-for-your-online-store)."
            }
          }
        },
        "collapsible_tab": {
          "name": "Sbalitelná karta",
          "settings": {
            "heading": {
              "info": "Připojte nadpis, který popíše obsah.",
              "label": "Nadpis"
            },
            "content": {
              "label": "Obsah karty"
            },
            "page": {
              "label": "Obsah karty ze stránky"
            },
            "icon": {
              "label": "Ikona",
              "options__1": {
                "label": "Žádná"
              },
              "options__2": {
                "label": "Krabice"
              },
              "options__3": {
                "label": "Bublina chatu"
              },
              "options__4": {
                "label": "Zatržítko"
              },
              "options__5": {
                "label": "Sušička"
              },
              "options__6": {
                "label": "Oko"
              },
              "options__7": {
                "label": "Srdce"
              },
              "options__8": {
                "label": "Žehlička"
              },
              "options__9": {
                "label": "List"
              },
              "options__10": {
                "label": "Kůže"
              },
              "options__11": {
                "label": "Zámek"
              },
              "options__12": {
                "label": "Špendlík na mapě"
              },
              "options__13": {
                "label": "Kalhoty"
              },
              "options__14": {
                "label": "Letadlo"
              },
              "options__15": {
                "label": "Cenovka"
              },
              "options__16": {
                "label": "Otazník"
              },
              "options__17": {
                "label": "Vrácení"
              },
              "options__18": {
                "label": "Pravítko"
              },
              "options__19": {
                "label": "Košile"
              },
              "options__20": {
                "label": "Bota"
              },
              "options__21": {
                "label": "Silueta"
              },
              "options__22": {
                "label": "Hvězdička"
              },
              "options__23": {
                "label": "Nákladní vůz"
              },
              "options__24": {
                "label": "Praní"
              }
            }
          }
        },
        "popup": {
          "name": "Automaticky otevírané okno",
          "settings": {
            "link_label": {
              "label": "Text odkazu"
            },
            "page": {
              "label": "Stránka"
            }
          }
        },
        "custom_liquid": {
          "name": "Vlastní kód Liquidu",
          "settings": {
            "custom_liquid": {
              "label": "Vlastní kód Liquidu"
            }
          }
        }
      },
      "settings": {
        "header": {
          "content": "Multimédia",
          "info": "Zjistěte více o [typech multimédií](https://help.shopify.com/manual/products/product-media)."
        },
        "enable_video_looping": {
          "label": "Povolit smyčky videa"
        },
        "enable_sticky_info": {
          "label": "Na velkých obrazovkách povolit plovoucí informace o produktu"
        }
      }
    },
    "main-search": {
      "name": "Výsledky hledání",
      "settings": {
        "image_ratio": {
          "label": "Poměr obrázku",
          "options__1": {
            "label": "Přizpůsobení obrázku"
          },
          "options__2": {
            "label": "Na výšku"
          },
          "options__3": {
            "label": "Čtverec"
          }
        },
        "show_secondary_image": {
          "label": "Zobrazit druhý obrázek po najetí myší/prstem"
        },
        "add_image_padding": {
          "label": "Přidat vnitřní okraj obrázku"
        },
        "show_vendor": {
          "label": "Zobrazit dodavatele"
        },
        "header__1": {
          "content": "Karta produktu"
        },
        "header__2": {
          "content": "Karta blogu"
        },
        "article_show_date": {
          "label": "Zobrazit datum"
        },
        "article_show_author": {
          "label": "Zobrazit autora"
        },
        "show_image_outline": {
          "label": "Zobrazit ohraničení obrázku"
        }
      }
    },
    "multicolumn": {
      "name": "Více sloupců",
      "settings": {
        "title": {
          "label": "Nadpis"
        },
        "image_width": {
          "label": "Šířka obrázku",
          "options__1": {
            "label": "Třetinová šířka sloupce"
          },
          "options__2": {
            "label": "Poloviční šířka sloupce"
          },
          "options__3": {
            "label": "Plná šířka sloupce"
          }
        },
        "image_ratio": {
          "label": "Poměr obrázku",
          "options__1": {
            "label": "Přizpůsobení obrázku"
          },
          "options__2": {
            "label": "Na výšku"
          },
          "options__3": {
            "label": "Čtverec"
          },
          "options__4": {
            "label": "Kruh"
          }
        },
        "column_alignment": {
          "label": "Zarovnání sloupce",
          "options__1": {
            "label": "Doleva"
          },
          "options__2": {
            "label": "Na střed"
          }
        },
        "background_style": {
          "label": "Sekundární pozadí",
          "options__1": {
            "label": "Žádné"
          },
          "options__2": {
            "label": "Zobrazit jako pozadí sloupce"
          },
          "options__3": {
            "label": "Zobrazit jako pozadí sekce"
          }
        },
        "button_label": {
          "label": "Text tlačítka"
        },
        "button_link": {
          "label": "Tlačítkový odkaz"
        },
        "swipe_on_mobile": {
          "label": "Povolit potažení prstem na mobilním zařízení"
        }
      },
      "blocks": {
        "column": {
          "name": "Sloupec",
          "settings": {
            "image": {
              "label": "Obrázek"
            },
            "title": {
              "label": "Nadpis"
            },
            "text": {
              "label": "Popis"
            }
          }
        }
      },
      "presets": {
        "name": "Více sloupců"
      }
    },
    "newsletter": {
      "name": "Přihlášení k odběru e-mailů",
      "settings": {
        "color_scheme": {
          "label": "Barevné schéma",
          "options__1": {
            "label": "Zvýraznění 1"
          },
          "options__2": {
            "label": "Zvýraznění 2"
          },
          "options__3": {
            "label": "Pozadí 1"
          },
          "options__4": {
            "label": "Pozadí 2"
          },
          "options__5": {
            "label": "Inverze"
          }
        },
        "full_width": {
          "label": "Nastavit plnou šířku sekce"
        },
        "paragraph": {
          "content": "Každý odběr e-mailů vytvoří zákaznický účet. [Zjistit více](https://help.shopify.com/en/manual/customers)"
        }
      },
      "blocks": {
        "heading": {
          "name": "Nadpis",
          "settings": {
            "heading": {
              "label": "Nadpis"
            }
          }
        },
        "paragraph": {
          "name": "Podnadpis",
          "settings": {
            "paragraph": {
              "label": "Popis"
            }
          }
        },
        "email_form": {
          "name": "E-mailový formulář"
        }
      },
      "presets": {
        "name": "Přihlášení k odběru e-mailů"
      }
    },
    "page": {
      "name": "Stránka",
      "settings": {
        "page": {
          "label": "Stránka"
        }
      },
      "presets": {
        "name": "Stránka"
      }
    },
    "product-recommendations": {
      "name": "Doporučené produkty",
      "settings": {
        "header": {
          "info": "Dynamická doporučení využívají informace o objednávkách a produktech, aby se postupem času měnila a vylepšovala. [Zjistit více](https://help.shopify.com/en/themes/development/recommended-products)"
        },
        "heading": {
          "label": "Nadpis"
        },
        "header__1": {
          "content": "Doporučené produkty",
          "info": "Dynamická doporučení využívají informace o objednávkách a produktech, aby se postupem času měnila a vylepšovala. [Zjistit více](https://help.shopify.com/en/themes/development/recommended-products)"
        },
        "header__2": {
          "content": "Karta produktu"
        },
        "image_ratio": {
          "label": "Poměr obrázku",
          "options__1": {
            "label": "Přizpůsobení obrázku"
          },
          "options__2": {
            "label": "Na výšku"
          },
          "options__3": {
            "label": "Čtverec"
          }
        },
        "show_secondary_image": {
          "label": "Zobrazit druhý obrázek po najetí myší/prstem"
        },
        "add_image_padding": {
          "label": "Přidat vnitřní okraj obrázku"
        },
        "show_vendor": {
          "label": "Zobrazit dodavatele"
        },
        "paragraph__1": {
          "content": "Dynamická doporučení využívají informace o objednávkách a produktech, aby se postupem času měnila a vylepšovala. [Zjistit více](https://help.shopify.com/en/themes/development/recommended-products)"
        },
        "show_image_outline": {
          "label": "Zobrazit ohraničení obrázku"
        }
      }
    },
    "rich-text": {
      "name": "Formát RTF",
      "settings": {
        "color_scheme": {
          "options__1": {
            "label": "Zvýraznění 1"
          },
          "options__2": {
            "label": "Zvýraznění 2"
          },
          "options__3": {
            "label": "Pozadí 1"
          },
          "options__4": {
            "label": "Pozadí 2"
          },
          "options__5": {
            "label": "Inverze"
          },
          "label": "Barevné schéma"
        },
        "full_width": {
          "label": "Nastavit plnou šířku sekce"
        }
      },
      "blocks": {
        "heading": {
          "name": "Nadpis",
          "settings": {
            "heading": {
              "label": "Nadpis"
            },
            "heading_size": {
              "options__1": {
                "label": "Malá"
              },
              "options__2": {
                "label": "Střední"
              },
              "label": "Velikost písma nadpisu",
              "options__3": {
                "label": "Velká"
              }
            }
          }
        },
        "text": {
          "name": "Text",
          "settings": {
            "text": {
              "label": "Popis"
            }
          }
        },
        "button": {
          "name": "Tlačítko",
          "settings": {
            "button_label": {
              "label": "Text tlačítka"
            },
            "button_link": {
              "label": "Tlačítkový odkaz"
            },
            "button_style_secondary": {
              "label": "Použít styl tlačítka s obrysem"
            }
          }
        }
      },
      "presets": {
        "name": "Formát RTF"
      }
    },
    "apps": {
      "name": "Aplikace",
      "settings": {
        "include_margins": {
          "label": "Nastavit okraje sekce podle motivu"
        }
      },
      "presets": {
        "name": "Aplikace"
      }
    },
    "video": {
      "name": "Video",
      "settings": {
        "heading": {
          "label": "Záhlaví"
        },
        "cover_image": {
          "label": "Titulní obrázek"
        },
        "video_url": {
          "label": "URL",
          "placeholder": "Zadejte adresu URL na YouTube nebo Vimeo",
          "info": "Video se přehrává na stránce."
        },
        "description": {
          "label": "Alternativní text videa",
          "info": "Popište video, aby bylo přístupné pro zákazníky používající čtečky obrazovky."
        },
        "image_padding": {
          "label": "Přidat vnitřní okraj obrázku",
          "info": "Pokud nechcete, aby došlo k oříznutí vašeho titulního obrázku, vyberte u něj vnitřní okraj."
        },
        "full_width": {
          "label": "Nastavit plnou šířku sekce"
        }
      },
      "presets": {
        "name": "Video"
      }
    },
    "featured-product": {
      "name": "Propagovaný produkt",
      "blocks": {
        "text": {
          "name": "Text",
          "settings": {
            "text": {
              "label": "Text"
            },
            "text_style": {
              "label": "Textový styl",
              "options__1": {
                "label": "Hlavní část"
              },
              "options__2": {
                "label": "Podtitul"
              },
              "options__3": {
                "label": "Velká písmena"
              }
            }
          }
        },
        "title": {
          "name": "Název"
        },
        "price": {
          "name": "Cena"
        },
        "quantity_selector": {
          "name": "Selektor množství"
        },
        "variant_picker": {
          "name": "Výběr varianty",
          "settings": {
            "picker_type": {
              "label": "Typ",
              "options__1": {
                "label": "Rozevírací nabídka"
              },
              "options__2": {
                "label": "Tlačítko"
              }
            }
          }
        },
        "buy_buttons": {
          "name": "Tlačítka nákupu",
          "settings": {
            "show_dynamic_checkout": {
              "label": "Zobrazit dynamická tlačítka pokladny",
              "info": "V rámci platebních metod dostupných v obchodě uvidí zákazníci tu, kterou nejvíce preferují, jako například PayPal nebo Apple Pay. [Zjistit více](https://help.shopify.com/manual/using-themes/change-the-layout/dynamic-checkout)"
            }
          }
        },
        "description": {
          "name": "Popis"
        },
        "share": {
          "name": "Sdílet",
          "settings": {
            "featured_image_info": {
              "content": "Pokud v příspěvcích na sociálních sítích uvedete odkaz, jako náhledový obrázek se zobrazí propagovaný obrázek stránky. [Zjistit více](https://help.shopify.com/en/manual/online-store/images/showing-social-media-thumbnail-images)."
            },
            "title_info": {
              "content": "U náhledového obrázku je uveden také název a popis obchodu. [Zjistit více](https://help.shopify.com/en/manual/promoting-marketing/seo/adding-keywords#set-a-title-and-description-for-your-online-store)."
            }
          }
        },
        "custom_liquid": {
          "name": "Vlastní kód Liquidu",
          "settings": {
            "custom_liquid": {
              "label": "Vlastní kód Liquidu"
            }
          }
        }
      },
      "settings": {
        "product": {
          "label": "Produkt"
        },
        "secondary_background": {
          "label": "Zobrazit sekundární pozadí"
        },
        "header": {
          "content": "Multimédia",
          "info": "Zjistit více o [typech multimédií](https://help.shopify.com/manual/products/product-media)"
        },
        "enable_video_looping": {
          "label": "Povolit smyčky videa"
        }
      },
      "presets": {
        "name": "Propagovaný produkt"
      }
    }
  }
}<|MERGE_RESOLUTION|>--- conflicted
+++ resolved
@@ -901,17 +901,13 @@
           "info": "Nejlepších výsledků dosáhnete pomocí obrázku s poměrem stran 2:3. [Zjistit více](https://help.shopify.com/en/manual/shopify-admin/productivity-tools/image-editor#understanding-image-aspect-ratio)"
         },
         "paragraph": {
-<<<<<<< HEAD
           "content": "Změňte úryvky tak, že začnete upravovat blogové příspěvky. [Zjistit více](https://help.shopify.com/en/manual/online-store/blogs/writing-blogs#display-an-excerpt-from-a-blog-post)"
-=======
-          "content": "Úryvky změníte tak, že upravíte své [blogové příspěvky.](https://help.shopify.com/en/manual/online-store/blogs/writing-blogs#display-an-excerpt-from-a-blog-post)"
         },
         "show_date": {
           "label": "Zobrazit datum"
         },
         "show_author": {
           "label": "Zobrazit autora"
->>>>>>> 7a2f34fb
         }
       },
       "blocks": {
@@ -1018,17 +1014,13 @@
           "content": "Karta produktu"
         },
         "show_image_outline": {
-<<<<<<< HEAD
           "label": "Zobrazit ohraničení obrázku"
-=======
-          "label": "Zobrazit obrys obrázku"
         },
         "enable_sort": {
           "label": "Povolit řazení"
         },
         "collapse_on_larger_devices": {
           "label": "Sbalit na větších obrazovkách"
->>>>>>> 7a2f34fb
         }
       }
     },
