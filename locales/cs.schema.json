{
  "settings_schema": {
    "colors": {
      "name": "Barvy",
      "settings": {
        "background": {
          "label": "Pozadí"
        },
        "background_gradient": {
          "label": "Přechod pozadí",
          "info": "Přechod pozadí nahrazuje pozadí, kde je to možné."
        },
        "text": {
          "label": "Text"
        },
        "button_background": {
          "label": "Pozadí tlačítek v jednolité barvě"
        },
        "button_label": {
          "label": "Text tlačítka v jednolité barvě"
        },
        "secondary_button_label": {
          "label": "Tlačítko s obrysem"
        },
        "shadow": {
          "label": "Stín"
        }
      }
    },
    "typography": {
      "name": "Typografie",
      "settings": {
        "type_header_font": {
          "label": "Písmo",
          "info": "Výběr jiného písma může ovlivnit rychlost obchodu. [Zjistěte více o systémových písmech.](https://help.shopify.com/manual/online-store/os/store-speed/improving-speed#fonts)"
        },
        "header__1": {
          "content": "Nadpisy"
        },
        "header__2": {
          "content": "Hlavní část"
        },
        "type_body_font": {
          "label": "Písmo",
          "info": "Výběr jiného písma může ovlivnit rychlost obchodu. [Zjistěte více o systémových písmech.](https://help.shopify.com/manual/online-store/os/store-speed/improving-speed#fonts)"
        },
        "heading_scale": {
          "label": "Škála velikostí písem"
        },
        "body_scale": {
          "label": "Škála velikostí písem"
        }
      }
    },
    "social-media": {
      "name": "Sociální sítě",
      "settings": {
        "social_twitter_link": {
          "label": "Twitter",
          "info": "https://twitter.com/shopify"
        },
        "social_facebook_link": {
          "label": "Facebook",
          "info": "https://facebook.com/shopify"
        },
        "social_pinterest_link": {
          "label": "Pinterest",
          "info": "https://pinterest.com/shopify"
        },
        "social_instagram_link": {
          "label": "Instagram",
          "info": "http://instagram.com/shopify"
        },
        "social_tiktok_link": {
          "label": "TikTok",
          "info": "https://tiktok.com/@shopify"
        },
        "social_tumblr_link": {
          "label": "Tumblr",
          "info": "https://shopify.tumblr.com"
        },
        "social_snapchat_link": {
          "label": "Snapchat",
          "info": "https://www.snapchat.com/add/shopify"
        },
        "social_youtube_link": {
          "label": "YouTube",
          "info": "https://www.youtube.com/shopify"
        },
        "social_vimeo_link": {
          "label": "Vimeo",
          "info": "https://vimeo.com/shopify"
        },
        "header": {
          "content": "Účty na sociálních sítích"
        }
      }
    },
    "currency_format": {
      "name": "Formát měny",
      "settings": {
        "content": "Kódy měn",
        "currency_code_enabled": {
          "label": "Zobrazit kódy měn"
        },
        "paragraph": "Košík a ceny na pokladně vždy zahrnují kódy měn. Příklad: 1,00 USD ($)"
      }
    },
    "layout": {
      "name": "Rozvržení",
      "settings": {
        "page_width": {
          "label": "Šířka stránky"
        },
        "spacing_sections": {
          "label": "Mezera mezi sekcemi šablony"
        },
        "header__grid": {
          "content": "Mřížka"
        },
        "paragraph__grid": {
          "content": "Ovlivňuje oblasti s více sloupci nebo řádky."
        },
        "spacing_grid_horizontal": {
          "label": "Mezera ve vodorovném směru"
        },
        "spacing_grid_vertical": {
          "label": "Mezera ve svislém směru"
        }
      }
    },
    "search_input": {
      "name": "Chování hledání",
      "settings": {
        "header": {
          "content": "Návrhy hledaných výrazů"
        },
        "predictive_search_enabled": {
          "label": "Povolit návrhy hledaných výrazů"
        },
        "predictive_search_show_vendor": {
          "label": "Zobrazit dodavatele produktu",
          "info": "Zobrazuje se v případě, že jsou povoleny návrhy hledaných výrazů."
        },
        "predictive_search_show_price": {
          "label": "Zobrazit cenu produktu",
          "info": "Zobrazuje se v případě, že jsou povoleny návrhy hledaných výrazů."
        }
      }
    },
    "global": {
      "settings": {
        "header__border": {
          "content": "Ohraničení"
        },
        "header__shadow": {
          "content": "Stín"
        },
        "blur": {
          "label": "Rozostření"
        },
        "corner_radius": {
          "label": "Poloměr rohu"
        },
        "horizontal_offset": {
          "label": "Vodorovné odsazení"
        },
        "vertical_offset": {
          "label": "Svislé odsazení"
        },
        "thickness": {
          "label": "Tloušťka"
        },
        "opacity": {
          "label": "Neprůhlednost"
        },
        "image_padding": {
          "label": "Vnitřní okraj obrázku"
        },
        "text_alignment": {
          "options__1": {
            "label": "Doleva"
          },
          "options__2": {
            "label": "Na střed"
          },
          "options__3": {
            "label": "Doprava"
          },
          "label": "Zarovnání textu"
        }
      }
    },
    "badges": {
      "name": "Odznaky",
      "settings": {
        "position": {
          "options__1": {
            "label": "Dole vlevo"
          },
          "options__2": {
            "label": "Dole vpravo"
          },
          "options__3": {
            "label": "Nahoře vlevo"
          },
          "options__4": {
            "label": "Nahoře vpravo"
          },
          "label": "Pozice na kartách"
        },
        "sale_badge_color_scheme": {
          "label": "Barevné schéma odznaku Sleva"
        },
        "sold_out_badge_color_scheme": {
          "label": "Barevné schéma odznaku Vyprodáno"
        }
      }
    },
    "buttons": {
      "name": "Tlačítka"
    },
    "variant_pills": {
      "name": "Kulaté přepínače variant",
      "paragraph": "Kulaté přepínače variant jsou jedním ze způsobů, jak zobrazit varianty produktu. [Zjistit více](https://help.shopify.com/en/manual/online-store/themes/theme-structure/page-types#variant-picker-block)"
    },
    "inputs": {
      "name": "Vstupy"
    },
    "content_containers": {
      "name": "Kontejnery obsahu"
    },
    "popups": {
      "name": "Rozevírací nabídky a automaticky otevíraná okna",
      "paragraph": "Ovlivňuje oblasti jako, rozevírací nabídky navigace, automaticky otevíraná modální okna nebo automaticky otevíraná okna košíku."
    },
    "media": {
      "name": "Multimédia"
    },
    "drawers": {
      "name": "Zásuvky"
    },
    "cart": {
      "name": "Košík",
      "settings": {
        "cart_type": {
          "label": "Typ košíku",
          "drawer": {
            "label": "Výsuvný panel"
          },
          "page": {
            "label": "Stránka"
          },
          "notification": {
            "label": "Notifikace ve vyskakovacím okně"
          }
        },
        "show_vendor": {
          "label": "Zobrazit dodavatele"
        },
        "show_cart_note": {
          "label": "Povolit poznámku ke košíku"
        },
        "cart_drawer": {
          "header": "Výsuvný košík",
          "collection": {
            "label": "Kolekce",
            "info": "Zobrazí se v případě, že je výsuvný košík prázdný."
          }
        }
      }
    },
    "cards": {
      "name": "Karty produktů",
      "settings": {
        "style": {
          "options__1": {
            "label": "Standardní"
          },
          "options__2": {
            "label": "Karta"
          },
          "label": "Styl"
        }
      }
    },
    "collection_cards": {
      "name": "Karty kolekce",
      "settings": {
        "style": {
          "options__1": {
            "label": "Standardní"
          },
          "options__2": {
            "label": "Karta"
          },
          "label": "Styl"
        }
      }
    },
    "blog_cards": {
      "name": "Karty blogu",
      "settings": {
        "style": {
          "options__1": {
            "label": "Standardní"
          },
          "options__2": {
            "label": "Karta"
          },
          "label": "Styl"
        }
      }
    },
    "logo": {
      "name": "Logo",
      "settings": {
        "logo_image": {
          "label": "Logo"
        },
        "logo_width": {
          "label": "Šířka loga v počítači",
          "info": "Šířka loga se automaticky optimalizuje pro mobilní prostředí."
        },
        "favicon": {
          "label": "Obrázek favikony",
          "info": "Dojde ke zmenšení na 32 × 32 px"
        }
      }
    },
    "brand_information": {
      "name": "Informace o značce",
      "settings": {
        "brand_headline": {
          "label": "Titulek"
        },
        "brand_description": {
          "label": "Popis"
        },
        "brand_image": {
          "label": "Obrázek"
        },
        "brand_image_width": {
          "label": "Šířka obrázku"
        },
        "paragraph": {
          "content": "Přidejte do zápatí obchodu popis značky."
        }
      }
    },
    "animations": {
      "name": "Animace",
      "settings": {
        "animations_reveal_on_scroll": {
          "label": "Zobrazit sekce při skrolování"
        },
        "animations_hover_elements": {
          "options__1": {
            "label": "Žádný"
          },
          "options__2": {
            "label": "Svislé vysunutí"
          },
          "label": "Efekt najetí",
          "info": "Ovlivňuje karty a tlačítka.",
          "options__3": {
            "label": "3D vysunutí"
          }
        }
      }
    }
  },
  "sections": {
    "all": {
      "padding": {
        "section_padding_heading": "Vnitřní okraj sekce",
        "padding_top": "Horní vnitřní okraj",
        "padding_bottom": "Dolní vnitřní okraj"
      },
      "spacing": "Rozestupy",
      "colors": {
        "label": "Barevné schéma",
        "has_cards_info": "Pokud chcete změnit barevné schéma karty, aktualizujte nastavení motivu."
      },
      "heading_size": {
        "label": "Velikost nadpisu",
        "options__1": {
          "label": "Malý"
        },
        "options__2": {
          "label": "Střední"
        },
        "options__3": {
          "label": "Velký"
        },
        "options__4": {
          "label": "Extra velká"
        }
      },
      "image_shape": {
        "options__1": {
          "label": "Výchozí"
        },
        "options__2": {
          "label": "Oblouk"
        },
        "options__3": {
          "label": "Blob"
        },
        "options__4": {
          "label": "Dvojitá šipka vlevo"
        },
        "options__5": {
          "label": "Dvojitá šipka vpravo"
        },
        "options__6": {
          "label": "Kosočtverec"
        },
        "options__7": {
          "label": "Rovnoběžník"
        },
        "options__8": {
          "label": "Kruh"
        },
        "label": "Tvar obrázku",
        "info": "Karty ve standardním stylu nemají ohraničení v případě, že je tvar obrázku aktivní."
      },
      "animation": {
        "content": "Animace",
        "image_behavior": {
          "options__1": {
            "label": "Žádné"
          },
          "options__2": {
            "label": "Krouživý pohyb"
          },
          "label": "Chování obrázku",
          "options__3": {
            "label": "Neměnná pozice na pozadí"
          },
          "options__4": {
            "label": "Přiblížit skrolování"
          }
        }
      }
    },
    "announcement-bar": {
      "name": "Panel oznámení",
      "blocks": {
        "announcement": {
          "name": "Oznámení",
          "settings": {
            "text": {
              "label": "Text"
            },
            "text_alignment": {
              "label": "Zarovnání textu",
              "options__1": {
                "label": "Doleva"
              },
              "options__2": {
                "label": "Na střed"
              },
              "options__3": {
                "label": "Doprava"
              }
            },
            "link": {
              "label": "Odkaz"
            }
          }
        }
      },
      "settings": {
        "auto_rotate": {
          "label": "Automaticky střídat oznámení"
        },
        "change_slides_speed": {
          "label": "Změnit snímek co"
        },
        "header__1": {
          "content": "Ikony sociálních sítí",
          "info": "Pokud chcete zobrazit své účty na sociálních sítích, přidejte na ně v [nastavení motivu](/editor?context=theme&category=social%20media) příslušné odkazy."
        },
        "header__2": {
          "content": "Oznámení"
        },
        "show_social": {
          "label": "Zobrazit ikony na ploše"
        }
      },
      "presets": {
        "name": "Panel oznámení"
      }
    },
    "collage": {
      "name": "Koláž",
      "settings": {
        "heading": {
          "label": "Nadpis"
        },
        "desktop_layout": {
          "label": "Desktopové rozvržení",
          "options__1": {
            "label": "Velký levý blok"
          },
          "options__2": {
            "label": "Velký pravý blok"
          }
        },
        "mobile_layout": {
          "label": "Mobilní rozvržení",
          "options__1": {
            "label": "Koláž"
          },
          "options__2": {
            "label": "Sloupec"
          }
        },
        "card_styles": {
          "label": "Styl karty",
          "info": "Styly karet produktů, kolekcí a blogů je možné aktualizovat v nastavení motivu.",
          "options__1": {
            "label": "Použít individuální styly karet"
          },
          "options__2": {
            "label": "Nastavit všude styl karet produktů"
          }
        }
      },
      "blocks": {
        "image": {
          "name": "Obrázek",
          "settings": {
            "image": {
              "label": "Obrázek"
            }
          }
        },
        "product": {
          "name": "Produkt",
          "settings": {
            "product": {
              "label": "Produkt"
            },
            "secondary_background": {
              "label": "Zobrazit sekundární pozadí"
            },
            "second_image": {
              "label": "Zobrazit druhý obrázek po najetí myší/prstem"
            }
          }
        },
        "collection": {
          "name": "Kolekce",
          "settings": {
            "collection": {
              "label": "Kolekce"
            }
          }
        },
        "video": {
          "name": "Video",
          "settings": {
            "cover_image": {
              "label": "Titulní obrázek"
            },
            "video_url": {
              "label": "URL",
              "info": "Jestliže sekce obsahuje další bloky, přehraje se video v automaticky otevíraném okně.",
              "placeholder": "Zadejte adresu URL z YouTube nebo Vimea"
            },
            "description": {
              "label": "Alternativní text videa",
              "info": "Popište video pro zákazníky používající čtečky obrazovky. [Zjistit více](https://help.shopify.com/manual/online-store/themes/theme-structure/theme-features#video-block)"
            }
          }
        }
      },
      "presets": {
        "name": "Koláž"
      }
    },
    "collection-list": {
      "name": "Seznam kolekcí",
      "settings": {
        "title": {
          "label": "Nadpis"
        },
        "image_ratio": {
          "label": "Poměr obrázku",
          "info": "Přidejte obrázky tak, že začnete upravovat kolekce. [Zjistit více](https://help.shopify.com/manual/products/collections)",
          "options__1": {
            "label": "Přizpůsobení obrázku"
          },
          "options__2": {
            "label": "Na výšku"
          },
          "options__3": {
            "label": "Čtverec"
          }
        },
        "swipe_on_mobile": {
          "label": "Povolit potažení prstem na mobilním zařízení"
        },
        "show_view_all": {
          "label": "Povolit tlačítko Zobrazit vše v případě, že seznam obsahuje více kolekcí, než kolik se zobrazuje"
        },
        "columns_desktop": {
          "label": "Počet sloupců na počítači"
        },
        "header_mobile": {
          "content": "Mobilní rozvržení"
        },
        "columns_mobile": {
          "label": "Počet sloupců na mobilu",
          "options__1": {
            "label": "1 sloupec"
          },
          "options__2": {
            "label": "2 sloupce"
          }
        }
      },
      "blocks": {
        "featured_collection": {
          "name": "Kolekce",
          "settings": {
            "collection": {
              "label": "Kolekce"
            }
          }
        }
      },
      "presets": {
        "name": "Seznam kolekcí"
      }
    },
    "contact-form": {
      "name": "Kontaktní formulář",
      "presets": {
        "name": "Kontaktní formulář"
      }
    },
    "custom-liquid": {
      "name": "Vlastní kód Liquidu",
      "settings": {
        "custom_liquid": {
          "label": "Kód Liquidu",
          "info": "Přidejte fragmenty aplikací nebo jiný kód a vytvořte pokročilá přizpůsobení."
        }
      },
      "presets": {
        "name": "Vlastní kód Liquidu"
      }
    },
    "featured-blog": {
      "name": "Blogové příspěvky",
      "settings": {
        "heading": {
          "label": "Nadpis"
        },
        "blog": {
          "label": "Blog"
        },
        "post_limit": {
          "label": "Počet blogových příspěvků, které se mají zobrazit"
        },
        "show_view_all": {
          "label": "Povolit tlačítko Zobrazit vše v případě, že blog obsahuje více blogových příspěvků, než kolik se zobrazuje"
        },
        "show_image": {
          "label": "Zobrazit propagovaný obrázek",
          "info": "Nejlepších výsledků dosáhnete použitím obrázku s poměrem stran 3:2. [Zjistit více](https://help.shopify.com/manual/shopify-admin/productivity-tools/image-editor#understanding-image-aspect-ratio)"
        },
        "show_date": {
          "label": "Zobrazit datum"
        },
        "show_author": {
          "label": "Zobrazit autora"
        },
        "columns_desktop": {
          "label": "Počet sloupců na počítači"
        }
      },
      "presets": {
        "name": "Blogové příspěvky"
      }
    },
    "featured-collection": {
      "name": "Propagovaná kolekce",
      "settings": {
        "title": {
          "label": "Nadpis"
        },
        "collection": {
          "label": "Kolekce"
        },
        "products_to_show": {
          "label": "Maximální počet zobrazovaných produktů"
        },
        "show_view_all": {
          "label": "Povolit možnost Zobrazit vše v případě, že kolekce obsahuje více produktů, než kolik se jich zobrazuje"
        },
        "header": {
          "content": "Karta produktu"
        },
        "image_ratio": {
          "label": "Poměr obrázku",
          "options__1": {
            "label": "Přizpůsobení obrázku"
          },
          "options__2": {
            "label": "Na výšku"
          },
          "options__3": {
            "label": "Čtverec"
          }
        },
        "show_secondary_image": {
          "label": "Zobrazit druhý obrázek po najetí myší/prstem"
        },
        "show_vendor": {
          "label": "Zobrazit dodavatele"
        },
        "show_rating": {
          "label": "Zobrazit hodnocení produktů",
          "info": "Pokud chcete zobrazovat hodnocení, přidejte si aplikaci pro hodnocení produktů. [Zjistit více](https://help.shopify.com/manual/online-store/themes/theme-structure/theme-features#featured-collection-show-product-rating)"
        },
        "columns_desktop": {
          "label": "Počet sloupců na počítači"
        },
        "description": {
          "label": "Popis"
        },
        "show_description": {
          "label": "Zobrazit popis kolekce z administrátorského rozhraní"
        },
        "description_style": {
          "label": "Styl popisu",
          "options__1": {
            "label": "Hlavní část"
          },
          "options__2": {
            "label": "Podtitul"
          },
          "options__3": {
            "label": "Velká písmena"
          }
        },
        "view_all_style": {
          "label": "Zobrazit vše – styl",
          "options__1": {
            "label": "Odkaz"
          },
          "options__2": {
            "label": "Tlačítko s obrysem"
          },
          "options__3": {
            "label": "Tlačítko v jednolité barvě"
          }
        },
        "enable_desktop_slider": {
          "label": "Povolit karusel na desktopovém zařízení"
        },
        "full_width": {
          "label": "Nastavit plnou šířku produktů"
        },
        "header_mobile": {
          "content": "Mobilní rozvržení"
        },
        "columns_mobile": {
          "label": "Počet sloupců na mobilu",
          "options__1": {
            "label": "1 sloupec"
          },
          "options__2": {
            "label": "2 sloupce"
          }
        },
        "swipe_on_mobile": {
          "label": "Povolit potažení prstem na mobilním zařízení"
        },
        "enable_quick_buy": {
          "label": "Povolit tlačítko Rychlé přidání",
          "info": "Je optimální pro košík typu vyskakovací okno nebo výsuvný košík."
        }
      },
      "presets": {
        "name": "Propagovaná kolekce"
      }
    },
    "footer": {
      "name": "Zápatí",
      "blocks": {
        "link_list": {
          "name": "Nabídka",
          "settings": {
            "heading": {
              "label": "Nadpis"
            },
            "menu": {
              "label": "Nabídka",
              "info": "Umožňuje zobrazit jen položky nabídky na nejvyšší úrovni."
            }
          }
        },
        "text": {
          "name": "Text",
          "settings": {
            "heading": {
              "label": "Nadpis"
            },
            "subtext": {
              "label": "Text nižší úrovně"
            }
          }
        },
        "brand_information": {
          "name": "Informace o značce",
          "settings": {
            "paragraph": {
              "content": "Tento blok zobrazí informace o značce. [Upravte informace o značce.](/editor?context=theme&category=brand%20information)"
            },
            "header__1": {
              "content": "Ikony sociálních sítí"
            },
            "show_social": {
              "label": "Zobrazit ikony sociálních sítí",
              "info": "Pokud chcete zobrazit své účty na sociálních sítích, přidejte na ně v [nastavení motivu](/editor?context=theme&category=social%20media) příslušné odkazy."
            }
          }
        }
      },
      "settings": {
        "newsletter_enable": {
          "label": "Zobrazit přihlášení k odběru e-mailů"
        },
        "newsletter_heading": {
          "label": "Nadpis"
        },
        "header__1": {
          "content": "Přihlášení k odběru e-mailů",
          "info": "Odběratelé byli automaticky přidáni do vašeho seznamu zákazníků, kteří přijímají marketing. [Zjistit více](https://help.shopify.com/manual/customers/manage-customers)"
        },
        "header__2": {
          "content": "Ikony sociálních sítí",
          "info": "Pokud chcete zobrazit své účty na sociálních sítích, přidejte na ně v [nastavení motivu](/editor?context=theme&category=social%20media) příslušné odkazy."
        },
        "show_social": {
          "label": "Zobrazit ikony sociálních sítí"
        },
        "header__3": {
          "content": "Selektor země/oblasti"
        },
        "header__4": {
          "info": "Pokud chcete přidat zemi nebo oblast, přejděte na [nastavení trhu.](/admin/settings/markets)"
        },
        "enable_country_selector": {
          "label": "Povolit selektor země/oblasti"
        },
        "header__5": {
          "content": "Selektor jazyka"
        },
        "header__6": {
          "info": "Pokud chcete přidat jazyk, přejděte na [jazykové nastavení.](/admin/settings/languages)"
        },
        "enable_language_selector": {
          "label": "Povolit selektor jazyka"
        },
        "header__7": {
          "content": "Platební metody"
        },
        "payment_enable": {
          "label": "Zobrazit ikony plateb"
        },
        "margin_top": {
          "label": "Horní okraj"
        },
        "header__8": {
          "content": "Odkazy na zásady",
          "info": "Pokud chcete přidat zásady obchodu, přejděte do [nastavení zásad](/admin/settings/legal)."
        },
        "show_policy": {
          "label": "Zobrazit odkazy na zásady"
        },
        "header__9": {
          "content": "Sledování v aplikaci Shop",
          "info": "Pokud chcete zákazníkům umožnit sledování vašeho obchodu v aplikaci Shop přes cílovou stránku obchodu, musíte povolit Shop Pay. [Zjistit více](https://help.shopify.com/manual/online-store/themes/customizing-themes/follow-on-shop)"
        },
        "enable_follow_on_shop": {
          "label": "Povolit sledování v aplikaci Shop"
        }
      }
    },
    "header": {
      "name": "Záhlaví",
      "settings": {
        "logo_position": {
          "label": "Pozice loga na počítači",
          "options__1": {
            "label": "Uprostřed vlevo"
          },
          "options__2": {
            "label": "Nahoře vlevo"
          },
          "options__3": {
            "label": "Nahoře ve středu"
          },
          "options__4": {
            "label": "Uprostřed ve středu"
          }
        },
        "menu": {
          "label": "Nabídka"
        },
        "show_line_separator": {
          "label": "Zobrazit oddělovací čáru"
        },
        "margin_bottom": {
          "label": "Dolní okraj"
        },
        "menu_type_desktop": {
          "label": "Typ desktopové nabídky",
          "info": "Typ nabídky se automaticky optimalizuje pro mobilní prostředí.",
          "options__1": {
            "label": "Rozevírací nabídka"
          },
          "options__2": {
            "label": "Mega nabídka"
          },
          "options__3": {
            "label": "Výsuvný panel"
          }
        },
        "mobile_layout": {
          "content": "Mobilní rozvržení"
        },
        "mobile_logo_position": {
          "label": "Pozice loga v mobilním zařízení",
          "options__1": {
            "label": "Uprostřed"
          },
          "options__2": {
            "label": "Vlevo"
          }
        },
        "logo_help": {
          "content": "Logo upravíte v [nastavení motivu](/editor?context=theme&category=logo)."
        },
        "sticky_header_type": {
          "label": "Plovoucí záhlaví",
          "options__1": {
            "label": "Žádné"
          },
          "options__2": {
            "label": "Při skrolování"
          },
          "options__3": {
            "label": "Vždy"
          },
          "options__4": {
            "label": "Vždy, zmenšit logo"
          }
        },
        "header__3": {
          "content": "Selektor země/oblasti"
        },
        "header__4": {
          "info": "Pokud chcete přidat zemi nebo oblast, přejděte na [nastavení trhu.](/admin/settings/markets)"
        },
        "enable_country_selector": {
          "label": "Povolit selektor země/oblasti"
        },
        "header__5": {
          "content": "Selektor jazyka"
        },
        "header__6": {
          "info": "Pokud chcete přidat jazyk, přejděte na [jazykové nastavení.](/admin/settings/languages)"
        },
        "enable_language_selector": {
          "label": "Povolit selektor jazyka"
        },
        "header__1": {
          "content": "Barva"
        },
        "menu_color_scheme": {
          "label": "Barevné schéma nabídky"
        }
      }
    },
    "image-banner": {
      "name": "Obrázkový banner",
      "settings": {
        "image": {
          "label": "První obrázek"
        },
        "image_2": {
          "label": "Druhý obrázek"
        },
        "stack_images_on_mobile": {
          "label": "Zobrazit obrázky na mobilním zařízení nad sebou"
        },
        "show_text_box": {
          "label": "Zobrazit kontejner na počítači"
        },
        "image_overlay_opacity": {
          "label": "Neprůhlednost překryvu obrázku"
        },
        "show_text_below": {
          "label": "Zobrazit kontejner na mobilním zařízení"
        },
        "image_height": {
          "label": "Výška banneru",
          "options__1": {
            "label": "Přizpůsobení prvnímu obrázku"
          },
          "options__2": {
            "label": "Malý"
          },
          "options__3": {
            "label": "Střední"
          },
          "info": "Nejlepších výsledků dosáhnete použitím obrázku s poměrem stran 3:2. [Zjistit více](https://help.shopify.com/manual/shopify-admin/productivity-tools/image-editor#understanding-image-aspect-ratio)",
          "options__4": {
            "label": "Velký"
          }
        },
        "desktop_content_position": {
          "options__1": {
            "label": "Nahoře vlevo"
          },
          "options__2": {
            "label": "Nahoře ve středu"
          },
          "options__3": {
            "label": "Nahoře vpravo"
          },
          "options__4": {
            "label": "Uprostřed vlevo"
          },
          "options__5": {
            "label": "Uprostřed ve středu"
          },
          "options__6": {
            "label": "Uprostřed vpravo"
          },
          "options__7": {
            "label": "Dole vlevo"
          },
          "options__8": {
            "label": "Dole ve středu"
          },
          "options__9": {
            "label": "Dole vpravo"
          },
          "label": "Pozice obsahu na počítači"
        },
        "desktop_content_alignment": {
          "options__1": {
            "label": "Doleva"
          },
          "options__2": {
            "label": "Na střed"
          },
          "options__3": {
            "label": "Doprava"
          },
          "label": "Zarovnání obsahu na počítači"
        },
        "mobile_content_alignment": {
          "options__1": {
            "label": "Doleva"
          },
          "options__2": {
            "label": "Na střed"
          },
          "options__3": {
            "label": "Doprava"
          },
          "label": "Zarovnání obsahu v mobilním prostředí"
        },
        "mobile": {
          "content": "Mobilní rozvržení"
        }
      },
      "blocks": {
        "heading": {
          "name": "Nadpis",
          "settings": {
            "heading": {
              "label": "Nadpis"
            }
          }
        },
        "text": {
          "name": "Text",
          "settings": {
            "text": {
              "label": "Popis"
            },
            "text_style": {
              "options__1": {
                "label": "Hlavní část"
              },
              "options__2": {
                "label": "Podtitul"
              },
              "options__3": {
                "label": "Velká písmena"
              },
              "label": "Textový styl"
            }
          }
        },
        "buttons": {
          "name": "Tlačítka",
          "settings": {
            "button_label_1": {
              "label": "První text tlačítka",
              "info": "Pokud chcete tlačítko skrýt, nezadávejte žádný text."
            },
            "button_link_1": {
              "label": "První tlačítkový odkaz"
            },
            "button_style_secondary_1": {
              "label": "Použít styl tlačítka s obrysem"
            },
            "button_label_2": {
              "label": "Druhý text tlačítka",
              "info": "Pokud chcete tlačítko skrýt, nezadávejte žádný text."
            },
            "button_link_2": {
              "label": "Druhý tlačítkový odkaz"
            },
            "button_style_secondary_2": {
              "label": "Použít styl tlačítka s obrysem"
            }
          }
        }
      },
      "presets": {
        "name": "Obrázkový banner"
      }
    },
    "image-with-text": {
      "name": "Obrázek s textem",
      "settings": {
        "image": {
          "label": "Obrázek"
        },
        "height": {
          "options__1": {
            "label": "Přizpůsobení obrázku"
          },
          "options__2": {
            "label": "Malá"
          },
          "options__3": {
            "label": "Střední"
          },
          "label": "Výška obrázku",
          "options__4": {
            "label": "Velký"
          }
        },
        "layout": {
          "options__1": {
            "label": "Obrázek jako první"
          },
          "options__2": {
            "label": "Druhý obrázek"
          },
          "label": "Poloha obrázku na počítači",
          "info": "Výchozí mobilní rozvržení představuje možnost Obrázek jako první."
        },
        "desktop_image_width": {
          "options__1": {
            "label": "Malá"
          },
          "options__2": {
            "label": "Střední"
          },
          "options__3": {
            "label": "Velká"
          },
          "label": "Šířka obrázku na počítači",
          "info": "Obrázek se automaticky optimalizuje pro mobilní prostředí."
        },
        "desktop_content_alignment": {
          "options__1": {
            "label": "Doleva"
          },
          "options__2": {
            "label": "Na střed"
          },
          "options__3": {
            "label": "Doprava"
          },
          "label": "Zarovnání obsahu na počítači"
        },
        "desktop_content_position": {
          "options__1": {
            "label": "Nahoře"
          },
          "options__2": {
            "label": "Uprostřed"
          },
          "options__3": {
            "label": "Dole"
          },
          "label": "Pozice obsahu na počítači"
        },
        "content_layout": {
          "options__1": {
            "label": "Bez překrytí"
          },
          "options__2": {
            "label": "S překrytím"
          },
          "label": "Rozvržení obsahu"
        },
        "mobile_content_alignment": {
          "options__1": {
            "label": "Doleva"
          },
          "options__2": {
            "label": "Na střed"
          },
          "options__3": {
            "label": "Doprava"
          },
          "label": "Zarovnání obsahu v mobilním prostředí"
        }
      },
      "blocks": {
        "heading": {
          "name": "Nadpis",
          "settings": {
            "heading": {
              "label": "Nadpis"
            }
          }
        },
        "text": {
          "name": "Text",
          "settings": {
            "text": {
              "label": "Obsah"
            },
            "text_style": {
              "label": "Textový styl",
              "options__1": {
                "label": "Hlavní část"
              },
              "options__2": {
                "label": "Podtitul"
              }
            }
          }
        },
        "button": {
          "name": "Tlačítko",
          "settings": {
            "button_label": {
              "label": "Text tlačítka",
              "info": "Pokud chcete tlačítko skrýt, nezadávejte žádný text."
            },
            "button_link": {
              "label": "Tlačítkový odkaz"
            }
          }
        },
        "caption": {
          "name": "Titulek",
          "settings": {
            "text": {
              "label": "Text"
            },
            "text_style": {
              "label": "Textový styl",
              "options__1": {
                "label": "Podtitul"
              },
              "options__2": {
                "label": "Velká písmena"
              }
            },
            "caption_size": {
              "label": "Velikost textu",
              "options__1": {
                "label": "Malý"
              },
              "options__2": {
                "label": "Střední"
              },
              "options__3": {
                "label": "Velký"
              }
            }
          }
        }
      },
      "presets": {
        "name": "Obrázek s textem"
      }
    },
    "main-article": {
      "name": "Blogový příspěvek",
      "blocks": {
        "featured_image": {
          "name": "Propagovaný obrázek",
          "settings": {
            "image_height": {
              "label": "Výška propagovaného obrázku",
              "info": "Nejlepších výsledků dosáhnete pomocí obrázku s poměrem stran 16:9. [Zjistit více](https://help.shopify.com/manual/shopify-admin/productivity-tools/image-editor#understanding-image-aspect-ratio)",
              "options__1": {
                "label": "Přizpůsobení obrázku"
              },
              "options__2": {
                "label": "Malá"
              },
              "options__3": {
                "label": "Střední"
              },
              "options__4": {
                "label": "Velká"
              }
            }
          }
        },
        "title": {
          "name": "Název",
          "settings": {
            "blog_show_date": {
              "label": "Zobrazit datum"
            },
            "blog_show_author": {
              "label": "Zobrazit autora"
            }
          }
        },
        "content": {
          "name": "Obsah"
        },
        "share": {
          "name": "Sdílet",
          "settings": {
            "featured_image_info": {
              "content": "Pokud v příspěvcích na sociálních sítích uvedete odkaz, jako náhledový obrázek se zobrazí propagovaný obrázek stránky. [Zjistit více](https://help.shopify.com/manual/online-store/images/showing-social-media-thumbnail-images)."
            },
            "title_info": {
              "content": "U náhledového obrázku je uveden také název a popis obchodu. [Zjistit více](https://help.shopify.com/manual/promoting-marketing/seo/adding-keywords#set-a-title-and-description-for-your-online-store)."
            },
            "text": {
              "label": "Text"
            }
          }
        }
      }
    },
    "main-blog": {
      "name": "Blogové příspěvky",
      "settings": {
        "header": {
          "content": "Karta blogového příspěvku"
        },
        "show_image": {
          "label": "Zobrazit propagovaný obrázek"
        },
        "paragraph": {
          "content": "Změňte úryvky tak, že začnete upravovat blogové příspěvky. [Zjistit více](https://help.shopify.com/manual/online-store/blogs/writing-blogs#display-an-excerpt-from-a-blog-post)"
        },
        "show_date": {
          "label": "Zobrazit datum"
        },
        "show_author": {
          "label": "Zobrazit autora"
        },
        "layout": {
          "label": "Rozvržení v počítači",
          "options__1": {
            "label": "Mřížka"
          },
          "options__2": {
            "label": "Koláž"
          },
          "info": "Příspěvky se v mobilním prostředí zobrazují nad sebou."
        },
        "image_height": {
          "label": "Výška propagovaného obrázku",
          "info": "Nejlepších výsledků dosáhnete použitím obrázku s poměrem stran 3:2. [Zjistit více](https://help.shopify.com/manual/shopify-admin/productivity-tools/image-editor#understanding-image-aspect-ratio)",
          "options__1": {
            "label": "Přizpůsobení obrázku"
          },
          "options__2": {
            "label": "Malá"
          },
          "options__3": {
            "label": "Střední"
          },
          "options__4": {
            "label": "Velká"
          }
        }
      }
    },
    "main-cart-footer": {
      "name": "Mezisoučet",
      "blocks": {
        "subtotal": {
          "name": "Mezisoučet ceny"
        },
        "buttons": {
          "name": "Tlačítko pokladny"
        }
      }
    },
    "main-cart-items": {
      "name": "Položky"
    },
    "main-collection-banner": {
      "name": "Banner kolekce",
      "settings": {
        "paragraph": {
          "content": "Přidejte popis nebo obrázek tak, že začnete upravovat příslušnou kolekci. [Zjistit více](https://help.shopify.com/manual/products/collections/collection-layout)"
        },
        "show_collection_description": {
          "label": "Zobrazit popis kolekce"
        },
        "show_collection_image": {
          "label": "Zobrazit obrázek kolekce",
          "info": "Nejlepších výsledků dosáhnete pomocí obrázku s poměrem stran 16:9. [Zjistit více](https://help.shopify.com/manual/shopify-admin/productivity-tools/image-editor#understanding-image-aspect-ratio)"
        }
      }
    },
    "main-collection-product-grid": {
      "name": "Mřížka produktů",
      "settings": {
        "products_per_page": {
          "label": "Počet produktů na stránku"
        },
        "image_ratio": {
          "label": "Poměr obrázku",
          "options__1": {
            "label": "Přizpůsobení obrázku"
          },
          "options__2": {
            "label": "Na výšku"
          },
          "options__3": {
            "label": "Čtverec"
          }
        },
        "show_secondary_image": {
          "label": "Zobrazit druhý obrázek po najetí myší/prstem"
        },
        "show_vendor": {
          "label": "Zobrazit dodavatele"
        },
        "enable_tags": {
          "label": "Povolit filtrování",
          "info": "Přizpůsobte si filtry pomocí aplikace Search & Discovery. [Zjistit více](https://help.shopify.com/manual/online-store/search-and-discovery/filters)"
        },
        "enable_filtering": {
          "label": "Povolit filtrování",
          "info": "Přizpůsobte si filtry pomocí aplikace Search & Discovery. [Zjistit více](https://help.shopify.com/manual/online-store/search-and-discovery/filters)"
        },
        "enable_sorting": {
          "label": "Povolit řazení"
        },
        "header__1": {
          "content": "Filtrování a řazení"
        },
        "header__3": {
          "content": "Karta produktu"
        },
        "show_rating": {
          "label": "Zobrazit hodnocení produktů",
          "info": "Pokud chcete zobrazovat hodnocení, přidejte si aplikaci pro hodnocení produktů. [Zjistit více](https://help.shopify.com/manual/online-store/themes/theme-structure/page-types#product-grid-section-settings)"
        },
        "columns_desktop": {
          "label": "Počet sloupců na počítači"
        },
        "header_mobile": {
          "content": "Mobilní rozvržení"
        },
        "columns_mobile": {
          "label": "Počet sloupců na mobilu",
          "options__1": {
            "label": "1 sloupec"
          },
          "options__2": {
            "label": "2 sloupce"
          }
        },
        "enable_quick_buy": {
          "label": "Povolit tlačítko Rychlé přidání",
          "info": "Je optimální pro košík typu vyskakovací okno nebo výsuvný košík."
        },
        "filter_type": {
          "label": "Rozvržení filtru v počítači",
          "options__1": {
            "label": "Vodorovně"
          },
          "options__2": {
            "label": "Svisle"
          },
          "options__3": {
            "label": "Výsuvný panel"
          },
          "info": "Výchozí mobilní rozvržení představuje výsuvný panel."
        }
      }
    },
    "main-list-collections": {
      "name": "Stránka se seznamem kolekcí",
      "settings": {
        "title": {
          "label": "Nadpis"
        },
        "sort": {
          "label": "Seřadit kolekce:",
          "options__1": {
            "label": "Abecedně, A–Z"
          },
          "options__2": {
            "label": "Abecedně, Z–A"
          },
          "options__3": {
            "label": "Datum od nejnovějšího"
          },
          "options__4": {
            "label": "Datum od nejstaršího"
          },
          "options__5": {
            "label": "Od nejvyššího počtu produktů po nejnižší"
          },
          "options__6": {
            "label": "Od nejnižšího počtu produktů po nejvyšší"
          }
        },
        "image_ratio": {
          "label": "Poměr obrázku",
          "info": "Přidejte obrázky tak, že začnete upravovat kolekce. [Zjistit více](https://help.shopify.com/manual/products/collections)",
          "options__1": {
            "label": "Přizpůsobení obrázku"
          },
          "options__2": {
            "label": "Na výšku"
          },
          "options__3": {
            "label": "Čtverec"
          }
        },
        "columns_desktop": {
          "label": "Počet sloupců v počítači"
        },
        "header_mobile": {
          "content": "Mobilní rozvržení"
        },
        "columns_mobile": {
          "label": "Počet sloupců v mobilním zařízení",
          "options__1": {
            "label": "1 sloupec"
          },
          "options__2": {
            "label": "2 sloupce"
          }
        }
      }
    },
    "main-page": {
      "name": "Stránka"
    },
    "main-password-footer": {
      "name": "Zápatí hesla"
    },
    "main-password-header": {
      "name": "Záhlaví hesla",
      "settings": {
        "logo_header": {
          "content": "Logo"
        },
        "logo_help": {
          "content": "Logo upravíte v nastavení motivu."
        }
      }
    },
    "main-product": {
      "name": "Informace o produktu",
      "blocks": {
        "text": {
          "name": "Text",
          "settings": {
            "text": {
              "label": "Text"
            },
            "text_style": {
              "label": "Textový styl",
              "options__1": {
                "label": "Hlavní část"
              },
              "options__2": {
                "label": "Podtitul"
              },
              "options__3": {
                "label": "Velká písmena"
              }
            }
          }
        },
        "title": {
          "name": "Název"
        },
        "price": {
          "name": "Cena"
        },
        "quantity_selector": {
          "name": "Selektor množství"
        },
        "variant_picker": {
          "name": "Výběr varianty",
          "settings": {
            "picker_type": {
              "label": "Typ",
              "options__1": {
                "label": "Rozevírací nabídka"
              },
              "options__2": {
                "label": "Kulaté přepínače"
              }
            }
          }
        },
        "buy_buttons": {
          "name": "Tlačítka nákupu",
          "settings": {
            "show_dynamic_checkout": {
              "label": "Zobrazit dynamická tlačítka pokladny",
              "info": "V rámci platebních metod dostupných v obchodě uvidí zákazníci tu, kterou nejvíce preferují, jako například PayPal nebo Apple Pay. [Zjistit více](https://help.shopify.com/manual/using-themes/change-the-layout/dynamic-checkout)"
            },
            "show_gift_card_recipient": {
              "label": "Zobrazit formulář s informacemi o příjemci u dárkových karet",
              "info": "Umožňuje kupujícím odeslat dárkové karty v naplánované datum společně s osobní zprávou. [Zjistit více](https://help.shopify.com/manual/online-store/themes/customizing-themes/add-gift-card-recipient-fields)"
            }
          }
        },
        "pickup_availability": {
          "name": "Dostupnost vyzvednutí"
        },
        "description": {
          "name": "Popis"
        },
        "share": {
          "name": "Sdílet",
          "settings": {
            "featured_image_info": {
              "content": "Pokud v příspěvcích na sociálních sítích uvedete odkaz, jako náhledový obrázek se zobrazí propagovaný obrázek stránky. [Zjistit více](https://help.shopify.com/manual/online-store/images/showing-social-media-thumbnail-images)."
            },
            "title_info": {
              "content": "U náhledového obrázku je uveden také název a popis obchodu. [Zjistit více](https://help.shopify.com/manual/promoting-marketing/seo/adding-keywords#set-a-title-and-description-for-your-online-store)."
            },
            "text": {
              "label": "Text"
            }
          }
        },
        "collapsible_tab": {
          "name": "Sbalitelný řádek",
          "settings": {
            "heading": {
              "info": "Připojte nadpis, který popíše obsah.",
              "label": "Nadpis"
            },
            "content": {
              "label": "Obsah řádku"
            },
            "page": {
              "label": "Obsah řádku ze stránky"
            },
            "icon": {
              "label": "Ikona",
              "options__1": {
                "label": "Žádná"
              },
              "options__2": {
                "label": "Jablko"
              },
              "options__3": {
                "label": "Banán"
              },
              "options__4": {
                "label": "Láhev"
              },
              "options__5": {
                "label": "Krabice"
              },
              "options__6": {
                "label": "Mrkev"
              },
              "options__7": {
                "label": "Bublina chatu"
              },
              "options__8": {
                "label": "Zatržítko"
              },
              "options__9": {
                "label": "Psací podložka s klipem"
              },
              "options__10": {
                "label": "Mléčný produkt"
              },
              "options__11": {
                "label": "Bez mléka"
              },
              "options__12": {
                "label": "Sušička"
              },
              "options__13": {
                "label": "Oko"
              },
              "options__14": {
                "label": "Oheň"
              },
              "options__15": {
                "label": "Bezlepkový produkt"
              },
              "options__16": {
                "label": "Srdce"
              },
              "options__17": {
                "label": "Žehlička"
              },
              "options__18": {
                "label": "List"
              },
              "options__19": {
                "label": "Kůže"
              },
              "options__20": {
                "label": "Blesk"
              },
              "options__21": {
                "label": "Rtěnka"
              },
              "options__22": {
                "label": "Zámek"
              },
              "options__23": {
                "label": "Špendlík na mapě"
              },
              "options__24": {
                "label": "Bez ořechů"
              },
              "options__25": {
                "label": "Kalhoty"
              },
              "options__26": {
                "label": "Otisk tlapky"
              },
              "options__27": {
                "label": "Pepř"
              },
              "options__28": {
                "label": "Parfém"
              },
              "options__29": {
                "label": "Letadlo"
              },
              "options__30": {
                "label": "Rostlina"
              },
              "options__31": {
                "label": "Cenovka"
              },
              "options__32": {
                "label": "Otazník"
              },
              "options__33": {
                "label": "Recyklace"
              },
              "options__34": {
                "label": "Vrácení"
              },
              "options__35": {
                "label": "Pravítko"
              },
              "options__36": {
                "label": "Servírovací mísa"
              },
              "options__37": {
                "label": "Košile"
              },
              "options__38": {
                "label": "Bota"
              },
              "options__39": {
                "label": "Silueta"
              },
              "options__40": {
                "label": "Sněhová vločka"
              },
              "options__41": {
                "label": "Hvězdička"
              },
              "options__42": {
                "label": "Stopky"
              },
              "options__43": {
                "label": "Nákladní vůz"
              },
              "options__44": {
                "label": "Praní"
              }
            }
          }
        },
        "popup": {
          "name": "Automaticky otevírané okno",
          "settings": {
            "link_label": {
              "label": "Text odkazu"
            },
            "page": {
              "label": "Stránka"
            }
          }
        },
        "rating": {
          "name": "Hodnocení produktů",
          "settings": {
            "paragraph": {
              "content": "Pokud chcete zobrazovat hodnocení, přidejte si aplikaci pro hodnocení produktů. [Zjistit více](https://help.shopify.com/manual/online-store/themes/theme-structure/page-types#product-rating-block)"
            }
          }
        },
        "complementary_products": {
          "name": "Doplňkové produkty",
          "settings": {
            "paragraph": {
              "content": "Pokud chcete vybrat doplňkové produkty, přidejte si aplikaci Search & Discovery. [Zjistit více](https://help.shopify.com/manual/online-store/search-and-discovery/product-recommendations)"
            },
            "heading": {
              "label": "Nadpis"
            },
            "make_collapsible_row": {
              "label": "Zobrazit jako sbalitelný řádek"
            },
            "icon": {
              "info": "Zobrazuje se v případě, že se zobrazuje sbalitelný řádek."
            },
            "product_list_limit": {
              "label": "Maximální počet zobrazovaných produktů"
            },
            "products_per_page": {
              "label": "Počet produktů na stránku"
            },
            "pagination_style": {
              "label": "Styl stránkování",
              "options": {
                "option_1": "Tečky",
                "option_2": "Počítadlo",
                "option_3": "Čísla"
              }
            },
            "product_card": {
              "heading": "Karta produktu"
            },
            "image_ratio": {
              "label": "Poměr obrázku",
              "options": {
                "option_1": "Na výšku",
                "option_2": "Čtverec"
              }
            },
            "enable_quick_add": {
              "label": "Povolit tlačítko Rychlé přidání"
            }
          }
        },
        "icon_with_text": {
          "name": "Ikona s textem",
          "settings": {
            "layout": {
              "label": "Rozvržení",
              "options__1": {
                "label": "Vodorovně"
              },
              "options__2": {
                "label": "Svisle"
              }
            },
            "content": {
              "label": "Obsah",
              "info": "Zvolte ikonu nebo přidejte obrázek pro každý sloupec nebo řádek."
            },
            "heading": {
              "info": "Pokud chcete sloupec s ikonami skrýt, nechejte popisek záhlaví prázdný."
            },
            "icon_1": {
              "label": "První ikona"
            },
            "image_1": {
              "label": "První obrázek"
            },
            "heading_1": {
              "label": "První nadpis"
            },
            "icon_2": {
              "label": "Druhá ikona"
            },
            "image_2": {
              "label": "Druhý obrázek"
            },
            "heading_2": {
              "label": "Druhý nadpis"
            },
            "icon_3": {
              "label": "Třetí ikona"
            },
            "image_3": {
              "label": "Třetí obrázek"
            },
            "heading_3": {
              "label": "Třetí nadpis"
            }
          }
        },
        "sku": {
          "name": "SKU",
          "settings": {
            "text_style": {
              "label": "Textový styl",
              "options__1": {
                "label": "Hlavní část"
              },
              "options__2": {
                "label": "Podtitul"
              },
              "options__3": {
                "label": "Velká písmena"
              }
            }
          }
        },
        "inventory": {
          "name": "Stav skladových zásob",
          "settings": {
            "text_style": {
              "label": "Textový styl",
              "options__1": {
                "label": "Hlavní část"
              },
              "options__2": {
                "label": "Podtitul"
              },
              "options__3": {
                "label": "Velká písmena"
              }
            },
            "inventory_threshold": {
              "label": "Práh docházejících skladových zásob",
              "info": "Zvolte 0, pokud chcete vždy zobrazoval stav Skladem, když je zboží k dispozici."
            },
            "show_inventory_quantity": {
              "label": "Zobrazovat objem skladových zásob"
            }
          }
        }
      },
      "settings": {
        "header": {
          "content": "Multimédia",
          "info": "Zjistěte více o [typech multimédií](https://help.shopify.com/manual/products/product-media)."
        },
        "enable_video_looping": {
          "label": "Povolit smyčky videa"
        },
        "enable_sticky_info": {
          "label": "Povolit plovoucí obsah v počítači"
        },
        "hide_variants": {
          "label": "Po výběru varianty skrýt multimédia ostatních variant"
        },
        "gallery_layout": {
          "label": "Rozvržení v počítači",
          "options__1": {
            "label": "Nad sebou"
          },
          "options__2": {
            "label": "2 sloupce"
          },
          "options__3": {
            "label": "Miniatury"
          },
          "options__4": {
            "label": "Karusel miniatur"
          }
        },
        "media_size": {
          "label": "Šířka multimédií v počítači",
          "info": "Multimédia se automaticky optimalizují pro mobilní prostředí.",
          "options__1": {
            "label": "Malá"
          },
          "options__2": {
            "label": "Střední"
          },
          "options__3": {
            "label": "Velká"
          }
        },
        "mobile_thumbnails": {
          "label": "Mobilní rozvržení",
          "options__1": {
            "label": "2 sloupce"
          },
          "options__2": {
            "label": "Zobrazit miniatury"
          },
          "options__3": {
            "label": "Skrýt miniatury"
          }
        },
        "media_position": {
          "label": "Pozice multimediálního obsahu na počítači",
          "info": "Pozice se automaticky optimalizuje pro mobilní prostředí.",
          "options__1": {
            "label": "Vlevo"
          },
          "options__2": {
            "label": "Vpravo"
          }
        },
        "image_zoom": {
          "label": "Zvětšení obrázků",
          "info": "Klikněte a podržte kurzor nad výchozími možnostmi. Tím otevřete Lightbox na mobilním zařízení.",
          "options__1": {
            "label": "Otevřít Lightbox"
          },
          "options__2": {
            "label": "Kliknout a podržet kurzor"
          },
          "options__3": {
            "label": "Bez zvětšení"
          }
        },
        "constrain_to_viewport": {
          "label": "Zmenšit multimédia na výšku obrazovky"
        },
        "media_fit": {
          "label": "Přizpůsobení multimédií",
          "options__1": {
            "label": "Originál"
          },
          "options__2": {
            "label": "Výplň"
          }
        }
      }
    },
    "main-search": {
      "name": "Výsledky hledání",
      "settings": {
        "image_ratio": {
          "label": "Poměr obrázku",
          "options__1": {
            "label": "Přizpůsobení obrázku"
          },
          "options__2": {
            "label": "Na výšku"
          },
          "options__3": {
            "label": "Čtverec"
          }
        },
        "show_secondary_image": {
          "label": "Zobrazit druhý obrázek po najetí myší/prstem"
        },
        "show_vendor": {
          "label": "Zobrazit dodavatele"
        },
        "header__1": {
          "content": "Karta produktu"
        },
        "header__2": {
          "content": "Karta blogu",
          "info": "Styly karet blogů se ve výsledcích hledání dají nastavit také u karet stránek. Pokud chcete styly karet změnit, aktualizujte nastavení motivu."
        },
        "article_show_date": {
          "label": "Zobrazit datum"
        },
        "article_show_author": {
          "label": "Zobrazit autora"
        },
        "show_rating": {
          "label": "Zobrazit hodnocení produktů",
          "info": "Pokud chcete zobrazovat hodnocení, přidejte si aplikaci pro hodnocení produktů. [Zjistit více](https://help.shopify.com/manual/online-store/themes/theme-structure/page-types#search-results-section-settings)"
        },
        "columns_desktop": {
          "label": "Počet sloupců na počítači"
        },
        "header_mobile": {
          "content": "Mobilní rozvržení"
        },
        "columns_mobile": {
          "label": "Počet sloupců na mobilu",
          "options__1": {
            "label": "1 sloupec"
          },
          "options__2": {
            "label": "2 sloupce"
          }
        }
      }
    },
    "multicolumn": {
      "name": "Více sloupců",
      "settings": {
        "title": {
          "label": "Nadpis"
        },
        "image_width": {
          "label": "Šířka obrázku",
          "options__1": {
            "label": "Třetinová šířka sloupce"
          },
          "options__2": {
            "label": "Poloviční šířka sloupce"
          },
          "options__3": {
            "label": "Plná šířka sloupce"
          }
        },
        "image_ratio": {
          "label": "Poměr obrázku",
          "options__1": {
            "label": "Přizpůsobení obrázku"
          },
          "options__2": {
            "label": "Na výšku"
          },
          "options__3": {
            "label": "Čtverec"
          },
          "options__4": {
            "label": "Kruh"
          }
        },
        "column_alignment": {
          "label": "Zarovnání sloupce",
          "options__1": {
            "label": "Doleva"
          },
          "options__2": {
            "label": "Na střed"
          }
        },
        "background_style": {
          "label": "Sekundární pozadí",
          "options__1": {
            "label": "Žádné"
          },
          "options__2": {
            "label": "Zobrazit jako pozadí sloupce"
          }
        },
        "button_label": {
          "label": "Text tlačítka"
        },
        "button_link": {
          "label": "Tlačítkový odkaz"
        },
        "swipe_on_mobile": {
          "label": "Povolit potažení prstem na mobilním zařízení"
        },
        "columns_desktop": {
          "label": "Počet sloupců na počítači"
        },
        "header_mobile": {
          "content": "Mobilní rozvržení"
        },
        "columns_mobile": {
          "label": "Počet sloupců na mobilu",
          "options__1": {
            "label": "1 sloupec"
          },
          "options__2": {
            "label": "2 sloupce"
          }
        }
      },
      "blocks": {
        "column": {
          "name": "Sloupec",
          "settings": {
            "image": {
              "label": "Obrázek"
            },
            "title": {
              "label": "Nadpis"
            },
            "text": {
              "label": "Popis"
            },
            "link_label": {
              "label": "Text odkazu"
            },
            "link": {
              "label": "Odkaz"
            }
          }
        }
      },
      "presets": {
        "name": "Více sloupců"
      }
    },
    "newsletter": {
      "name": "Přihlášení k odběru e-mailů",
      "settings": {
        "full_width": {
          "label": "Nastavit plnou šířku sekce"
        },
        "paragraph": {
          "content": "Každý odběr e-mailů vytvoří zákaznický účet. [Zjistit více](https://help.shopify.com/manual/customers)"
        }
      },
      "blocks": {
        "heading": {
          "name": "Nadpis",
          "settings": {
            "heading": {
              "label": "Nadpis"
            }
          }
        },
        "paragraph": {
          "name": "Podnadpis",
          "settings": {
            "paragraph": {
              "label": "Popis"
            }
          }
        },
        "email_form": {
          "name": "E-mailový formulář"
        }
      },
      "presets": {
        "name": "Přihlášení k odběru e-mailů"
      }
    },
    "page": {
      "name": "Stránka",
      "settings": {
        "page": {
          "label": "Stránka"
        }
      },
      "presets": {
        "name": "Stránka"
      }
    },
    "rich-text": {
      "name": "Formát RTF",
      "settings": {
        "full_width": {
          "label": "Nastavit plnou šířku sekce"
        },
        "desktop_content_position": {
          "options__1": {
            "label": "Vlevo"
          },
          "options__2": {
            "label": "Uprostřed"
          },
          "options__3": {
            "label": "Vpravo"
          },
          "label": "Pozice obsahu v počítači",
          "info": "Pozice se automaticky optimalizuje pro mobilní prostředí."
        },
        "content_alignment": {
          "options__1": {
            "label": "Doleva"
          },
          "options__2": {
            "label": "Na střed"
          },
          "options__3": {
            "label": "Doprava"
          },
          "label": "Zarovnání obsahu"
        }
      },
      "blocks": {
        "heading": {
          "name": "Nadpis",
          "settings": {
            "heading": {
              "label": "Nadpis"
            }
          }
        },
        "text": {
          "name": "Text",
          "settings": {
            "text": {
              "label": "Popis"
            }
          }
        },
        "buttons": {
          "name": "Tlačítka",
          "settings": {
            "button_label_1": {
              "label": "První text tlačítka",
              "info": "Pokud chcete tlačítko skrýt, nezadávejte žádný text."
            },
            "button_link_1": {
              "label": "První tlačítkový odkaz"
            },
            "button_style_secondary_1": {
              "label": "Použít styl tlačítka s obrysem"
            },
            "button_label_2": {
              "label": "Druhý text tlačítka",
              "info": "Pokud chcete tlačítko skrýt, nezadávejte žádný text."
            },
            "button_link_2": {
              "label": "Druhý tlačítkový odkaz"
            },
            "button_style_secondary_2": {
              "label": "Použít styl tlačítka s obrysem"
            }
          }
        },
        "caption": {
          "name": "Titulek",
          "settings": {
            "text": {
              "label": "Text"
            },
            "text_style": {
              "label": "Textový styl",
              "options__1": {
                "label": "Podtitul"
              },
              "options__2": {
                "label": "Velká písmena"
              }
            },
            "caption_size": {
              "label": "Velikost textu",
              "options__1": {
                "label": "Malý"
              },
              "options__2": {
                "label": "Střední"
              },
              "options__3": {
                "label": "Velký"
              }
            }
          }
        }
      },
      "presets": {
        "name": "Formát RTF"
      }
    },
    "apps": {
      "name": "Aplikace",
      "settings": {
        "include_margins": {
          "label": "Nastavit okraje sekce podle motivu"
        }
      },
      "presets": {
        "name": "Aplikace"
      }
    },
    "video": {
      "name": "Video",
      "settings": {
        "heading": {
          "label": "Záhlaví"
        },
        "cover_image": {
          "label": "Titulní obrázek"
        },
        "video_url": {
          "label": "URL",
          "info": "Zadejte adresu URL z YouTube nebo Vimea"
        },
        "description": {
          "label": "Alternativní text videa",
          "info": "Popište video pro zákazníky používající čtečky obrazovky. [Zjistit více](https://help.shopify.com/manual/online-store/themes/theme-structure/theme-features#video)"
        },
        "image_padding": {
          "label": "Přidat vnitřní okraj obrázku",
          "info": "Pokud nechcete, aby došlo k oříznutí vašeho titulního obrázku, vyberte u něj vnitřní okraj."
        },
        "full_width": {
          "label": "Nastavit plnou šířku sekce"
        },
        "video": {
          "label": "Video"
        },
        "enable_video_looping": {
          "label": "Přehrát video jako smyčku"
        },
        "header__1": {
          "content": "Video hostované Shopify"
        },
        "header__2": {
          "content": "Nebo vložte video přes URL"
        },
        "header__3": {
          "content": "Styl"
        },
        "paragraph": {
          "content": "Zobrazí se v případě, že není vybráno žádné video hostované Shopify."
        }
      },
      "presets": {
        "name": "Video"
      }
    },
    "featured-product": {
      "name": "Propagovaný produkt",
      "blocks": {
        "text": {
          "name": "Text",
          "settings": {
            "text": {
              "label": "Text"
            },
            "text_style": {
              "label": "Textový styl",
              "options__1": {
                "label": "Hlavní část"
              },
              "options__2": {
                "label": "Podtitul"
              },
              "options__3": {
                "label": "Velká písmena"
              }
            }
          }
        },
        "title": {
          "name": "Název"
        },
        "price": {
          "name": "Cena"
        },
        "quantity_selector": {
          "name": "Selektor množství"
        },
        "variant_picker": {
          "name": "Výběr varianty",
          "settings": {
            "picker_type": {
              "label": "Typ",
              "options__1": {
                "label": "Rozevírací nabídka"
              },
              "options__2": {
                "label": "Kulaté přepínače"
              }
            }
          }
        },
        "buy_buttons": {
          "name": "Tlačítka nákupu",
          "settings": {
            "show_dynamic_checkout": {
              "label": "Zobrazit dynamická tlačítka pokladny",
              "info": "V rámci platebních metod dostupných v obchodě uvidí zákazníci tu, kterou nejvíce preferují, jako například PayPal nebo Apple Pay. [Zjistit více](https://help.shopify.com/manual/using-themes/change-the-layout/dynamic-checkout)"
            }
          }
        },
        "description": {
          "name": "Popis"
        },
        "share": {
          "name": "Sdílet",
          "settings": {
            "featured_image_info": {
              "content": "Pokud v příspěvcích na sociálních sítích uvedete odkaz, jako náhledový obrázek se zobrazí propagovaný obrázek stránky. [Zjistit více](https://help.shopify.com/manual/online-store/images/showing-social-media-thumbnail-images)"
            },
            "title_info": {
              "content": "U náhledového obrázku je uveden také název a popis obchodu. [Zjistit více](https://help.shopify.com/manual/promoting-marketing/seo/adding-keywords#set-a-title-and-description-for-your-online-store)"
            },
            "text": {
              "label": "Text"
            }
          }
        },
        "rating": {
          "name": "Hodnocení produktů",
          "settings": {
            "paragraph": {
              "content": "Pokud chcete zobrazovat hodnocení, přidejte si aplikaci pro hodnocení produktů. [Zjistit více](https://help.shopify.com/manual/online-store/themes/theme-structure/theme-features#featured-product-rating)"
            }
          }
        },
        "sku": {
          "name": "SKU",
          "settings": {
            "text_style": {
              "label": "Textový styl",
              "options__1": {
                "label": "Hlavní část"
              },
              "options__2": {
                "label": "Podtitul"
              },
              "options__3": {
                "label": "Velká písmena"
              }
            }
          }
        }
      },
      "settings": {
        "product": {
          "label": "Produkt"
        },
        "secondary_background": {
          "label": "Zobrazit sekundární pozadí"
        },
        "header": {
          "content": "Multimédia",
          "info": "Zjistit více o [typech multimédií](https://help.shopify.com/manual/products/product-media)"
        },
        "enable_video_looping": {
          "label": "Povolit smyčky videa"
        },
        "hide_variants": {
          "label": "Skrýt v počítači multimédia nevybraných variant"
        },
        "media_position": {
          "label": "Pozice multimediálního obsahu na počítači",
          "info": "Pozice se automaticky optimalizuje pro mobilní prostředí.",
          "options__1": {
            "label": "Vlevo"
          },
          "options__2": {
            "label": "Vpravo"
          }
        }
      },
      "presets": {
        "name": "Propagovaný produkt"
      }
    },
    "email-signup-banner": {
      "name": "Banner přihlášení k odběru e-mailů",
      "settings": {
        "paragraph": {
          "content": "Každý odběr e-mailů vytvoří zákaznický účet. [Zjistit více](https://help.shopify.com/manual/customers)"
        },
        "image": {
          "label": "Obrázek na pozadí"
        },
        "show_background_image": {
          "label": "Zobrazit obrázek na pozadí"
        },
        "show_text_box": {
          "label": "Zobrazit kontejner na počítači"
        },
        "image_overlay_opacity": {
          "label": "Neprůhlednost překryvu obrázku"
        },
        "show_text_below": {
          "label": "Na mobilním zařízení zobrazovat obsah pod obrázkem",
          "info": "Nejlepších výsledků dosáhnete použitím obrázku s poměrem stran 16:9. [Zjistit více](https://help.shopify.com/manual/shopify-admin/productivity-tools/image-editor#understanding-image-aspect-ratio)"
        },
        "image_height": {
          "label": "Výška banneru",
          "options__1": {
            "label": "Přizpůsobit velikosti obrázku"
          },
          "options__2": {
            "label": "Malá"
          },
          "options__3": {
            "label": "Střední"
          },
          "options__4": {
            "label": "Velká"
          },
          "info": "Nejlepších výsledků dosáhnete použitím obrázku s poměrem stran 16:9. [Zjistit více](https://help.shopify.com/manual/shopify-admin/productivity-tools/image-editor#understanding-image-aspect-ratio)"
        },
        "desktop_content_position": {
          "options__1": {
            "label": "Nahoře vlevo"
          },
          "options__2": {
            "label": "Nahoře ve středu"
          },
          "options__3": {
            "label": "Nahoře vpravo"
          },
          "options__4": {
            "label": "Uprostřed vlevo"
          },
          "options__5": {
            "label": "Uprostřed ve středu"
          },
          "options__6": {
            "label": "Uprostřed vpravo"
          },
          "options__7": {
            "label": "Dole vlevo"
          },
          "options__8": {
            "label": "Dole ve středu"
          },
          "options__9": {
            "label": "Dole vpravo"
          },
          "label": "Pozice obsahu na počítači"
        },
        "desktop_content_alignment": {
          "options__1": {
            "label": "Doleva"
          },
          "options__2": {
            "label": "Na střed"
          },
          "options__3": {
            "label": "Doprava"
          },
          "label": "Zarovnání obsahu na počítači"
        },
        "mobile_content_alignment": {
          "options__1": {
            "label": "Doleva"
          },
          "options__2": {
            "label": "Na střed"
          },
          "options__3": {
            "label": "Doprava"
          },
          "label": "Zarovnání obsahu v mobilním prostředí"
        },
        "header": {
          "content": "Mobilní rozvržení"
        },
        "color_scheme": {
          "info": "Zobrazuje se v případě, že se zobrazuje kontejner."
        }
      },
      "blocks": {
        "heading": {
          "name": "Záhlaví",
          "settings": {
            "heading": {
              "label": "Záhlaví"
            }
          }
        },
        "paragraph": {
          "name": "Odstavec",
          "settings": {
            "paragraph": {
              "label": "Popis"
            },
            "text_style": {
              "options__1": {
                "label": "Hlavní část"
              },
              "options__2": {
                "label": "Podtitul"
              },
              "label": "Textový styl"
            }
          }
        },
        "email_form": {
          "name": "E-mailový formulář"
        }
      },
      "presets": {
        "name": "Banner přihlášení k odběru e-mailů"
      }
    },
    "slideshow": {
      "name": "Prezentace",
      "settings": {
        "layout": {
          "label": "Rozvržení",
          "options__1": {
            "label": "Plná šířka"
          },
          "options__2": {
            "label": "Mřížka"
          }
        },
        "slide_height": {
          "label": "Výška snímku",
          "options__1": {
            "label": "Přizpůsobení prvnímu obrázku"
          },
          "options__2": {
            "label": "Malá"
          },
          "options__3": {
            "label": "Střední"
          },
          "options__4": {
            "label": "Velká"
          }
        },
        "slider_visual": {
          "label": "Styl stránkování",
          "options__1": {
            "label": "Počítadlo"
          },
          "options__2": {
            "label": "Tečky"
          },
          "options__3": {
            "label": "Čísla"
          }
        },
        "auto_rotate": {
          "label": "Automaticky otočit snímky"
        },
        "change_slides_speed": {
          "label": "Změnit snímek co"
        },
        "show_text_below": {
          "label": "Na mobilním zařízení zobrazovat obsah pod obrázky"
        },
        "mobile": {
          "content": "Mobilní rozvržení"
        },
        "accessibility": {
          "content": "Přístupnost",
          "label": "Popis prezentace",
          "info": "Popište prezentaci pro zákazníky používající čtečky obrazovky."
        }
      },
      "blocks": {
        "slide": {
          "name": "Snímek",
          "settings": {
            "image": {
              "label": "Obrázek"
            },
            "heading": {
              "label": "Nadpis"
            },
            "subheading": {
              "label": "Podnadpis"
            },
            "button_label": {
              "label": "Text tlačítka",
              "info": "Pokud chcete tlačítko skrýt, nezadávejte žádný text."
            },
            "link": {
              "label": "Tlačítkový odkaz"
            },
            "secondary_style": {
              "label": "Použít styl tlačítka s obrysem"
            },
            "box_align": {
              "label": "Pozice obsahu na počítači",
              "options__1": {
                "label": "Nahoře vlevo"
              },
              "options__2": {
                "label": "Nahoře ve středu"
              },
              "options__3": {
                "label": "Nahoře vpravo"
              },
              "options__4": {
                "label": "Uprostřed vlevo"
              },
              "options__5": {
                "label": "Uprostřed ve středu"
              },
              "options__6": {
                "label": "Uprostřed vpravo"
              },
              "options__7": {
                "label": "Dole vlevo"
              },
              "options__8": {
                "label": "Dole ve středu"
              },
              "options__9": {
                "label": "Dole vpravo"
              },
              "info": "Pozice se automaticky optimalizuje pro mobilní prostředí."
            },
            "show_text_box": {
              "label": "Zobrazit kontejner na počítači"
            },
            "text_alignment": {
              "label": "Zarovnání obsahu na počítači",
              "option_1": {
                "label": "Doleva"
              },
              "option_2": {
                "label": "Na střed"
              },
              "option_3": {
                "label": "Doprava"
              }
            },
            "image_overlay_opacity": {
              "label": "Neprůhlednost překryvu obrázku"
            },
            "text_alignment_mobile": {
              "label": "Zarovnání obsahu v mobilním prostředí",
              "options__1": {
                "label": "Doleva"
              },
              "options__2": {
                "label": "Na střed"
              },
              "options__3": {
                "label": "Doprava"
              }
            }
          }
        }
      },
      "presets": {
        "name": "Prezentace"
      }
    },
    "collapsible_content": {
      "name": "Sbalitelný obsah",
      "settings": {
        "caption": {
          "label": "Titulek"
        },
        "heading": {
          "label": "Nadpis"
        },
        "heading_alignment": {
          "label": "Zarovnání nadpisu",
          "options__1": {
            "label": "Doleva"
          },
          "options__2": {
            "label": "Na střed"
          },
          "options__3": {
            "label": "Doprava"
          }
        },
        "layout": {
          "label": "Rozvržení",
          "options__1": {
            "label": "Žádný kontejner"
          },
          "options__2": {
            "label": "Kontejner řádků"
          },
          "options__3": {
            "label": "Kontejner sekcí"
          }
        },
        "open_first_collapsible_row": {
          "label": "Otevřít první sbalitelný řádek"
        },
        "header": {
          "content": "Rozvržení obrázku"
        },
        "image": {
          "label": "Obrázek"
        },
        "image_ratio": {
          "label": "Poměr obrázku",
          "options__1": {
            "label": "Přizpůsobení obrázku"
          },
          "options__2": {
            "label": "Malý"
          },
          "options__3": {
            "label": "Velký"
          }
        },
        "desktop_layout": {
          "label": "Rozvržení v počítači",
          "options__1": {
            "label": "Obrázek jako první"
          },
          "options__2": {
            "label": "Obrázek jako druhý"
          },
          "info": "Obrázek je v mobilním prostředí vždy první."
        },
        "container_color_scheme": {
          "label": "Barevné schéma kontejneru",
          "info": "Zobrazí se v případě, že je rozvržení nastaveno na kontejner řádků nebo sekcí."
        }
      },
      "blocks": {
        "collapsible_row": {
          "name": "Sbalitelný řádek",
          "settings": {
            "heading": {
              "info": "Připojte nadpis, který popíše obsah.",
              "label": "Nadpis"
            },
            "row_content": {
              "label": "Obsah řádku"
            },
            "page": {
              "label": "Obsah řádku ze stránky"
            },
            "icon": {
              "label": "Ikona",
              "options__1": {
                "label": "Žádná"
              },
              "options__2": {
                "label": "Jablko"
              },
              "options__3": {
                "label": "Banán"
              },
              "options__4": {
                "label": "Láhev"
              },
              "options__5": {
                "label": "Krabice"
              },
              "options__6": {
                "label": "Mrkev"
              },
              "options__7": {
                "label": "Bublina chatu"
              },
              "options__8": {
                "label": "Zatržítko"
              },
              "options__9": {
                "label": "Psací podložka s klipem"
              },
              "options__10": {
                "label": "Mléčný produkt"
              },
              "options__11": {
                "label": "Bez mléka"
              },
              "options__12": {
                "label": "Sušička"
              },
              "options__13": {
                "label": "Oko"
              },
              "options__14": {
                "label": "Oheň"
              },
              "options__15": {
                "label": "Bezlepkový produkt"
              },
              "options__16": {
                "label": "Srdce"
              },
              "options__17": {
                "label": "Žehlička"
              },
              "options__18": {
                "label": "List"
              },
              "options__19": {
                "label": "Kůže"
              },
              "options__20": {
                "label": "Blesk"
              },
              "options__21": {
                "label": "Rtěnka"
              },
              "options__22": {
                "label": "Zámek"
              },
              "options__23": {
                "label": "Špendlík na mapě"
              },
              "options__24": {
                "label": "Bez ořechů"
              },
              "options__25": {
                "label": "Kalhoty"
              },
              "options__26": {
                "label": "Otisk tlapky"
              },
              "options__27": {
                "label": "Pepř"
              },
              "options__28": {
                "label": "Parfém"
              },
              "options__29": {
                "label": "Letadlo"
              },
              "options__30": {
                "label": "Rostlina"
              },
              "options__31": {
                "label": "Cenovka"
              },
              "options__32": {
                "label": "Otazník"
              },
              "options__33": {
                "label": "Recyklace"
              },
              "options__34": {
                "label": "Vrácení"
              },
              "options__35": {
                "label": "Pravítko"
              },
              "options__36": {
                "label": "Servírovací mísa"
              },
              "options__37": {
                "label": "Košile"
              },
              "options__38": {
                "label": "Bota"
              },
              "options__39": {
                "label": "Silueta"
              },
              "options__40": {
                "label": "Sněhová vločka"
              },
              "options__41": {
                "label": "Hvězdička"
              },
              "options__42": {
                "label": "Stopky"
              },
              "options__43": {
                "label": "Nákladní vůz"
              },
              "options__44": {
                "label": "Praní"
              }
            }
          }
        }
      },
      "presets": {
        "name": "Sbalitelný obsah"
      }
    },
    "main-account": {
      "name": "Účet"
    },
    "main-activate-account": {
      "name": "Aktivace účtu"
    },
    "main-addresses": {
      "name": "Adresy"
    },
    "main-login": {
      "name": "Přihlášení"
    },
    "main-order": {
      "name": "Objednávka"
    },
    "main-register": {
      "name": "Registrace"
    },
    "main-reset-password": {
      "name": "Reset hesla"
    },
    "related-products": {
      "name": "Související produkty",
      "settings": {
        "heading": {
          "label": "Nadpis"
        },
        "products_to_show": {
          "label": "Maximální počet zobrazovaných produktů"
        },
        "columns_desktop": {
          "label": "Počet sloupců v počítači"
        },
        "paragraph__1": {
          "content": "Dynamická doporučení využívají informace o objednávkách a produktech, aby se postupem času měnila a vylepšovala. [Zjistit více](https://help.shopify.com/themes/development/recommended-products)"
        },
        "header__2": {
          "content": "Karta produktu"
        },
        "image_ratio": {
          "label": "Poměr obrázku",
          "options__1": {
            "label": "Přizpůsobení obrázku"
          },
          "options__2": {
            "label": "Na výšku"
          },
          "options__3": {
            "label": "Čtverec"
          }
        },
        "show_secondary_image": {
          "label": "Zobrazit druhý obrázek po najetí myší/prstem"
        },
        "show_vendor": {
          "label": "Zobrazit dodavatele"
        },
        "show_rating": {
          "label": "Zobrazit hodnocení produktů",
          "info": "Pokud chcete zobrazovat hodnocení, přidejte si aplikaci pro hodnocení produktů. [Zjistit více](https://help.shopify.com/manual/online-store/themes/theme-structure/page-types#product-recommendations-section-settings)"
        },
        "header_mobile": {
          "content": "Mobilní rozvržení"
        },
        "columns_mobile": {
          "label": "Počet sloupců v mobilním zařízení",
          "options__1": {
            "label": "1 sloupec"
          },
          "options__2": {
            "label": "2 sloupce"
          }
        }
      }
    },
    "multirow": {
      "name": "Více řádků",
      "settings": {
        "image": {
          "label": "Obrázek"
        },
        "image_height": {
          "options__1": {
            "label": "Přizpůsobení obrázku"
          },
          "options__2": {
            "label": "Malý"
          },
          "options__3": {
            "label": "Střední"
          },
          "options__4": {
            "label": "Velký"
          },
          "label": "Výška obrázku"
        },
        "desktop_image_width": {
          "options__1": {
            "label": "Malý"
          },
          "options__2": {
            "label": "Střední"
          },
          "options__3": {
            "label": "Velký"
          },
          "label": "Šířka obrázku v počítači",
          "info": "Obrázek se automaticky optimalizuje pro mobilní prostředí."
        },
        "heading_size": {
          "options__1": {
            "label": "Malý"
          },
          "options__2": {
            "label": "Střední"
          },
          "options__3": {
            "label": "Velký"
          },
          "label": "Velikost nadpisu"
        },
        "text_style": {
          "options__1": {
            "label": "Hlavní část"
          },
          "options__2": {
            "label": "Podtitul"
          },
          "label": "Textový styl"
        },
        "button_style": {
          "options__1": {
            "label": "Tlačítko v jednolité barvě"
          },
          "options__2": {
            "label": "Tlačítko s obrysem"
          },
          "label": "Styl tlačítka"
        },
        "desktop_content_alignment": {
          "options__1": {
            "label": "Doleva"
          },
          "options__2": {
            "label": "Na střed"
          },
          "options__3": {
            "label": "Doprava"
          },
          "label": "Zarovnání obsahu v počítači"
        },
        "desktop_content_position": {
          "options__1": {
            "label": "Nahoře"
          },
          "options__2": {
            "label": "Uprostřed"
          },
          "options__3": {
            "label": "Dole"
          },
          "label": "Pozice obsahu v počítači",
          "info": "Pozice se automaticky optimalizuje pro mobilní prostředí."
        },
        "image_layout": {
          "options__1": {
            "label": "Prostřídání zleva"
          },
          "options__2": {
            "label": "Prostřídání zprava"
          },
          "options__3": {
            "label": "Zarovnání doleva"
          },
          "options__4": {
            "label": "Zarovnání doprava"
          },
          "label": "Poloha obrázku v počítači",
          "info": "Poloha se automaticky optimalizuje pro mobilní prostředí."
        },
        "container_color_scheme": {
          "label": "Barevné schéma kontejneru"
        },
        "mobile_content_alignment": {
          "options__1": {
            "label": "Doleva"
          },
          "options__2": {
            "label": "Na střed"
          },
          "options__3": {
            "label": "Doprava"
          },
          "label": "Zarovnání obsahu v mobilním prostředí"
        },
        "header_mobile": {
          "content": "Mobilní rozvržení"
        }
      },
      "blocks": {
        "row": {
          "name": "Řádek",
          "settings": {
            "image": {
              "label": "Obrázek"
            },
            "caption": {
              "label": "Titulek"
            },
            "heading": {
              "label": "Nadpis"
            },
            "text": {
              "label": "Text"
            },
            "button_label": {
              "label": "Text tlačítka"
            },
            "button_link": {
              "label": "Tlačítkový odkaz"
            }
          }
        }
      },
      "presets": {
        "name": "Více řádků"
      }
    },
<<<<<<< HEAD
    "quick-order-list": {
      "name": "Rychlý seznam objednávky",
=======
    "variant-list": {
      "name": "Seznam pro rychlé objednávky",
>>>>>>> 2bcfd7fd
      "settings": {
        "show_image": {
          "label": "Zobrazit obrázky"
        },
        "show_sku": {
          "label": "Zobrazit SKU"
        }
      },
      "presets": {
        "name": "Rychlý seznam objednávky"
      }
    }
  }
}<|MERGE_RESOLUTION|>--- conflicted
+++ resolved
@@ -3293,13 +3293,8 @@
         "name": "Více řádků"
       }
     },
-<<<<<<< HEAD
     "quick-order-list": {
-      "name": "Rychlý seznam objednávky",
-=======
-    "variant-list": {
       "name": "Seznam pro rychlé objednávky",
->>>>>>> 2bcfd7fd
       "settings": {
         "show_image": {
           "label": "Zobrazit obrázky"
