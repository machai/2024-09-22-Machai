{
  "general": {
    "password_page": {
      "login_form_heading": "Zadejte heslo, abyste mohli vstoupit do obchodu:",
      "login_password_button": "Vstoupit pomocí hesla",
      "login_form_password_label": "Heslo",
      "login_form_password_placeholder": "Vaše heslo",
      "login_form_error": "Heslo není správné!",
      "login_form_submit": "Zadat",
      "admin_link_html": "Jste majitelem obchodu? <a href=\"\/admin\" class=\"link underlined-link\">Přihlaste se zde<\/a>",
      "powered_by_shopify_html": "Obchod bude využívat platformu {{ shopify }}"
    },
    "social": {
      "alt_text": {
        "share_on_facebook": "Sdílet na Facebooku",
        "share_on_twitter": "Sdílení přes X",
        "share_on_pinterest": "Připnout na Pinterestu"
      },
      "links": {
        "twitter": "X (Twitter)",
        "facebook": "Facebook",
        "pinterest": "Pinterest",
        "instagram": "Instagram",
        "tumblr": "Tumblr",
        "snapchat": "Snapchat",
        "youtube": "YouTube",
        "vimeo": "Vimeo",
        "tiktok": "TikTok"
      }
    },
    "continue_shopping": "Pokračovat v nákupu",
    "pagination": {
      "label": "Stránkování",
      "page": "Strana {{ number }}",
      "next": "Další stránka",
      "previous": "Předchozí stránka"
    },
    "search": {
      "search": "Hledání",
      "reset": "Vymazat hledaný termín"
    },
    "cart": {
      "view": "Zobrazit košík ({{ count }})",
      "item_added": "Položka byla přidána do košíku",
      "view_empty_cart": "Zobrazit košík"
    },
    "share": {
      "copy_to_clipboard": "Kopírovat odkaz",
      "share_url": "Odkaz",
      "success_message": "Odkaz byl zkopírován do schránky",
      "close": "Zavřít okno pro sdílení"
    },
    "slider": {
      "of": "z",
      "next_slide": "Snímek vpravo",
      "previous_slide": "Snímek vlevo",
      "name": "Posuvník"
    }
  },
  "newsletter": {
    "label": "E-mail",
    "success": "Děkujeme za přihlášení k odběru",
    "button_label": "Přihlásit k odběru"
  },
  "accessibility": {
    "skip_to_text": "Přejít k obsahu",
    "close": "Zavřít",
    "unit_price_separator": "za",
    "vendor": "Vendor:",
    "error": "Chyba",
    "refresh_page": "Po volbě výběru se obnoví celá stránka.",
    "loading": "Načítání...",
    "link_messages": {
      "new_window": "Otevře se v novém okně.",
      "external": "Otevře externí webovou stránku."
    },
    "skip_to_product_info": "Přejít na informace o produktu",
    "total_reviews": "celkový počet recenzí",
    "star_reviews_info": "{{ rating_value }} z {{ rating_max }} hvězdiček",
    "collapsible_content_title": "Sbalitelný obsah",
    "complementary_products": "Doplňkové produkty"
  },
  "blogs": {
    "article": {
      "blog": "Blog",
      "read_more_title": "Přečtěte si více: {{ title }}",
      "moderated": "Upozorňujeme, že komentáře musí být před zveřejněním schváleny.",
      "comment_form_title": "Napište komentář",
      "name": "Název",
      "email": "E-mail",
      "message": "Komentář",
      "post": "Zveřejnit komentář",
      "back_to_blog": "Zpět na blog",
      "share": "Nasdílet tento článek",
      "success": "Váš komentář byl úspěšně publikován! Děkujeme!",
      "success_moderated": "Váš komentář byl úspěšně publikován. Zveřejníme jej až za chvíli, protože náš blog je moderován.",
      "comments": {
        "one": "{{ count }} komentář",
        "other": "Počet komentářů: {{ count }}",
        "few": "Počet komentářů: {{ count }}",
        "many": "Počet komentářů: {{ count }}"
      }
    }
  },
  "onboarding": {
    "product_title": "Vzorový název produktu",
    "collection_title": "Název vaší kolekce"
  },
  "products": {
    "product": {
      "add_to_cart": "Přidat do košíku",
      "description": "Popis",
      "on_sale": "Sleva",
      "share": "Sdílet tento produkt",
      "sold_out": "Vyprodáno",
      "unavailable": "Není k dispozici",
      "vendor": "Vendor",
      "video_exit_message": "{{ title }} otevře ve stejném okně video na celé obrazovce.",
      "xr_button": "Zobrazit ve vašem prostoru",
      "xr_button_label": "Zobrazit ve vašem prostoru: Umožňuje načíst položku v okně rozšířené reality",
      "quantity": {
        "label": "Množství",
        "input_label": "Množství produktu {{ product }}",
        "increase": "Zvýšit množství produktu {{ product }}",
        "decrease": "Snížit množství produktu {{ product }}",
        "minimum_of": "Minimum: {{ quantity }}",
        "maximum_of": "Maximum: {{ quantity }}",
        "multiples_of": "Přírůstky: {{ quantity }}",
<<<<<<< HEAD
        "in_cart_html": "<span class=\"quantity-cart\">{{ quantity }}<\/span> v košíku",
        "note": "Zobrazit pravidla množství"
=======
        "in_cart_html": "<span class=\"quantity-cart\">{{ quantity }}</span> v košíku",
        "note": "Zobrazit pravidla množství",
        "min_of": "Minimum {{ quantity }}",
        "max_of": "Maximum {{ quantity }}"
>>>>>>> 3f4284a1
      },
      "price": {
        "from_price_html": "Od {{ price }}",
        "regular_price": "Běžná cena",
        "sale_price": "Výprodejová cena",
        "unit_price": "Jednotková cena"
      },
      "pickup_availability": {
        "view_store_info": "Zobrazit informace o obchodě",
        "check_other_stores": "Zkontrolovat dostupnost v ostatních obchodech",
        "pick_up_available": "Vyzvednutí k dispozici",
        "pick_up_available_at_html": "Vyzvednutí je k dispozici v lokalitě <span class=\"color-foreground\">{{ location_name }}<\/span>",
        "pick_up_unavailable_at_html": "Vyzvednutí není momentálně v lokalitě <span class=\"color-foreground\">{{ location_name }}<\/span> k dispozici",
        "unavailable": "Dostupnost vyzvednutí nebylo možné načíst",
        "refresh": "Aktualizovat"
      },
      "media": {
        "open_media": "Otevřít multimédia {{ index }} v modálním okně",
        "play_model": "Přehrát v 3D prohlížeči",
        "play_video": "Přehrát video",
        "gallery_viewer": "Prohlížeč galerie",
        "load_image": "Načíst obrázek {{ index }} do zobrazení galerie",
        "load_model": "Načíst 3D model {{ index }} do zobrazení galerie",
        "load_video": "Přehrát video {{ index }} v zobrazení galerie",
        "image_available": "Obrázek {{ index }} je nyní k dispozici v zobrazení galerie"
      },
      "view_full_details": "Zobrazit veškeré podrobnosti",
      "include_taxes": "Včetně daní.",
      "shipping_policy_html": "<a href=\"{{ link }}\">Poštovné<\/a> se vypočítá na pokladně.",
      "choose_options": "Výběr možností",
      "choose_product_options": "Zvolte možnosti pro: {{ product_name }}",
      "value_unavailable": "{{ option_value }} – není k dispozici",
      "variant_sold_out_or_unavailable": "Vyprodaná nebo nedostupná varianta",
      "inventory_in_stock": "Skladem",
      "inventory_in_stock_show_count": "{{ quantity }} skladem",
      "inventory_low_stock": "Skladové zásoby docházejí",
      "inventory_low_stock_show_count": "Skladové zásoby docházejí, zbývající množství: {{ quantity }}",
      "inventory_out_of_stock": "Není skladem",
      "sku": "SKU",
      "inventory_out_of_stock_continue_selling": "Skladem",
      "volume_pricing": {
        "title": "Ceny s objemovou slevou",
        "note": "Ceny s objemovou slevou k dispozici",
        "minimum": "{{ quantity }} a více",
        "price_at_each": "{{ price }} \/ ks",
        "price_range": "{{ minimum }}–{{ maximum }}"
      },
      "product_variants": "Varianty produktu"
    },
    "modal": {
      "label": "Galerie multimédií"
    },
    "facets": {
      "apply": "Použít",
      "clear": "Vymazat",
      "clear_all": "Odebrat vše",
      "from": "Od",
      "filter_and_sort": "Filtrování a řazení",
      "filter_by_label": "Filtrovat:",
      "filter_button": "Filtr",
      "max_price": "Nejvyšší cena je {{ price }}",
      "reset": "Resetovat",
      "sort_button": "Seřadit",
      "sort_by_label": "Seřadit podle:",
      "to": "Do",
      "filters_selected": {
        "one": "Vybráno: {{ count }}",
        "other": "Vybráno: {{ count }}",
        "few": "Vybráno: {{ count }}",
        "many": "Vybráno: {{ count }}"
      },
      "product_count": {
        "one": "{{ product_count }} z {{ count }} produktu",
        "other": "{{ product_count }} z {{ count }} produktů",
        "few": "{{ product_count }} z {{ count }} produktů",
        "many": "{{ product_count }} z {{ count }} produktů"
      },
      "product_count_simple": {
        "one": "Počet produktů: {{ count }}",
        "other": "Počet produktů: {{ count }}",
        "few": "Počet produktů: {{ count }}",
        "many": "Počet produktů: {{ count }}"
      },
      "clear_filter": "Odebrat filtr",
      "filter_selected_accessibility": "{{ type }} (počet vybraných filtrů: {{ count }})",
      "show_more": "Zobrazit více",
      "show_less": "Zobrazit méně",
      "filter_and_operator_subtitle": "Shoda se všemi kritérii"
    }
  },
  "templates": {
    "search": {
      "no_results": "Nebyly nalezeny žádné výsledky pro {{ terms }}. Zkontrolujte pravopis nebo zadejte jiné slovo či slovní spojení.",
      "title": "Výsledky hledání",
      "results_with_count": {
        "one": "{{ count }} výsledek",
        "other": "Výsledky: {{ count }}",
        "few": "Výsledky: {{ count }}",
        "many": "Výsledky: {{ count }}"
      },
      "page": "Stránka",
      "products": "Produkty",
      "search_for": "Vyhledat: {{ terms }}",
      "results_with_count_and_term": {
        "one": "Pro dotaz {{ terms }} byl nalezen {{ count }} výsledek",
        "other": "Pro dotaz {{ terms }} byl nalezen tento počet výsledků: {{ count }}",
        "few": "Pro dotaz {{ terms }} byl nalezen tento počet výsledků: {{ count }}",
        "many": "Pro dotaz {{ terms }} byl nalezen tento počet výsledků: {{ count }}"
      },
      "results_pages_with_count": {
        "one": "{{ count }} stránka",
        "other": "{{ count }} str.",
        "few": "{{ count }} str.",
        "many": "{{ count }} str."
      },
      "results_products_with_count": {
        "one": "{{ count }} produkt",
        "other": "{{ count }} prod.",
        "few": "{{ count }} prod.",
        "many": "{{ count }} prod."
      },
      "suggestions": "Návrhy",
      "pages": "Stránky",
      "results_suggestions_with_count": {
        "one": "Počet návrhů: {{ count }}",
        "other": "Počet návrhů: {{ count }}",
        "few": "Počet návrhů: {{ count }}",
        "many": "Počet návrhů: {{ count }}"
      }
    },
    "cart": {
      "cart": "Košík"
    },
    "contact": {
      "form": {
        "name": "Jméno",
        "email": "E-mail",
        "phone": "Telefonní číslo",
        "comment": "Komentář",
        "send": "Odeslat",
        "post_success": "Děkujeme, že jste nás kontaktovali. Ozveme se vám co možná nejdříve.",
        "error_heading": "Upravte prosím následující informace:",
        "title": "Kontaktní formulář"
      }
    },
    "404": {
      "title": "Stránka nebyla nalezena",
      "subtext": "404"
    }
  },
  "sections": {
    "header": {
      "announcement": "Oznámení",
      "menu": "Nabídka",
      "cart_count": {
        "one": "{{ count }} položka",
        "other": "{{ count }} polož.",
        "few": "{{ count }} polož.",
        "many": "{{ count }} polož."
      }
    },
    "cart": {
      "title": "Váš košík",
      "caption": "Položky košíku",
      "remove_title": "Odebrat: {{ title }}",
      "note": "Zvláštní pokyny k objednávce",
      "checkout": "Pokladna",
      "empty": "Košík je prázdný",
      "cart_error": "Při aktualizaci vašeho košíku došlo k chybě. Zkuste to prosím znovu.",
      "cart_quantity_error_html": "Do košíku můžete přidat jen následující množství dané položky: {{ quantity }}.",
      "taxes_and_shipping_policy_at_checkout_html": "Daně, slevy a <a href=\"{{ link }}\">poštovné<\/a> se vypočítají na pokladně.",
      "taxes_included_but_shipping_at_checkout": "Příslušná daň, poštovné a slevy se vypočítají na pokladně.",
      "taxes_included_and_shipping_policy_html": "Včetně daní. <a href=\"{{ link }}\">Poštovné<\/a> a slevy se vypočítají na pokladně.",
      "taxes_and_shipping_at_checkout": "Daně, slevy a poštovné se vypočítají na pokladně.",
      "update": "Aktualizovat",
      "headings": {
        "product": "Produkt",
        "price": "Cena",
        "total": "Celkem",
        "quantity": "Množství",
        "image": "Obrázek produktu"
      },
      "login": {
        "title": "Máte účet?",
        "paragraph_html": "<a href=\"{{ link }}\" class=\"link underlined-link\">Přihlaste se<\/a>, abyste si urychlili proces pokladny."
      },
      "estimated_total": "Odhadovaný součet",
      "new_estimated_total": "Nový odhadovaný součet"
    },
    "footer": {
      "payment": "Platební metody"
    },
    "featured_blog": {
      "view_all": "Zobrazit vše",
      "onboarding_title": "Blogový příspěvek",
      "onboarding_content": "Shrňte pro zákazníky obsah svého blogového příspěvku"
    },
    "featured_collection": {
      "view_all": "Zobrazit vše",
      "view_all_label": "Zobrazit všechny produkty v kolekci {{ collection_name }}"
    },
    "collection_list": {
      "view_all": "Zobrazit vše"
    },
    "collection_template": {
      "title": "Kolekce",
      "empty": "Nenalezeny žádné produkty",
      "use_fewer_filters_html": "Můžete použít méně filtrů nebo <a class=\"{{ class }}\" href=\"{{ link }}\">všechny odebrat<\/a>"
    },
    "video": {
      "load_video": "Načíst video: {{ description }}"
    },
    "slideshow": {
      "load_slide": "Načíst snímek",
      "previous_slideshow": "Předchozí snímek",
      "next_slideshow": "Další snímek",
      "pause_slideshow": "Pozastavit prezentaci",
      "play_slideshow": "Přehrát prezentaci",
      "carousel": "Karusel",
      "slide": "Snímek"
    },
    "page": {
      "title": "Název stránky"
    },
    "announcements": {
      "previous_announcement": "Předchozí oznámení",
      "next_announcement": "Další oznámení",
      "carousel": "Karusel",
      "announcement": "Oznámení",
      "announcement_bar": "Panel oznámení"
    },
    "quick_order_list": {
      "product_total": "Mezisoučet produktu",
      "view_cart": "Zobrazit košík",
      "each": "{{ money }} \/ ks",
      "product": "Produkt",
      "variant": "Varianta",
      "variant_total": "Varianta celkem",
      "items_added": {
        "one": "Byla přidána {{ quantity }} položka",
        "other": "Byl přidán tento počet položek: {{ quantity }}",
        "few": "Byl přidán tento počet položek: {{ quantity }}",
        "many": "Byl přidán tento počet položek: {{ quantity }}"
      },
      "items_removed": {
        "one": "Byla odebrána {{ quantity }} položka",
        "other": "Byla odebrán tento počet položek: {{ quantity }}",
        "few": "Byla odebrán tento počet položek: {{ quantity }}",
        "many": "Byla odebrán tento počet položek: {{ quantity }}"
      },
      "product_variants": "Varianty produktu",
      "total_items": "Celkový počet položek",
      "remove_all_items_confirmation": "Chcete z košíku odebrat všechny položky ({{ quantity }})?",
      "remove_all": "Odebrat vše",
      "cancel": "Zrušit",
      "remove_all_single_item_confirmation": "Chcete odebrat 1 položku z košíku?",
      "min_error": "Tato položka vyžaduje minimum: {{ min }}",
      "max_error": "Tato položka vyžaduje maximum: {{ max }}",
      "step_error": "Tuto položku můžete přidat jen v přírůstcích hodnoty: {{ step }}"
    }
  },
  "localization": {
    "country_label": "Země\/oblast",
    "language_label": "Jazyk",
    "update_language": "Aktualizovat jazyk",
    "update_country": "Aktualizovat zemi\/oblast",
    "search": "Začněte hledat",
    "popular_countries_regions": "Oblíbené země\/oblasti",
    "country_results_count": "Byl nalezen tento počet zemí\/oblastí: {{ count }}"
  },
  "customer": {
    "account": {
      "title": "Účet",
      "details": "Podrobnosti účtu",
      "view_addresses": "Zobrazit adresy",
      "return": "Vrátit se k podrobnostem účtu"
    },
    "account_fallback": "Účet",
    "log_in": "Přihlásit se",
    "log_out": "Odhlásit se",
    "activate_account": {
      "title": "Aktivovat účet",
      "subtext": "Vytvořte heslo pro aktivaci účtu.",
      "password": "Heslo",
      "password_confirm": "Potvrdit heslo",
      "submit": "Aktivovat účet",
      "cancel": "Odmítnout pozvánku"
    },
    "addresses": {
      "title": "Adresy",
      "default": "Výchozí",
      "add_new": "Přidat novou adresu",
      "edit_address": "Upravit adresu",
      "first_name": "Jméno",
      "last_name": "Příjmení",
      "company": "Společnost",
      "address1": "Adresa 1",
      "address2": "Adresa 2",
      "city": "Město",
      "country": "Země\/oblast",
      "province": "Provincie",
      "zip": "PSČ",
      "phone": "Telefon",
      "set_default": "Nastavit jako výchozí adresu",
      "add": "Přidat adresu",
      "update": "Aktualizovat adresu",
      "cancel": "Zrušit",
      "edit": "Upravit",
      "delete": "Odstranit",
      "delete_confirm": "Opravdu chcete tuto adresu odstranit?"
    },
    "login_page": {
      "cancel": "Zrušit",
      "create_account": "Vytvořit účet",
      "email": "E-mail",
      "forgot_password": "Zapomněli jste heslo?",
      "guest_continue": "Pokračovat",
      "guest_title": "Pokračovat jako host",
      "password": "Heslo",
      "title": "Přihlášení",
      "sign_in": "Přihlásit se",
      "submit": "Odeslat",
      "alternate_provider_separator": "nebo"
    },
    "orders": {
      "title": "Historie objednávek",
      "order_number": "Objednávka",
      "order_number_link": "Číslo objednávky: {{ number }}",
      "date": "Datum",
      "payment_status": "Stav platby",
      "fulfillment_status": "Stav plnění",
      "total": "Celkem",
      "none": "Zatím jste nezadali žádné objednávky."
    },
    "recover_password": {
      "title": "Resetujte si heslo",
      "subtext": "Pošleme vám e-mail, abyste si mohli resetovat heslo",
      "success": "Poslali jsme vám e-mail s odkazem na aktualizaci hesla."
    },
    "register": {
      "title": "Vytvořit účet",
      "first_name": "Jméno",
      "last_name": "Příjmení",
      "email": "E-mail",
      "password": "Heslo",
      "submit": "Vytvořit"
    },
    "reset_password": {
      "title": "Resetujte heslo účtu",
      "subtext": "Zadejte nové heslo",
      "password": "Heslo",
      "password_confirm": "Potvrdit heslo",
      "submit": "Resetovat heslo"
    },
    "order": {
      "title": "Objednávka {{ name }}",
      "date_html": "Datum vytvoření: {{ date }}",
      "cancelled_html": "Datum zrušení objednávky: {{ date }}",
      "cancelled_reason": "Důvod: {{ reason }}",
      "billing_address": "Fakturační adresa",
      "payment_status": "Stav platby",
      "shipping_address": "Dodací adresa",
      "fulfillment_status": "Stav plnění",
      "discount": "Sleva",
      "shipping": "Doprava",
      "tax": "Daň",
      "product": "Produkt",
      "sku": "SKU",
      "price": "Cena",
      "quantity": "Množství",
      "total": "Celkem",
      "fulfilled_at_html": "Splněno: {{ date }}",
      "track_shipment": "Sledovat zásilku",
      "tracking_url": "Odkaz pro sledování",
      "tracking_company": "Dopravce",
      "tracking_number": "Číslo pro sledování",
      "subtotal": "Mezisoučet",
      "total_duties": "Cla",
      "total_refunded": "Vrácená částka"
    }
  },
  "gift_cards": {
    "issued": {
      "title": "Zůstatek vaší dárkové karty pro obchod {{ shop }} je: {{ value }}!",
      "subtext": "Vaše dárková karta",
      "gift_card_code": "Kód dárkové karty",
      "shop_link": "Navštívit online obchod",
      "add_to_apple_wallet": "Přidat do Apple Peněženky",
      "qr_image_alt": "QR kód: po naskenování můžete uplatnit svou dárkovou kartu",
      "copy_code": "Zkopírovat kód dárkové karty",
      "expired": "Platnost vypršela",
      "copy_code_success": "Kód byl úspěšně zkopírován",
      "how_to_use_gift_card": "Použijte kód dárkové karty online nebo QR kód na prodejně",
      "expiration_date": "Platnost skončí {{ expires_on }}"
    }
  },
  "recipient": {
    "form": {
      "checkbox": "Chci zboží poslat jako dárek",
      "email_label": "E-mail příjemce",
      "email": "E-mail",
      "name_label": "Jméno příjemce (volitelné)",
      "name": "Jméno",
      "message_label": "Zpráva (volitelné)",
      "message": "Zpráva",
      "max_characters": "Maximální počet znaků: {{ max_chars }}",
      "email_label_optional_for_no_js_behavior": "E-mail příjemce (volitelné)",
      "send_on": "RRRR-MM-DD",
      "send_on_label": "Datum odeslání (volitelné)",
      "expanded": "Formulář pro příjemce dárkové karty se rozbalil.",
      "collapsed": "Formulář pro příjemce dárkové karty se sbalil."
    }
  }
}<|MERGE_RESOLUTION|>--- conflicted
+++ resolved
@@ -126,15 +126,10 @@
         "minimum_of": "Minimum: {{ quantity }}",
         "maximum_of": "Maximum: {{ quantity }}",
         "multiples_of": "Přírůstky: {{ quantity }}",
-<<<<<<< HEAD
-        "in_cart_html": "<span class=\"quantity-cart\">{{ quantity }}<\/span> v košíku",
-        "note": "Zobrazit pravidla množství"
-=======
         "in_cart_html": "<span class=\"quantity-cart\">{{ quantity }}</span> v košíku",
         "note": "Zobrazit pravidla množství",
         "min_of": "Minimum {{ quantity }}",
         "max_of": "Maximum {{ quantity }}"
->>>>>>> 3f4284a1
       },
       "price": {
         "from_price_html": "Od {{ price }}",
