{
  "general": {
    "password_page": {
      "login_form_heading": "Zadejte heslo, abyste mohli vstoupit do obchodu:",
      "login_password_button": "Vstoupit pomocí hesla",
      "login_form_password_label": "Heslo",
      "login_form_password_placeholder": "Vaše heslo",
      "login_form_error": "Heslo není správné!",
      "login_form_submit": "Zadat",
      "admin_link_html": "Jste majitelem obchodu? <a href=\"/admin\" class=\"link underlined-link\">Přihlaste se zde</a>",
      "powered_by_shopify_html": "Obchod bude využívat platformu {{ shopify }}"
    },
    "social": {
      "alt_text": {
        "share_on_facebook": "Sdílet na Facebooku",
        "share_on_twitter": "Tweetnout na Twitteru",
        "share_on_pinterest": "Připnout na Pinterestu"
      },
      "links": {
        "twitter": "Twitter",
        "facebook": "Facebook",
        "pinterest": "Pinterest",
        "instagram": "Instagram",
        "tumblr": "Tumblr",
        "snapchat": "Snapchat",
        "youtube": "YouTube",
        "vimeo": "Vimeo",
        "tiktok": "TikTok"
      }
    },
    "continue_shopping": "Pokračovat v nákupu",
    "pagination": {
      "label": "Stránkování",
      "page": "Strana {{ number }}",
      "next": "Další stránka",
      "previous": "Předchozí stránka"
    },
    "search": {
      "search": "Hledání"
    },
    "cart": {
      "view": "Zobrazit košík ({{ count }})",
      "item_added": "Položka byla přidána do košíku"
    },
    "share": {
      "copy_to_clipboard": "Kopírovat odkaz",
      "share_url": "Odkaz",
      "success_message": "Odkaz byl zkopírován do schránky",
      "close": "Zavřít okno pro sdílení"
    },
    "slider": {
      "of": "z",
      "next_slide": "Snímek vpravo",
      "previous_slide": "Snímek vlevo",
      "name": "Posuvník"
    }
  },
  "newsletter": {
    "label": "E-mail",
    "success": "Děkujeme za přihlášení k odběru",
    "button_label": "Přihlásit k odběru"
  },
  "accessibility": {
    "skip_to_text": "Přejít k obsahu",
    "close": "Zavřít",
    "unit_price_separator": "za",
    "vendor": "Dodavatel:",
    "error": "Chyba",
    "refresh_page": "Po volbě výběru se obnoví celá stránka.",
    "loading": "Načítání...",
    "link_messages": {
      "new_window": "Otevře se v novém okně.",
      "external": "Otevře externí webovou stránku."
    },
    "skip_to_product_info": "Přejít na informace o produktu",
    "total_reviews": "celkový počet recenzí",
    "star_reviews_info": "{{ rating_value }} z {{ rating_max }} hvězdiček",
    "collapsible_content_title": "Sbalitelný obsah",
    "complementary_products": "Doplňkové produkty"
  },
  "blogs": {
    "article": {
      "blog": "Blog",
      "read_more_title": "Přečtěte si více: {{ title }}",
      "moderated": "Upozorňujeme, že komentáře musí být před zveřejněním schváleny.",
      "comment_form_title": "Napište komentář",
      "name": "Název",
      "email": "E-mail",
      "message": "Komentář",
      "post": "Zveřejnit komentář",
      "back_to_blog": "Zpět na blog",
      "share": "Nasdílet tento článek",
      "success": "Váš komentář byl úspěšně publikován! Děkujeme!",
      "success_moderated": "Váš komentář byl úspěšně publikován. Zveřejníme jej až za chvíli, protože náš blog je moderován.",
      "comments": {
        "one": "{{ count }} komentář",
        "other": "Počet komentářů: {{ count }}",
        "few": "Počet komentářů: {{ count }}",
        "many": "Počet komentářů: {{ count }}"
      }
    }
  },
  "onboarding": {
    "product_title": "Vzorový název produktu",
    "collection_title": "Název vaší kolekce"
  },
  "products": {
    "product": {
      "add_to_cart": "Přidat do košíku",
      "description": "Popis",
      "on_sale": "Sleva",
      "product_variants": "Varianty produktu",
      "share": "Sdílet tento produkt",
      "sold_out": "Vyprodáno",
      "unavailable": "Není k dispozici",
      "vendor": "Dodavatel",
      "video_exit_message": "{{ title }} otevře ve stejném okně video na celé obrazovce.",
      "xr_button": "Zobrazit ve vašem prostoru",
      "xr_button_label": "Zobrazit ve vašem prostoru: Umožňuje načíst položku v okně rozšířené reality",
      "quantity": {
        "label": "Množství",
        "input_label": "Množství produktu {{ product }}",
        "increase": "Zvýšit množství produktu {{ product }}",
        "decrease": "Snížit množství produktu {{ product }}"
      },
      "price": {
        "from_price_html": "Od {{ price }}",
        "regular_price": "Běžná cena",
        "sale_price": "Výprodejová cena",
        "unit_price": "Jednotková cena"
      },
      "pickup_availability": {
        "view_store_info": "Zobrazit informace o obchodě",
        "check_other_stores": "Zkontrolovat dostupnost v ostatních obchodech",
        "pick_up_available": "Vyzvednutí k dispozici",
        "pick_up_available_at_html": "Vyzvednutí je k dispozici v lokalitě <span class=\"color-foreground\">{{ location_name }}</span>",
        "pick_up_unavailable_at_html": "Vyzvednutí není momentálně v lokalitě <span class=\"color-foreground\">{{ location_name }}</span> k dispozici",
        "unavailable": "Dostupnost vyzvednutí nebylo možné načíst",
        "refresh": "Aktualizovat"
      },
      "media": {
        "open_media": "Otevřít multimédia {{ index }} v modálním okně",
        "play_model": "Přehrát v 3D prohlížeči",
        "play_video": "Přehrát video",
        "gallery_viewer": "Prohlížeč galerie",
        "load_image": "Načíst obrázek {{ index }} do zobrazení galerie",
        "load_model": "Načíst 3D model {{ index }} do zobrazení galerie",
        "load_video": "Přehrát video {{ index }} v zobrazení galerie",
        "image_available": "Obrázek {{ index }} je nyní k dispozici v zobrazení galerie"
      },
      "view_full_details": "Zobrazit veškeré podrobnosti",
      "include_taxes": "Včetně daní.",
      "shipping_policy_html": "<a href=\"{{ link }}\">Poštovné</a> se vypočítá na pokladně.",
      "choose_options": "Výběr možností",
      "choose_product_options": "Zvolte možnosti pro: {{ product_name }}",
      "value_unavailable": "{{ option_value }} [nedostupné]",
      "variant_sold_out_or_unavailable": "Vyprodaná nebo nedostupná varianta",
<<<<<<< HEAD
      "inventory_in_stock": "Skladem",
      "inventory_in_stock_show_count": "{{ quantity }} skladem",
      "inventory_low_stock": "Skladové zásoby docházejí",
      "inventory_low_stock_show_count": "Skladové zásoby docházejí, zbývající množství: {{ quantity }}",
      "inventory_out_of_stock": "Není skladem"
=======
      "sku": "SKU"
>>>>>>> 81f194a5
    },
    "modal": {
      "label": "Galerie multimédií"
    },
    "facets": {
      "apply": "Použít",
      "clear": "Vymazat",
      "clear_all": "Odebrat vše",
      "from": "Od",
      "filter_and_sort": "Filtrování a řazení",
      "filter_by_label": "Filtrovat:",
      "filter_button": "Filtr",
      "max_price": "Nejvyšší cena je {{ price }}",
      "reset": "Resetovat",
      "sort_button": "Seřadit",
      "sort_by_label": "Seřadit podle:",
      "to": "Do",
      "filters_selected": {
        "one": "Vybráno: {{ count }}",
        "other": "Vybráno: {{ count }}",
        "few": "Vybráno: {{ count }}",
        "many": "Vybráno: {{ count }}"
      },
      "product_count": {
        "one": "{{ product_count }} z {{ count }} produktu",
        "other": "{{ product_count }} z {{ count }} produktů",
        "few": "{{ product_count }} z {{ count }} produktů",
        "many": "{{ product_count }} z {{ count }} produktů"
      },
      "product_count_simple": {
        "one": "Počet produktů: {{ count }}",
        "other": "Počet produktů: {{ count }}",
        "few": "Počet produktů: {{ count }}",
        "many": "Počet produktů: {{ count }}"
      },
      "clear_filter": "Odebrat filtr",
      "filter_selected_accessibility": "{{ type }} (počet vybraných filtrů: {{ count }})",
      "show_more": "Zobrazit více",
      "show_less": "Zobrazit méně"
    }
  },
  "templates": {
    "search": {
      "no_results": "Nebyly nalezeny žádné výsledky pro {{ terms }}. Zkontrolujte pravopis nebo zadejte jiné slovo či slovní spojení.",
      "title": "Výsledky hledání",
      "results_with_count": {
        "one": "{{ count }} výsledek",
        "other": "Výsledky: {{ count }}",
        "few": "Výsledky: {{ count }}",
        "many": "Výsledky: {{ count }}"
      },
      "page": "Stránka",
      "products": "Produkty",
      "search_for": "Vyhledat: {{ terms }}",
      "results_with_count_and_term": {
        "one": "Pro dotaz {{ terms }} byl nalezen {{ count }} výsledek",
        "other": "Pro dotaz {{ terms }} byl nalezen tento počet výsledků: {{ count }}",
        "few": "Pro dotaz {{ terms }} byl nalezen tento počet výsledků: {{ count }}",
        "many": "Pro dotaz {{ terms }} byl nalezen tento počet výsledků: {{ count }}"
      }
    },
    "cart": {
      "cart": "Košík"
    },
    "contact": {
      "form": {
        "name": "Jméno",
        "email": "E-mail",
        "phone": "Telefonní číslo",
        "comment": "Komentář",
        "send": "Odeslat",
        "post_success": "Děkujeme, že jste nás kontaktovali. Ozveme se vám co možná nejdříve.",
        "error_heading": "Upravte prosím následující informace:",
        "title": "Kontaktní formulář"
      }
    },
    "404": {
      "title": "Stránka nebyla nalezena",
      "subtext": "404"
    }
  },
  "sections": {
    "header": {
      "announcement": "Oznámení",
      "menu": "Nabídka",
      "cart_count": {
        "one": "{{ count }} položka",
        "other": "{{ count }} polož.",
        "few": "{{ count }} polož.",
        "many": "{{ count }} polož."
      }
    },
    "cart": {
      "title": "Váš košík",
      "caption": "Položky košíku",
      "remove_title": "Odebrat: {{ title }}",
      "subtotal": "Mezisoučet",
      "new_subtotal": "Nový mezisoučet",
      "note": "Zvláštní pokyny k objednávce",
      "checkout": "Pokladna",
      "empty": "Košík je prázdný",
      "cart_error": "Při aktualizaci vašeho košíku došlo k chybě. Zkuste to prosím znovu.",
      "cart_quantity_error_html": "Do košíku můžete přidat jen následující množství dané položky: {{ quantity }}.",
      "taxes_and_shipping_policy_at_checkout_html": "Daně a <a href=\"{{ link }}\">poštovné</a> se vypočítají na pokladně",
      "taxes_included_but_shipping_at_checkout": "Příslušná daň a poštovné se vypočítají na pokladně",
      "taxes_included_and_shipping_policy_html": "Včetně daně. <a href=\"{{ link }}\">Poštovné</a> se vypočítá na pokladně.",
      "taxes_and_shipping_at_checkout": "Daně a poštovné se vypočítají na pokladně",
      "update": "Aktualizovat",
      "headings": {
        "product": "Produkt",
        "price": "Cena",
        "total": "Celkem",
        "quantity": "Množství",
        "image": "Obrázek produktu"
      },
      "login": {
        "title": "Máte účet?",
        "paragraph_html": "<a href=\"{{ link }}\" class=\"link underlined-link\">Přihlaste se</a>, abyste si urychlili proces pokladny."
      }
    },
    "footer": {
      "payment": "Platební metody"
    },
    "featured_blog": {
      "view_all": "Zobrazit vše",
      "onboarding_title": "Blogový příspěvek",
      "onboarding_content": "Shrňte pro zákazníky obsah svého blogového příspěvku"
    },
    "featured_collection": {
      "view_all": "Zobrazit vše",
      "view_all_label": "Zobrazit všechny produkty v kolekci {{ collection_name }}"
    },
    "collection_list": {
      "view_all": "Zobrazit vše"
    },
    "collection_template": {
      "title": "Kolekce",
      "empty": "Nenalezeny žádné produkty",
      "use_fewer_filters_html": "Můžete použít méně filtrů nebo <a class=\"{{ class }}\" href=\"{{ link }}\">všechny odebrat</a>"
    },
    "video": {
      "load_video": "Načíst video: {{ description }}"
    },
    "slideshow": {
      "load_slide": "Načíst snímek",
      "previous_slideshow": "Předchozí snímek",
      "next_slideshow": "Další snímek",
      "pause_slideshow": "Pozastavit prezentaci",
      "play_slideshow": "Přehrát prezentaci",
      "carousel": "Karusel",
      "slide": "Snímek"
    },
    "page": {
      "title": "Název stránky"
    }
  },
  "localization": {
    "country_label": "Země/oblast",
    "language_label": "Jazyk",
    "update_language": "Aktualizovat jazyk",
    "update_country": "Aktualizovat zemi/oblast"
  },
  "customer": {
    "account": {
      "title": "Účet",
      "details": "Podrobnosti účtu",
      "view_addresses": "Zobrazit adresy",
      "return": "Vrátit se k podrobnostem účtu"
    },
    "account_fallback": "Účet",
    "log_in": "Přihlásit se",
    "log_out": "Odhlásit se",
    "activate_account": {
      "title": "Aktivovat účet",
      "subtext": "Vytvořte heslo pro aktivaci účtu.",
      "password": "Heslo",
      "password_confirm": "Potvrdit heslo",
      "submit": "Aktivovat účet",
      "cancel": "Odmítnout pozvánku"
    },
    "addresses": {
      "title": "Adresy",
      "default": "Výchozí",
      "add_new": "Přidat novou adresu",
      "edit_address": "Upravit adresu",
      "first_name": "Jméno",
      "last_name": "Příjmení",
      "company": "Společnost",
      "address1": "Adresa 1",
      "address2": "Adresa 2",
      "city": "Město",
      "country": "Země/oblast",
      "province": "Provincie",
      "zip": "PSČ",
      "phone": "Telefon",
      "set_default": "Nastavit jako výchozí adresu",
      "add": "Přidat adresu",
      "update": "Aktualizovat adresu",
      "cancel": "Zrušit",
      "edit": "Upravit",
      "delete": "Odstranit",
      "delete_confirm": "Opravdu chcete tuto adresu odstranit?"
    },
    "login_page": {
      "cancel": "Zrušit",
      "create_account": "Vytvořit účet",
      "email": "E-mail",
      "forgot_password": "Zapomněli jste heslo?",
      "guest_continue": "Pokračovat",
      "guest_title": "Pokračovat jako host",
      "password": "Heslo",
      "title": "Přihlášení",
      "sign_in": "Přihlásit se",
      "submit": "Odeslat"
    },
    "orders": {
      "title": "Historie objednávek",
      "order_number": "Objednávka",
      "order_number_link": "Číslo objednávky: {{ number }}",
      "date": "Datum",
      "payment_status": "Stav platby",
      "fulfillment_status": "Stav plnění",
      "total": "Celkem",
      "none": "Zatím jste nezadali žádné objednávky."
    },
    "recover_password": {
      "title": "Resetujte si heslo",
      "subtext": "Pošleme vám e-mail, abyste si mohli resetovat heslo",
      "success": "Poslali jsme vám e-mail s odkazem na aktualizaci hesla."
    },
    "register": {
      "title": "Vytvořit účet",
      "first_name": "Jméno",
      "last_name": "Příjmení",
      "email": "E-mail",
      "password": "Heslo",
      "submit": "Vytvořit"
    },
    "reset_password": {
      "title": "Resetujte heslo účtu",
      "subtext": "Zadejte nové heslo",
      "password": "Heslo",
      "password_confirm": "Potvrdit heslo",
      "submit": "Resetovat heslo"
    },
    "order": {
      "title": "Objednávka {{ name }}",
      "date_html": "Datum vytvoření: {{ date }}",
      "cancelled_html": "Datum zrušení objednávky: {{ date }}",
      "cancelled_reason": "Důvod: {{ reason }}",
      "billing_address": "Fakturační adresa",
      "payment_status": "Stav platby",
      "shipping_address": "Dodací adresa",
      "fulfillment_status": "Stav plnění",
      "discount": "Sleva",
      "shipping": "Doprava",
      "tax": "Daň",
      "product": "Produkt",
      "sku": "SKU",
      "price": "Cena",
      "quantity": "Množství",
      "total": "Celkem",
      "fulfilled_at_html": "Splněno: {{ date }}",
      "track_shipment": "Sledovat zásilku",
      "tracking_url": "Odkaz pro sledování",
      "tracking_company": "Dopravce",
      "tracking_number": "Číslo pro sledování",
      "subtotal": "Mezisoučet",
      "total_duties": "Cla"
    }
  },
  "gift_cards": {
    "issued": {
      "title": "Zde je vaše dárková karta v hodnotě {{ value }} pro obchod {{ shop }}!",
      "subtext": "Vaše dárková karta",
      "gift_card_code": "Kód dárkové karty",
      "shop_link": "Pokračovat v nákupu",
      "remaining_html": "Zbývající částka: {{ balance }}",
      "add_to_apple_wallet": "Přidat do Apple Wallet",
      "qr_image_alt": "QR kód: po naskenování můžete uplatnit svou dárkovou kartu",
      "copy_code": "Kopírovat kód",
      "expired": "Platnost vypršela",
      "copy_code_success": "Kód byl úspěšně zkopírován",
      "print_gift_card": "Vytisknout"
    }
  }
}<|MERGE_RESOLUTION|>--- conflicted
+++ resolved
@@ -155,15 +155,12 @@
       "choose_product_options": "Zvolte možnosti pro: {{ product_name }}",
       "value_unavailable": "{{ option_value }} [nedostupné]",
       "variant_sold_out_or_unavailable": "Vyprodaná nebo nedostupná varianta",
-<<<<<<< HEAD
       "inventory_in_stock": "Skladem",
       "inventory_in_stock_show_count": "{{ quantity }} skladem",
       "inventory_low_stock": "Skladové zásoby docházejí",
       "inventory_low_stock_show_count": "Skladové zásoby docházejí, zbývající množství: {{ quantity }}",
-      "inventory_out_of_stock": "Není skladem"
-=======
+      "inventory_out_of_stock": "Není skladem",
       "sku": "SKU"
->>>>>>> 81f194a5
     },
     "modal": {
       "label": "Galerie multimédií"
