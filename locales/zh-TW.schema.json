{
  "settings_schema": {
    "colors": {
      "name": "色彩",
      "settings": {
        "colors_solid_button_labels": {
          "label": "純色按鈕標籤",
          "info": "用來做為強調色的前景顏色。"
        },
        "colors_accent_1": {
          "label": "色調 1",
          "info": "用來做為純色按鈕背景。"
        },
        "colors_accent_2": {
          "label": "色調 2"
        },
        "header__1": {
          "content": "主要顏色"
        },
        "header__2": {
          "content": "次要顏色"
        },
        "colors_text": {
          "label": "文字",
          "info": "用來做為背景顏色的前景顏色。"
        },
        "colors_outline_button_labels": {
          "label": "外框按鈕",
          "info": "也用來做為文字連結。"
        },
        "colors_background_1": {
          "label": "背景 1"
        },
        "colors_background_2": {
          "label": "背景 2"
        },
        "gradient_accent_1": {
          "label": "強調色 1 (漸層效果)"
        },
        "gradient_accent_2": {
          "label": "強調色 2 (漸層效果)"
        },
        "gradient_background_1": {
          "label": "背景 1 (漸層效果)"
        },
        "gradient_background_2": {
          "label": "背景 2 (漸層效果)"
        }
      }
    },
    "typography": {
      "name": "字體",
      "settings": {
        "type_header_font": {
          "label": "字型",
          "info": "選取不同字型會影響商店速度。[深入瞭解系統字型。](https://help.shopify.com/en/manual/online-store/os/store-speed/improving-speed#fonts)"
        },
        "header__1": {
          "content": "標題"
        },
        "header__2": {
          "content": "內文"
        },
        "type_body_font": {
          "label": "字型",
          "info": "選取不同字型會影響商店速度。[深入瞭解系統字型。](https://help.shopify.com/en/manual/online-store/os/store-speed/improving-speed#fonts)"
        },
        "heading_scale": {
          "label": "字型大小縮放"
        },
        "body_scale": {
          "label": "字型大小縮放"
        }
      }
    },
    "styles": {
      "name": "樣式",
      "settings": {
        "sale_badge_color_scheme": {
          "options__1": {
            "label": "背景 2"
          },
          "options__2": {
            "label": "色調 1"
          },
          "options__3": {
            "label": "色調 2"
          },
          "label": "銷售徽章顏色配置"
        },
        "sold_out_badge_color_scheme": {
          "options__1": {
            "label": "背景 1"
          },
          "options__2": {
            "label": "倒轉"
          },
          "label": "售罄徽章顏色佈景主題"
        },
        "header__1": {
          "content": "徽章"
        },
        "header__2": {
          "content": "裝飾元素"
        },
        "accent_icons": {
          "options__1": {
            "label": "色調 1"
          },
          "options__2": {
            "label": "色調 2"
          },
          "options__3": {
            "label": "外框按鈕"
          },
          "options__4": {
            "label": "文字"
          },
          "label": "強調圖示"
        }
      }
    },
    "social-media": {
      "name": "社群媒體",
      "settings": {
        "social_twitter_link": {
          "label": "Twitter",
          "info": "https://twitter.com/shopify"
        },
        "social_facebook_link": {
          "label": "Facebook",
          "info": "https://facebook.com/shopify"
        },
        "social_pinterest_link": {
          "label": "Pinterest",
          "info": "https://pinterest.com/shopify"
        },
        "social_instagram_link": {
          "label": "Instagram",
          "info": "http://instagram.com/shopify"
        },
        "social_tiktok_link": {
          "label": "TikTok",
          "info": "https://tiktok.com/@shopify"
        },
        "social_tumblr_link": {
          "label": "Tumblr",
          "info": "https://shopify.tumblr.com"
        },
        "social_snapchat_link": {
          "label": "Snapchat",
          "info": "https://www.snapchat.com/add/shopify"
        },
        "social_youtube_link": {
          "label": "YouTube",
          "info": "https://www.youtube.com/shopify"
        },
        "social_vimeo_link": {
          "label": "Vimeo",
          "info": "https://vimeo.com/shopify"
        },
        "header": {
          "content": "社群帳號"
        }
      }
    },
    "currency_format": {
      "name": "幣別格式",
      "settings": {
        "content": "幣別代碼",
        "paragraph": "購物車和結帳價格一律顯示幣別代碼。例如：$1.00 美元。",
        "currency_code_enabled": {
          "label": "顯示幣別代碼"
        }
      }
    },
    "favicon": {
      "name": "Favicon",
      "settings": {
        "favicon": {
          "label": "Favicon 圖片",
          "info": "將會縮小為 32 x 32 像素"
        }
      }
    },
    "layout": {
      "name": "版面配置",
      "settings": {
        "page_width": {
          "label": "最大寬度",
          "options__1": {
            "label": "1200 像素"
          },
          "options__2": {
            "label": "1600 像素"
          }
        }
      }
    },
    "search_input": {
      "name": "搜尋輸入",
      "settings": {
        "header": {
          "content": "產品建議"
        },
        "predictive_search_enabled": {
          "label": "啟用產品建議"
        },
        "predictive_search_show_vendor": {
          "label": "顯示廠商",
          "info": "啟用產品建議時顯示。"
        },
        "predictive_search_show_price": {
          "label": "顯示價格",
          "info": "啟用產品建議時顯示。"
        }
      }
    }
  },
  "sections": {
    "announcement-bar": {
      "name": "公告列",
      "blocks": {
        "announcement": {
          "settings": {
            "text": {
              "label": "文字"
            },
            "color_scheme": {
              "label": "顏色配置",
              "options__1": {
                "label": "背景 1"
              },
              "options__2": {
                "label": "背景 2"
              },
              "options__3": {
                "label": "倒轉"
              },
              "options__4": {
                "label": "色調 1"
              },
              "options__5": {
                "label": "色調 2"
              }
            },
            "link": {
              "label": "連結"
            }
          },
          "name": "公告"
        }
      }
    },
    "collage": {
      "name": "拼貼",
      "settings": {
        "heading": {
          "label": "標題"
        },
        "desktop_layout": {
          "label": "桌面版版面配置",
          "options__1": {
            "label": "左側大型區塊"
          },
          "options__2": {
            "label": "右側大型區塊"
          }
        },
        "mobile_layout": {
          "label": "行動版版面配置",
          "options__1": {
            "label": "拼貼"
          },
          "options__2": {
            "label": "欄"
          }
        }
      },
      "blocks": {
        "image": {
          "settings": {
            "image": {
              "label": "圖片"
            },
            "image_padding": {
              "label": "新增圖片邊框間距",
              "info": "若您不希望圖片遭到裁剪，請選取圖片邊框間距。"
            },
            "color_scheme": {
              "options__1": {
                "label": "色調 1"
              },
              "options__2": {
                "label": "色調 2"
              },
              "options__3": {
                "label": "背景 1"
              },
              "options__4": {
                "label": "背景 2"
              },
              "options__5": {
                "label": "倒轉"
              },
              "label": "顏色配置",
              "info": "選取圖片邊框間距以顯示顏色。"
            }
          },
          "name": "圖片"
        },
        "product": {
          "settings": {
            "product": {
              "label": "產品"
            },
            "secondary_background": {
              "label": "顯示次要背景"
            },
            "second_image": {
              "label": "游標暫留時顯示次要圖片"
            },
            "image_padding": {
              "label": "新增圖片邊框間距",
              "info": "若您不希望圖片受到裁減，請選取圖片邊框間距。"
            }
          },
          "name": "產品"
        },
        "collection": {
          "settings": {
            "collection": {
              "label": "商品系列"
            },
            "image_padding": {
              "label": "新增圖片邊框間距",
              "info": "若您不希望圖片遭到裁剪，請選取圖片邊框間距。"
            },
            "color_scheme": {
              "options__1": {
                "label": "色調 1"
              },
              "options__2": {
                "label": "色調 2"
              },
              "options__3": {
                "label": "背景 1"
              },
              "options__4": {
                "label": "背景 2"
              },
              "options__5": {
                "label": "倒轉"
              },
              "label": "顏色配置"
            }
          },
          "name": "商品系列"
        },
        "video": {
          "settings": {
            "cover_image": {
              "label": "封面圖片"
            },
            "video_url": {
              "label": "網址",
              "info": "若區段包含其他區塊，則影片會在彈出式視窗中顯示。",
              "placeholder": "使用 YouTube 或 Vimeo 網址"
            },
            "image_padding": {
              "label": "新增圖片邊框間距",
              "info": "若您不希望封面圖片遭到裁剪，請選取圖片邊框。"
            },
            "description": {
              "label": "影片替代文字",
              "info": "提供影片說明以便使用螢幕閱讀器的顧客瀏覽。"
            }
          },
          "name": "影片"
        }
      },
      "presets": {
        "name": "拼貼"
      }
    },
    "collection-list": {
      "name": "商品系列清單",
      "settings": {
        "title": {
          "label": "標題"
        },
        "image_ratio": {
          "label": "圖片比例",
          "options__1": {
            "label": "配合圖片"
          },
          "options__2": {
            "label": "縱向"
          },
          "options__3": {
            "label": "正方形"
          },
          "info": "編輯您的商品系列以新增圖片。[瞭解詳情](https://help.shopify.com/en/manual/products/collections)"
        },
        "color_scheme": {
          "options__1": {
            "label": "色調 1"
          },
          "options__2": {
            "label": "色調 2"
          },
          "options__3": {
            "label": "背景 1"
          },
          "options__4": {
            "label": "背景 2"
          },
          "options__5": {
            "label": "倒轉"
          },
          "label": "顏色配置"
        },
        "swipe_on_mobile": {
          "label": "啟用行動裝置的滑動功能"
        },
        "image_padding": {
          "label": "新增圖片邊框間距"
        },
        "show_view_all": {
          "label": "若清單中包含的商品系列比顯示出的更多，請啟用「檢視全部」按鈕"
        }
      },
      "blocks": {
        "featured_collection": {
          "settings": {
            "collection": {
              "label": "商品系列"
            }
          },
          "name": "商品系列"
        }
      },
      "presets": {
        "name": "商品系列清單"
      }
    },
    "contact-form": {
      "name": "聯絡表單",
      "presets": {
        "name": "聯絡表單"
      }
    },
    "custom-liquid": {
      "name": "自訂 Liquid",
      "settings": {
        "custom_liquid": {
          "label": "自訂 Liquid",
          "info": "新增應用程式程式碼片段或其他 Liquid 碼以建立進階自訂內容。"
        }
      },
      "presets": {
        "name": "自訂 Liquid"
      }
    },
    "featured-blog": {
      "name": "網誌文章",
      "settings": {
        "heading": {
          "label": "標題"
        },
        "blog": {
          "label": "網誌"
        },
        "post_limit": {
          "label": "網誌文章"
        },
        "show_view_all": {
          "label": "若網誌中包含的網誌文章比顯示出的更多，請啟用「檢視全部」按鈕"
        },
        "show_image": {
          "label": "顯示精選圖片",
          "info": "若想要獲得最佳結果，請使用外觀比例為 3:2 的圖片。[瞭解詳情](https://help.shopify.com/en/manual/shopify-admin/productivity-tools/image-editor#understanding-image-aspect-ratio)"
        },
        "soft_background": {
          "label": "顯示次要背景"
        },
        "show_date": {
          "label": "顯示日期"
        },
        "show_author": {
          "label": "顯示作者"
        }
      },
      "presets": {
        "name": "網誌文章"
      }
    },
    "featured-collection": {
      "name": "精選商品系列",
      "settings": {
        "title": {
          "label": "標題"
        },
        "collection": {
          "label": "商品系列"
        },
        "products_to_show": {
          "label": "產品數量顯示上限"
        },
        "show_view_all": {
          "label": "若商品系列中包含的商品比顯示出的更多，請啟用「檢視全部」按鈕"
        },
        "swipe_on_mobile": {
          "label": "啟用行動裝置的滑動功能"
        },
        "header": {
          "content": "產品卡"
        },
        "image_ratio": {
          "label": "圖片比例",
          "options__1": {
            "label": "配合圖片"
          },
          "options__2": {
            "label": "縱向"
          },
          "options__3": {
            "label": "正方形"
          }
        },
        "show_secondary_image": {
          "label": "游標暫留時顯示次要圖片"
        },
        "add_image_padding": {
          "label": "新增圖片邊框間距"
        },
        "show_vendor": {
          "label": "顯示廠商"
        },
        "show_image_outline": {
          "label": "顯示圖片邊框"
        },
        "show_rating": {
          "label": "顯示產品評等",
          "info": "新增產品評等應用程式，即可顯示評等。[瞭解詳情](https://help.shopify.com/manual/online-store/themes/os20/themes-by-shopify/dawn/sections#featured-collection-show-product-rating)"
        }
      },
      "presets": {
        "name": "精選商品系列"
      }
    },
    "footer": {
      "name": "頁尾",
      "blocks": {
        "link_list": {
          "settings": {
            "heading": {
              "label": "標題",
              "info": "若要顯示選單，則必須要有標題。"
            },
            "menu": {
              "label": "選單",
              "info": "僅顯示上層選單項目。"
            }
          },
          "name": "選單"
        },
        "text": {
          "settings": {
            "heading": {
              "label": "標題"
            },
            "subtext": {
              "label": "子文字"
            }
          },
          "name": "文字"
        }
      },
      "settings": {
        "color_scheme": {
          "options__1": {
            "label": "色調 1"
          },
          "options__2": {
            "label": "色調 2"
          },
          "options__3": {
            "label": "背景 1"
          },
          "options__4": {
            "label": "背景 2"
          },
          "options__5": {
            "label": "倒轉"
          },
          "label": "顏色配置"
        },
        "newsletter_enable": {
          "label": "顯示電子郵件訂閱"
        },
        "newsletter_heading": {
          "label": "標題"
        },
        "header__1": {
          "info": "訂閱者已自動新增至您的「接受行銷」顧客名單。[瞭解詳情](https://help.shopify.com/en/manual/customers/manage-customers)",
          "content": "電子郵件訂閱"
        },
        "header__2": {
          "content": "社群媒體圖示",
          "info": "若要顯示您的社群媒體帳號，請在您的佈景主題設定中連接帳號。"
        },
        "show_social": {
          "label": "顯示社群媒體圖示"
        },
        "header__3": {
          "content": "國家/地區選擇器"
        },
        "header__4": {
          "info": "若要新增國家/地區，請前往 [payment settings](/admin/settings/payments)。"
        },
        "enable_country_selector": {
          "label": "啟用國家/地區選擇器"
        },
        "header__5": {
          "content": "語言選擇器"
        },
        "header__6": {
          "info": "若要新增語言，請前往 [language settings](/admin/settings/languages)。"
        },
        "enable_language_selector": {
          "label": "啟用語言選擇器"
        },
        "header__7": {
          "content": "付款方式"
        },
        "payment_enable": {
          "label": "顯示付款圖示"
        }
      }
    },
    "header": {
      "name": "標頭",
      "settings": {
        "logo": {
          "label": "標誌圖片"
        },
        "logo_width": {
          "unit": "像素",
          "label": "自訂標誌寬度"
        },
        "logo_position": {
          "label": "標誌在大型螢幕上的位置",
          "options__1": {
            "label": "中央左方"
          },
          "options__2": {
            "label": "左上角"
          },
          "options__3": {
            "label": "中央上方"
          }
        },
        "menu": {
          "label": "選單"
        },
        "show_line_separator": {
          "label": "顯示不同行"
        },
        "enable_sticky_header": {
          "label": "啟用固定式頁首",
          "info": "頁首會在顧客往上滑時顯示在螢幕上。"
        },
        "color_scheme": {
          "options__1": {
            "label": "色調 1"
          },
          "options__2": {
            "label": "色調 2"
          },
          "options__3": {
            "label": "背景 1"
          },
          "options__4": {
            "label": "背景 2"
          },
          "options__5": {
            "label": "反轉"
          },
          "label": "顏色配置"
        }
      }
    },
    "image-banner": {
      "name": "圖片橫幅",
      "settings": {
        "image": {
          "label": "第一張圖片"
        },
        "image_2": {
          "label": "第二張圖片"
        },
        "desktop_text_box_position": {
          "options__4": {
            "label": "中間靠左對齊"
          },
          "options__5": {
            "label": "中間置中對齊"
          },
          "options__6": {
            "label": "中間靠右對齊"
          },
          "options__7": {
            "label": "下方靠左"
          },
          "options__8": {
            "label": "下方置中"
          },
          "options__9": {
            "label": "下方靠右"
          }
        },
        "color_scheme": {
          "options__1": {
            "label": "色調 1"
          },
          "options__2": {
            "label": "色調 2"
          },
          "options__3": {
            "label": "背景 1"
          },
          "options__4": {
            "label": "背景 2"
          },
          "options__5": {
            "label": "倒轉"
          },
          "label": "顏色配置",
          "info": "用於文字方塊。"
        },
        "stack_images_on_mobile": {
          "label": "在行動裝置上堆疊圖片"
        },
        "adapt_height_first_image": {
          "label": "配合的一張圖片尺寸的區段高度",
          "info": "檢查時覆寫圖片橫幅高度設定。"
        },
        "show_text_box": {
          "label": "在桌面顯示文字方塊"
        },
        "image_overlay_opacity": {
          "label": "圖片疊加層透明度"
        },
        "header": {
          "content": "行動版版面配置"
        },
        "show_text_below": {
          "label": "將文字置於圖片下方"
        },
        "image_height": {
          "label": "橫幅高度",
          "options__1": {
            "label": "小"
          },
          "options__2": {
            "label": "中等"
          },
          "options__3": {
            "label": "大"
          },
          "info": "若想要獲得最佳結果，請使用外觀比例為 3:2 的圖片。[瞭解詳情](https://help.shopify.com/en/manual/shopify-admin/productivity-tools/image-editor#understanding-image-aspect-ratio)"
        },
        "text_alignment": {
          "options__1": {
            "label": "靠左"
          },
          "options__2": {
            "label": "置中"
          },
          "options__3": {
            "label": "靠右"
          },
          "label": "文字對齊"
        },
        "mobile_text_alignment": {
          "options__1": {
            "label": "靠左"
          },
          "options__2": {
            "label": "置中"
          },
          "options__3": {
            "label": "靠右"
          },
          "label": "行動版文字對齊方式"
        },
        "desktop_content_position": {
          "options__1": {
            "label": "上方靠左"
          },
          "options__2": {
            "label": "上方置中"
          },
          "options__3": {
            "label": "上方靠右"
          },
          "options__4": {
            "label": "中間靠左"
          },
          "options__5": {
            "label": "中間置中"
          },
          "options__6": {
            "label": "中間靠右"
          },
          "options__7": {
            "label": "下方靠左"
          },
          "options__8": {
            "label": "下方置中"
          },
          "options__9": {
            "label": "下方靠右"
          },
          "label": "桌面版內容位置"
        },
        "desktop_content_alignment": {
          "options__1": {
            "label": "靠左"
          },
          "options__2": {
            "label": "置中"
          },
          "options__3": {
            "label": "靠右"
          },
          "label": "桌面版內容對齊方式"
        },
        "mobile_content_alignment": {
          "options__1": {
            "label": "靠左"
          },
          "options__2": {
            "label": "置中"
          },
          "options__3": {
            "label": "靠右"
          },
          "label": "行動版內容對齊方式"
        }
      },
      "blocks": {
        "heading": {
          "settings": {
            "heading": {
              "label": "標題"
            },
            "heading_size": {
              "options__1": {
                "label": "中等"
              },
              "options__2": {
                "label": "大"
              },
              "label": "標題字型大小"
            }
          },
          "name": "標題"
        },
        "text": {
          "settings": {
            "text": {
              "label": "說明"
            }
          },
          "name": "文字"
        },
        "buttons": {
          "settings": {
            "button_label_1": {
              "label": "第一個按鈕標籤",
              "info": "將標籤保留空白以隱藏按鈕。"
            },
            "button_link_1": {
              "label": "第一個按鈕連結"
            },
            "button_style_secondary_1": {
              "label": "使用外框按鈕樣式"
            },
            "button_label_2": {
              "label": "第二個按鈕標籤",
              "info": "將標籤保留空白以隱藏按鈕。"
            },
            "button_link_2": {
              "label": "第二個按鈕連結"
            },
            "button_style_secondary_2": {
              "label": "使用外框按鈕樣式"
            }
          },
          "name": "按鈕"
        }
      },
      "presets": {
        "name": "圖片橫幅"
      }
    },
    "image-with-text": {
      "name": "附文字的圖片",
      "settings": {
        "image": {
          "label": "圖片"
        },
        "height": {
          "options__1": {
            "label": "配合圖片"
          },
          "options__2": {
            "label": "小"
          },
          "options__3": {
            "label": "大"
          },
          "label": "圖片比例"
        },
        "color_scheme": {
          "options__1": {
            "label": "背景 1"
          },
          "options__2": {
            "label": "背景 2"
          },
          "options__3": {
            "label": "倒轉"
          },
          "options__4": {
            "label": "色調 1"
          },
          "options__5": {
            "label": "色調 2"
          },
          "label": "顏色配置"
        },
        "layout": {
          "options__1": {
            "label": "先顯示圖片"
          },
          "options__2": {
            "label": "先顯示文字"
          },
          "label": "桌面版版面配置",
          "info": "圖片會先預設為行動版版面配置。"
        }
      },
      "blocks": {
        "heading": {
          "settings": {
            "heading": {
              "label": "標題"
            }
          },
          "name": "標題"
        },
        "text": {
          "settings": {
            "text": {
              "label": "說明"
            }
          },
          "name": "文字"
        },
        "button": {
          "settings": {
            "button_label": {
              "label": "按鈕標籤",
              "info": "將標籤保留空白以隱藏按鈕。"
            },
            "button_link": {
              "label": "按鈕連結"
            }
          },
          "name": "按鈕"
        }
      },
      "presets": {
        "name": "附文字的圖片"
      }
    },
    "main-article": {
      "name": "網誌文章",
      "blocks": {
        "featured_image": {
          "settings": {
            "image_height": {
              "label": "主要圖片高度",
              "options__1": {
                "label": "配合圖片"
              },
              "options__2": {
                "label": "小"
              },
              "options__3": {
                "label": "中等"
              },
              "info": "若想要獲得最佳結果，請使用寬高比為 16:9 的圖片。[瞭解詳情](https://help.shopify.com/en/manual/shopify-admin/productivity-tools/image-editor#understanding-image-aspect-ratio)",
              "options__4": {
                "label": "大"
              }
            }
          },
          "name": "主要圖片"
        },
        "title": {
          "settings": {
            "blog_show_date": {
              "label": "顯示日期"
            },
            "blog_show_author": {
              "label": "顯示作者"
            }
          },
          "name": "職稱"
        },
        "content": {
          "name": "內容"
        },
        "share": {
          "name": "分享",
          "settings": {
            "featured_image_info": {
              "content": "若您在社群媒體貼文加入連結，則此頁面的主要圖片會顯示為預覽圖片。[瞭解詳情](https://help.shopify.com/en/manual/online-store/images/showing-social-media-thumbnail-images)。"
            },
            "title_info": {
              "content": "商店名稱和說明包含在預覽圖片中。[瞭解詳情](https://help.shopify.com/en/manual/promoting-marketing/seo/adding-keywords#set-a-title-and-description-for-your-online-store)"
            },
            "text": {
              "label": "文字"
            }
          }
        }
      }
    },
    "main-blog": {
      "name": "網誌文章",
      "settings": {
        "header": {
          "content": "網誌文章卡片"
        },
        "show_image": {
          "label": "顯示精選圖片"
        },
        "paragraph": {
          "content": "編輯您的網誌文章以變更摘要。[瞭解詳情](https://help.shopify.com/en/manual/online-store/blogs/writing-blogs#display-an-excerpt-from-a-blog-post)"
        },
        "show_date": {
          "label": "顯示日期"
        },
        "show_author": {
          "label": "顯示作者"
        },
        "layout": {
          "label": "大型螢幕上的版面配置",
          "options__1": {
            "label": "網格"
          },
          "options__2": {
            "label": "拼貼"
          }
        },
        "image_height": {
          "label": "主要圖片高度",
          "options__1": {
            "label": "配合圖片"
          },
          "options__2": {
            "label": "小"
          },
          "options__3": {
            "label": "中等"
          },
          "options__4": {
            "label": "大"
          },
          "info": "若想要獲得最佳結果，請使用外觀比例為 3:2 的圖片。[瞭解詳情](https://help.shopify.com/en/manual/shopify-admin/productivity-tools/image-editor#understanding-image-aspect-ratio)"
        }
      }
    },
    "main-cart-footer": {
      "name": "小計",
      "settings": {
        "show_cart_note": {
          "label": "啟用購物車備註"
        }
      },
      "blocks": {
        "subtotal": {
          "name": "小計價格"
        },
        "buttons": {
          "name": "結帳按鈕"
        }
      }
    },
    "main-cart-items": {
      "name": "商品",
      "settings": {
        "show_vendor": {
          "label": "顯示廠商"
        }
      }
    },
    "main-collection-banner": {
      "name": "商品系列橫幅",
      "settings": {
        "paragraph": {
          "content": "編輯您的商品系列以新增說明或圖片。[瞭解詳情](https://help.shopify.com/en/manual/products/collections/collection-layout)"
        },
        "show_collection_description": {
          "label": "顯示商品系列說明"
        },
        "show_collection_image": {
          "label": "顯示商品系列圖片",
          "info": "若想要獲得最佳結果，請使用寬高比為 16:9 的圖片。[瞭解詳情](https://help.shopify.com/en/manual/shopify-admin/productivity-tools/image-editor#understanding-image-aspect-ratio)"
        }
      }
    },
    "main-collection-product-grid": {
      "name": "產品網格",
      "settings": {
        "products_per_page": {
          "label": "每頁產品數"
        },
        "image_ratio": {
          "label": "圖片比例",
          "options__1": {
            "label": "配合圖片"
          },
          "options__2": {
            "label": "縱向"
          },
          "options__3": {
            "label": "正方形"
          }
        },
        "show_secondary_image": {
          "label": "游標暫留時顯示次要圖片"
        },
        "add_image_padding": {
          "label": "新增圖片邊框間距"
        },
        "show_vendor": {
          "label": "顯示廠商"
        },
        "header__1": {
          "content": "篩選與排序"
        },
        "enable_tags": {
          "label": "啟用篩選",
          "info": "[自訂篩選](/admin/menus)"
        },
        "enable_filtering": {
          "label": "啟用篩選",
          "info": "自訂 [篩選條件](/admin/menus)"
        },
        "enable_sorting": {
          "label": "啟用排序"
        },
        "header__3": {
          "content": "產品卡"
        },
        "show_image_outline": {
          "label": "顯示圖片邊框"
        },
        "collapse_on_larger_devices": {
          "label": "在較大的螢幕上收合"
        },
        "show_rating": {
          "label": "顯示產品評等",
          "info": "新增產品評等應用程式，即可顯示評等。[瞭解詳情](https://help.shopify.com/manual/online-store/themes/os20/themes-by-shopify/dawn/page-types#product-grid-show-product-rating)"
        }
      }
    },
    "main-list-collections": {
      "name": "商品系列清單頁面",
      "settings": {
        "title": {
          "label": "標題"
        },
        "sort": {
          "label": "以下列方式排序商品系列：",
          "options__1": {
            "label": "依字母順序 A 到 Z"
          },
          "options__2": {
            "label": "依字母順序 Z 到 A"
          },
          "options__3": {
            "label": "日期 (從新到舊)"
          },
          "options__4": {
            "label": "日期 (從舊到新)"
          },
          "options__5": {
            "label": "產品數量，從高到低"
          },
          "options__6": {
            "label": "產品數量，從低到高"
          }
        },
        "image_ratio": {
          "label": "圖片比例",
          "options__1": {
            "label": "配合圖片"
          },
          "options__2": {
            "label": "縱向"
          },
          "options__3": {
            "label": "正方形"
          },
          "info": "編輯您的商品系列以新增圖片。[瞭解詳情](https://help.shopify.com/en/manual/products/collections)"
        },
        "color_scheme": {
          "options__1": {
            "label": "色調 1"
          },
          "options__2": {
            "label": "色調 2"
          },
          "options__3": {
            "label": "背景 1"
          },
          "options__4": {
            "label": "背景 2"
          },
          "options__5": {
            "label": "倒轉"
          },
          "label": "顏色配置"
        },
        "image_padding": {
          "label": "新增圖片邊框間距"
        }
      }
    },
    "main-page": {
      "name": "頁面"
    },
    "main-password-footer": {
      "name": "密碼頁尾",
      "settings": {
        "color_scheme": {
          "options__1": {
            "label": "色調 1"
          },
          "options__2": {
            "label": "色調 2"
          },
          "options__3": {
            "label": "背景 1"
          },
          "options__4": {
            "label": "背景 2"
          },
          "options__5": {
            "label": "倒轉"
          },
          "label": "顏色配置"
        }
      }
    },
    "main-password-header": {
      "name": "密碼頁首",
      "settings": {
        "logo": {
          "label": "標誌圖片"
        },
        "logo_max_width": {
          "label": "自訂標誌寬度",
          "unit": "像素"
        },
        "color_scheme": {
          "options__1": {
            "label": "色調 1"
          },
          "options__2": {
            "label": "色調 2"
          },
          "options__3": {
            "label": "背景 1"
          },
          "options__4": {
            "label": "背景 2"
          },
          "options__5": {
            "label": "倒轉"
          },
          "label": "顏色配置"
        }
      }
    },
    "main-product": {
      "name": "產品資訊",
      "blocks": {
        "text": {
          "settings": {
            "text": {
              "label": "文字"
            },
            "text_style": {
              "label": "文字樣式",
              "options__1": {
                "label": "內文"
              },
              "options__2": {
                "label": "副標題"
              },
              "options__3": {
                "label": "大寫"
              }
            }
          },
          "name": "文字"
        },
        "variant_picker": {
          "settings": {
            "picker_type": {
              "label": "類型",
              "options__1": {
                "label": "下拉式選單"
              },
              "options__2": {
                "label": "按鈕"
              }
            }
          },
          "name": "子類選擇器"
        },
        "buy_buttons": {
          "settings": {
            "show_dynamic_checkout": {
              "label": "顯示動態結帳按鈕",
              "info": "顧客可以使用您商店可用的付款方式，看見其偏好選項，如 PayPal 或 Apple Pay 。[深入瞭解相關資訊](https://help.shopify.com/manual/using-themes/change-the-layout/dynamic-checkout)"
            }
          },
          "name": "購買按鈕"
        },
        "share": {
          "settings": {
            "featured_image_info": {
              "content": "若您在社群媒體貼文加入連結，則此頁面的主要圖片會顯示為預覽圖片。[瞭解詳情](https://help.shopify.com/en/manual/online-store/images/showing-social-media-thumbnail-images)。"
            },
            "title_info": {
              "content": "商店名稱和說明包含在預覽圖片中。[瞭解詳情](https://help.shopify.com/en/manual/promoting-marketing/seo/adding-keywords#set-a-title-and-description-for-your-online-store)"
            },
            "text": {
              "label": "文字"
            }
          },
          "name": "分享"
        },
        "collapsible_tab": {
          "settings": {
            "heading": {
              "info": "包含說明內容的標題。",
              "label": "標題"
            },
            "content": {
              "label": "分頁內容"
            },
            "page": {
              "label": "分頁內容頁面"
            },
            "icon": {
              "label": "圖示",
              "options__1": {
                "label": "無"
              },
              "options__2": {
                "label": "信箱"
              },
              "options__3": {
                "label": "聊天泡泡"
              },
              "options__4": {
                "label": "勾號標示"
              },
              "options__5": {
                "label": "吹風機"
              },
              "options__6": {
                "label": "眼睛"
              },
              "options__7": {
                "label": "紅心"
              },
              "options__8": {
                "label": "鐵"
              },
              "options__9": {
                "label": "葉片"
              },
              "options__10": {
                "label": "皮革"
              },
              "options__11": {
                "label": "鎖"
              },
              "options__12": {
                "label": "地圖圖釘"
              },
              "options__13": {
                "label": "褲子"
              },
              "options__14": {
                "label": "飛機"
              },
              "options__15": {
                "label": "價格標籤"
              },
              "options__16": {
                "label": "問號"
              },
              "options__17": {
                "label": "退貨"
              },
              "options__18": {
                "label": "尺"
              },
              "options__19": {
                "label": "襯衫"
              },
              "options__20": {
                "label": "鞋子"
              },
              "options__21": {
                "label": "剪影"
              },
              "options__22": {
                "label": "星星"
              },
              "options__23": {
                "label": "卡車"
              },
              "options__24": {
                "label": "洗滌"
              }
            }
          },
          "name": "可收合分頁"
        },
        "popup": {
          "settings": {
            "link_label": {
              "label": "連結標籤"
            },
            "page": {
              "label": "頁面"
            }
          },
          "name": "彈出式視窗"
        },
        "title": {
          "name": "職稱"
        },
        "price": {
          "name": "價格"
        },
        "quantity_selector": {
          "name": "數量選擇器"
        },
        "pickup_availability": {
          "name": "取貨服務適用地區"
        },
        "description": {
          "name": "說明"
        },
        "custom_liquid": {
          "name": "自訂 Liquid",
          "settings": {
            "custom_liquid": {
              "label": "自訂 Liquid",
              "info": "新增應用程式程式碼片段或其他 Liquid 碼以建立進階自訂內容。"
            }
          }
        },
        "rating": {
          "name": "產品評等",
          "settings": {
            "paragraph": {
              "content": "新增產品評等應用程式，即可顯示評等。[瞭解詳情](https://help.shopify.com/manual/online-store/themes/os20/themes-by-shopify/dawn/page-types#product-rating-block)"
            }
          }
        }
      },
      "settings": {
        "header": {
          "content": "多媒體檔案",
          "info": "深入瞭解 [多媒體檔案類型。](https://help.shopify.com/manual/products/product-media)"
        },
        "enable_video_looping": {
          "label": "啟用影片循環播放功能"
        },
        "enable_sticky_info": {
          "label": "在大螢幕上啟用固定產品資訊"
        },
        "hide_variants": {
          "label": "在選取一個子類後，隱藏其他子類的多媒體檔案"
        }
      }
    },
    "main-search": {
      "name": "搜尋結果",
      "settings": {
        "image_ratio": {
          "label": "圖片比例",
          "options__1": {
            "label": "配合圖片"
          },
          "options__2": {
            "label": "縱向"
          },
          "options__3": {
            "label": "正方形"
          }
        },
        "show_secondary_image": {
          "label": "游標暫留時顯示次要圖片"
        },
        "add_image_padding": {
          "label": "新增圖片邊框間距"
        },
        "show_vendor": {
          "label": "顯示廠商"
        },
        "header__1": {
          "content": "產品卡"
        },
        "header__2": {
          "content": "網誌卡片"
        },
        "article_show_date": {
          "label": "顯示日期"
        },
        "article_show_author": {
          "label": "顯示作者"
        },
        "show_image_outline": {
          "label": "顯示圖片邊框"
        },
        "show_rating": {
          "label": "顯示產品評等",
          "info": "新增產品評等應用程式，即可顯示評等。[瞭解詳情](https://help.shopify.com/manual/online-store/themes/os20/themes-by-shopify/dawn/page-types#search-results-show-product-rating)"
        }
      }
    },
    "multicolumn": {
      "name": "多列",
      "settings": {
        "title": {
          "label": "標題"
        },
        "image_width": {
          "label": "圖片寬度",
          "options__1": {
            "label": "欄位的三分之一寬度"
          },
          "options__2": {
            "label": "欄位的一半寬度"
          },
          "options__3": {
            "label": "欄位的全寬度"
          }
        },
        "image_ratio": {
          "label": "圖片比例",
          "options__1": {
            "label": "配合圖片"
          },
          "options__2": {
            "label": "縱向"
          },
          "options__3": {
            "label": "正方形"
          },
          "options__4": {
            "label": "圓形"
          }
        },
        "column_alignment": {
          "label": "欄位對齊",
          "options__1": {
            "label": "靠左"
          },
          "options__2": {
            "label": "置中"
          }
        },
        "background_style": {
          "label": "次要背景",
          "options__1": {
            "label": "無"
          },
          "options__2": {
            "label": "顯示欄位背景"
          },
          "options__3": {
            "label": "顯示區段背景"
          }
        },
        "button_label": {
          "label": "按鈕標籤"
        },
        "button_link": {
          "label": "按鈕連結"
        },
        "swipe_on_mobile": {
          "label": "啟用行動裝置的滑動功能"
        }
      },
      "blocks": {
        "column": {
          "settings": {
            "image": {
              "label": "圖片"
            },
            "title": {
              "label": "標題"
            },
            "text": {
              "label": "說明"
            },
            "link_label": {
              "label": "連結標籤"
            },
            "link": {
              "label": "連結"
            }
          },
          "name": "欄"
        }
      },
      "presets": {
        "name": "多列"
      }
    },
    "newsletter": {
      "name": "電子郵件訂閱",
      "settings": {
        "color_scheme": {
          "label": "顏色配置",
          "options__1": {
            "label": "色調 1"
          },
          "options__2": {
            "label": "色調 2"
          },
          "options__3": {
            "label": "背景 1"
          },
          "options__4": {
            "label": "背景 2"
          },
          "options__5": {
            "label": "倒轉"
          }
        },
        "full_width": {
          "label": "讓區段呈現全寬度"
        },
        "paragraph": {
          "content": "每筆電子郵件訂閱都會建立顧客帳號。[瞭解詳情](https://help.shopify.com/en/manual/customers)"
        }
      },
      "blocks": {
        "heading": {
          "settings": {
            "heading": {
              "label": "標題"
            }
          },
          "name": "標題"
        },
        "paragraph": {
          "settings": {
            "paragraph": {
              "label": "說明"
            }
          },
          "name": "子標題"
        },
        "email_form": {
          "name": "電子郵件表單"
        }
      },
      "presets": {
        "name": "電子郵件訂閱"
      }
    },
    "page": {
      "name": "頁面",
      "settings": {
        "page": {
          "label": "頁面"
        }
      },
      "presets": {
        "name": "頁面"
      }
    },
    "product-recommendations": {
      "name": "商品推薦",
      "settings": {
        "heading": {
          "label": "標題"
        },
        "header__2": {
          "content": "產品卡"
        },
        "image_ratio": {
          "label": "圖片比例",
          "options__1": {
            "label": "配合圖片"
          },
          "options__2": {
            "label": "縱向"
          },
          "options__3": {
            "label": "正方形"
          }
        },
        "show_secondary_image": {
          "label": "游標暫留時顯示次要圖片"
        },
        "add_image_padding": {
          "label": "新增圖片邊框間距"
        },
        "show_vendor": {
          "label": "顯示廠商"
        },
        "paragraph__1": {
          "content": "動態推薦會使用訂單和產品資訊，以隨著時間改變與改進。[瞭解詳情](https://help.shopify.com/en/themes/development/recommended-products)"
        },
        "show_image_outline": {
          "label": "顯示圖片邊框"
        },
        "show_rating": {
          "label": "顯示產品評等",
          "info": "新增產品評等應用程式，即可顯示評等。[瞭解詳情](https://help.shopify.com/manual/online-store/themes/os20/themes-by-shopify/dawn/page-types#product-recommendations-show-product-rating)"
        }
      }
    },
    "rich-text": {
      "name": "RTF 文字",
      "settings": {
        "color_scheme": {
          "options__1": {
            "label": "色調 1"
          },
          "options__2": {
            "label": "色調 2"
          },
          "options__3": {
            "label": "背景 1"
          },
          "options__4": {
            "label": "背景 2"
          },
          "options__5": {
            "label": "倒轉"
          },
          "label": "顏色配置"
        },
        "full_width": {
          "label": "讓區段呈現全寬度"
        }
      },
      "blocks": {
        "heading": {
          "settings": {
            "heading": {
              "label": "標題"
            },
            "heading_size": {
              "options__1": {
                "label": "小"
              },
              "options__2": {
                "label": "中等"
              },
              "label": "標題字型尺寸",
              "options__3": {
                "label": "大"
              }
            }
          },
          "name": "標題"
        },
        "text": {
          "settings": {
            "text": {
              "label": "說明"
            }
          },
          "name": "文字"
        },
        "button": {
          "settings": {
            "button_label": {
              "label": "按鈕標籤"
            },
            "button_link": {
              "label": "按鈕連結"
            },
            "button_style_secondary": {
              "label": "使用外框按鈕樣式"
            }
          },
          "name": "按鈕"
        }
      },
      "presets": {
        "name": "RTF 文字"
      }
    },
    "apps": {
      "name": "應用程式",
      "settings": {
        "include_margins": {
          "label": "將區段邊界設為與佈景主題相同"
        }
      },
      "presets": {
        "name": "應用程式"
      }
    },
    "video": {
      "name": "影片",
      "settings": {
        "heading": {
          "label": "標題"
        },
        "cover_image": {
          "label": "封面圖片"
        },
        "video_url": {
          "label": "網址",
          "placeholder": "使用 YouTube 或 Vimeo 網址",
          "info": "在頁面播放影片"
        },
        "description": {
          "label": "影片替代文字",
          "info": "提供影片說明以便使用螢幕閱讀器的顧客瀏覽。"
        },
        "image_padding": {
          "label": "新增圖片邊框間距",
          "info": "若您不希望圖片遭到裁剪，請選取圖片邊框。"
        },
        "full_width": {
          "label": "讓區段以全寬度呈現"
        }
      },
      "presets": {
        "name": "影片"
      }
    },
    "featured-product": {
      "name": "精選產品",
      "blocks": {
        "text": {
          "name": "文字",
          "settings": {
            "text": {
              "label": "文字"
            },
            "text_style": {
              "label": "文字樣式",
              "options__1": {
                "label": "內文"
              },
              "options__2": {
                "label": "副標題"
              },
              "options__3": {
                "label": "大寫"
              }
            }
          }
        },
        "title": {
          "name": "標題"
        },
        "price": {
          "name": "價格"
        },
        "quantity_selector": {
          "name": "數量選擇器"
        },
        "variant_picker": {
          "name": "子類選擇器",
          "settings": {
            "picker_type": {
              "label": "類型",
              "options__1": {
                "label": "下拉式選單"
              },
              "options__2": {
                "label": "按鈕"
              }
            }
          }
        },
        "buy_buttons": {
          "name": "購買按鈕",
          "settings": {
            "show_dynamic_checkout": {
              "label": "顯示動態結帳按鈕",
              "info": "顧客可透過您商店的可用付款方式，看到其偏好選項 (如 PayPal 或 Apple Pay)。[瞭解詳情](https://help.shopify.com/manual/using-themes/change-the-layout/dynamic-checkout)"
            }
          }
        },
        "description": {
          "name": "說明"
        },
        "share": {
          "name": "分享",
          "settings": {
            "featured_image_info": {
              "content": "若您在社群媒體貼文中加入連結，則此頁面的主要圖片會顯示為預覽圖片。[瞭解詳情](https://help.shopify.com/en/manual/online-store/images/showing-social-media-thumbnail-images)"
            },
            "title_info": {
              "content": "商店名稱和說明包含在預覽圖片中。[瞭解詳情](https://help.shopify.com/en/manual/promoting-marketing/seo/adding-keywords#set-a-title-and-description-for-your-online-store)"
            },
            "text": {
              "label": "文字"
            }
          }
        },
        "custom_liquid": {
          "name": "自訂 Liquid",
          "settings": {
            "custom_liquid": {
              "label": "自訂 Liquid"
            }
          }
        },
        "rating": {
          "name": "產品評等",
          "settings": {
            "paragraph": {
              "content": "新增產品評等應用程式，即可顯示評等。[瞭解詳情](https://help.shopify.com/manual/online-store/themes/os20/themes-by-shopify/dawn/sections#featured-product-rating)"
            }
          }
        }
      },
      "settings": {
        "product": {
          "label": "產品"
        },
        "secondary_background": {
          "label": "顯示次要背景"
        },
        "header": {
          "content": "多媒體檔案",
          "info": "深入瞭解 [多媒體檔案類型](https://help.shopify.com/manual/products/product-media)"
        },
        "enable_video_looping": {
          "label": "啟用影片循環播放功能"
        },
        "hide_variants": {
          "label": "隱藏桌面版未選擇的子類多媒體檔案"
        }
      },
      "presets": {
        "name": "精選產品"
      }
    },
    "email-signup-banner": {
      "name": "電子郵件訂閱橫幅",
      "settings": {
        "paragraph": {
          "content": "每筆電子郵件訂閱都會建立顧客帳號。[瞭解詳情](https://help.shopify.com/en/manual/customers)"
        },
        "image": {
          "label": "背景圖片"
        },
        "show_background_image": {
          "label": "顯示背景圖片"
        },
<<<<<<< HEAD
        "desktop_text_box_position": {
          "options__1": {
            "label": "上方靠左"
          },
          "options__2": {
            "label": "上方置中"
          },
          "options__3": {
            "label": "上方靠右"
          },
          "label": "桌面版文字位置",
          "options__4": {
            "label": "中間靠左"
          },
          "options__5": {
            "label": "中間置中"
          },
          "options__6": {
            "label": "中間靠右"
          },
          "options__7": {
            "label": "下方靠左"
          },
          "options__8": {
            "label": "下方置中"
          },
          "options__9": {
            "label": "下方靠右"
          }
        },
=======
>>>>>>> 91034738
        "show_text_box": {
          "label": "在桌面顯示文字方塊"
        },
        "image_overlay_opacity": {
          "label": "圖片疊加層透明度"
        },
        "color_scheme": {
          "options__1": {
            "label": "色調 1"
          },
          "options__2": {
            "label": "色調 2"
          },
          "options__3": {
            "label": "背景 1"
          },
          "options__4": {
            "label": "背景 2"
          },
          "options__5": {
            "label": "反轉"
          },
          "label": "顏色配置",
          "info": "顯示文字方塊時可見"
        },
        "show_text_below": {
          "label": "在行動版圖片下方顯示文字"
        },
        "image_height": {
          "label": "橫幅高度",
          "options__1": {
            "label": "配合圖片"
          },
          "options__2": {
            "label": "小"
          },
          "options__3": {
            "label": "中"
          },
          "options__4": {
            "label": "大"
          },
          "info": "若想要獲得最佳結果，請使用寬高比為 16:9 的圖片。[瞭解詳情](https://help.shopify.com/en/manual/shopify-admin/productivity-tools/image-editor#understanding-image-aspect-ratio)"
        },
<<<<<<< HEAD
        "text_alignment": {
          "options__1": {
            "label": "靠左"
          },
          "options__2": {
            "label": "置中"
          },
          "options__3": {
            "label": "靠右"
          },
          "label": "文字對齊方式"
        },
        "mobile_text_alignment": {
          "options__1": {
            "label": "靠左"
          },
          "options__2": {
            "label": "置中"
          },
          "options__3": {
            "label": "靠右"
          },
          "label": "行動版文字對齊方式"
        },
        "desktop_content_position": {
          "options__4": {
            "label": "中間靠左"
          },
          "options__5": {
            "label": "中間置中"
          },
          "options__6": {
            "label": "中間靠右"
          },
          "options__7": {
            "label": "下方靠左"
          },
          "options__8": {
            "label": "下方置中"
          },
          "options__9": {
            "label": "下方靠右"
          },
          "options__1": {
            "label": "上方靠左"
          },
          "options__2": {
            "label": "上方置中"
          },
          "options__3": {
            "label": "上方靠右"
          }
        },
        "desktop_content_alignment": {
          "options__1": {
            "label": "靠左"
          },
          "options__2": {
            "label": "置中"
          },
          "options__3": {
            "label": "靠右"
          },
          "label": "文字對齊方式"
        },
        "mobile_content_alignment": {
          "options__1": {
            "label": "靠左"
=======
        "desktop_content_position": {
          "options__1": {
            "label": "靠上"
>>>>>>> 91034738
          },
          "options__2": {
            "label": "置中"
          },
          "options__3": {
<<<<<<< HEAD
            "label": "靠右"
          },
          "label": "行動版內容對齊方式"
=======
            "label": "靠下"
          },
          "label": "桌面版內容位置"
>>>>>>> 91034738
        }
      },
      "blocks": {
        "heading": {
          "name": "標題",
          "settings": {
            "heading": {
              "label": "標題"
            }
          }
        },
        "paragraph": {
          "name": "段落",
          "settings": {
            "paragraph": {
              "label": "說明"
            }
          }
        },
        "email_form": {
          "name": "電子郵件表單"
        }
      },
      "presets": {
        "name": "電子郵件訂閱橫幅"
      }
    }
  }
}<|MERGE_RESOLUTION|>--- conflicted
+++ resolved
@@ -1988,39 +1988,6 @@
         "show_background_image": {
           "label": "顯示背景圖片"
         },
-<<<<<<< HEAD
-        "desktop_text_box_position": {
-          "options__1": {
-            "label": "上方靠左"
-          },
-          "options__2": {
-            "label": "上方置中"
-          },
-          "options__3": {
-            "label": "上方靠右"
-          },
-          "label": "桌面版文字位置",
-          "options__4": {
-            "label": "中間靠左"
-          },
-          "options__5": {
-            "label": "中間置中"
-          },
-          "options__6": {
-            "label": "中間靠右"
-          },
-          "options__7": {
-            "label": "下方靠左"
-          },
-          "options__8": {
-            "label": "下方置中"
-          },
-          "options__9": {
-            "label": "下方靠右"
-          }
-        },
-=======
->>>>>>> 91034738
         "show_text_box": {
           "label": "在桌面顯示文字方塊"
         },
@@ -2064,31 +2031,6 @@
             "label": "大"
           },
           "info": "若想要獲得最佳結果，請使用寬高比為 16:9 的圖片。[瞭解詳情](https://help.shopify.com/en/manual/shopify-admin/productivity-tools/image-editor#understanding-image-aspect-ratio)"
-        },
-<<<<<<< HEAD
-        "text_alignment": {
-          "options__1": {
-            "label": "靠左"
-          },
-          "options__2": {
-            "label": "置中"
-          },
-          "options__3": {
-            "label": "靠右"
-          },
-          "label": "文字對齊方式"
-        },
-        "mobile_text_alignment": {
-          "options__1": {
-            "label": "靠左"
-          },
-          "options__2": {
-            "label": "置中"
-          },
-          "options__3": {
-            "label": "靠右"
-          },
-          "label": "行動版文字對齊方式"
         },
         "desktop_content_position": {
           "options__4": {
@@ -2130,29 +2072,6 @@
             "label": "靠右"
           },
           "label": "文字對齊方式"
-        },
-        "mobile_content_alignment": {
-          "options__1": {
-            "label": "靠左"
-=======
-        "desktop_content_position": {
-          "options__1": {
-            "label": "靠上"
->>>>>>> 91034738
-          },
-          "options__2": {
-            "label": "置中"
-          },
-          "options__3": {
-<<<<<<< HEAD
-            "label": "靠右"
-          },
-          "label": "行動版內容對齊方式"
-=======
-            "label": "靠下"
-          },
-          "label": "桌面版內容位置"
->>>>>>> 91034738
         }
       },
       "blocks": {
