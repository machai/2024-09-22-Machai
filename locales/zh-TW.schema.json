{
  "settings_schema": {
    "colors": {
      "name": "色彩",
      "settings": {
        "colors_solid_button_labels": {
          "label": "純色按鈕標籤",
          "info": "用來做為強調色的前景顏色。"
        },
        "colors_accent_1": {
          "label": "色調 1",
          "info": "用來做為純色按鈕背景。"
        },
        "colors_accent_2": {
          "label": "色調 2"
        },
        "header__1": {
          "content": "主要顏色"
        },
        "header__2": {
          "content": "次要顏色"
        },
        "colors_text": {
          "label": "文字",
          "info": "用來做為背景顏色的前景顏色。"
        },
        "colors_outline_button_labels": {
          "label": "外框按鈕",
          "info": "也用來做為文字連結。"
        },
        "colors_background_1": {
          "label": "背景 1"
        },
        "colors_background_2": {
          "label": "背景 2"
        }
      }
    },
    "typography": {
      "name": "字體",
      "settings": {
        "type_header_font": {
          "label": "字型",
          "info": "選取不同字型會影響商店速度。[深入瞭解系統字型。](https:\/\/help.shopify.com\/en\/manual\/online-store\/os\/store-speed\/improving-speed#fonts)"
        },
        "header__1": {
          "content": "標題"
        },
        "header__2": {
          "content": "內文"
        },
        "type_body_font": {
          "label": "字型",
          "info": "選取不同字型會影響商店速度。[深入瞭解系統字型。](https:\/\/help.shopify.com\/en\/manual\/online-store\/os\/store-speed\/improving-speed#fonts)"
        }
      }
    },
    "styles": {
      "name": "樣式",
      "settings": {
        "sale_badge_color_scheme": {
          "options__1": {
            "label": "背景 2"
          },
          "options__2": {
            "label": "色調 1"
          },
          "options__3": {
            "label": "色調 2"
          },
          "label": "銷售徽章顏色配置"
        },
        "sold_out_badge_color_scheme": {
          "options__1": {
            "label": "背景 1"
          },
          "options__2": {
            "label": "倒轉"
          },
          "label": "售罄徽章顏色佈景主題"
        },
        "header__1": {
          "content": "徽章"
        },
        "header__2": {
          "content": "裝飾元素"
        },
        "accent_icons": {
          "options__1": {
            "label": "色調 1"
          },
          "options__2": {
            "label": "色調 2"
          },
          "options__3": {
            "label": "外框按鈕"
          },
          "options__4": {
            "label": "文字"
          },
          "label": "強調圖示"
        }
      }
    },
    "social-media": {
      "name": "社群媒體",
      "settings": {
        "share_facebook": {
          "label": "分享至 Facebook"
        },
        "share_twitter": {
          "label": "在 Twitter 上發佈推文"
        },
        "share_pinterest": {
          "label": "在 Pinterest 上發佈 Pin 貼文"
        },
        "header__1": {
          "content": "社群分享選項"
        },
        "header__2": {
          "content": "社群帳號"
        },
        "social_twitter_link": {
          "label": "Twitter",
          "info": "https:\/\/twitter.com\/shopify"
        },
        "social_facebook_link": {
          "label": "Facebook",
          "info": "https:\/\/facebook.com\/shopify"
        },
        "social_pinterest_link": {
          "label": "Pinterest",
          "info": "https:\/\/pinterest.com\/shopify"
        },
        "social_instagram_link": {
          "label": "Instagram",
          "info": "http:\/\/instagram.com\/shopify"
        },
        "social_tiktok_link": {
          "label": "TikTok",
          "info": "https:\/\/tiktok.com\/@shopify"
        },
        "social_tumblr_link": {
          "label": "Tumblr",
          "info": "https:\/\/shopify.tumblr.com"
        },
        "social_snapchat_link": {
          "label": "Snapchat",
          "info": "https:\/\/www.snapchat.com\/add\/shopify"
        },
        "social_youtube_link": {
          "label": "YouTube",
          "info": "https:\/\/www.youtube.com\/shopify"
        },
        "social_vimeo_link": {
          "label": "Vimeo",
          "info": "https:\/\/vimeo.com\/shopify"
        }
      }
    },
    "currency_format": {
      "name": "幣別格式",
      "settings": {
        "content": "幣別代碼",
        "paragraph": "購物車和結帳價格一律顯示幣別代碼。例如：$1.00 美元。",
        "currency_code_enabled": {
          "label": "顯示幣別代碼"
        }
      }
    }
  },
  "sections": {
    "announcement-bar": {
      "name": "公告列",
      "blocks": {
        "announcement": {
          "settings": {
            "text": {
              "label": "文字"
            },
            "color_scheme": {
              "label": "顏色配置",
              "options__1": {
                "label": "背景 1"
              },
              "options__2": {
                "label": "背景 2"
              },
              "options__3": {
                "label": "倒轉"
              },
              "options__4": {
                "label": "色調 1"
              },
              "options__5": {
                "label": "色調 2"
              }
            },
            "link": {
              "label": "連結"
            }
          },
          "name": "公告"
        }
      }
    },
    "collage": {
      "name": "拼貼",
      "settings": {
        "heading": {
          "label": "標題"
        },
        "desktop_layout": {
          "label": "桌面版版面配置",
          "options__1": {
            "label": "左側大型區塊"
          },
          "options__2": {
            "label": "右側大型區塊"
          }
        },
        "mobile_layout": {
          "label": "行動版版面配置",
          "options__1": {
            "label": "拼貼"
          },
          "options__2": {
            "label": "欄"
          }
        }
      },
      "blocks": {
        "image": {
          "settings": {
            "image": {
              "label": "圖片"
            },
            "image_padding": {
              "label": "新增圖片邊框間距",
              "info": "若您不希望圖片受到裁減，請選取圖片邊框間距。"
            },
            "color_scheme": {
              "options__1": {
                "label": "色調 1"
              },
              "options__2": {
                "label": "色調 2"
              },
              "options__3": {
                "label": "背景 1"
              },
              "options__4": {
                "label": "背景 2"
              },
              "options__5": {
                "label": "倒轉"
              },
              "label": "顏色配置",
              "info": "選取圖片邊框間距以顯示顏色。"
            }
          },
          "name": "圖片"
        },
        "product": {
          "settings": {
            "product": {
              "label": "產品"
            },
            "secondary_background": {
              "label": "顯示次要背景"
            },
            "second_image": {
              "label": "游標暫留時顯示次要圖片"
            },
            "image_padding": {
              "label": "新增圖片邊框間距",
              "info": "若您不希望圖片受到裁減，請選取圖片邊框間距。"
            }
          },
          "name": "產品"
        },
        "collection": {
          "settings": {
            "collection": {
              "label": "商品系列"
            },
            "image_padding": {
              "label": "新增圖片邊框間距",
              "info": "若您不希望圖片受到裁減，請選取圖片邊框間距。"
            },
            "color_scheme": {
              "options__1": {
                "label": "色調 1"
              },
              "options__2": {
                "label": "色調 2"
              },
              "options__3": {
                "label": "背景 1"
              },
              "options__4": {
                "label": "背景 2"
              },
              "options__5": {
                "label": "倒轉"
              },
              "label": "顏色配置"
            }
          },
          "name": "商品系列"
        },
        "video": {
          "settings": {
            "cover_image": {
              "label": "封面圖片"
            },
            "video_url": {
              "label": "連結",
              "info": "若區段包含其他區塊，則影片會在彈出式視窗中顯示。",
              "placeholder": "使用 YouTube 或 Vimeo 連結"
            },
            "image_padding": {
              "label": "新增圖片邊框間距",
              "info": "若您不希望圖片受到裁減，請選取圖片邊框間距。"
            }
          },
          "name": "影片"
        }
      },
      "presets": {
        "name": "拼貼",
        "category": "圖片"
      }
    },
    "collection-list": {
      "name": "商品系列清單",
      "settings": {
        "title": {
          "label": "標題"
        },
        "image_ratio": {
          "label": "圖片比例",
          "options__1": {
            "label": "配合圖片"
          },
          "options__2": {
            "label": "縱向"
          },
          "options__3": {
            "label": "正方形"
          },
          "info": "若要新增圖片，[請編輯您的商品系列](https:\/\/help.shopify.com\/en\/manual\/products\/collections)"
        },
        "color_scheme": {
          "options__1": {
            "label": "色調 1"
          },
          "options__2": {
            "label": "色調 2"
          },
          "options__3": {
            "label": "背景 1"
          },
          "options__4": {
            "label": "背景 2"
          },
          "options__5": {
            "label": "倒轉"
          },
          "label": "顏色配置"
        },
        "swipe_on_mobile": {
          "label": "啟用行動裝置的滑動功能"
        },
        "image_padding": {
          "label": "新增圖片邊框間距"
        },
        "show_view_all": {
          "label": "若清單中包含的商品系列比顯示出的更多，請啟用「檢視全部」按鈕"
        }
      },
      "blocks": {
        "featured_collection": {
          "settings": {
            "collection": {
              "label": "商品系列"
            }
          },
          "name": "商品系列"
        }
      },
      "presets": {
        "name": "商品系列清單",
        "category": "商品系列"
      }
    },
    "contact-form": {
      "name": "聯絡表單",
      "presets": {
        "name": "聯絡表單",
        "category": "買家參與度"
      }
    },
    "custom-liquid": {
      "name": "自訂 Liquid",
      "settings": {
        "custom_liquid": {
          "label": "自訂 Liquid"
        }
      },
      "presets": {
        "name": "自訂 Liquid",
        "category": "文字"
      }
    },
    "featured-blog": {
      "name": "網誌文章",
      "settings": {
        "heading": {
          "label": "標題"
        },
        "blog": {
          "label": "網誌"
        },
        "post_limit": {
          "label": "網誌文章"
        },
        "show_view_all": {
          "label": "若網誌中包含的網誌文章比顯示出的更多，請啟用「檢視全部」按鈕"
        },
        "show_image": {
          "label": "顯示精選圖片",
          "info": "若想要獲得最佳結果，請使用寬高比為 2:3 的圖片。"
        },
        "soft_background": {
          "label": "顯示次要背景"
        }
      },
      "blocks": {
        "title": {
          "settings": {
            "show_date": {
              "label": "顯示日期"
            },
            "show_author": {
              "label": "顯示作者"
            }
          },
          "name": "職稱"
        },
        "summary": {
          "name": "摘要"
        },
        "link": {
          "name": "連結"
        }
      },
      "presets": {
        "name": "網誌文章",
        "category": "網誌"
      }
    },
    "featured-collection": {
      "name": "精選商品系列",
      "settings": {
        "title": {
          "label": "標題"
        },
        "collection": {
          "label": "商品系列"
        },
        "products_to_show": {
          "label": "產品數量顯示上限"
        },
        "show_view_all": {
          "label": "若商品系列中包含的商品比顯示出的更多，請啟用「檢視全部」按鈕"
        },
        "swipe_on_mobile": {
          "label": "啟用行動裝置的滑動功能"
        },
        "header": {
          "content": "產品卡"
        },
        "image_ratio": {
          "label": "圖片比例",
          "options__1": {
            "label": "配合圖片"
          },
          "options__2": {
            "label": "縱向"
          },
          "options__3": {
            "label": "正方形"
          }
        },
        "show_secondary_image": {
          "label": "游標暫留時顯示次要圖片"
        },
        "add_image_padding": {
          "label": "新增邊框間距"
        },
        "show_vendor": {
          "label": "顯示廠商"
        },
        "show_image_outline": {
          "label": "顯示圖片外框"
        }
      },
      "presets": {
        "name": "精選商品系列",
        "category": "商品系列"
      }
    },
    "footer": {
      "name": "頁尾",
      "blocks": {
        "link_list": {
          "settings": {
            "heading": {
              "label": "標題",
              "info": "若要顯示選單，則必須要有標題。"
            },
            "menu": {
              "label": "選單",
              "info": "僅顯示上層選單項目。"
            }
          },
          "name": "選單"
        },
        "text": {
          "settings": {
            "heading": {
              "label": "標題"
            },
            "subtext": {
              "label": "子文字"
            }
          },
          "name": "文字"
        }
      },
      "settings": {
        "color_scheme": {
          "options__1": {
            "label": "色調 1"
          },
          "options__2": {
            "label": "色調 2"
          },
          "options__3": {
            "label": "背景 1"
          },
          "options__4": {
            "label": "背景 2"
          },
          "options__5": {
            "label": "倒轉"
          },
          "label": "顏色配置"
        },
        "newsletter_enable": {
          "label": "顯示電子郵件訂閱"
        },
        "newsletter_heading": {
          "label": "標題"
        },
        "header__1": {
          "info": "訂閱者已新增至您的「已接受行銷」[顧客名單。](https:\/\/help.shopify.com\/en\/manual\/customers\/manage-customers)",
          "content": "電子郵件訂閱"
        },
        "header__2": {
          "content": "社群媒體圖示",
          "info": "若要顯示您的社群媒體帳號，請在您的佈景主題設定中連接帳號。"
        },
        "show_social": {
          "label": "顯示社群媒體圖示"
        },
        "header__3": {
          "content": "國家\/地區選擇器"
        },
        "header__4": {
          "info": "若要新增國家\/地區，請前往 [payment settings](\/admin\/settings\/payments)。"
        },
        "enable_country_selector": {
          "label": "啟用國家\/地區選擇器"
        },
        "header__5": {
          "content": "語言選擇器"
        },
        "header__6": {
          "info": "若要新增語言，請前往 [language settings](\/admin\/settings\/languages)。"
        },
        "enable_language_selector": {
          "label": "啟用語言選擇器"
        },
        "header__7": {
          "content": "付款方式"
        },
        "payment_enable": {
          "label": "顯示付款圖示"
        }
      }
    },
    "header": {
      "name": "標頭",
      "settings": {
        "logo": {
          "label": "標誌圖片"
        },
        "logo_width": {
          "unit": "像素",
          "label": "自訂標誌寬度"
        },
        "logo_position": {
          "label": "標誌在大型螢幕上的位置",
          "options__1": {
            "label": "中央左方"
          },
          "options__2": {
            "label": "左上角"
          },
          "options__3": {
            "label": "中央上方"
          }
        },
        "menu": {
          "label": "選單"
        },
        "show_line_separator": {
          "label": "顯示不同行"
        },
        "enable_sticky_header": {
          "label": "啟用固定式頁首",
          "info": "頁首會在顧客往上滑時顯示在螢幕上。"
        }
      }
    },
    "image-banner": {
      "name": "圖片橫幅",
      "settings": {
        "image": {
          "label": "第一張圖片"
        },
        "image_2": {
          "label": "第二張圖片"
        },
        "desktop_text_box_position": {
          "options__1": {
            "label": "靠上"
          },
          "options__2": {
            "label": "置中"
          },
          "options__3": {
            "label": "靠下"
          },
          "label": "桌面版文字位置"
        },
        "color_scheme": {
          "options__1": {
            "label": "色調 1"
          },
          "options__2": {
            "label": "色調 2"
          },
          "options__3": {
            "label": "背景 1"
          },
          "options__4": {
            "label": "背景 2"
          },
          "options__5": {
            "label": "倒轉"
          },
          "label": "顏色配置"
        },
        "stack_images_on_mobile": {
          "label": "在行動裝置上堆疊圖片"
        },
        "adapt_height_first_image": {
          "label": "配合的一張圖片尺寸的區段高度"
        }
      },
      "blocks": {
        "heading": {
          "settings": {
            "heading": {
              "label": "標題"
            }
          },
          "name": "標題"
        },
        "text": {
          "settings": {
            "text": {
              "label": "說明"
            }
          },
          "name": "文字"
        },
        "buttons": {
          "settings": {
            "button_label_1": {
              "label": "第一個按鈕標籤",
              "info": "將標籤保留空白以隱藏按鈕。"
            },
            "button_link_1": {
              "label": "第一個按鈕連結"
            },
            "button_style_secondary_1": {
              "label": "使用外框按鈕樣式"
            },
            "button_label_2": {
              "label": "第二個按鈕標籤",
              "info": "將標籤保留空白以隱藏按鈕。"
            },
            "button_link_2": {
              "label": "第二個按鈕連結"
            },
            "button_style_secondary_2": {
              "label": "使用外框按鈕樣式"
            }
          },
          "name": "按鈕"
        }
      },
      "presets": {
        "name": "圖片橫幅",
        "category": "圖片"
      }
    },
    "image-with-text": {
      "name": "附文字的圖片",
      "settings": {
        "image": {
          "label": "圖片"
        },
        "height": {
          "options__1": {
            "label": "配合圖片"
          },
          "options__2": {
            "label": "小"
          },
          "options__3": {
            "label": "大"
          },
          "label": "圖片比例"
        },
        "color_scheme": {
          "options__1": {
            "label": "背景 1"
          },
          "options__2": {
            "label": "背景 2"
          },
          "options__3": {
            "label": "倒轉"
          },
          "options__4": {
            "label": "色調 1"
          },
          "options__5": {
            "label": "色調 2"
          },
          "label": "顏色配置"
        },
        "layout": {
          "options__1": {
            "label": "先顯示圖片"
          },
          "options__2": {
            "label": "先顯示文字"
          },
          "label": "桌面版版面配置",
          "info": "圖片會先預設為行動版版面配置。"
        }
      },
      "blocks": {
        "heading": {
          "settings": {
            "heading": {
              "label": "標題"
            }
          },
          "name": "標題"
        },
        "text": {
          "settings": {
            "text": {
              "label": "說明"
            }
          },
          "name": "文字"
        },
        "button": {
          "settings": {
            "button_label": {
              "label": "按鈕標籤",
              "info": "將標籤保留空白以隱藏按鈕。"
            },
            "button_link": {
              "label": "按鈕連結"
            }
          },
          "name": "按鈕"
        }
      },
      "presets": {
        "name": "附文字的圖片",
        "category": "圖片"
      }
    },
    "main-article": {
      "name": "網誌文章",
      "blocks": {
        "featured_image": {
          "settings": {
            "image_height": {
              "label": "主要圖片高度",
              "options__1": {
                "label": "配合圖片"
              },
              "options__2": {
                "label": "中等"
              },
              "options__3": {
                "label": "大"
              },
              "info": "若想要獲得最佳結果，請使用寬高比為 16:9 的圖片。"
            }
          },
          "name": "主要圖片"
        },
        "title": {
          "settings": {
            "blog_show_date": {
              "label": "顯示日期"
            },
            "blog_show_author": {
              "label": "顯示作者"
            }
          },
          "name": "職稱"
        },
        "content": {
          "name": "內容"
        },
        "social_sharing": {
          "name": "社群分享按鈕"
        }
      }
    },
    "main-blog": {
      "name": "網誌文章",
      "settings": {
        "header": {
          "content": "網誌文章卡片"
        },
        "show_image": {
          "label": "顯示精選圖片",
          "info": "若想要獲得最佳結果，請使用寬高比為 2:3 的圖片。"
        },
        "paragraph": {
          "content": "若要變更摘要，請編輯您的 [網誌文章。](https:\/\/help.shopify.com\/en\/manual\/online-store\/blogs\/writing-blogs#display-an-excerpt-from-a-blog-post)"
        }
      },
      "blocks": {
        "title": {
          "settings": {
            "show_date": {
              "label": "顯示日期"
            },
            "show_author": {
              "label": "顯示作者"
            }
          },
          "name": "職稱"
        },
        "summary": {
          "name": "摘要"
        },
        "link": {
          "name": "連結"
        }
      }
    },
    "main-cart-footer": {
      "name": "小計",
      "settings": {
        "show_cart_note": {
          "label": "啟用購物車備註"
        }
      },
      "blocks": {
        "subtotal": {
          "name": "小計價格"
        },
        "buttons": {
          "name": "結帳按鈕"
        }
      }
    },
    "main-cart-items": {
      "name": "商品",
      "settings": {
        "show_vendor": {
          "label": "顯示廠商"
        }
      }
    },
    "main-collection-banner": {
      "name": "商品系列橫幅",
      "settings": {
        "paragraph": {
          "content": "若要變更商品系列說明或商品系列圖片，[請編輯您的商品系列。](\/admin\/collections)"
        },
        "show_collection_description": {
          "label": "顯示商品系列說明"
        },
        "show_collection_image": {
          "label": "顯示商品系列圖片",
          "info": "若想要獲得最佳結果，請使用寬高比為 16:9 的圖片。"
        }
      }
    },
    "main-collection-product-grid": {
      "name": "產品網格",
      "settings": {
        "products_per_page": {
          "label": "每頁產品數"
        },
        "image_ratio": {
          "label": "圖片比例",
          "options__1": {
            "label": "配合圖片"
          },
          "options__2": {
            "label": "縱向"
          },
          "options__3": {
            "label": "正方形"
          }
        },
        "show_secondary_image": {
          "label": "游標暫留時顯示次要圖片"
        },
        "add_image_padding": {
          "label": "新增圖片邊框間距"
        },
        "show_vendor": {
          "label": "顯示廠商"
        },
        "header__1": {
          "content": "篩選與排序"
        },
        "header__2": {
          "content": "篩選與分類"
        },
        "enable_tags": {
          "label": "啟用篩選",
          "info": "[自訂篩選](\/admin\/menus)"
        },
        "enable_filtering": {
          "label": "啟用篩選",
          "info": "[自訂篩選條件](\/admin\/menus)"
        },
        "enable_sorting": {
          "label": "啟用排序"
        },
        "header__3": {
          "content": "產品卡"
        },
        "show_image_outline": {
          "label": "顯示圖片外框"
        }
      }
    },
    "main-list-collections": {
      "name": "商品系列清單頁面",
      "settings": {
        "title": {
          "label": "標題"
        },
        "sort": {
          "label": "以下列方式排序商品系列：",
          "options__1": {
            "label": "依字母順序 A 到 Z"
          },
          "options__2": {
            "label": "依字母順序 Z 到 A"
          },
          "options__3": {
            "label": "日期 (從新到舊)"
          },
          "options__4": {
            "label": "日期 (從舊到新)"
          },
          "options__5": {
            "label": "產品數量，從高到低"
          },
          "options__6": {
            "label": "產品數量，從低到高"
          }
        },
        "image_ratio": {
          "label": "圖片比例",
          "options__1": {
            "label": "配合圖片"
          },
          "options__2": {
            "label": "縱向"
          },
          "options__3": {
            "label": "正方形"
          },
          "info": "若要新增圖片，[請編輯您的商品系列](https:\/\/help.shopify.com\/en\/manual\/products\/collections)"
        },
        "color_scheme": {
          "options__1": {
            "label": "色調 1"
          },
          "options__2": {
            "label": "色調 2"
          },
          "options__3": {
            "label": "背景 1"
          },
          "options__4": {
            "label": "背景 2"
          },
          "options__5": {
            "label": "倒轉"
          },
          "label": "顏色配置"
        },
        "image_padding": {
          "label": "新增圖片邊框間距"
        }
      }
    },
    "main-page": {
      "name": "頁面"
    },
    "main-password-footer": {
      "name": "密碼頁尾",
      "settings": {
        "color_scheme": {
          "options__1": {
            "label": "色調 1"
          },
          "options__2": {
            "label": "色調 2"
          },
          "options__3": {
            "label": "背景 1"
          },
          "options__4": {
            "label": "背景 2"
          },
          "options__5": {
            "label": "倒轉"
          },
          "label": "顏色配置"
        }
      }
    },
    "main-password-header": {
      "name": "密碼頁首",
      "settings": {
        "logo": {
          "label": "標誌圖片"
        },
        "logo_max_width": {
          "label": "自訂標誌寬度",
          "unit": "像素"
        },
        "color_scheme": {
          "options__1": {
            "label": "色調 1"
          },
          "options__2": {
            "label": "色調 2"
          },
          "options__3": {
            "label": "背景 1"
          },
          "options__4": {
            "label": "背景 2"
          },
          "options__5": {
            "label": "倒轉"
          },
          "label": "顏色配置"
        }
      }
    },
    "main-product": {
      "name": "產品資訊",
      "blocks": {
        "text": {
          "settings": {
            "text": {
              "label": "文字"
            },
            "text_style": {
              "label": "文字樣式",
              "options__1": {
                "label": "內文"
              },
              "options__2": {
                "label": "副標題"
              },
              "options__3": {
                "label": "大寫"
              }
            }
          },
          "name": "文字"
        },
        "variant_picker": {
          "settings": {
            "picker_type": {
              "label": "類型",
              "options__1": {
                "label": "下拉式選單"
              },
              "options__2": {
                "label": "按鈕"
              }
            }
          },
          "name": "子類選擇器"
        },
        "buy_buttons": {
          "settings": {
            "show_dynamic_checkout": {
              "label": "顯示動態結帳按鈕",
              "info": "顧客可以使用您商店可用的付款方式，看見其偏好選項，如 PayPal 或 Apple Pay 。[深入瞭解相關資訊](https:\/\/help.shopify.com\/manual\/using-themes\/change-the-layout\/dynamic-checkout)"
            }
          },
          "name": "購買按鈕"
        },
        "share": {
          "settings": {
            "header": {
              "content": "分享",
              "info": "在您從線上商店將連結發佈至社群媒體時，系統會顯示該頁面的精選圖片。[深入瞭解](https:\/\/help.shopify.com\/en\/manual\/online-store\/images\/showing-social-media-thumbnail-images)。設定網路商店的標題與描述[深入瞭解](https:\/\/help.shopify.com\/en\/manual\/promoting-marketing\/seo\/adding-keywords#set-a-title-and-description-for-your-online-store)"
            },
            "featured_image_info": {
              "content": "若您在社群媒體貼文加入連結，則此頁面的主要圖片會顯示為預覽圖片。[瞭解詳情](https:\/\/help.shopify.com\/en\/manual\/online-store\/images\/showing-social-media-thumbnail-images)。"
            },
            "title_info": {
              "content": "商店名稱和說明包含在預覽圖片中。[瞭解詳情](https:\/\/help.shopify.com\/en\/manual\/promoting-marketing\/seo\/adding-keywords#set-a-title-and-description-for-your-online-store)"
            }
          },
          "name": "分享"
        },
        "collapsible_tab": {
          "settings": {
            "heading": {
              "info": "包含說明內容的標題。",
              "label": "標題"
            },
            "content": {
              "label": "分頁內容"
            },
            "page": {
              "label": "分頁內容頁面"
            },
            "icon": {
              "label": "圖示",
              "options__1": {
                "label": "無"
              },
              "options__2": {
                "label": "信箱"
              },
              "options__3": {
                "label": "聊天泡泡"
              },
              "options__4": {
                "label": "勾號標示"
              },
              "options__5": {
                "label": "吹風機"
              },
              "options__6": {
                "label": "眼睛"
              },
              "options__7": {
                "label": "紅心"
              },
              "options__8": {
                "label": "鐵"
              },
              "options__9": {
                "label": "葉片"
              },
              "options__10": {
                "label": "皮革"
              },
              "options__11": {
                "label": "鎖"
              },
              "options__12": {
                "label": "地圖圖釘"
              },
              "options__13": {
                "label": "褲子"
              },
              "options__14": {
                "label": "飛機"
              },
              "options__15": {
                "label": "價格標籤"
              },
              "options__16": {
                "label": "問號"
              },
              "options__17": {
                "label": "退貨"
              },
              "options__18": {
                "label": "尺"
              },
              "options__19": {
                "label": "襯衫"
              },
              "options__20": {
                "label": "鞋子"
              },
              "options__21": {
                "label": "剪影"
              },
              "options__22": {
                "label": "星星"
              },
              "options__23": {
                "label": "卡車"
              },
              "options__24": {
                "label": "洗滌"
              }
            }
          },
          "name": "可收合分頁"
        },
        "popup": {
          "settings": {
            "link_label": {
              "label": "連結標籤"
            },
            "page": {
              "label": "頁面"
            }
          },
          "name": "彈出式視窗"
        },
        "title": {
          "name": "職稱"
        },
        "price": {
          "name": "價格"
        },
        "quantity_selector": {
          "name": "數量選擇器"
        },
        "pickup_availability": {
          "name": "取貨服務適用地區"
        },
        "description": {
          "name": "說明"
        }
      },
      "settings": {
        "header": {
          "content": "多媒體檔案",
          "info": "深入瞭解 [多媒體檔案類型](https:\/\/help.shopify.com\/manual\/products\/product-media)"
        },
        "enable_video_looping": {
          "label": "啟用影片循環播放功能"
        },
        "enable_sticky_info": {
          "label": "在大螢幕上啟用固定產品資訊"
        }
      }
    },
    "main-search": {
      "name": "搜尋結果",
      "settings": {
        "image_ratio": {
          "label": "圖片比例",
          "options__1": {
            "label": "配合圖片"
          },
          "options__2": {
            "label": "縱向"
          },
          "options__3": {
            "label": "正方形"
          }
        },
        "show_secondary_image": {
          "label": "游標暫留時顯示次要圖片"
        },
        "add_image_padding": {
          "label": "新增圖片邊框間距"
        },
        "show_vendor": {
          "label": "顯示廠商"
        },
        "header__1": {
          "content": "產品卡"
        },
        "header__2": {
          "content": "網誌卡片"
        },
        "article_show_date": {
          "label": "顯示日期"
        },
        "article_show_author": {
          "label": "顯示作者"
        },
        "show_image_outline": {
          "label": "顯示圖片外框"
        }
      }
    },
    "multicolumn": {
      "name": "多列",
      "settings": {
        "title": {
          "label": "標題"
        },
        "image_width": {
          "label": "圖片寬度",
          "options__1": {
            "label": "欄位的三分之一寬度"
          },
          "options__2": {
            "label": "欄位的一半寬度"
          },
          "options__3": {
            "label": "欄位的全寬度"
          }
        },
        "image_ratio": {
          "label": "圖片比例",
          "options__1": {
            "label": "配合圖片"
          },
          "options__2": {
            "label": "縱向"
          },
          "options__3": {
            "label": "正方形"
          },
          "options__4": {
            "label": "圓形"
          }
        },
        "column_alignment": {
          "label": "欄位對齊",
          "options__1": {
            "label": "靠左"
          },
          "options__2": {
            "label": "置中"
          }
        },
        "background_style": {
          "label": "次要背景",
          "options__1": {
            "label": "無"
          },
          "options__2": {
            "label": "顯示欄位背景"
          },
          "options__3": {
            "label": "顯示區段背景"
          }
        },
        "button_label": {
          "label": "按鈕標籤"
        },
        "button_link": {
          "label": "按鈕連結"
        },
        "swipe_on_mobile": {
          "label": "啟用行動裝置的滑動功能"
        }
      },
      "blocks": {
        "column": {
          "settings": {
            "image": {
              "label": "圖片"
            },
            "title": {
              "label": "標題"
            },
            "text": {
              "label": "說明"
            }
          },
          "name": "欄"
        }
      },
      "presets": {
        "name": "多列",
        "category": "圖片"
      }
    },
    "newsletter": {
      "name": "電子郵件訂閱",
      "settings": {
        "color_scheme": {
          "label": "顏色配置",
          "options__1": {
            "label": "色調 1"
          },
          "options__2": {
            "label": "色調 2"
          },
          "options__3": {
            "label": "背景 1"
          },
          "options__4": {
            "label": "背景 2"
          },
          "options__5": {
            "label": "倒轉"
          }
        },
        "full_width": {
          "label": "讓區段呈現全寬度"
        },
        "paragraph": {
          "content": "在顧客訂閱電子郵件時，便會建立顧客帳號。[深入瞭解](https:\/\/help.shopify.com\/en\/manual\/customers)"
        }
      },
      "blocks": {
        "heading": {
          "settings": {
            "heading": {
              "label": "標題"
            }
          },
          "name": "標題"
        },
        "paragraph": {
          "settings": {
            "paragraph": {
              "label": "說明"
            }
          },
          "name": "子標題"
        },
        "email_form": {
          "name": "電子郵件表單"
        }
      },
      "presets": {
        "name": "電子郵件訂閱",
        "category": "買家參與度"
      }
    },
    "page": {
      "name": "頁面",
      "settings": {
        "page": {
          "label": "頁面"
        }
      },
      "presets": {
        "name": "頁面",
        "category": "買家參與度"
      }
    },
    "product-recommendations": {
      "name": "商品推薦",
      "settings": {
        "header": {
          "info": "動態推薦會使用訂單和產品資訊，以隨著時間改變與改進。[深入瞭解](https:\/\/help.shopify.com\/en\/themes\/development\/recommended-products)"
        },
        "heading": {
          "label": "標題"
        },
        "header__1": {
          "content": "商品推薦",
          "info": "動態推薦會使用訂單和產品資訊，以隨著時間改變與改進。[瞭解詳情](https:\/\/help.shopify.com\/en\/themes\/development\/recommended-products)"
        },
        "header__2": {
          "content": "產品卡"
        },
        "image_ratio": {
          "label": "圖片比例",
          "options__1": {
            "label": "配合圖片"
          },
          "options__2": {
            "label": "縱向"
          },
          "options__3": {
            "label": "正方形"
          }
        },
        "show_secondary_image": {
          "label": "游標暫留時顯示次要圖片"
        },
        "add_image_padding": {
          "label": "新增圖片邊框間距"
        },
        "show_vendor": {
          "label": "顯示廠商"
        },
        "paragraph__1": {
<<<<<<< HEAD
          "content": "動態推薦會使用訂單和產品資訊，以隨著時間改變與改進。[瞭解詳情](https:\/\/help.shopify.com\/en\/themes\/development\/recommended-products)"
=======
          "content": "動態推薦會使用訂單和產品資訊，以隨著時間改變與改進。[瞭解詳情](https://help.shopify.com/en/themes/development/recommended-products)"
        },
        "show_image_outline": {
          "label": "顯示圖片外框"
>>>>>>> 9ee99dac
        }
      }
    },
    "rich-text": {
      "name": "RTF 文字",
      "settings": {
        "color_scheme": {
          "options__1": {
            "label": "色調 1"
          },
          "options__2": {
            "label": "色調 2"
          },
          "options__3": {
            "label": "背景 1"
          },
          "options__4": {
            "label": "背景 2"
          },
          "options__5": {
            "label": "倒轉"
          },
          "label": "顏色配置"
        },
        "full_width": {
          "label": "讓區段呈現全寬度"
        }
      },
      "blocks": {
        "heading": {
          "settings": {
            "heading": {
              "label": "標題"
            },
            "heading_size": {
              "options__1": {
                "label": "小"
              },
              "options__2": {
                "label": "中等"
              },
              "label": "標題字型尺寸"
            }
          },
          "name": "標題"
        },
        "text": {
          "settings": {
            "text": {
              "label": "說明"
            }
          },
          "name": "文字"
        },
        "button": {
          "settings": {
            "button_label": {
              "label": "按鈕標籤"
            },
            "button_link": {
              "label": "按鈕連結"
            },
            "button_style_secondary": {
              "label": "使用外框按鈕樣式"
            }
          },
          "name": "按鈕"
        }
      },
      "presets": {
        "name": "RTF 文字",
        "category": "文字"
      }
    },
    "apps": {
      "name": "應用程式",
      "settings": {
        "include_margins": {
          "label": "將區段邊界設為與佈景主題相同"
        }
      },
      "presets": {
        "name": "應用程式"
      }
    }
  }
}<|MERGE_RESOLUTION|>--- conflicted
+++ resolved
@@ -1516,14 +1516,10 @@
           "label": "顯示廠商"
         },
         "paragraph__1": {
-<<<<<<< HEAD
           "content": "動態推薦會使用訂單和產品資訊，以隨著時間改變與改進。[瞭解詳情](https:\/\/help.shopify.com\/en\/themes\/development\/recommended-products)"
-=======
-          "content": "動態推薦會使用訂單和產品資訊，以隨著時間改變與改進。[瞭解詳情](https://help.shopify.com/en/themes/development/recommended-products)"
         },
         "show_image_outline": {
           "label": "顯示圖片外框"
->>>>>>> 9ee99dac
         }
       }
     },
