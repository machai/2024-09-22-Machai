--- conflicted
+++ resolved
@@ -426,7 +426,6 @@
           "label": "超大型"
         }
       },
-<<<<<<< HEAD
       "image_shape": {
         "options__1": {
           "label": "預設"
@@ -454,7 +453,7 @@
         },
         "label": "圖片形狀",
         "info": "啟用圖片形狀後，標準樣式的卡片不會有邊框。"
-=======
+      },
       "animation": {
         "content": "動畫",
         "image_behavior": {
@@ -466,7 +465,6 @@
           },
           "label": "圖片行為"
         }
->>>>>>> e8083933
       }
     },
     "announcement-bar": {
