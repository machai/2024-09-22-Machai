{
  "settings_schema": {
    "colors": {
      "name": "色彩",
      "settings": {
        "colors_solid_button_labels": {
          "label": "純色按鈕標籤",
          "info": "用來做為強調色的前景顏色。"
        },
        "colors_accent_1": {
          "label": "色調 1",
          "info": "用來做為純色按鈕背景。"
        },
        "colors_accent_2": {
          "label": "色調 2"
        },
        "header__1": {
          "content": "主要顏色"
        },
        "header__2": {
          "content": "次要顏色"
        },
        "colors_text": {
          "label": "文字",
          "info": "用來做為背景顏色的前景顏色。"
        },
        "colors_outline_button_labels": {
          "label": "外框按鈕",
          "info": "也用來做為文字連結。"
        },
        "colors_background_1": {
          "label": "背景 1"
        },
        "colors_background_2": {
          "label": "背景 2"
        },
        "gradient_accent_1": {
          "label": "強調色 1 (漸層效果)"
        },
        "gradient_accent_2": {
          "label": "強調色 2 (漸層效果)"
        },
        "gradient_background_1": {
          "label": "背景 1 (漸層效果)"
        },
        "gradient_background_2": {
          "label": "背景 2 (漸層效果)"
        }
      }
    },
    "typography": {
      "name": "字體",
      "settings": {
        "type_header_font": {
          "label": "字型",
          "info": "選取不同字型會影響商店速度。[深入瞭解系統字型。](https:\/\/help.shopify.com\/en\/manual\/online-store\/os\/store-speed\/improving-speed#fonts)"
        },
        "header__1": {
          "content": "標題"
        },
        "header__2": {
          "content": "內文"
        },
        "type_body_font": {
          "label": "字型",
          "info": "選取不同字型會影響商店速度。[深入瞭解系統字型。](https:\/\/help.shopify.com\/en\/manual\/online-store\/os\/store-speed\/improving-speed#fonts)"
        },
        "heading_scale": {
          "label": "字型大小縮放"
        },
        "body_scale": {
          "label": "字型大小縮放"
        }
      }
    },
    "styles": {
      "name": "圖示",
      "settings": {
        "accent_icons": {
          "options__1": {
            "label": "色調 1"
          },
          "options__2": {
            "label": "色調 2"
          },
          "options__3": {
            "label": "外框按鈕"
          },
          "options__4": {
            "label": "文字"
          },
          "label": "顏色"
        }
      }
    },
    "social-media": {
      "name": "社群媒體",
      "settings": {
        "social_twitter_link": {
          "label": "Twitter",
          "info": "https:\/\/twitter.com\/shopify"
        },
        "social_facebook_link": {
          "label": "Facebook",
          "info": "https:\/\/facebook.com\/shopify"
        },
        "social_pinterest_link": {
          "label": "Pinterest",
          "info": "https:\/\/pinterest.com\/shopify"
        },
        "social_instagram_link": {
          "label": "Instagram",
          "info": "http:\/\/instagram.com\/shopify"
        },
        "social_tiktok_link": {
          "label": "TikTok",
          "info": "https:\/\/tiktok.com\/@shopify"
        },
        "social_tumblr_link": {
          "label": "Tumblr",
          "info": "https:\/\/shopify.tumblr.com"
        },
        "social_snapchat_link": {
          "label": "Snapchat",
          "info": "https:\/\/www.snapchat.com\/add\/shopify"
        },
        "social_youtube_link": {
          "label": "YouTube",
          "info": "https:\/\/www.youtube.com\/shopify"
        },
        "social_vimeo_link": {
          "label": "Vimeo",
          "info": "https:\/\/vimeo.com\/shopify"
        },
        "header": {
          "content": "社群帳號"
        }
      }
    },
    "currency_format": {
      "name": "幣別格式",
      "settings": {
        "content": "幣別代碼",
        "paragraph": "購物車和結帳價格一律顯示幣別代碼。例如：$1.00 美元。",
        "currency_code_enabled": {
          "label": "顯示幣別代碼"
        }
      }
    },
    "favicon": {
      "name": "Favicon",
      "settings": {
        "favicon": {
          "label": "Favicon 圖片",
          "info": "將會縮小為 32 x 32 像素"
        }
      }
    },
    "layout": {
      "name": "版面配置",
      "settings": {
        "page_width": {
          "label": "頁面寬度",
          "options__1": {
            "label": "1200 像素"
          },
          "options__2": {
            "label": "1600 像素"
          }
        },
        "spacing_sections": {
          "label": "區段之間的垂直空間"
        },
        "header__grid": {
          "content": "網格"
        },
        "paragraph__grid": {
          "content": "影響具有多欄版面配置的區域。"
        },
        "spacing_grid_horizontal": {
          "label": "水平空間"
        },
        "spacing_grid_vertical": {
          "label": "垂直空間"
        }
      }
    },
    "search_input": {
      "name": "搜尋行為",
      "settings": {
        "header": {
          "content": "產品建議"
        },
        "predictive_search_enabled": {
          "label": "啟用產品建議"
        },
        "predictive_search_show_vendor": {
          "label": "顯示廠商",
          "info": "啟用產品建議時顯示。"
        },
        "predictive_search_show_price": {
          "label": "顯示價格",
          "info": "啟用產品建議時顯示。"
        }
      }
    },
    "global": {
      "settings": {
        "header__border": {
          "content": "邊框"
        },
        "header__shadow": {
          "content": "陰影"
        },
        "blur": {
          "label": "模糊"
        },
        "corner_radius": {
          "label": "圓角半徑"
        },
        "horizontal_offset": {
          "label": "水平位移"
        },
        "vertical_offset": {
          "label": "垂直位移"
        },
        "thickness": {
          "label": "粗細"
        },
        "opacity": {
          "label": "透明度"
        },
        "image_padding": {
          "label": "圖片邊框間距"
        },
        "text_alignment": {
          "options__1": {
            "label": "靠左"
          },
          "options__2": {
            "label": "置中"
          },
          "options__3": {
            "label": "靠右"
          },
          "label": "文字對齊方式"
        },
        "color_scheme": {
          "options__1": {
            "label": "色調 1"
          },
          "options__2": {
            "label": "色調 2"
          },
          "options__3": {
            "label": "背景 1"
          },
          "options__4": {
            "label": "背景 2"
          },
          "options__5": {
            "label": "反轉"
          },
          "label": "顏色配置"
        }
      }
    },
    "cards": {
      "name": "卡片",
      "settings": {
        "header__badge": {
          "content": "徽章"
        },
        "style": {
          "options__1": {
            "label": "標準型"
          },
          "options__2": {
            "label": "卡片"
          },
          "label": "樣式"
        }
      }
    },
    "badges": {
      "name": "徽章",
      "settings": {
        "position": {
          "options__1": {
            "label": "下方靠左"
          },
          "options__2": {
            "label": "下方靠右"
          },
          "options__3": {
            "label": "上方靠左"
          },
          "options__4": {
            "label": "上方靠右"
          },
          "label": "產品卡片位置"
        },
        "badge_sale_color_scheme": {
          "label": "銷售徽章顏色配置"
        },
        "badge_sold_out_color_scheme": {
          "label": "售罄徽章顏色佈景主題"
        }
      }
    },
    "buttons": {
      "name": "按鈕"
    },
    "variant_pills": {
      "name": "子類藥丸"
    },
    "inputs": {
      "name": "輸入"
    },
    "content_containers": {
      "name": "內容容器"
    },
    "popups": {
      "name": "下拉式選單和快顯視窗",
      "paragraph": "影響導覽下拉式選單、強制回應快顯視窗，以及購物車快顯視窗等區域。"
    },
    "media": {
      "name": "多媒體檔案"
    },
    "drawers": {
      "name": "收銀機"
    }
  },
  "sections": {
    "all": {
      "padding": {
        "section_padding_heading": "區段邊框間距",
        "padding_top": "頂端邊框間距",
        "padding_bottom": "底部邊框間距"
      },
      "spacing": "間距",
      "colors": {
        "accent_1": {
          "label": "色調 1"
        },
        "accent_2": {
          "label": "色調 2"
        },
        "background_1": {
          "label": "背景 1"
        },
        "background_2": {
          "label": "背景 2"
        },
        "inverse": {
          "label": "對比色"
        },
        "label": "顏色配置",
        "has_cards_info": "若要變更卡片的顏色配置，請更新佈景主題設定。"
      }
    },
    "announcement-bar": {
      "name": "公告列",
      "blocks": {
        "announcement": {
          "settings": {
            "text": {
              "label": "文字"
            },
            "color_scheme": {
              "label": "顏色配置",
              "options__1": {
                "label": "背景 1"
              },
              "options__2": {
                "label": "背景 2"
              },
              "options__3": {
                "label": "倒轉"
              },
              "options__4": {
                "label": "色調 1"
              },
              "options__5": {
                "label": "色調 2"
              }
            },
            "link": {
              "label": "連結"
            }
          },
          "name": "公告"
        }
      }
    },
    "collage": {
      "name": "拼貼",
      "settings": {
        "heading": {
          "label": "標題"
        },
        "desktop_layout": {
          "label": "桌面版版面配置",
          "options__1": {
            "label": "左側大型區塊"
          },
          "options__2": {
            "label": "右側大型區塊"
          }
        },
        "mobile_layout": {
          "label": "行動版版面配置",
          "options__1": {
            "label": "拼貼"
          },
          "options__2": {
            "label": "欄"
          }
        }
      },
      "blocks": {
        "image": {
          "settings": {
            "image": {
              "label": "圖片"
            },
            "image_padding": {
              "label": "使用原始圖片比例",
              "info": "若您不希望圖片遭到裁剪，請選取此選項。"
            }
          },
          "name": "圖片"
        },
        "product": {
          "settings": {
            "product": {
              "label": "產品"
            },
            "secondary_background": {
              "label": "顯示次要背景"
            },
            "second_image": {
              "label": "游標暫留時顯示次要圖片"
            }
          },
          "name": "產品"
        },
        "collection": {
          "settings": {
            "collection": {
              "label": "商品系列"
            }
          },
          "name": "商品系列"
        },
        "video": {
          "settings": {
            "cover_image": {
              "label": "封面圖片"
            },
            "video_url": {
              "label": "網址",
              "info": "若區段包含其他區塊，則影片會在彈出式視窗中顯示。",
              "placeholder": "使用 YouTube 或 Vimeo 網址"
            },
            "image_padding": {
              "label": "使用原始圖片比例",
              "info": "若您不希望圖片遭到裁剪，請選取此選項。"
            },
            "description": {
              "label": "影片替代文字",
              "info": "提供影片說明以便使用螢幕閱讀器的顧客瀏覽。"
            }
          },
          "name": "影片"
        }
      },
      "presets": {
        "name": "拼貼"
      }
    },
    "collection-list": {
      "name": "商品系列清單",
      "settings": {
        "title": {
          "label": "標題"
        },
        "image_ratio": {
          "label": "圖片比例",
          "options__1": {
            "label": "配合圖片"
          },
          "options__2": {
            "label": "縱向"
          },
          "options__3": {
            "label": "正方形"
          },
          "info": "編輯您的商品系列以新增圖片。[瞭解詳情](https:\/\/help.shopify.com\/en\/manual\/products\/collections)"
        },
        "swipe_on_mobile": {
          "label": "啟用行動裝置的滑動功能"
        },
        "show_view_all": {
          "label": "若清單中包含的商品系列比顯示出的更多，請啟用「檢視全部」按鈕"
        }
      },
      "blocks": {
        "featured_collection": {
          "settings": {
            "collection": {
              "label": "商品系列"
            }
          },
          "name": "商品系列"
        }
      },
      "presets": {
        "name": "商品系列清單"
      }
    },
    "contact-form": {
      "name": "聯絡表單",
      "presets": {
        "name": "聯絡表單"
      }
    },
    "custom-liquid": {
      "name": "自訂 Liquid",
      "settings": {
        "custom_liquid": {
          "label": "自訂 Liquid",
          "info": "新增應用程式程式碼片段或其他 Liquid 碼以建立進階自訂內容。"
        }
      },
      "presets": {
        "name": "自訂 Liquid"
      }
    },
    "featured-blog": {
      "name": "網誌文章",
      "settings": {
        "heading": {
          "label": "標題"
        },
        "blog": {
          "label": "網誌"
        },
        "post_limit": {
          "label": "網誌文章"
        },
        "show_view_all": {
          "label": "若網誌中包含的網誌文章比顯示出的更多，請啟用「檢視全部」按鈕"
        },
        "show_image": {
          "label": "顯示精選圖片",
          "info": "若想要獲得最佳結果，請使用外觀比例為 3:2 的圖片。[瞭解詳情](https://help.shopify.com/en/manual/shopify-admin/productivity-tools/image-editor#understanding-image-aspect-ratio)"
        },
        "show_date": {
          "label": "顯示日期"
        },
        "show_author": {
          "label": "顯示作者"
        }
      },
      "presets": {
        "name": "網誌文章"
      }
    },
    "featured-collection": {
      "name": "精選商品系列",
      "settings": {
        "title": {
          "label": "標題"
        },
        "collection": {
          "label": "商品系列"
        },
        "products_to_show": {
          "label": "產品數量顯示上限"
        },
        "show_view_all": {
          "label": "若商品系列中包含的商品比顯示出的更多，請啟用「檢視全部」按鈕"
        },
        "swipe_on_mobile": {
          "label": "啟用行動裝置的滑動功能"
        },
        "header": {
          "content": "產品卡"
        },
        "image_ratio": {
          "label": "圖片比例",
          "options__1": {
            "label": "配合圖片"
          },
          "options__2": {
            "label": "縱向"
          },
          "options__3": {
            "label": "正方形"
          }
        },
        "show_secondary_image": {
          "label": "游標暫留時顯示次要圖片"
        },
        "show_vendor": {
          "label": "顯示廠商"
        },
        "show_rating": {
          "label": "顯示產品評等",
          "info": "新增產品評等應用程式，即可顯示評等。[瞭解詳情](https:\/\/help.shopify.com\/manual\/online-store\/themes\/os20\/themes-by-shopify\/dawn\/sections#featured-collection-show-product-rating)"
        }
      },
      "presets": {
        "name": "精選商品系列"
      }
    },
    "footer": {
      "name": "頁尾",
      "blocks": {
        "link_list": {
          "settings": {
            "heading": {
              "label": "標題",
              "info": "若要顯示選單，則必須要有標題。"
            },
            "menu": {
              "label": "選單",
              "info": "僅顯示上層選單項目。"
            }
          },
          "name": "選單"
        },
        "text": {
          "settings": {
            "heading": {
              "label": "標題"
            },
            "subtext": {
              "label": "子文字"
            }
          },
          "name": "文字"
        }
      },
      "settings": {
        "color_scheme": {
          "options__1": {
            "label": "色調 1"
          },
          "options__2": {
            "label": "色調 2"
          },
          "options__3": {
            "label": "背景 1"
          },
          "options__4": {
            "label": "背景 2"
          },
          "options__5": {
            "label": "倒轉"
          },
          "label": "顏色配置"
        },
        "newsletter_enable": {
          "label": "顯示電子郵件訂閱"
        },
        "newsletter_heading": {
          "label": "標題"
        },
        "header__1": {
          "info": "訂閱者已自動新增至您的「接受行銷」顧客名單。[瞭解詳情](https:\/\/help.shopify.com\/en\/manual\/customers\/manage-customers)",
          "content": "電子郵件訂閱"
        },
        "header__2": {
          "content": "社群媒體圖示",
          "info": "若要顯示您的社群媒體帳號，請在您的佈景主題設定中連接帳號。"
        },
        "show_social": {
          "label": "顯示社群媒體圖示"
        },
        "header__3": {
          "content": "國家\/地區選擇器"
        },
        "header__4": {
          "info": "若要新增國家\/地區，請前往 [payment settings](\/admin\/settings\/payments)。"
        },
        "enable_country_selector": {
          "label": "啟用國家\/地區選擇器"
        },
        "header__5": {
          "content": "語言選擇器"
        },
        "header__6": {
          "info": "若要新增語言，請前往 [language settings](\/admin\/settings\/languages)。"
        },
        "enable_language_selector": {
          "label": "啟用語言選擇器"
        },
        "header__7": {
          "content": "付款方式"
        },
        "payment_enable": {
          "label": "顯示付款圖示"
        },
        "margin_top": {
          "label": "上方邊界"
        }
      }
    },
    "header": {
      "name": "標頭",
      "settings": {
        "logo": {
          "label": "標誌圖片"
        },
        "logo_width": {
          "unit": "像素",
          "label": "自訂標誌寬度"
        },
        "logo_position": {
          "label": "桌面版標誌位置",
          "options__1": {
            "label": "中央左方"
          },
          "options__2": {
            "label": "左上角"
          },
          "options__3": {
            "label": "中央上方"
          },
          "info": "行動版會自動調整為最佳位置。"
        },
        "menu": {
          "label": "選單"
        },
        "show_line_separator": {
          "label": "顯示不同行"
        },
        "enable_sticky_header": {
          "label": "啟用固定式頁首",
          "info": "頁首會在顧客往上滑時顯示在螢幕上。"
        },
        "color_scheme": {
          "options__1": {
            "label": "色調 1"
          },
          "options__2": {
            "label": "色調 2"
          },
          "options__3": {
            "label": "背景 1"
          },
          "options__4": {
            "label": "背景 2"
          },
          "options__5": {
            "label": "反轉"
          },
          "label": "顏色配置"
        },
        "margin_bottom": {
          "label": "下方邊界"
        }
      }
    },
    "image-banner": {
      "name": "圖片橫幅",
      "settings": {
        "image": {
          "label": "第一張圖片"
        },
        "image_2": {
          "label": "第二張圖片"
        },
        "color_scheme": {
          "options__1": {
            "label": "色調 1"
          },
          "options__2": {
            "label": "色調 2"
          },
          "options__3": {
            "label": "背景 1"
          },
          "options__4": {
            "label": "背景 2"
          },
          "options__5": {
            "label": "倒轉"
          },
          "label": "顏色配置",
          "info": "顯示容器時可見。"
        },
        "stack_images_on_mobile": {
          "label": "在行動裝置上堆疊圖片"
        },
        "adapt_height_first_image": {
          "label": "配合的一張圖片尺寸的區段高度",
          "info": "檢查時覆寫圖片橫幅高度設定。"
        },
        "show_text_box": {
          "label": "在桌面顯示容器"
        },
        "image_overlay_opacity": {
          "label": "圖片疊加層透明度"
        },
        "header": {
          "content": "行動版版面配置"
        },
        "show_text_below": {
          "label": "在行動版顯示容器"
        },
        "image_height": {
          "label": "橫幅高度",
          "options__1": {
            "label": "小"
          },
          "options__2": {
            "label": "中等"
          },
          "options__3": {
            "label": "大"
          },
          "info": "若想要獲得最佳結果，請使用外觀比例為 3:2 的圖片。[瞭解詳情](https://help.shopify.com/en/manual/shopify-admin/productivity-tools/image-editor#understanding-image-aspect-ratio)"
        },
        "desktop_content_position": {
          "options__1": {
            "label": "上方靠左"
          },
          "options__2": {
            "label": "上方置中"
          },
          "options__3": {
            "label": "上方靠右"
          },
          "options__4": {
            "label": "中間靠左"
          },
          "options__5": {
            "label": "中間置中"
          },
          "options__6": {
            "label": "中間靠右"
          },
          "options__7": {
            "label": "下方靠左"
          },
          "options__8": {
            "label": "下方置中"
          },
          "options__9": {
            "label": "下方靠右"
          },
          "label": "桌面版內容位置"
        },
        "desktop_content_alignment": {
          "options__1": {
            "label": "靠左"
          },
          "options__2": {
            "label": "置中"
          },
          "options__3": {
            "label": "靠右"
          },
          "label": "桌面版內容對齊方式"
        },
        "mobile_content_alignment": {
          "options__1": {
            "label": "靠左"
          },
          "options__2": {
            "label": "置中"
          },
          "options__3": {
            "label": "靠右"
          },
          "label": "行動版內容對齊方式"
        }
      },
      "blocks": {
        "heading": {
          "settings": {
            "heading": {
              "label": "標題"
            },
            "heading_size": {
              "options__1": {
                "label": "中等"
              },
              "options__2": {
                "label": "大"
              },
              "label": "標題大小"
            }
          },
          "name": "標題"
        },
        "text": {
          "settings": {
            "text": {
              "label": "說明"
            },
            "text_style": {
              "options__1": {
                "label": "內文"
              },
              "options__2": {
                "label": "副標題"
              },
              "options__3": {
                "label": "大寫"
              },
              "label": "文字樣式"
            }
          },
          "name": "文字"
        },
        "buttons": {
          "settings": {
            "button_label_1": {
              "label": "第一個按鈕標籤",
              "info": "將標籤保留空白以隱藏按鈕。"
            },
            "button_link_1": {
              "label": "第一個按鈕連結"
            },
            "button_style_secondary_1": {
              "label": "使用外框按鈕樣式"
            },
            "button_label_2": {
              "label": "第二個按鈕標籤",
              "info": "將標籤保留空白以隱藏按鈕。"
            },
            "button_link_2": {
              "label": "第二個按鈕連結"
            },
            "button_style_secondary_2": {
              "label": "使用外框按鈕樣式"
            }
          },
          "name": "按鈕"
        }
      },
      "presets": {
        "name": "圖片橫幅"
      }
    },
    "image-with-text": {
      "name": "附文字的圖片",
      "settings": {
        "image": {
          "label": "圖片"
        },
        "height": {
          "options__1": {
            "label": "配合圖片"
          },
          "options__2": {
            "label": "小"
          },
          "options__3": {
            "label": "大"
          },
          "label": "圖片高度",
          "info": "決定區段高度。"
        },
        "color_scheme": {
          "options__1": {
            "label": "背景 1"
          },
          "options__2": {
            "label": "背景 2"
          },
          "options__3": {
            "label": "倒轉"
          },
          "options__4": {
            "label": "色調 1"
          },
          "options__5": {
            "label": "色調 2"
          },
          "label": "顏色配置"
        },
        "layout": {
          "options__1": {
            "label": "先顯示圖片"
          },
          "options__2": {
            "label": "圖片秒數"
          },
          "label": "桌面版圖片位置",
          "info": "圖片會先預設為行動版版面配置。"
        },
        "desktop_image_width": {
          "options__1": {
            "label": "小"
          },
          "options__2": {
            "label": "中"
          },
          "options__3": {
            "label": "大"
          },
          "label": "桌面版圖片寬度",
          "info": "行動版的圖片會自動調整大小。"
        },
        "desktop_content_alignment": {
          "options__1": {
            "label": "靠左"
          },
          "options__3": {
            "label": "靠右"
          },
          "label": "桌面版內容對齊方式",
          "options__2": {
            "label": "置中"
          }
        },
        "desktop_content_position": {
          "options__1": {
            "label": "靠上"
          },
          "options__2": {
            "label": "置中"
          },
          "options__3": {
            "label": "靠下"
          },
          "label": "桌面版內容位置"
        },
        "content_layout": {
          "options__1": {
            "label": "不可重疊"
          },
          "options__2": {
            "label": "可重疊"
          },
          "label": "內容版面配置"
        },
        "mobile_content_alignment": {
          "options__1": {
            "label": "靠左"
          },
          "options__3": {
            "label": "靠右"
          },
          "label": "行動版內容對齊方式",
          "options__2": {
            "label": "置中"
          }
        }
      },
      "blocks": {
        "heading": {
          "settings": {
            "heading": {
              "label": "標題"
            },
            "heading_size": {
              "options__1": {
                "label": "小"
              },
              "options__2": {
                "label": "中"
              },
              "options__3": {
                "label": "大"
              },
              "label": "標題大小"
            }
          },
          "name": "標題"
        },
        "text": {
          "settings": {
            "text": {
              "label": "內容"
            },
            "text_style": {
              "label": "文字樣式",
              "options__1": {
                "label": "內文"
              },
              "options__2": {
                "label": "副標題"
              },
              "options__3": {
                "label": "大寫"
              }
            }
          },
          "name": "文字"
        },
        "button": {
          "settings": {
            "button_label": {
              "label": "按鈕標籤",
              "info": "將標籤保留空白以隱藏按鈕。"
            },
            "button_link": {
              "label": "按鈕連結"
            }
          },
          "name": "按鈕"
        },
        "caption": {
          "name": "說明",
          "settings": {
            "text": {
              "label": "文字"
            },
            "text_style": {
              "label": "文字樣式",
              "options__1": {
                "label": "副標題"
              },
              "options__2": {
                "label": "大寫"
              }
            },
            "caption_size": {
              "label": "文字大小",
              "options__1": {
                "label": "小"
              },
              "options__2": {
                "label": "中"
              },
              "options__3": {
                "label": "大"
              }
            }
          }
        }
      },
      "presets": {
        "name": "附文字的圖片"
      }
    },
    "main-article": {
      "name": "網誌文章",
      "blocks": {
        "featured_image": {
          "settings": {
            "image_height": {
              "label": "主要圖片高度",
              "options__1": {
                "label": "配合圖片"
              },
              "options__2": {
                "label": "小"
              },
              "options__3": {
                "label": "中等"
              },
              "info": "若想要獲得最佳結果，請使用寬高比為 16:9 的圖片。[瞭解詳情](https:\/\/help.shopify.com\/en\/manual\/shopify-admin\/productivity-tools\/image-editor#understanding-image-aspect-ratio)",
              "options__4": {
                "label": "大"
              }
            }
          },
          "name": "主要圖片"
        },
        "title": {
          "settings": {
            "blog_show_date": {
              "label": "顯示日期"
            },
            "blog_show_author": {
              "label": "顯示作者"
            }
          },
          "name": "標題"
        },
        "content": {
          "name": "內容"
        },
        "share": {
          "name": "分享",
          "settings": {
            "featured_image_info": {
              "content": "若您在社群媒體貼文加入連結，則此頁面的主要圖片會顯示為預覽圖片。[瞭解詳情](https:\/\/help.shopify.com\/en\/manual\/online-store\/images\/showing-social-media-thumbnail-images)。"
            },
            "title_info": {
              "content": "商店名稱和說明包含在預覽圖片中。[瞭解詳情](https:\/\/help.shopify.com\/en\/manual\/promoting-marketing\/seo\/adding-keywords#set-a-title-and-description-for-your-online-store)"
            },
            "text": {
              "label": "文字"
            }
          }
        }
      }
    },
    "main-blog": {
      "name": "網誌文章",
      "settings": {
        "header": {
          "content": "網誌文章卡片"
        },
        "show_image": {
          "label": "顯示精選圖片"
        },
        "paragraph": {
          "content": "編輯您的網誌文章以變更摘要。[瞭解詳情](https:\/\/help.shopify.com\/en\/manual\/online-store\/blogs\/writing-blogs#display-an-excerpt-from-a-blog-post)"
        },
        "show_date": {
          "label": "顯示日期"
        },
        "show_author": {
          "label": "顯示作者"
        },
        "layout": {
          "label": "桌面版版面配置",
          "options__1": {
            "label": "網格"
          },
          "options__2": {
            "label": "拼貼"
          },
          "info": "行動版的文章會以堆疊呈現。"
        },
        "image_height": {
          "label": "主要圖片高度",
          "options__1": {
            "label": "配合圖片"
          },
          "options__2": {
            "label": "小"
          },
          "options__3": {
            "label": "中等"
          },
          "options__4": {
            "label": "大"
          },
          "info": "若想要獲得最佳結果，請使用外觀比例為 3:2 的圖片。[瞭解詳情](https://help.shopify.com/en/manual/shopify-admin/productivity-tools/image-editor#understanding-image-aspect-ratio)"
        }
      }
    },
    "main-cart-footer": {
      "name": "小計",
      "settings": {
        "show_cart_note": {
          "label": "啟用購物車備註"
        }
      },
      "blocks": {
        "subtotal": {
          "name": "小計價格"
        },
        "buttons": {
          "name": "結帳按鈕"
        }
      }
    },
    "main-cart-items": {
      "name": "商品",
      "settings": {
        "show_vendor": {
          "label": "顯示廠商"
        }
      }
    },
    "main-collection-banner": {
      "name": "商品系列橫幅",
      "settings": {
        "paragraph": {
          "content": "編輯您的商品系列以新增說明或圖片。[瞭解詳情](https:\/\/help.shopify.com\/en\/manual\/products\/collections\/collection-layout)"
        },
        "show_collection_description": {
          "label": "顯示商品系列說明"
        },
        "show_collection_image": {
          "label": "顯示商品系列圖片",
          "info": "若想要獲得最佳結果，請使用寬高比為 16:9 的圖片。[瞭解詳情](https:\/\/help.shopify.com\/en\/manual\/shopify-admin\/productivity-tools\/image-editor#understanding-image-aspect-ratio)"
        }
      }
    },
    "main-collection-product-grid": {
      "name": "產品網格",
      "settings": {
        "products_per_page": {
          "label": "每頁產品數"
        },
        "image_ratio": {
          "label": "圖片比例",
          "options__1": {
            "label": "配合圖片"
          },
          "options__2": {
            "label": "縱向"
          },
          "options__3": {
            "label": "正方形"
          }
        },
        "show_secondary_image": {
          "label": "游標暫留時顯示次要圖片"
        },
        "show_vendor": {
          "label": "顯示廠商"
        },
        "header__1": {
          "content": "篩選與排序"
        },
        "enable_tags": {
          "label": "啟用篩選",
          "info": "[自訂篩選](\/admin\/menus)"
        },
        "enable_filtering": {
          "label": "啟用篩選",
          "info": "自訂 [篩選條件](\/admin\/menus)"
        },
        "enable_sorting": {
          "label": "啟用排序"
        },
        "header__3": {
          "content": "產品卡"
        },
        "collapse_on_larger_devices": {
          "label": "在桌面版收合"
        },
        "show_rating": {
          "label": "顯示產品評等",
          "info": "新增產品評等應用程式，即可顯示評等。[瞭解詳情](https:\/\/help.shopify.com\/manual\/online-store\/themes\/os20\/themes-by-shopify\/dawn\/page-types#product-grid-show-product-rating)"
        }
      }
    },
    "main-list-collections": {
      "name": "商品系列清單頁面",
      "settings": {
        "title": {
          "label": "標題"
        },
        "sort": {
          "label": "以下列方式排序商品系列：",
          "options__1": {
            "label": "依字母順序 A 到 Z"
          },
          "options__2": {
            "label": "依字母順序 Z 到 A"
          },
          "options__3": {
            "label": "日期 (從新到舊)"
          },
          "options__4": {
            "label": "日期 (從舊到新)"
          },
          "options__5": {
            "label": "產品數量，從高到低"
          },
          "options__6": {
            "label": "產品數量，從低到高"
          }
        },
        "image_ratio": {
          "label": "圖片比例",
          "options__1": {
            "label": "配合圖片"
          },
          "options__2": {
            "label": "縱向"
          },
          "options__3": {
            "label": "正方形"
          },
<<<<<<< HEAD
          "info": "編輯您的商品系列以新增圖片。[瞭解詳情](https:\/\/help.shopify.com\/en\/manual\/products\/collections)"
        },
        "color_scheme": {
          "options__1": {
            "label": "色調 1"
          },
          "options__2": {
            "label": "色調 2"
          },
          "options__3": {
            "label": "背景 1"
          },
          "options__4": {
            "label": "背景 2"
          },
          "options__5": {
            "label": "倒轉"
          },
          "label": "顏色配置"
        },
        "image_padding": {
          "label": "新增圖片邊框間距"
=======
          "info": "編輯您的商品系列以新增圖片。[瞭解詳情](https://help.shopify.com/en/manual/products/collections)"
>>>>>>> 74615a0b
        }
      }
    },
    "main-page": {
      "name": "頁面"
    },
    "main-password-footer": {
      "name": "密碼頁尾",
      "settings": {
        "color_scheme": {
          "options__1": {
            "label": "色調 1"
          },
          "options__2": {
            "label": "色調 2"
          },
          "options__3": {
            "label": "背景 1"
          },
          "options__4": {
            "label": "背景 2"
          },
          "options__5": {
            "label": "倒轉"
          },
          "label": "顏色配置"
        }
      }
    },
    "main-password-header": {
      "name": "密碼頁首",
      "settings": {
        "logo": {
          "label": "標誌圖片"
        },
        "logo_max_width": {
          "label": "自訂標誌寬度",
          "unit": "像素"
        },
        "color_scheme": {
          "options__1": {
            "label": "色調 1"
          },
          "options__2": {
            "label": "色調 2"
          },
          "options__3": {
            "label": "背景 1"
          },
          "options__4": {
            "label": "背景 2"
          },
          "options__5": {
            "label": "倒轉"
          },
          "label": "顏色配置"
        }
      }
    },
    "main-product": {
      "name": "產品資訊",
      "blocks": {
        "text": {
          "settings": {
            "text": {
              "label": "文字"
            },
            "text_style": {
              "label": "文字樣式",
              "options__1": {
                "label": "內文"
              },
              "options__2": {
                "label": "副標題"
              },
              "options__3": {
                "label": "大寫"
              }
            }
          },
          "name": "文字"
        },
        "variant_picker": {
          "settings": {
            "picker_type": {
              "label": "類型",
              "options__1": {
                "label": "下拉式選單"
              },
              "options__2": {
                "label": "圓角"
              }
            }
          },
          "name": "子類選擇器"
        },
        "buy_buttons": {
          "settings": {
            "show_dynamic_checkout": {
              "label": "顯示動態結帳按鈕",
              "info": "顧客可以使用您商店可用的付款方式，看見其偏好選項，如 PayPal 或 Apple Pay 。[深入瞭解相關資訊](https:\/\/help.shopify.com\/manual\/using-themes\/change-the-layout\/dynamic-checkout)"
            }
          },
          "name": "購買按鈕"
        },
        "share": {
          "settings": {
            "featured_image_info": {
              "content": "若您在社群媒體貼文加入連結，則此頁面的主要圖片會顯示為預覽圖片。[瞭解詳情](https:\/\/help.shopify.com\/en\/manual\/online-store\/images\/showing-social-media-thumbnail-images)。"
            },
            "title_info": {
              "content": "商店名稱和說明包含在預覽圖片中。[瞭解詳情](https:\/\/help.shopify.com\/en\/manual\/promoting-marketing\/seo\/adding-keywords#set-a-title-and-description-for-your-online-store)"
            },
            "text": {
              "label": "文字"
            }
          },
          "name": "分享"
        },
        "collapsible_tab": {
          "settings": {
            "heading": {
              "info": "包含說明內容的標題。",
              "label": "標題"
            },
            "content": {
              "label": "橫列內容"
            },
            "page": {
              "label": "橫列內容頁面"
            },
            "icon": {
              "label": "圖示",
              "options__1": {
                "label": "無"
              },
              "options__2": {
                "label": "信箱"
              },
              "options__3": {
                "label": "聊天泡泡"
              },
              "options__4": {
                "label": "勾號標示"
              },
              "options__5": {
                "label": "吹風機"
              },
              "options__6": {
                "label": "眼睛"
              },
              "options__7": {
                "label": "紅心"
              },
              "options__8": {
                "label": "鐵"
              },
              "options__9": {
                "label": "葉片"
              },
              "options__10": {
                "label": "皮革"
              },
              "options__11": {
                "label": "鎖"
              },
              "options__12": {
                "label": "地圖圖釘"
              },
              "options__13": {
                "label": "褲子"
              },
              "options__14": {
                "label": "飛機"
              },
              "options__15": {
                "label": "價格標籤"
              },
              "options__16": {
                "label": "問號"
              },
              "options__17": {
                "label": "退貨"
              },
              "options__18": {
                "label": "尺"
              },
              "options__19": {
                "label": "襯衫"
              },
              "options__20": {
                "label": "鞋子"
              },
              "options__21": {
                "label": "剪影"
              },
              "options__22": {
                "label": "星星"
              },
              "options__23": {
                "label": "卡車"
              },
              "options__24": {
                "label": "洗滌"
              }
            }
          },
          "name": "可折疊的橫列"
        },
        "popup": {
          "settings": {
            "link_label": {
              "label": "連結標籤"
            },
            "page": {
              "label": "頁面"
            }
          },
          "name": "彈出式視窗"
        },
        "title": {
          "name": "標題"
        },
        "price": {
          "name": "價格"
        },
        "quantity_selector": {
          "name": "數量選擇器"
        },
        "pickup_availability": {
          "name": "取貨服務適用地區"
        },
        "description": {
          "name": "說明"
        },
        "custom_liquid": {
          "name": "自訂 Liquid",
          "settings": {
            "custom_liquid": {
              "label": "自訂 Liquid",
              "info": "新增應用程式程式碼片段或其他 Liquid 碼以建立進階自訂內容。"
            }
          }
        },
        "rating": {
          "name": "產品評等",
          "settings": {
            "paragraph": {
              "content": "新增產品評等應用程式，即可顯示評等。[瞭解詳情](https:\/\/help.shopify.com\/manual\/online-store\/themes\/os20\/themes-by-shopify\/dawn\/page-types#product-rating-block)"
            }
          }
        }
      },
      "settings": {
        "header": {
          "content": "多媒體檔案",
          "info": "深入瞭解 [多媒體檔案類型。](https:\/\/help.shopify.com\/manual\/products\/product-media)"
        },
        "enable_video_looping": {
          "label": "啟用影片循環播放功能"
        },
        "enable_sticky_info": {
          "label": "在桌面版啟用黏性內容"
        },
        "hide_variants": {
          "label": "在選取一個子類後，隱藏其他子類的多媒體檔案"
        },
        "gallery_layout": {
          "label": "桌面版版面配置",
          "options__1": {
            "label": "已堆疊"
          },
          "options__2": {
            "label": "縮圖"
          },
          "options__3": {
            "label": "縮圖輪播"
          }
        },
        "media_size": {
          "label": "桌面版多媒體檔案大小",
          "options__1": {
            "label": "小"
          },
          "options__2": {
            "label": "中"
          },
          "options__3": {
            "label": "大"
          },
          "info": "行動版的多媒體檔案會自動調整大小"
        },
        "mobile_thumbnails": {
          "label": "行動版版面配置",
          "options__1": {
            "label": "顯示縮圖"
          },
          "options__2": {
            "label": "隱藏縮圖"
          }
        }
      }
    },
    "main-search": {
      "name": "搜尋結果",
      "settings": {
        "image_ratio": {
          "label": "圖片比例",
          "options__1": {
            "label": "配合圖片"
          },
          "options__2": {
            "label": "縱向"
          },
          "options__3": {
            "label": "正方形"
          }
        },
        "show_secondary_image": {
          "label": "游標暫留時顯示次要圖片"
        },
        "show_vendor": {
          "label": "顯示廠商"
        },
        "header__1": {
          "content": "產品卡"
        },
        "header__2": {
          "content": "網誌卡片"
        },
        "article_show_date": {
          "label": "顯示日期"
        },
        "article_show_author": {
          "label": "顯示作者"
        },
        "show_rating": {
          "label": "顯示產品評等",
          "info": "新增產品評等應用程式，即可顯示評等。[瞭解詳情](https:\/\/help.shopify.com\/manual\/online-store\/themes\/os20\/themes-by-shopify\/dawn\/page-types#search-results-show-product-rating)"
        }
      }
    },
    "multicolumn": {
      "name": "多列",
      "settings": {
        "title": {
          "label": "標題"
        },
        "image_width": {
          "label": "圖片寬度",
          "options__1": {
            "label": "欄位的三分之一寬度"
          },
          "options__2": {
            "label": "欄位的一半寬度"
          },
          "options__3": {
            "label": "欄位的全寬度"
          }
        },
        "image_ratio": {
          "label": "圖片比例",
          "options__1": {
            "label": "配合圖片"
          },
          "options__2": {
            "label": "縱向"
          },
          "options__3": {
            "label": "正方形"
          },
          "options__4": {
            "label": "圓形"
          }
        },
        "column_alignment": {
          "label": "欄位對齊",
          "options__1": {
            "label": "靠左"
          },
          "options__2": {
            "label": "置中"
          }
        },
        "background_style": {
          "label": "次要背景",
          "options__1": {
            "label": "無"
          },
          "options__2": {
            "label": "顯示欄位背景"
          }
        },
        "button_label": {
          "label": "按鈕標籤"
        },
        "button_link": {
          "label": "按鈕連結"
        },
        "swipe_on_mobile": {
          "label": "啟用行動裝置的滑動功能"
        }
      },
      "blocks": {
        "column": {
          "settings": {
            "image": {
              "label": "圖片"
            },
            "title": {
              "label": "標題"
            },
            "text": {
              "label": "說明"
            },
            "link_label": {
              "label": "連結標籤"
            },
            "link": {
              "label": "連結"
            }
          },
          "name": "欄"
        }
      },
      "presets": {
        "name": "多列"
      }
    },
    "newsletter": {
      "name": "電子郵件訂閱",
      "settings": {
        "color_scheme": {
          "label": "顏色配置",
          "options__1": {
            "label": "色調 1"
          },
          "options__2": {
            "label": "色調 2"
          },
          "options__3": {
            "label": "背景 1"
          },
          "options__4": {
            "label": "背景 2"
          },
          "options__5": {
            "label": "倒轉"
          }
        },
        "full_width": {
          "label": "讓區段呈現全寬度"
        },
        "paragraph": {
          "content": "每筆電子郵件訂閱都會建立顧客帳號。[瞭解詳情](https:\/\/help.shopify.com\/en\/manual\/customers)"
        }
      },
      "blocks": {
        "heading": {
          "settings": {
            "heading": {
              "label": "標題"
            }
          },
          "name": "標題"
        },
        "paragraph": {
          "settings": {
            "paragraph": {
              "label": "說明"
            }
          },
          "name": "子標題"
        },
        "email_form": {
          "name": "電子郵件表單"
        }
      },
      "presets": {
        "name": "電子郵件訂閱"
      }
    },
    "page": {
      "name": "頁面",
      "settings": {
        "page": {
          "label": "頁面"
        }
      },
      "presets": {
        "name": "頁面"
      }
    },
    "product-recommendations": {
      "name": "商品推薦",
      "settings": {
        "heading": {
          "label": "標題"
        },
        "header__2": {
          "content": "產品卡"
        },
        "image_ratio": {
          "label": "圖片比例",
          "options__1": {
            "label": "配合圖片"
          },
          "options__2": {
            "label": "縱向"
          },
          "options__3": {
            "label": "正方形"
          }
        },
        "show_secondary_image": {
          "label": "游標暫留時顯示次要圖片"
        },
        "show_vendor": {
          "label": "顯示廠商"
        },
        "paragraph__1": {
          "content": "動態推薦會使用訂單和產品資訊，以隨著時間改變與改進。[瞭解詳情](https:\/\/help.shopify.com\/en\/themes\/development\/recommended-products)"
        },
        "show_rating": {
          "label": "顯示產品評等",
          "info": "新增產品評等應用程式，即可顯示評等。[瞭解詳情](https:\/\/help.shopify.com\/manual\/online-store\/themes\/os20\/themes-by-shopify\/dawn\/page-types#product-recommendations-show-product-rating)"
        }
      }
    },
    "rich-text": {
      "name": "RTF 文字",
      "settings": {
        "color_scheme": {
          "options__1": {
            "label": "色調 1"
          },
          "options__2": {
            "label": "色調 2"
          },
          "options__3": {
            "label": "背景 1"
          },
          "options__4": {
            "label": "背景 2"
          },
          "options__5": {
            "label": "倒轉"
          },
          "label": "顏色配置"
        },
        "full_width": {
          "label": "讓區段呈現全寬度"
        }
      },
      "blocks": {
        "heading": {
          "settings": {
            "heading": {
              "label": "標題"
            },
            "heading_size": {
              "options__1": {
                "label": "小"
              },
              "options__2": {
                "label": "中等"
              },
              "label": "標題大小",
              "options__3": {
                "label": "大"
              }
            }
          },
          "name": "標題"
        },
        "text": {
          "settings": {
            "text": {
              "label": "說明"
            }
          },
          "name": "文字"
        },
        "button": {
          "settings": {
            "button_label": {
              "label": "按鈕標籤"
            },
            "button_link": {
              "label": "按鈕連結"
            },
            "button_style_secondary": {
              "label": "使用外框按鈕樣式"
            }
          },
          "name": "按鈕"
        }
      },
      "presets": {
        "name": "RTF 文字"
      }
    },
    "apps": {
      "name": "應用程式",
      "settings": {
        "include_margins": {
          "label": "將區段邊界設為與佈景主題相同"
        }
      },
      "presets": {
        "name": "應用程式"
      }
    },
    "video": {
      "name": "影片",
      "settings": {
        "heading": {
          "label": "標題"
        },
        "cover_image": {
          "label": "封面圖片"
        },
        "video_url": {
          "label": "網址",
          "placeholder": "使用 YouTube 或 Vimeo 網址",
          "info": "在頁面播放影片"
        },
        "description": {
          "label": "影片替代文字",
          "info": "提供影片說明以便使用螢幕閱讀器的顧客瀏覽。"
        },
        "image_padding": {
          "label": "新增圖片邊框間距",
          "info": "若您不希望圖片遭到裁剪，請選取圖片邊框。"
        },
        "full_width": {
          "label": "讓區段以全寬度呈現"
        }
      },
      "presets": {
        "name": "影片"
      }
    },
    "featured-product": {
      "name": "精選產品",
      "blocks": {
        "text": {
          "name": "文字",
          "settings": {
            "text": {
              "label": "文字"
            },
            "text_style": {
              "label": "文字樣式",
              "options__1": {
                "label": "內文"
              },
              "options__2": {
                "label": "副標題"
              },
              "options__3": {
                "label": "大寫"
              }
            }
          }
        },
        "title": {
          "name": "標題"
        },
        "price": {
          "name": "價格"
        },
        "quantity_selector": {
          "name": "數量選擇器"
        },
        "variant_picker": {
          "name": "子類選擇器",
          "settings": {
            "picker_type": {
              "label": "類型",
              "options__1": {
                "label": "下拉式選單"
              },
              "options__2": {
                "label": "圓角"
              }
            }
          }
        },
        "buy_buttons": {
          "name": "購買按鈕",
          "settings": {
            "show_dynamic_checkout": {
              "label": "顯示動態結帳按鈕",
              "info": "顧客可透過您商店的可用付款方式，看到其偏好選項 (如 PayPal 或 Apple Pay)。[瞭解詳情](https:\/\/help.shopify.com\/manual\/using-themes\/change-the-layout\/dynamic-checkout)"
            }
          }
        },
        "description": {
          "name": "說明"
        },
        "share": {
          "name": "分享",
          "settings": {
            "featured_image_info": {
              "content": "若您在社群媒體貼文中加入連結，則此頁面的主要圖片會顯示為預覽圖片。[瞭解詳情](https:\/\/help.shopify.com\/en\/manual\/online-store\/images\/showing-social-media-thumbnail-images)"
            },
            "title_info": {
              "content": "商店名稱和說明包含在預覽圖片中。[瞭解詳情](https:\/\/help.shopify.com\/en\/manual\/promoting-marketing\/seo\/adding-keywords#set-a-title-and-description-for-your-online-store)"
            },
            "text": {
              "label": "文字"
            }
          }
        },
        "custom_liquid": {
          "name": "自訂 Liquid",
          "settings": {
            "custom_liquid": {
              "label": "自訂 Liquid"
            }
          }
        },
        "rating": {
          "name": "產品評等",
          "settings": {
            "paragraph": {
              "content": "新增產品評等應用程式，即可顯示評等。[瞭解詳情](https:\/\/help.shopify.com\/manual\/online-store\/themes\/os20\/themes-by-shopify\/dawn\/sections#featured-product-rating)"
            }
          }
        }
      },
      "settings": {
        "product": {
          "label": "產品"
        },
        "secondary_background": {
          "label": "顯示次要背景"
        },
        "header": {
          "content": "多媒體檔案",
          "info": "深入瞭解 [多媒體檔案類型](https:\/\/help.shopify.com\/manual\/products\/product-media)"
        },
        "enable_video_looping": {
          "label": "啟用影片循環播放功能"
        },
        "hide_variants": {
          "label": "隱藏桌面版未選擇的子類多媒體檔案"
        }
      },
      "presets": {
        "name": "精選產品"
      }
    },
    "email-signup-banner": {
      "name": "電子郵件訂閱橫幅",
      "settings": {
        "paragraph": {
          "content": "每筆電子郵件訂閱都會建立顧客帳號。[瞭解詳情](https://help.shopify.com/en/manual/customers)"
        },
        "image": {
          "label": "背景圖片"
        },
        "show_background_image": {
          "label": "顯示背景圖片"
        },
        "show_text_box": {
          "label": "在桌面顯示容器"
        },
        "image_overlay_opacity": {
          "label": "圖片疊加層透明度"
        },
        "color_scheme": {
          "options__1": {
            "label": "色調 1"
          },
          "options__2": {
            "label": "色調 2"
          },
          "options__3": {
            "label": "背景 1"
          },
          "options__4": {
            "label": "背景 2"
          },
          "options__5": {
            "label": "反轉"
          },
          "label": "顏色配置",
          "info": "顯示容器時可見"
        },
        "show_text_below": {
          "label": "在行動版圖片下方顯示內容",
          "info": "若想要獲得最佳結果，請使用寬高比為 16:9 的圖片。[瞭解詳情](https://help.shopify.com/en/manual/shopify-admin/productivity-tools/image-editor#understanding-image-aspect-ratio)"
        },
        "image_height": {
          "label": "橫幅高度",
          "options__1": {
            "label": "配合圖片"
          },
          "options__2": {
            "label": "小"
          },
          "options__3": {
            "label": "中"
          },
          "options__4": {
            "label": "大"
          },
          "info": "若想要獲得最佳結果，請使用寬高比為 16:9 的圖片。[瞭解詳情](https://help.shopify.com/en/manual/shopify-admin/productivity-tools/image-editor#understanding-image-aspect-ratio)"
        },
        "desktop_content_position": {
          "options__4": {
            "label": "中間靠左"
          },
          "options__5": {
            "label": "中間置中"
          },
          "options__6": {
            "label": "中間靠右"
          },
          "options__7": {
            "label": "下方靠左"
          },
          "options__8": {
            "label": "下方置中"
          },
          "options__9": {
            "label": "下方靠右"
          },
          "options__1": {
            "label": "上方靠左"
          },
          "options__2": {
            "label": "上方置中"
          },
          "options__3": {
            "label": "上方靠右"
          },
          "label": "桌面版內容位置"
        },
        "desktop_content_alignment": {
          "options__1": {
            "label": "靠左"
          },
          "options__2": {
            "label": "置中"
          },
          "options__3": {
            "label": "靠右"
          },
          "label": "桌面版內容對齊方式"
        },
        "header": {
          "content": "行動版版面配置"
        },
        "mobile_content_alignment": {
          "options__1": {
            "label": "靠左"
          },
          "options__2": {
            "label": "置中"
          },
          "options__3": {
            "label": "靠右"
          },
          "label": "行動版內容對齊方式"
        }
      },
      "blocks": {
        "heading": {
          "name": "標題",
          "settings": {
            "heading": {
              "label": "標題"
            }
          }
        },
        "paragraph": {
          "name": "段落",
          "settings": {
            "paragraph": {
              "label": "說明"
            },
            "text_style": {
              "options__1": {
                "label": "內文"
              },
              "options__2": {
                "label": "副標題"
              },
              "label": "文字樣式"
            }
          }
        },
        "email_form": {
          "name": "電子郵件表單"
        }
      },
      "presets": {
        "name": "電子郵件訂閱橫幅"
      }
    },
    "slideshow": {
      "name": "素材輪播",
      "settings": {
        "layout": {
          "label": "版面配置",
          "options__1": {
            "label": "完整寬度"
          },
          "options__2": {
            "label": "網格"
          }
        },
        "slide_height": {
          "label": "投影片高度",
          "options__1": {
            "label": "配合第一張圖片"
          },
          "options__2": {
            "label": "小"
          },
          "options__3": {
            "label": "中"
          },
          "options__4": {
            "label": "大"
          }
        },
        "slider_visual": {
          "label": "分頁樣式",
          "options__1": {
            "label": "計數器"
          },
          "options__2": {
            "label": "圓點"
          },
          "options__3": {
            "label": "數字"
          }
        },
        "heading_size": {
          "label": "標題字型大小",
          "options__1": {
            "label": "中"
          },
          "options__2": {
            "label": "大"
          }
        },
        "box_align": {
          "label": "桌面版內容位置",
          "options__1": {
            "label": "上方靠左"
          },
          "options__2": {
            "label": "上方置中"
          },
          "options__3": {
            "label": "上方靠右"
          },
          "options__4": {
            "label": "中間靠左"
          },
          "options__5": {
            "label": "中間置中"
          },
          "options__6": {
            "label": "中間靠右"
          },
          "options__7": {
            "label": "下方靠左"
          },
          "options__8": {
            "label": "下方置中"
          },
          "options__9": {
            "label": "下方靠右"
          }
        },
        "show_text_box": {
          "label": "在桌面顯示容器"
        },
        "text_alignment": {
          "label": "桌面版內容對齊方式",
          "option_1": {
            "label": "靠左"
          },
          "option_2": {
            "label": "置中"
          },
          "option_3": {
            "label": "靠右"
          }
        },
        "image_overlay_opacity": {
          "label": "圖片疊加層透明度"
        },
        "auto_rotate": {
          "label": "自動旋轉投影片"
        },
        "change_slides_speed": {
          "label": "每過以下時間即變更投影片"
        },
        "color_scheme": {
          "label": "方框顏色配置",
          "info": "顯示容器時可見。",
          "options__1": {
            "label": "色調 1"
          },
          "options__2": {
            "label": "色調 2"
          },
          "options__3": {
            "label": "背景 1"
          },
          "options__4": {
            "label": "背景 2"
          },
          "options__5": {
            "label": "反轉"
          }
        },
        "mobile": {
          "content": "行動版版面配置"
        },
        "text_alignment_mobile": {
          "label": "行動版內容對齊方式",
          "options__1": {
            "label": "靠左"
          },
          "options__2": {
            "label": "置中"
          },
          "options__3": {
            "label": "靠右"
          }
        },
        "show_text_below": {
          "label": "在行動版圖片下方顯示內容"
        },
        "accessibility": {
          "content": "無障礙功能",
          "label": "素材輪播說明",
          "info": "為使用螢幕助讀程式的顧客說明該素材輪播。"
        }
      },
      "blocks": {
        "slide": {
          "name": "投影片",
          "settings": {
            "image": {
              "label": "圖片"
            },
            "heading": {
              "label": "標題"
            },
            "subheading": {
              "label": "子標題"
            },
            "button_label": {
              "label": "按鈕標籤",
              "info": "將標籤留白以隱藏按鈕。"
            },
            "link": {
              "label": "按鈕連結",
              "info": "將標籤留白以隱藏按鈕。"
            },
            "secondary_style": {
              "label": "使用外框按鈕樣式"
            },
            "heading_size": {
              "label": "標題大小",
              "options__1": {
                "label": "小"
              },
              "options__2": {
                "label": "中"
              },
              "options__3": {
                "label": "大"
              }
            },
            "box_align": {
              "label": "桌面版內容位置",
              "options__1": {
                "label": "上方靠左"
              },
              "options__2": {
                "label": "上方置中"
              },
              "options__3": {
                "label": "上方靠右"
              },
              "options__4": {
                "label": "中間靠左"
              },
              "options__5": {
                "label": "中間置中"
              },
              "options__6": {
                "label": "中間靠右"
              },
              "options__7": {
                "label": "下方靠左"
              },
              "options__8": {
                "label": "下方置中"
              },
              "options__9": {
                "label": "下方靠右"
              },
              "info": "行動版會自動調整為最佳位置。"
            },
            "show_text_box": {
              "label": "在桌面顯示容器"
            },
            "text_alignment": {
              "label": "桌面版內容對齊方式",
              "option_1": {
                "label": "靠左"
              },
              "option_2": {
                "label": "置中"
              },
              "option_3": {
                "label": "靠右"
              }
            },
            "image_overlay_opacity": {
              "label": "圖片疊加層透明度"
            },
            "color_scheme": {
              "label": "顏色配置",
              "info": "顯示容器時可見。",
              "options__1": {
                "label": "色調 1"
              },
              "options__2": {
                "label": "色調 2"
              },
              "options__3": {
                "label": "背景 1"
              },
              "options__4": {
                "label": "背景 2"
              },
              "options__5": {
                "label": "反轉"
              }
            },
            "text_alignment_mobile": {
              "label": "行動版內容對齊方式",
              "options__1": {
                "label": "靠左"
              },
              "options__2": {
                "label": "置中"
              },
              "options__3": {
                "label": "靠右"
              }
            }
          }
        }
      },
      "presets": {
        "name": "素材輪播"
      }
    },
    "collapsible_content": {
      "name": "可摺疊的內容",
      "settings": {
        "caption": {
          "label": "說明"
        },
        "heading": {
          "label": "標題"
        },
        "heading_alignment": {
          "label": "標題對齊方式",
          "options__1": {
            "label": "靠左"
          },
          "options__2": {
            "label": "置中"
          },
          "options__3": {
            "label": "靠右"
          }
        },
        "layout": {
          "label": "版面配置",
          "options__1": {
            "label": "沒有容器"
          },
          "options__2": {
            "label": "橫列容器"
          },
          "options__3": {
            "label": "區段容器"
          }
        },
        "color_scheme": {
          "label": "顏色配置",
          "options__1": {
            "label": "背景 1"
          },
          "options__2": {
            "label": "背景 2"
          },
          "options__3": {
            "label": "反轉"
          },
          "options__4": {
            "label": "色調 1"
          },
          "options__5": {
            "label": "色調 2"
          }
        },
        "container_color_scheme": {
          "label": "容器顏色配置",
          "options__1": {
            "label": "背景 1"
          },
          "options__2": {
            "label": "背景 2"
          },
          "options__3": {
            "label": "反轉"
          },
          "options__4": {
            "label": "色調 1"
          },
          "options__5": {
            "label": "色調 2"
          },
          "info": "版面配置設為橫列或區段容器時即可查看。"
        },
        "open_first_collapsible_row": {
          "label": "開啟第一個可折疊的橫列"
        },
        "header": {
          "content": "圖片版面配置"
        },
        "image": {
          "label": "圖片"
        },
        "image_ratio": {
          "label": "圖片比例",
          "options__1": {
            "label": "配合圖片"
          },
          "options__2": {
            "label": "小"
          },
          "options__3": {
            "label": "大"
          }
        },
        "desktop_layout": {
          "label": "桌面版版面配置",
          "options__1": {
            "label": "先顯示圖片"
          },
          "options__2": {
            "label": "圖片秒數"
          },
          "info": "行動版上一律先顯示圖片。"
        }
      },
      "blocks": {
        "collapsible_row": {
          "name": "可折疊的橫列",
          "settings": {
            "heading": {
              "info": "包含說明內容的標題。",
              "label": "標題"
            },
            "row_content": {
              "label": "橫列內容"
            },
            "page": {
              "label": "橫列內容頁面"
            },
            "icon": {
              "label": "圖示",
              "options__1": {
                "label": "無"
              },
              "options__2": {
                "label": "信箱"
              },
              "options__3": {
                "label": "聊天泡泡"
              },
              "options__4": {
                "label": "勾號標示"
              },
              "options__5": {
                "label": "吹風機"
              },
              "options__6": {
                "label": "眼睛"
              },
              "options__7": {
                "label": "紅心"
              },
              "options__8": {
                "label": "鐵"
              },
              "options__9": {
                "label": "葉片"
              },
              "options__10": {
                "label": "皮革"
              },
              "options__11": {
                "label": "鎖"
              },
              "options__12": {
                "label": "地圖圖釘"
              },
              "options__13": {
                "label": "長褲"
              },
              "options__14": {
                "label": "飛機"
              },
              "options__15": {
                "label": "價格標籤"
              },
              "options__16": {
                "label": "問號"
              },
              "options__17": {
                "label": "退貨"
              },
              "options__18": {
                "label": "尺"
              },
              "options__19": {
                "label": "襯衫"
              },
              "options__20": {
                "label": "鞋子"
              },
              "options__21": {
                "label": "剪影"
              },
              "options__22": {
                "label": "星星"
              },
              "options__23": {
                "label": "卡車"
              },
              "options__24": {
                "label": "洗滌"
              }
            }
          }
        }
      },
      "presets": {
        "name": "可摺疊的內容"
      }
    }
  }
}<|MERGE_RESOLUTION|>--- conflicted
+++ resolved
@@ -1367,32 +1367,7 @@
           "options__3": {
             "label": "正方形"
           },
-<<<<<<< HEAD
-          "info": "編輯您的商品系列以新增圖片。[瞭解詳情](https:\/\/help.shopify.com\/en\/manual\/products\/collections)"
-        },
-        "color_scheme": {
-          "options__1": {
-            "label": "色調 1"
-          },
-          "options__2": {
-            "label": "色調 2"
-          },
-          "options__3": {
-            "label": "背景 1"
-          },
-          "options__4": {
-            "label": "背景 2"
-          },
-          "options__5": {
-            "label": "倒轉"
-          },
-          "label": "顏色配置"
-        },
-        "image_padding": {
-          "label": "新增圖片邊框間距"
-=======
           "info": "編輯您的商品系列以新增圖片。[瞭解詳情](https://help.shopify.com/en/manual/products/collections)"
->>>>>>> 74615a0b
         }
       }
     },
