--- conflicted
+++ resolved
@@ -1,486 +1,472 @@
 {
-  "general": {
-    "password_page": {
-      "login_form_heading": "Wejdź do sklepu, wpisując hasło:",
-      "login_password_button": "Wejdź, wpisując hasło",
-      "login_form_password_label": "Hasło",
-      "login_form_password_placeholder": "Twoje hasło",
-      "login_form_error": "Nieprawidłowe hasło!",
-      "login_form_submit": "Enter",
-      "modal": "Okno modalne hasła",
-      "admin_link_html": "Czy jesteś właścicielem sklepu? <a href=\"\/admin\" class=\"link underlined-link\">Zaloguj się tutaj<\/a>",
-      "powered_by_shopify_html": "Ten sklep będzie obsługiwany przez {{ shopify }}"
-    },
-    "social": {
-      "alt_text": {
-        "share_on_facebook": "Udostępnij na Facebooku",
-        "share_on_twitter": "Tweetuj na Twitterze",
-        "share_on_pinterest": "Przypnij do tablicy Pinterest"
-      },
-      "links": {
-        "twitter": "Twitter",
-        "facebook": "Facebook",
-        "pinterest": "Pinterest",
-        "instagram": "Instagram",
-        "tumblr": "Tumblr",
-        "snapchat": "Snapchat",
-        "youtube": "Youtube",
-        "vimeo": "Vimeo",
-        "tiktok": "TikTok"
-      }
-    },
-    "continue_shopping": "Kontynuuj zakupy",
-    "pagination": {
-      "label": "Paginacja",
-      "page": "Strona {{ number }}",
-      "next": "Następna strona",
-      "previous": "Poprzednia strona"
-    },
-    "search": {
-      "search": "Szukaj"
-    },
-    "cart": {
-      "view": "Pokaż koszyk ({{ count }})",
-      "item_added": "Pozycję dodano do koszyka"
-    },
-    "share": {
-      "copy_to_clipboard": "Kopiuj link",
-      "share": "Udostępnij",
-      "share_url": "Link",
-      "success_message": "Link skopiowany do schowka",
-      "close": "Zamknij udostępnienie"
-    }
-  },
-  "newsletter": {
-    "label": "E-mail",
-    "success": "Dziękujemy za subskrypcję",
-    "button_label": "Subskrybuj"
-  },
-  "accessibility": {
-    "skip_to_text": "Przejdź do treści",
-    "close": "Zamknij",
-    "unit_price_separator": "na",
-    "vendor": "Dostawca:",
-    "error": "Błąd",
-    "refresh_page": "Zaznaczenie wyboru powoduje całkowite odświeżenie strony.",
-    "next_slide": "Przesuń w prawo",
-    "previous_slide": "Przesuń w lewo",
-    "loading": "Ładowanie...",
-    "link_messages": {
-      "new_window": "Otwiera się w nowym oknie.",
-      "external": "Otwiera zewnętrzną stronę internetową."
-    },
-    "of": "z",
-    "skip_to_product_info": "Pomiń, aby przejść do informacji o produkcie",
-    "total_reviews": "suma recenzji",
-    "star_reviews_info": "{{ rating_value }} z {{ rating_max }} gwiazdek"
-  },
-  "blogs": {
-    "article": {
-      "blog": "Blog",
-      "read_more_title": "Czytaj więcej: {{ title }}",
-      "read_more": "Czytaj więcej",
-      "moderated": "Pamiętaj, że komentarze muszą zostać zatwierdzone przed ich opublikowaniem.",
-      "comment_form_title": "Zostaw komentarz",
-      "name": "Nazwa",
-      "email": "E-mail",
-      "message": "Komentarz",
-      "post": "Opublikuj komentarz",
-      "back_to_blog": "Powrót do blogu",
-      "share": "Udostępnij ten artykuł",
-      "success": "Twój komentarz został opublikowany pomyślnie! Dziękujemy!",
-      "success_moderated": "Twój komentarz został opublikowany pomyślnie. Opublikujemy go za chwilę, ponieważ nasz blog jest moderowany.",
-      "comments": {
-        "one": "{{ count }} komentarz",
-        "other": "{{ count }} komentarze(-y)",
-        "few": "{{ count }} komentarze(-y)",
-        "many": "{{ count }} komentarze(-y)"
-      }
-    }
-  },
-  "onboarding": {
-    "product_title": "Przykładowy tytuł produktu",
-    "collection_title": "Nazwa Twojej kolekcji"
-  },
-  "products": {
-    "product": {
-      "add_to_cart": "Dodaj do koszyka",
-      "description": "Opis",
-      "on_sale": "Sprzedaż",
-      "product_variants": "Warianty produktów",
-      "share": "Udostępnij ten produkt",
-      "sold_out": "Wyprzedane",
-      "unavailable": "Niedostępny",
-      "vendor": "Dostawca",
-      "video_exit_message": "{{ title }} otwiera film w trybie pełnoekranowym w tym samym oknie.",
-      "xr_button": "Zobacz w swojej przestrzeni",
-      "xr_button_label": "„Widok w Twojej przestrzeni” wczytuje przedmiot do okna rzeczywistości rozszerzonej",
-      "quantity": {
-        "label": "Ilość",
-        "input_label": "Ilość dla {{ product }}",
-        "increase": "Zwiększ ilość dla {{ product }}",
-        "decrease": "Zmniejsz ilość dla {{ product }}"
-      },
-      "price": {
-        "from_price_html": "Od {{ price }}",
-        "regular_price": "Cena regularna",
-        "sale_price": "Cena sprzedaży",
-        "unit_price": "Cena jednostkowa"
-      },
-      "pickup_availability": {
-        "view_store_info": "Wyświetl informacje o sklepie",
-        "check_other_stores": "Sprawdź dostępność w innych sklepach",
-        "pick_up_available": "Odbiór jest możliwy",
-        "pick_up_available_at_html": "Odbiór możliwy w <span class=\"color-foreground\">{{ location_name }}<\/span>",
-        "pick_up_unavailable_at_html": "Odbiór w <span class=\"color-foreground\">{{ location_name }}<\/span> jest obecnie niemożliwy",
-        "unavailable": "Nie można załadować gotowości do odbioru",
-        "refresh": "Odśwież"
-      },
-      "media": {
-        "open_featured_media": "Otwórz prezentowane multimedia w widoku galerii",
-        "open_media": "Otwórz multimedia {{ index }} w widoku galerii",
-        "play_model": "Uruchom przeglądarkę 3D",
-        "play_video": "Odtwórz film"
-      },
-      "view_full_details": "Pokaż kompletne dane"
-    },
-    "modal": {
-      "label": "Galeria multimediów"
-    },
-    "facets": {
-      "apply": "Zastosuj",
-      "clear": "Wyczyść",
-      "clear_all": "Wyczyść wszystko",
-      "from": "Od",
-      "filter_and_sort": "Filtrowanie i sortowanie",
-      "filter_by_label": "Filtr:",
-      "filter_button": "Filtr",
-      "max_price": "Najwyższa cena to {{ price }}",
-      "reset": "Zresetuj",
-      "sort_button": "Sortuj",
-      "sort_by_label": "Sortuj według:",
-      "to": "Do",
-      "filters_selected": {
-        "one": "Wybrane: {{ count }}",
-        "other": "Wybrane: {{ count }}",
-        "few": "Wybrane: {{ count }}",
-        "many": "Wybrane: {{ count }}"
-      },
-      "product_count": {
-        "one": "{{ product_count }} z {{ count }} produktu",
-        "other": "{{ product_count }} z {{ count }} produktów",
-        "few": "{{ product_count }} z {{ count }} produktów",
-        "many": "{{ product_count }} z {{ count }} produktów"
-      },
-      "product_count_simple": {
-        "one": "{{ count }} produkt",
-        "other": "{{ count }} produkty(-ów)",
-        "few": "{{ count }} produkty(-ów)",
-        "many": "{{ count }} produkty(-ów)"
-      },
-      "clear_filter": "Wyczyść filtr"
-    }
-  },
-  "templates": {
-    "404": {
-      "title": "Nie znaleziono strony",
-      "subtext": "404"
-    },
-    "search": {
-      "no_results": "Nie znaleziono wyników dla “{{ terms }}”. Sprawdź pisownię lub użyj innego słowa lub zwrotu.",
-      "page": "Strona",
-      "title": "Wyniki wyszukiwania",
-      "results_with_count": {
-        "one": "{{ count }} wynik",
-        "other": "{{ count }} wyniki(-ów)",
-        "few": "{{ count }} wyniki(-ów)",
-        "many": "{{ count }} wyniki(-ów)"
-      },
-      "products": "Produkty",
-      "search_for": "Szukaj „{{ terms }}”",
-      "results_with_count_and_term": {
-        "one": "Znaleziono {{ count }} wynik dla \"{{ terms }}\"",
-        "other": "Znaleziono {{ count }} wyniki(-ów) dla \"{{ terms }}\"",
-        "few": "Znaleziono {{ count }} wyniki(-ów) dla \"{{ terms }}\"",
-        "many": "Znaleziono {{ count }} wyniki(-ów) dla \"{{ terms }}\""
-      }
-    },
-    "cart": {
-      "cart": "Koszyk"
-    },
-    "contact": {
-      "form": {
-        "name": "Nazwa",
-        "email": "E-mail",
-        "phone": "Numer telefonu",
-        "comment": "Komentarz",
-        "send": "Wyślij",
-        "post_success": "Dziękujemy za skontaktowanie się z nami. Skontaktujemy się z Tobą tak szybko, jak to możliwe.",
-        "error_heading": "Dostosuj następujące dane:"
-      }
-    }
-  },
-  "sections": {
-    "header": {
-      "announcement": "Ogłoszenie",
-      "menu": "Menu",
-      "cart_count": {
-        "one": "{{ count }} pozycja",
-        "other": "{{ count }} pozycje(-i)",
-        "few": "{{ count }} pozycje(-i)",
-        "many": "{{ count }} pozycje(-i)"
-      }
-    },
-    "cart": {
-      "title": "Twój koszyk",
-      "caption": "Pozycje w koszyku",
-      "remove_title": "Usuń {{ title }}",
-      "subtotal": "Suma częściowa",
-      "new_subtotal": "Nowa suma częściowa",
-      "note": "Specjalne instrukcje do zamówienia",
-      "checkout": "Realizuj zakup",
-      "empty": "Twój koszyk jest pusty",
-      "cart_error": "Wystąpił błąd podczas aktualizowania Twojego koszyka. Spróbuj ponownie.",
-      "cart_quantity_error_html": "Do koszyka dodać możesz tylko [quantity] sztuk(i) tej pozycji.",
-      "taxes_and_shipping_policy_at_checkout_html": "Podatki i koszty <a href=\"{{ link }}\">wysyłki<\/a> obliczane przy realizacji zakupu",
-      "taxes_included_but_shipping_at_checkout": "Podatek wliczony w cenę i koszty wysyłki obliczone przy realizacji zakupu",
-      "taxes_included_and_shipping_policy_html": "Z wliczonym podatkiem. <a href=\"{{ link }}\">Koszt wysyłki<\/a> obliczony przy realizacji zakupu.",
-      "taxes_and_shipping_at_checkout": "Podatki i koszty wysyłki obliczane przy realizacji zakupu",
-      "update": "Aktualizuj",
-      "headings": {
-        "product": "Produkt",
-        "price": "Cena",
-        "total": "Suma",
-        "quantity": "Ilość"
-      },
-      "login": {
-        "title": "Masz już konto?",
-        "paragraph_html": "<a href=\"{{ link }}\" class=\"link underlined-link\">Zaloguj się<\/a>, aby szybciej realizować zakupy."
-      }
-    },
-    "footer": {
-      "payment": "Metody płatności",
-      "social_placeholder": "Obserwuj nas na mediach społecznościowych!"
-    },
-    "featured_blog": {
-      "view_all": "Wyświetl wszystkie",
-      "onboarding_title": "Post na blogu",
-      "onboarding_content": "Zapewnij swoim klientom podsumowanie Twojego wpisu na blogu"
-    },
-    "featured_collection": {
-      "view_all": "Wyświetl wszystkie",
-      "view_all_label": "Wyświetl wszystkie produkty w kolekcji {{ collection_name }}"
-    },
-    "collection_list": {
-      "view_all": "Wyświetl wszystkie"
-    },
-    "collection_template": {
-      "title": "Kolekcja",
-      "empty": "Nie znaleziono produktów",
-<<<<<<< HEAD
-      "apply": "Zastosuj",
-      "clear": "Wyczyść",
-      "clear_all": "Wyczyść wszystko",
-      "from": "Od",
-      "filter_and_sort": "Filtrowanie i sortowanie",
-      "filter_by_label": "Filtr:",
-      "filter_button": "Filtr",
-      "max_price": "Najwyższa cena to {{ price }}",
-      "reset": "Zresetuj",
-      "to": "Do",
-      "use_fewer_filters_html": "Użyj mniejszej ilości filtrów lub <a class=\"{{ class }}\" href=\"{{ link }}\">Wyczyść wszystko<\/a>",
-=======
-      "use_fewer_filters_html": "Użyj mniejszej ilości filtrów lub <a class=\"{{ class }}\" href=\"{{ link }}\">Wyczyść wszystko</a>",
->>>>>>> 8c553758
-      "product_count": {
-        "few": "{{ product_count }} z {{ count }} produktów",
-        "many": "{{ product_count }} z {{ count }} produktów"
-      },
-      "filters_selected": {
-        "few": "{{ count }} wybrano",
-        "many": "{{ count }} wybrano"
-      },
-      "product_count_simple": {
-        "few": "{{ count }} produkty(-ów)",
-        "many": "{{ count }} produkty(-ów)"
-      }
-    },
-    "video": {
-      "load_video": "Załaduj film: {{ description }}"
-    }
-  },
-  "localization": {
-    "country_label": "Kraj\/region",
-    "language_label": "Język",
-    "update_language": "Aktualizuj język",
-    "update_country": "Aktualizuj kraj\/region"
-  },
-  "customer": {
-    "account": {
-      "title": "Konto",
-      "details": "Szczegóły konta",
-      "view_addresses": "Wyświetl adresy",
-      "return": "Wróć do szczegółów konta"
-    },
-    "account_fallback": "Konto",
-    "log_in": "Zaloguj się",
-    "log_out": "Wyloguj",
-    "activate_account": {
-      "title": "Aktywuj konto",
-      "subtext": "Utwórz hasło, aby aktywować konto.",
-      "password": "Hasło",
-      "password_confirm": "Potwierdź hasło",
-      "submit": "Aktywuj konto",
-      "cancel": "Odrzuć zaproszenie"
-    },
-    "addresses": {
-      "title": "Adresy",
-      "default": "Domyślne",
-      "add_new": "Dodaj nowy adres",
-      "edit_address": "Edytuj adres",
-      "first_name": "Imię",
-      "last_name": "Nazwisko",
-      "company": "Firma",
-      "address1": "Adres 1",
-      "address2": "Adres 2",
-      "city": "Miasto",
-      "country": "Kraj\/region",
-      "province": "Prowincja",
-      "zip": "Kod pocztowy",
-      "phone": "Telefon",
-      "set_default": "Ustaw jako adres domyślny",
-      "add": "Dodaj adres",
-      "update": "Zaktualizuj adres",
-      "cancel": "Anuluj",
-      "edit": "Edytuj",
-      "delete": "Usuń",
-      "delete_confirm": "Czy na pewno chcesz usunąć ten adres?"
-    },
-    "login_page": {
-      "cancel": "Anuluj",
-      "create_account": "Utwórz konto",
-      "email": "E-mail",
-      "forgot_password": "Nie pamiętasz hasła?",
-      "guest_continue": "Kontynuuj",
-      "guest_title": "Kontynuuj jako gość",
-      "password": "Hasło",
-      "title": "Login",
-      "sign_in": "Zaloguj się",
-      "submit": "Prześlij"
-    },
-    "order": {
-      "title": "Zamówienie {{ name }}",
-      "date_html": "Umieszczone dnia {{ date }}",
-      "cancelled_html": "Zamówienie anulowane dnia {{ date }}",
-      "cancelled_reason": "Powód: {{ reason }}",
-      "billing_address": "Adres rozliczeniowy",
-      "payment_status": "Status płatności",
-      "shipping_address": "Adres wysyłki",
-      "fulfillment_status": "Status realizacji",
-      "discount": "Rabat",
-      "shipping": "Wysyłka",
-      "tax": "Podatek",
-      "product": "Produkt",
-      "sku": "SKU",
-      "price": "Cena",
-      "quantity": "Ilość",
-      "total": "Suma",
-      "fulfilled_at_html": "Zrealizowano {{ date }}",
-      "track_shipment": "Śledź przesyłkę",
-      "tracking_url": "Link do śledzenia",
-      "tracking_company": "Przewoźnik",
-      "tracking_number": "Numer śledzenia",
-      "subtotal": "Suma częściowa"
-    },
-    "orders": {
-      "title": "Historia zamówień",
-      "order_number": "Zamówienie",
-      "order_number_link": "Numer zamówienia {{ number }}",
-      "date": "Data",
-      "payment_status": "Status płatności",
-      "fulfillment_status": "Status realizacji",
-      "total": "Suma",
-      "none": "Nie złożyłeś(-aś) jeszcze żadnych zamówień."
-    },
-    "recover_password": {
-      "title": "Zresetuj swoje hasło",
-      "subtext": "Wyślemy Ci e-mail, aby zresetować Twoje hasło",
-      "success": "Wysłaliśmy do Ciebie e-mail z linkiem do aktualizacji hasła."
-    },
-    "register": {
-      "title": "Utwórz konto",
-      "first_name": "Imię",
-      "last_name": "Nazwisko",
-      "email": "E-mail",
-      "password": "Hasło",
-      "submit": "Utwórz"
-    },
-    "reset_password": {
-      "title": "Zresetuj hasło do konta",
-      "subtext": "Wprowadź nowe hasło do {{ email }}",
-      "password": "Hasło",
-      "password_confirm": "Potwierdź hasło",
-      "submit": "Zresetuj hasło"
-    }
-  },
-  "gift_cards": {
-    "issued": {
-      "title": "Oto Twoja karta prezentowa o wartości {{ value }} do {{ shop }}!",
-      "subtext": "Twoja karta prezentowa",
-      "gift_card_code": "Kod karty prezentowej",
-      "shop_link": "Kontynuuj zakupy",
-      "remaining_html": "Pozostało {{ balance }}",
-      "add_to_apple_wallet": "Dodaj do Apple Wallet",
-      "qr_image_alt": "Kod QR – zeskanuj, aby wykorzystać kartę prezentową",
-      "copy_code": "Skopiuj kod",
-      "expired": "Utraciła ważność",
-      "copy_code_success": "Kod został skopiowany",
-      "print_gift_card": "Drukuj"
-    }
-  },
-  "pagefly": {
-    "products": {
-      "product": {
-        "regular_price": "Regular price",
-        "sold_out": "Sold out",
-        "unavailable": "Unavailable",
-        "on_sale": "Sale",
-        "quantity": "Quantity",
-        "add_to_cart": "Add to cart",
-        "back_to_collection": "Back to {{ title }}",
-        "view_details": "View details"
-      }
-    },
-    "article": {
-      "tags": "Tags:",
-      "all_topics": "All topics",
-      "by_author": "by {{ author }}",
-      "posted_in": "Posted in",
-      "read_more": "Read more",
-      "back_to_blog": "Back to {{ title }}"
-    },
-    "comments": {
-      "title": "Leave a comment",
-      "name": "Name",
-      "email": "Email",
-      "message": "Message",
-      "post": "Post comment",
-      "moderated": "Please note, comments must be approved before they are published",
-      "success_moderated": "Your comment was posted successfully. We will publish it in a little while, as our blog is moderated.",
-      "success": "Your comment was posted successfully! Thank you!",
-      "comments_with_count": {
-        "one": "{{ count }} comment",
-        "other": "{{ count }} comments"
-      }
-    },
-    "password_page": {
-      "login_form_message": "Enter store using password:",
-      "login_form_password_label": "Password",
-      "login_form_password_placeholder": "Your password",
-      "login_form_submit": "Enter",
-      "signup_form_email_label": "Email",
-      "signup_form_success": "We will send you an email right before we open!",
-      "password_link": "Enter using password"
-    }
-  }
+	"general": {
+		"password_page": {
+			"login_form_heading": "Wejdź do sklepu, wpisując hasło:",
+			"login_password_button": "Wejdź, wpisując hasło",
+			"login_form_password_label": "Hasło",
+			"login_form_password_placeholder": "Twoje hasło",
+			"login_form_error": "Nieprawidłowe hasło!",
+			"login_form_submit": "Enter",
+			"modal": "Okno modalne hasła",
+			"admin_link_html": "Czy jesteś właścicielem sklepu? <a href=\"/admin\" class=\"link underlined-link\">Zaloguj się tutaj</a>",
+			"powered_by_shopify_html": "Ten sklep będzie obsługiwany przez {{ shopify }}"
+		},
+		"social": {
+			"alt_text": {
+				"share_on_facebook": "Udostępnij na Facebooku",
+				"share_on_twitter": "Tweetuj na Twitterze",
+				"share_on_pinterest": "Przypnij do tablicy Pinterest"
+			},
+			"links": {
+				"twitter": "Twitter",
+				"facebook": "Facebook",
+				"pinterest": "Pinterest",
+				"instagram": "Instagram",
+				"tumblr": "Tumblr",
+				"snapchat": "Snapchat",
+				"youtube": "Youtube",
+				"vimeo": "Vimeo",
+				"tiktok": "TikTok"
+			}
+		},
+		"continue_shopping": "Kontynuuj zakupy",
+		"pagination": {
+			"label": "Paginacja",
+			"page": "Strona {{ number }}",
+			"next": "Następna strona",
+			"previous": "Poprzednia strona"
+		},
+		"search": {
+			"search": "Szukaj"
+		},
+		"cart": {
+			"view": "Pokaż koszyk ({{ count }})",
+			"item_added": "Pozycję dodano do koszyka"
+		},
+		"share": {
+			"copy_to_clipboard": "Kopiuj link",
+			"share": "Udostępnij",
+			"share_url": "Link",
+			"success_message": "Link skopiowany do schowka",
+			"close": "Zamknij udostępnienie"
+		}
+	},
+	"newsletter": {
+		"label": "E-mail",
+		"success": "Dziękujemy za subskrypcję",
+		"button_label": "Subskrybuj"
+	},
+	"accessibility": {
+		"skip_to_text": "Przejdź do treści",
+		"close": "Zamknij",
+		"unit_price_separator": "na",
+		"vendor": "Dostawca:",
+		"error": "Błąd",
+		"refresh_page": "Zaznaczenie wyboru powoduje całkowite odświeżenie strony.",
+		"next_slide": "Przesuń w prawo",
+		"previous_slide": "Przesuń w lewo",
+		"loading": "Ładowanie...",
+		"link_messages": {
+			"new_window": "Otwiera się w nowym oknie.",
+			"external": "Otwiera zewnętrzną stronę internetową."
+		},
+		"of": "z",
+		"skip_to_product_info": "Pomiń, aby przejść do informacji o produkcie",
+		"total_reviews": "suma recenzji",
+		"star_reviews_info": "{{ rating_value }} z {{ rating_max }} gwiazdek"
+	},
+	"blogs": {
+		"article": {
+			"blog": "Blog",
+			"read_more_title": "Czytaj więcej: {{ title }}",
+			"read_more": "Czytaj więcej",
+			"moderated": "Pamiętaj, że komentarze muszą zostać zatwierdzone przed ich opublikowaniem.",
+			"comment_form_title": "Zostaw komentarz",
+			"name": "Nazwa",
+			"email": "E-mail",
+			"message": "Komentarz",
+			"post": "Opublikuj komentarz",
+			"back_to_blog": "Powrót do blogu",
+			"share": "Udostępnij ten artykuł",
+			"success": "Twój komentarz został opublikowany pomyślnie! Dziękujemy!",
+			"success_moderated": "Twój komentarz został opublikowany pomyślnie. Opublikujemy go za chwilę, ponieważ nasz blog jest moderowany.",
+			"comments": {
+				"one": "{{ count }} komentarz",
+				"other": "{{ count }} komentarze(-y)",
+				"few": "{{ count }} komentarze(-y)",
+				"many": "{{ count }} komentarze(-y)"
+			}
+		}
+	},
+	"onboarding": {
+		"product_title": "Przykładowy tytuł produktu",
+		"collection_title": "Nazwa Twojej kolekcji"
+	},
+	"products": {
+		"product": {
+			"add_to_cart": "Dodaj do koszyka",
+			"description": "Opis",
+			"on_sale": "Sprzedaż",
+			"product_variants": "Warianty produktów",
+			"share": "Udostępnij ten produkt",
+			"sold_out": "Wyprzedane",
+			"unavailable": "Niedostępny",
+			"vendor": "Dostawca",
+			"video_exit_message": "{{ title }} otwiera film w trybie pełnoekranowym w tym samym oknie.",
+			"xr_button": "Zobacz w swojej przestrzeni",
+			"xr_button_label": "„Widok w Twojej przestrzeni” wczytuje przedmiot do okna rzeczywistości rozszerzonej",
+			"quantity": {
+				"label": "Ilość",
+				"input_label": "Ilość dla {{ product }}",
+				"increase": "Zwiększ ilość dla {{ product }}",
+				"decrease": "Zmniejsz ilość dla {{ product }}"
+			},
+			"price": {
+				"from_price_html": "Od {{ price }}",
+				"regular_price": "Cena regularna",
+				"sale_price": "Cena sprzedaży",
+				"unit_price": "Cena jednostkowa"
+			},
+			"pickup_availability": {
+				"view_store_info": "Wyświetl informacje o sklepie",
+				"check_other_stores": "Sprawdź dostępność w innych sklepach",
+				"pick_up_available": "Odbiór jest możliwy",
+				"pick_up_available_at_html": "Odbiór możliwy w <span class=\"color-foreground\">{{ location_name }}</span>",
+				"pick_up_unavailable_at_html": "Odbiór w <span class=\"color-foreground\">{{ location_name }}</span> jest obecnie niemożliwy",
+				"unavailable": "Nie można załadować gotowości do odbioru",
+				"refresh": "Odśwież"
+			},
+			"media": {
+				"open_featured_media": "Otwórz prezentowane multimedia w widoku galerii",
+				"open_media": "Otwórz multimedia {{ index }} w widoku galerii",
+				"play_model": "Uruchom przeglądarkę 3D",
+				"play_video": "Odtwórz film"
+			},
+			"view_full_details": "Pokaż kompletne dane"
+		},
+		"modal": {
+			"label": "Galeria multimediów"
+		},
+		"facets": {
+			"apply": "Zastosuj",
+			"clear": "Wyczyść",
+			"clear_all": "Wyczyść wszystko",
+			"from": "Od",
+			"filter_and_sort": "Filtrowanie i sortowanie",
+			"filter_by_label": "Filtr:",
+			"filter_button": "Filtr",
+			"max_price": "Najwyższa cena to {{ price }}",
+			"reset": "Zresetuj",
+			"sort_button": "Sortuj",
+			"sort_by_label": "Sortuj według:",
+			"to": "Do",
+			"filters_selected": {
+				"one": "Wybrane: {{ count }}",
+				"other": "Wybrane: {{ count }}",
+				"few": "Wybrane: {{ count }}",
+				"many": "Wybrane: {{ count }}"
+			},
+			"product_count": {
+				"one": "{{ product_count }} z {{ count }} produktu",
+				"other": "{{ product_count }} z {{ count }} produktów",
+				"few": "{{ product_count }} z {{ count }} produktów",
+				"many": "{{ product_count }} z {{ count }} produktów"
+			},
+			"product_count_simple": {
+				"one": "{{ count }} produkt",
+				"other": "{{ count }} produkty(-ów)",
+				"few": "{{ count }} produkty(-ów)",
+				"many": "{{ count }} produkty(-ów)"
+			},
+			"clear_filter": "Wyczyść filtr"
+		}
+	},
+	"templates": {
+		"404": {
+			"title": "Nie znaleziono strony",
+			"subtext": "404"
+		},
+		"search": {
+			"no_results": "Nie znaleziono wyników dla “{{ terms }}”. Sprawdź pisownię lub użyj innego słowa lub zwrotu.",
+			"page": "Strona",
+			"title": "Wyniki wyszukiwania",
+			"results_with_count": {
+				"one": "{{ count }} wynik",
+				"other": "{{ count }} wyniki(-ów)",
+				"few": "{{ count }} wyniki(-ów)",
+				"many": "{{ count }} wyniki(-ów)"
+			},
+			"products": "Produkty",
+			"search_for": "Szukaj „{{ terms }}”",
+			"results_with_count_and_term": {
+				"one": "Znaleziono {{ count }} wynik dla \"{{ terms }}\"",
+				"other": "Znaleziono {{ count }} wyniki(-ów) dla \"{{ terms }}\"",
+				"few": "Znaleziono {{ count }} wyniki(-ów) dla \"{{ terms }}\"",
+				"many": "Znaleziono {{ count }} wyniki(-ów) dla \"{{ terms }}\""
+			}
+		},
+		"cart": {
+			"cart": "Koszyk"
+		},
+		"contact": {
+			"form": {
+				"name": "Nazwa",
+				"email": "E-mail",
+				"phone": "Numer telefonu",
+				"comment": "Komentarz",
+				"send": "Wyślij",
+				"post_success": "Dziękujemy za skontaktowanie się z nami. Skontaktujemy się z Tobą tak szybko, jak to możliwe.",
+				"error_heading": "Dostosuj następujące dane:"
+			}
+		}
+	},
+	"sections": {
+		"header": {
+			"announcement": "Ogłoszenie",
+			"menu": "Menu",
+			"cart_count": {
+				"one": "{{ count }} pozycja",
+				"other": "{{ count }} pozycje(-i)",
+				"few": "{{ count }} pozycje(-i)",
+				"many": "{{ count }} pozycje(-i)"
+			}
+		},
+		"cart": {
+			"title": "Twój koszyk",
+			"caption": "Pozycje w koszyku",
+			"remove_title": "Usuń {{ title }}",
+			"subtotal": "Suma częściowa",
+			"new_subtotal": "Nowa suma częściowa",
+			"note": "Specjalne instrukcje do zamówienia",
+			"checkout": "Realizuj zakup",
+			"empty": "Twój koszyk jest pusty",
+			"cart_error": "Wystąpił błąd podczas aktualizowania Twojego koszyka. Spróbuj ponownie.",
+			"cart_quantity_error_html": "Do koszyka dodać możesz tylko [quantity] sztuk(i) tej pozycji.",
+			"taxes_and_shipping_policy_at_checkout_html": "Podatki i koszty <a href=\"{{ link }}\">wysyłki</a> obliczane przy realizacji zakupu",
+			"taxes_included_but_shipping_at_checkout": "Podatek wliczony w cenę i koszty wysyłki obliczone przy realizacji zakupu",
+			"taxes_included_and_shipping_policy_html": "Z wliczonym podatkiem. <a href=\"{{ link }}\">Koszt wysyłki</a> obliczony przy realizacji zakupu.",
+			"taxes_and_shipping_at_checkout": "Podatki i koszty wysyłki obliczane przy realizacji zakupu",
+			"update": "Aktualizuj",
+			"headings": {
+				"product": "Produkt",
+				"price": "Cena",
+				"total": "Suma",
+				"quantity": "Ilość"
+			},
+			"login": {
+				"title": "Masz już konto?",
+				"paragraph_html": "<a href=\"{{ link }}\" class=\"link underlined-link\">Zaloguj się</a>, aby szybciej realizować zakupy."
+			}
+		},
+		"footer": {
+			"payment": "Metody płatności",
+			"social_placeholder": "Obserwuj nas na mediach społecznościowych!"
+		},
+		"featured_blog": {
+			"view_all": "Wyświetl wszystkie",
+			"onboarding_title": "Post na blogu",
+			"onboarding_content": "Zapewnij swoim klientom podsumowanie Twojego wpisu na blogu"
+		},
+		"featured_collection": {
+			"view_all": "Wyświetl wszystkie",
+			"view_all_label": "Wyświetl wszystkie produkty w kolekcji {{ collection_name }}"
+		},
+		"collection_list": {
+			"view_all": "Wyświetl wszystkie"
+		},
+		"collection_template": {
+			"title": "Kolekcja",
+			"empty": "Nie znaleziono produktów",
+			"use_fewer_filters_html": "Użyj mniejszej ilości filtrów lub <a class=\"{{ class }}\" href=\"{{ link }}\">Wyczyść wszystko</a>",
+			"product_count": {
+				"few": "{{ product_count }} z {{ count }} produktów",
+				"many": "{{ product_count }} z {{ count }} produktów"
+			},
+			"filters_selected": {
+				"few": "{{ count }} wybrano",
+				"many": "{{ count }} wybrano"
+			},
+			"product_count_simple": {
+				"few": "{{ count }} produkty(-ów)",
+				"many": "{{ count }} produkty(-ów)"
+			}
+		},
+		"video": {
+			"load_video": "Załaduj film: {{ description }}"
+		}
+	},
+	"localization": {
+		"country_label": "Kraj/region",
+		"language_label": "Język",
+		"update_language": "Aktualizuj język",
+		"update_country": "Aktualizuj kraj/region"
+	},
+	"customer": {
+		"account": {
+			"title": "Konto",
+			"details": "Szczegóły konta",
+			"view_addresses": "Wyświetl adresy",
+			"return": "Wróć do szczegółów konta"
+		},
+		"account_fallback": "Konto",
+		"log_in": "Zaloguj się",
+		"log_out": "Wyloguj",
+		"activate_account": {
+			"title": "Aktywuj konto",
+			"subtext": "Utwórz hasło, aby aktywować konto.",
+			"password": "Hasło",
+			"password_confirm": "Potwierdź hasło",
+			"submit": "Aktywuj konto",
+			"cancel": "Odrzuć zaproszenie"
+		},
+		"addresses": {
+			"title": "Adresy",
+			"default": "Domyślne",
+			"add_new": "Dodaj nowy adres",
+			"edit_address": "Edytuj adres",
+			"first_name": "Imię",
+			"last_name": "Nazwisko",
+			"company": "Firma",
+			"address1": "Adres 1",
+			"address2": "Adres 2",
+			"city": "Miasto",
+			"country": "Kraj/region",
+			"province": "Prowincja",
+			"zip": "Kod pocztowy",
+			"phone": "Telefon",
+			"set_default": "Ustaw jako adres domyślny",
+			"add": "Dodaj adres",
+			"update": "Zaktualizuj adres",
+			"cancel": "Anuluj",
+			"edit": "Edytuj",
+			"delete": "Usuń",
+			"delete_confirm": "Czy na pewno chcesz usunąć ten adres?"
+		},
+		"login_page": {
+			"cancel": "Anuluj",
+			"create_account": "Utwórz konto",
+			"email": "E-mail",
+			"forgot_password": "Nie pamiętasz hasła?",
+			"guest_continue": "Kontynuuj",
+			"guest_title": "Kontynuuj jako gość",
+			"password": "Hasło",
+			"title": "Login",
+			"sign_in": "Zaloguj się",
+			"submit": "Prześlij"
+		},
+		"order": {
+			"title": "Zamówienie {{ name }}",
+			"date_html": "Umieszczone dnia {{ date }}",
+			"cancelled_html": "Zamówienie anulowane dnia {{ date }}",
+			"cancelled_reason": "Powód: {{ reason }}",
+			"billing_address": "Adres rozliczeniowy",
+			"payment_status": "Status płatności",
+			"shipping_address": "Adres wysyłki",
+			"fulfillment_status": "Status realizacji",
+			"discount": "Rabat",
+			"shipping": "Wysyłka",
+			"tax": "Podatek",
+			"product": "Produkt",
+			"sku": "SKU",
+			"price": "Cena",
+			"quantity": "Ilość",
+			"total": "Suma",
+			"fulfilled_at_html": "Zrealizowano {{ date }}",
+			"track_shipment": "Śledź przesyłkę",
+			"tracking_url": "Link do śledzenia",
+			"tracking_company": "Przewoźnik",
+			"tracking_number": "Numer śledzenia",
+			"subtotal": "Suma częściowa"
+		},
+		"orders": {
+			"title": "Historia zamówień",
+			"order_number": "Zamówienie",
+			"order_number_link": "Numer zamówienia {{ number }}",
+			"date": "Data",
+			"payment_status": "Status płatności",
+			"fulfillment_status": "Status realizacji",
+			"total": "Suma",
+			"none": "Nie złożyłeś(-aś) jeszcze żadnych zamówień."
+		},
+		"recover_password": {
+			"title": "Zresetuj swoje hasło",
+			"subtext": "Wyślemy Ci e-mail, aby zresetować Twoje hasło",
+			"success": "Wysłaliśmy do Ciebie e-mail z linkiem do aktualizacji hasła."
+		},
+		"register": {
+			"title": "Utwórz konto",
+			"first_name": "Imię",
+			"last_name": "Nazwisko",
+			"email": "E-mail",
+			"password": "Hasło",
+			"submit": "Utwórz"
+		},
+		"reset_password": {
+			"title": "Zresetuj hasło do konta",
+			"subtext": "Wprowadź nowe hasło do {{ email }}",
+			"password": "Hasło",
+			"password_confirm": "Potwierdź hasło",
+			"submit": "Zresetuj hasło"
+		}
+	},
+	"gift_cards": {
+		"issued": {
+			"title": "Oto Twoja karta prezentowa o wartości {{ value }} do {{ shop }}!",
+			"subtext": "Twoja karta prezentowa",
+			"gift_card_code": "Kod karty prezentowej",
+			"shop_link": "Kontynuuj zakupy",
+			"remaining_html": "Pozostało {{ balance }}",
+			"add_to_apple_wallet": "Dodaj do Apple Wallet",
+			"qr_image_alt": "Kod QR – zeskanuj, aby wykorzystać kartę prezentową",
+			"copy_code": "Skopiuj kod",
+			"expired": "Utraciła ważność",
+			"copy_code_success": "Kod został skopiowany",
+			"print_gift_card": "Drukuj"
+		}
+	},
+	"pagefly": {
+		"products": {
+			"product": {
+				"regular_price": "Regular price",
+				"sold_out": "Sold out",
+				"unavailable": "Unavailable",
+				"on_sale": "Sale",
+				"quantity": "Quantity",
+				"add_to_cart": "Add to cart",
+				"back_to_collection": "Back to {{ title }}",
+				"view_details": "View details"
+			}
+		},
+		"article": {
+			"tags": "Tags:",
+			"all_topics": "All topics",
+			"by_author": "by {{ author }}",
+			"posted_in": "Posted in",
+			"read_more": "Read more",
+			"back_to_blog": "Back to {{ title }}"
+		},
+		"comments": {
+			"title": "Leave a comment",
+			"name": "Name",
+			"email": "Email",
+			"message": "Message",
+			"post": "Post comment",
+			"moderated": "Please note, comments must be approved before they are published",
+			"success_moderated": "Your comment was posted successfully. We will publish it in a little while, as our blog is moderated.",
+			"success": "Your comment was posted successfully! Thank you!",
+			"comments_with_count": {
+				"one": "{{ count }} comment",
+				"other": "{{ count }} comments"
+			}
+		},
+		"password_page": {
+			"login_form_message": "Enter store using password:",
+			"login_form_password_label": "Password",
+			"login_form_password_placeholder": "Your password",
+			"login_form_submit": "Enter",
+			"signup_form_email_label": "Email",
+			"signup_form_success": "We will send you an email right before we open!",
+			"password_link": "Enter using password"
+		}
+	}
 }