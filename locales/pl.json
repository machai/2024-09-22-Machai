--- conflicted
+++ resolved
@@ -155,16 +155,13 @@
       "choose_product_options": "Wybierz opcje dla {{ product_name }}",
       "value_unavailable": "{{ option_value }} [niedostępne]",
       "variant_sold_out_or_unavailable": "Wariant wyprzedany lub niedostępny",
-<<<<<<< HEAD
       "inventory_in_stock": "W magazynie",
       "inventory_in_stock_show_count": "{{ quantity }} w magazynie",
       "inventory_low_stock": "Niski poziom zapasów",
       "inventory_low_stock_show_count": "Niski poziom zapasów: pozostało {{ quantity }}",
       "inventory_out_of_stock": "Brak na stanie",
-      "inventory_out_of_stock_continue_selling": "W magazynie"
-=======
+      "inventory_out_of_stock_continue_selling": "W magazynie",
       "sku": "SKU"
->>>>>>> 81f194a5
     },
     "modal": {
       "label": "Galeria multimediów"
