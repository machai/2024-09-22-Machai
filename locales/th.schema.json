{
  "settings_schema": {
    "colors": {
      "name": "สี",
      "settings": {
        "colors_solid_button_labels": {
          "label": "ป้ายกำกับปุ่มทึบ",
          "info": "ใช้เป็นสีพื้นหน้าบนสีที่เน้น"
        },
        "colors_accent_1": {
          "label": "การเน้น 1",
          "info": "ใช้เป็นพื้นหลังปุ่มทึบ"
        },
        "colors_accent_2": {
          "label": "การเน้น 2"
        },
        "header__1": {
          "content": "สีหลัก"
        },
        "header__2": {
          "content": "สีรอง"
        },
        "colors_text": {
          "label": "ข้อความ",
          "info": "ใช้เป็นสีพื้นหน้าบนสีพื้นหลัง"
        },
        "colors_outline_button_labels": {
          "label": "ปุ่มแบบเค้าโครง",
          "info": "ใช้กับลิงก์ข้อความได้อีกด้วย"
        },
        "colors_background_1": {
          "label": "พื้นหลัง 1"
        },
        "colors_background_2": {
          "label": "พื้นหลัง 2"
        },
        "gradient_accent_1": {
          "label": "การเน้น 1 แบบไล่ระดับสี"
        },
        "gradient_accent_2": {
          "label": "การเน้น 2 แบบไล่ระดับสี"
        },
        "gradient_background_1": {
          "label": "พื้นหลัง 1 แบบไล่ระดับสี"
        },
        "gradient_background_2": {
          "label": "พื้นหลัง 2 แบบไล่ระดับสี"
        }
      }
    },
    "typography": {
      "name": "ตัวพิมพ์",
      "settings": {
        "type_header_font": {
          "label": "แบบอักษร",
          "info": "การเลือกแบบอักษรอื่นอาจส่งผลต่อความเร็วของร้านค้าได้ [ดูข้อมูลเพิ่มเติมเกี่ยวกับแบบอักษรของระบบ](https://help.shopify.com/manual/online-store/os/store-speed/improving-speed#fonts)"
        },
        "header__1": {
          "content": "หัวเรื่อง"
        },
        "header__2": {
          "content": "เนื้อหา"
        },
        "type_body_font": {
          "label": "แบบอักษร",
          "info": "การเลือกแบบอักษรอื่นอาจส่งผลต่อความเร็วของร้านค้าได้ [ดูข้อมูลเพิ่มเติมเกี่ยวกับแบบอักษรของระบบ](https://help.shopify.com/manual/online-store/os/store-speed/improving-speed#fonts)"
        },
        "heading_scale": {
          "label": "ขนาดแบบอักษร"
        },
        "body_scale": {
          "label": "ขนาดแบบอักษร"
        }
      }
    },
    "styles": {
      "name": "ไอคอน",
      "settings": {
        "accent_icons": {
          "options__3": {
            "label": "ปุ่มแบบเค้าโครง"
          },
          "options__4": {
            "label": "ข้อความ"
          },
          "label": "สี"
        }
      }
    },
    "social-media": {
      "name": "โซเชียลมีเดีย",
      "settings": {
        "social_twitter_link": {
          "label": "Twitter",
          "info": "https://twitter.com/shopify"
        },
        "social_facebook_link": {
          "label": "Facebook",
          "info": "https://facebook.com/shopify"
        },
        "social_pinterest_link": {
          "label": "Pinterest",
          "info": "https://pinterest.com/shopify"
        },
        "social_instagram_link": {
          "label": "Instagram",
          "info": "http://instagram.com/shopify"
        },
        "social_tiktok_link": {
          "label": "TikTok",
          "info": "https://tiktok.com/@shopify"
        },
        "social_tumblr_link": {
          "label": "Tumblr",
          "info": "http://shopify.tumblr.com"
        },
        "social_snapchat_link": {
          "label": "Snapchat",
          "info": "https://www.snapchat.com/add/shopify"
        },
        "social_youtube_link": {
          "label": "YouTube",
          "info": "https://www.youtube.com/shopify"
        },
        "social_vimeo_link": {
          "label": "Vimeo",
          "info": "https://vimeo.com/shopify"
        },
        "header": {
          "content": "บัญชีผู้ใช้โซเชียลมีเดีย"
        }
      }
    },
    "currency_format": {
      "name": "รูปแบบสกุลเงิน",
      "settings": {
        "content": "รหัสสกุลเงิน",
        "paragraph": "ราคาในตะกร้าสินค้าและการชำระเงินจะแสดงรหัสสกุลเงินเสมอ ตัวอย่าง: $1.00 USD",
        "currency_code_enabled": {
          "label": "แสดงรหัสสกุลเงิน"
        }
      }
    },
    "layout": {
      "name": "เลย์เอาต์",
      "settings": {
        "page_width": {
          "label": "ความกว้างของหน้า"
        },
        "spacing_sections": {
          "label": "ช่องว่างระหว่างส่วนเทมเพลต"
        },
        "header__grid": {
          "content": "กริด"
        },
        "paragraph__grid": {
          "content": "ส่งผลต่อพื้นที่ที่มีหลายคอลัมน์หรือหลายแถว"
        },
        "spacing_grid_horizontal": {
          "label": "ช่องว่างแนวนอน"
        },
        "spacing_grid_vertical": {
          "label": "ช่องว่างแนวตั้ง"
        }
      }
    },
    "search_input": {
      "name": "พฤติกรรมการค้นหา",
      "settings": {
        "header": {
          "content": "คำแนะนำการค้นหา"
        },
        "predictive_search_enabled": {
          "label": "เปิดใช้งานคำแนะนำการค้นหา"
        },
        "predictive_search_show_vendor": {
          "label": "แสดงผู้ขายสินค้า",
          "info": "จะปรากฏให้เห็นเมื่อเปิดใช้คำแนะการค้นหา"
        },
        "predictive_search_show_price": {
          "label": "แสดงราคาสินค้า",
          "info": "จะปรากฏให้เห็นเมื่อเปิดใช้คำแนะการค้นหา"
        }
      }
    },
    "global": {
      "settings": {
        "header__border": {
          "content": "ขอบ"
        },
        "header__shadow": {
          "content": "เงา"
        },
        "blur": {
          "label": "เบลอ"
        },
        "corner_radius": {
          "label": "รัศมีมุม"
        },
        "horizontal_offset": {
          "label": "ออฟเซตแนวนอน"
        },
        "vertical_offset": {
          "label": "ออฟเซตแนวตั้ง"
        },
        "thickness": {
          "label": "ความหนา"
        },
        "opacity": {
          "label": "ความทึบ"
        },
        "image_padding": {
          "label": "พื้นที่ว่างของรูปภาพ"
        },
        "text_alignment": {
          "options__1": {
            "label": "ซ้าย"
          },
          "options__2": {
            "label": "กึ่งกลาง"
          },
          "options__3": {
            "label": "ขวา"
          },
          "label": "การจัดวางข้อความ"
        }
      }
    },
    "cards": {
      "name": "บัตรสินค้า",
      "settings": {
        "style": {
          "options__1": {
            "label": "แบบมาตรฐาน"
          },
          "options__2": {
            "label": "บัตร"
          },
          "label": "รูปแบบ"
        }
      }
    },
    "badges": {
      "name": "เครื่องหมาย",
      "settings": {
        "position": {
          "options__1": {
            "label": "ซ้ายล่าง"
          },
          "options__2": {
            "label": "ขวาล่าง"
          },
          "options__3": {
            "label": "ซ้ายบน"
          },
          "options__4": {
            "label": "ขวาบน"
          },
          "label": "ตำแหน่งบนบัตร"
        },
        "sale_badge_color_scheme": {
          "label": "รูปแบบสีของเครื่องหมายลดราคา"
        },
        "sold_out_badge_color_scheme": {
          "label": "รูปแบบสีของเครื่องหมายสินค้าที่ขายหมด"
        }
      }
    },
    "buttons": {
      "name": "ปุ่ม"
    },
    "variant_pills": {
      "name": "ตัวเลือกสินค้าทรงเม็ดยา",
      "paragraph": "แคปซูลตัวเลือกสินค้าเป็นวิธีหนึ่งในการแสดงตัวเลือกสินค้าของคุณ [ดูข้อมูลเพิ่มเติม](https://help.shopify.com/en/manual/online-store/themes/theme-structure/page-types#variant-picker-block)"
    },
    "inputs": {
      "name": "อินพุต"
    },
    "content_containers": {
      "name": "ส่วนที่บรรจุเนื้อความ"
    },
    "popups": {
      "name": "ดรอปดาวน์และป๊อปอัป",
      "paragraph": "ส่งผลต่อพื้นที่อย่างเมนูดรอปดาวน์สำหรับการนำทาง โมดอลแบบป๊อปอัป และป๊อปอัปตะกร้าสินค้า"
    },
    "media": {
      "name": "สื่อ"
    },
    "drawers": {
      "name": "ลิ้นชัก"
    },
    "cart": {
      "name": "ตะกร้าสินค้า",
      "settings": {
        "cart_type": {
          "label": "ประเภทตะกร้าสินค้า",
          "drawer": {
            "label": "ลิ้นชัก"
          },
          "page": {
            "label": "หน้า"
          },
          "notification": {
            "label": "การแจ้งเตือนแบบป๊อปอัป"
          }
        },
        "show_vendor": {
          "label": "แสดงผู้ขาย"
        },
        "show_cart_note": {
          "label": "เปิดใช้หมายเหตุสำหรับตะกร้าสินค้า"
        },
        "cart_drawer": {
          "header": "ตะกร้าสินค้าแบบเลื่อนด้านข้าง",
          "collection": {
            "label": "คอลเลกชัน",
            "info": "ปรากฏขึ้นเมื่อตะกร้าสินค้าแบบเลื่อนด้านข้างว่างเปล่า"
          }
        }
      }
    },
    "collection_cards": {
      "name": "บัตรคอลเลกชัน",
      "settings": {
        "style": {
          "options__1": {
            "label": "มาตรฐาน"
          },
          "options__2": {
            "label": "บัตร"
          },
          "label": "รูปแบบ"
        }
      }
    },
    "blog_cards": {
      "name": "บัตรบล็อก",
      "settings": {
        "style": {
          "options__1": {
            "label": "มาตรฐาน"
          },
          "options__2": {
            "label": "บัตร"
          },
          "label": "รูปแบบ"
        }
      }
    },
    "logo": {
      "name": "โลโก้",
      "settings": {
        "logo_image": {
          "label": "โลโก้"
        },
        "logo_width": {
          "label": "ความกว้างของโลโก้บนเดสก์ท็อป",
          "info": "ระบบจะปรับความกว้างของโลโก้ให้เหมาะสมกับมือถือโดยอัตโนมัติ"
        },
        "favicon": {
          "label": "รูปภาพ Favicon",
          "info": "จะถูกลดขนาดลงเป็น 32 x 32 พิกเซล"
        }
      }
    },
    "brand_information": {
      "name": "ข้อมูลแบรนด์",
      "settings": {
        "brand_headline": {
          "label": "หัวเรื่อง"
        },
        "brand_description": {
          "label": "คำอธิบาย"
        },
        "brand_image": {
          "label": "รูปภาพ"
        },
        "brand_image_width": {
          "label": "ความกว้างของรูปภาพ"
        },
        "paragraph": {
          "content": "เพิ่มคำอธิบายแบรนด์ไปยังส่วนท้ายของหน้าร้านคุณ"
        }
      }
    }
  },
  "sections": {
    "all": {
      "padding": {
        "section_padding_heading": "พื้นที่ว่างของส่วน",
        "padding_top": "พื้นที่ว่างด้านบน",
        "padding_bottom": "พื้นที่ว่างด้านล่าง"
      },
      "spacing": "การเว้นระยะห่าง",
      "colors": {
        "accent_1": {
          "label": "ส่วนเน้น 1"
        },
        "accent_2": {
          "label": "ส่วนเน้น 2"
        },
        "background_1": {
          "label": "พื้นหลัง 1"
        },
        "background_2": {
          "label": "พื้นหลัง 2"
        },
        "inverse": {
          "label": "ตรงกันข้าม"
        },
        "label": "รูปแบบสี",
        "has_cards_info": "หากต้องการเปลี่ยนรูปแบบสีของบัตร ให้อัปเดตการตั้งค่าธีมของคุณ"
      },
      "heading_size": {
        "label": "ขนาดของส่วนหัว",
        "options__1": {
          "label": "เล็ก"
        },
        "options__2": {
          "label": "ปานกลาง"
        },
        "options__3": {
          "label": "ใหญ่"
        },
        "options__4": {
          "label": "ขนาดใหญ่พิเศษ"
        }
      },
<<<<<<< HEAD
      "image_shape": {
        "options__1": {
          "label": "ค่าเริ่มต้น"
        },
        "options__2": {
          "label": "รูปโค้ง"
        },
        "options__3": {
          "label": "หยดน้ำ"
        },
        "options__4": {
          "label": "บั้งชี้ไปทางซ้าย"
        },
        "options__5": {
          "label": "บั้งชี้ไปทางขวา"
        },
        "options__6": {
          "label": "เพชร"
        },
        "options__7": {
          "label": "สี่เหลี่ยมด้านขนาน"
        },
        "options__8": {
          "label": "โค้งมน"
        },
        "label": "รูปทรงภาพ",
        "info": "บัตรรูปแบบมาตรฐานจะไม่มีขอบเมื่อเปิดใช้รูปทรงภาพ"
=======
      "animation": {
        "content": "ภาพเคลื่อนไหว",
        "image_behavior": {
          "options__1": {
            "label": "ไม่มี"
          },
          "options__2": {
            "label": "การเคลื่อนไหวแวดล้อม"
          },
          "label": "พฤติกรรมภาพ"
        }
>>>>>>> e8083933
      }
    },
    "announcement-bar": {
      "name": "แถบประกาศ",
      "blocks": {
        "announcement": {
          "settings": {
            "text": {
              "label": "ข้อความ"
            },
            "text_alignment": {
              "label": "การจัดวางข้อความ",
              "options__1": {
                "label": "ซ้าย"
              },
              "options__2": {
                "label": "กึ่งกลาง"
              },
              "options__3": {
                "label": "ขวา"
              }
            },
            "link": {
              "label": "ลิงก์"
            }
          },
          "name": "การประกาศ"
        }
      }
    },
    "collage": {
      "name": "คอลลาจ",
      "settings": {
        "heading": {
          "label": "หัวเรื่อง"
        },
        "desktop_layout": {
          "label": "เลย์เอาต์ของเดสก์ท็อป",
          "options__1": {
            "label": "บล็อกใหญ่ทางซ้าย"
          },
          "options__2": {
            "label": "บล็อกใหญ่ทางขวา"
          }
        },
        "mobile_layout": {
          "label": "เลย์เอาต์ของมือถือ",
          "options__1": {
            "label": "คอลลาจ"
          },
          "options__2": {
            "label": "คอลัมน์"
          }
        },
        "card_styles": {
          "label": "รูปแบบของการ์ด",
          "info": "คุณสามารถอัปเดตรูปแบบของการ์ดแสดงสินค้า คอลเลกชัน และบล็อกได้ในการตั้งค่าธีม",
          "options__1": {
            "label": "ใช้รูปแบบของการ์ดแบบแยกต่างหาก"
          },
          "options__2": {
            "label": "ปรับรูปแบบทั้งหมดเป็นการ์ดแสดงสินค้า"
          }
        }
      },
      "blocks": {
        "image": {
          "settings": {
            "image": {
              "label": "รูปภาพ"
            }
          },
          "name": "รูปภาพ"
        },
        "product": {
          "settings": {
            "product": {
              "label": "สินค้า"
            },
            "secondary_background": {
              "label": "แสดงพื้นหลังรอง"
            },
            "second_image": {
              "label": "แสดงรูปภาพที่สองเมื่อนำเมาส์ไปวาง"
            }
          },
          "name": "สินค้า"
        },
        "collection": {
          "settings": {
            "collection": {
              "label": "คอลเลกชัน"
            }
          },
          "name": "คอลเลกชัน"
        },
        "video": {
          "settings": {
            "cover_image": {
              "label": "รูปภาพหน้าปก"
            },
            "video_url": {
              "label": "URL",
              "info": "วิดีโอจะเล่นในป๊อปอัปหากส่วนนี้มีบล็อกอื่นๆ",
              "placeholder": "ใช้ URL ของ YouTube หรือ Vimeo"
            },
            "description": {
              "label": "ข้อความแสดงแทนวิดีโอ",
              "info": "อธิบายวิดีโอให้กับลูกค้าที่ใช้ตัวอ่านออกเสียงหน้าจอ [ดูข้อมูลเพิ่มเติม](https://help.shopify.com/manual/online-store/themes/theme-structure/theme-features#video-block)"
            }
          },
          "name": "วิดีโอ"
        }
      },
      "presets": {
        "name": "คอลลาจ"
      }
    },
    "collection-list": {
      "name": "รายการคอลเลกชัน",
      "settings": {
        "title": {
          "label": "หัวเรื่อง"
        },
        "image_ratio": {
          "label": "อัตราส่วนรูปภาพ",
          "options__1": {
            "label": "ปรับตามรูปภาพ"
          },
          "options__2": {
            "label": "แนวตั้ง"
          },
          "options__3": {
            "label": "สี่เหลี่ยมจัตุรัส"
          },
          "info": "เพิ่มรูปภาพโดยการแก้ไขคอลเลกชันของคุณ [ดูข้อมูลเพิ่มเติม](https://help.shopify.com/manual/products/collections)"
        },
        "swipe_on_mobile": {
          "label": "เปิดใช้งานการรูดบนมือถือ"
        },
        "show_view_all": {
          "label": "เปิดใช้งานปุ่ม “ดูทั้งหมด” หากในรายการมีคอลเลกชันมากกว่าที่แสดงไว้"
        },
        "columns_desktop": {
          "label": "จำนวนของคอลัมน์บนเดสก์ท็อป"
        },
        "header_mobile": {
          "content": "เลย์เอาต์สำหรับมือถือ"
        },
        "columns_mobile": {
          "label": "จำนวนคอลัมน์บนมือถือ",
          "options__1": {
            "label": "1 คอลัมน์"
          },
          "options__2": {
            "label": "2 คอลัมน์"
          }
        }
      },
      "blocks": {
        "featured_collection": {
          "settings": {
            "collection": {
              "label": "คอลเลกชัน"
            }
          },
          "name": "คอลเลกชัน"
        }
      },
      "presets": {
        "name": "รายการคอลเลกชัน"
      }
    },
    "contact-form": {
      "name": "แบบฟอร์มการติดต่อ",
      "presets": {
        "name": "แบบฟอร์มการติดต่อ"
      }
    },
    "custom-liquid": {
      "name": "ปรับแต่ง Liquid",
      "settings": {
        "custom_liquid": {
          "label": "ปรับแต่ง Liquid",
          "info": "เพิ่มส่วนย่อยของแอปหรือโค้ด Liquid อื่นๆ เพื่อสร้างการปรับแต่งขั้นสูง"
        }
      },
      "presets": {
        "name": "ปรับแต่ง Liquid"
      }
    },
    "featured-blog": {
      "name": "บล็อกโพสต์",
      "settings": {
        "heading": {
          "label": "หัวเรื่อง"
        },
        "blog": {
          "label": "บล็อก"
        },
        "post_limit": {
          "label": "จำนวนบล็อกโพสต์ที่จะแสดง"
        },
        "show_view_all": {
          "label": "เพิ่มใช้งานปุ่ม “ดูทั้งหมด” หากบล็อกมีบล็อกโพสต์มากกว่าที่แสดงไว้"
        },
        "show_image": {
          "label": "แสดงรูปภาพที่แสดง",
          "info": "ใช้รูปภาพที่มีอัตราส่วนภาพ 3:2 เพื่อผลลัพธ์ที่ดีที่สุด [ดูข้อมูลเพิ่มเติม](https://help.shopify.com/manual/shopify-admin/productivity-tools/image-editor#understanding-image-aspect-ratio)"
        },
        "show_date": {
          "label": "แสดงวันที่"
        },
        "show_author": {
          "label": "แสดงผู้เขียน"
        },
        "columns_desktop": {
          "label": "จำนวนของคอลัมน์บนเดสก์ท็อป"
        }
      },
      "presets": {
        "name": "บล็อกโพสต์"
      }
    },
    "featured-collection": {
      "name": "คอลเลกชันเด่น",
      "settings": {
        "title": {
          "label": "หัวเรื่อง"
        },
        "collection": {
          "label": "คอลเลกชัน"
        },
        "products_to_show": {
          "label": "จำนวนสินค้าสูงสุดที่จะแสดง"
        },
        "show_view_all": {
          "label": "เปิดใช้งาน “ดูทั้งหมด” หากคอลเลกชันมีสินค้ามากกว่าที่แสดงไว้"
        },
        "header": {
          "content": "บัตรสินค้า"
        },
        "image_ratio": {
          "label": "อัตราส่วนรูปภาพ",
          "options__1": {
            "label": "ปรับตามรูปภาพ"
          },
          "options__2": {
            "label": "แนวตั้ง"
          },
          "options__3": {
            "label": "สี่เหลี่ยมจัตุรัส"
          }
        },
        "show_secondary_image": {
          "label": "แสดงรูปภาพที่สองเมื่อนำเมาส์ไปวาง"
        },
        "show_vendor": {
          "label": "แสดงผู้ขาย"
        },
        "show_rating": {
          "label": "แสดงคะแนนของสินค้า",
          "info": "หากต้องการแสดงคะแนน ให้เพิ่มแอปการให้คะแนนสินค้า [ดูข้อมูลเพิ่มเติม](https://help.shopify.com/manual/online-store/themes/theme-structure/theme-features#featured-collection-show-product-rating)"
        },
        "enable_quick_buy": {
          "label": "เปิดใช้งานปุ่มซื้อด่วน",
          "info": "ปรับให้มีประสิทธิภาพสูงสุดด้วยประเภทตะกร้าสินค้าแบบป๊อปอัปหรือแบบลิ้นชัก"
        },
        "columns_desktop": {
          "label": "จำนวนของคอลัมน์บนเดสก์ท็อป"
        },
        "description": {
          "label": "คำอธิบาย"
        },
        "show_description": {
          "label": "แสดงคำอธิบายคอลเลกชันจากส่วน admin"
        },
        "description_style": {
          "label": "รูปแบบคำอธิบาย",
          "options__1": {
            "label": "เนื้อหา"
          },
          "options__2": {
            "label": "คำบรรยาย"
          },
          "options__3": {
            "label": "ตัวพิมพ์ใหญ่"
          }
        },
        "view_all_style": {
          "options__1": {
            "label": "ลิงก์"
          },
          "options__2": {
            "label": "ปุ่มแบบเค้าโครง"
          },
          "options__3": {
            "label": "ปุ่มทึบ"
          },
          "label": "รูปแบบ “ดูทั้งหมด”"
        },
        "enable_desktop_slider": {
          "label": "เปิดใช้ภาพสไลด์บนเดสก์ท็อป"
        },
        "full_width": {
          "label": "ทำให้สินค้าเต็มความกว้าง"
        },
        "header_mobile": {
          "content": "เลย์เอาต์สำหรับมือถือ"
        },
        "columns_mobile": {
          "label": "จำนวนคอลัมน์บนมือถือ",
          "options__1": {
            "label": "1 คอลัมน์"
          },
          "options__2": {
            "label": "2 คอลัมน์"
          }
        },
        "swipe_on_mobile": {
          "label": "เปิดใช้งานการรูดบนมือถือ"
        }
      },
      "presets": {
        "name": "คอลเลกชันเด่น"
      }
    },
    "footer": {
      "name": "ส่วนท้าย",
      "blocks": {
        "link_list": {
          "settings": {
            "heading": {
              "label": "หัวเรื่อง"
            },
            "menu": {
              "label": "เมนู",
              "info": "แสดงเฉพาะรายการเมนูระดับสูง"
            }
          },
          "name": "เมนู"
        },
        "text": {
          "settings": {
            "heading": {
              "label": "หัวเรื่อง"
            },
            "subtext": {
              "label": "ข้อความรอง"
            }
          },
          "name": "ข้อความ"
        },
        "brand_information": {
          "name": "ข้อมูลแบรนด์",
          "settings": {
            "paragraph": {
              "content": "บล็อกนี้จะแสดงข้อมูลแบรนด์ของคุณ [แก้ไขข้อมูลแบรนด์](/editor?context=theme&category=brand%20information)"
            },
            "header__1": {
              "content": "ไอคอนโซเชียลมีเดีย"
            },
            "show_social": {
              "label": "แสดงไอคอนโซเชียลมีเดีย",
              "info": "หากต้องการแสดงบัญชีผู้ใช้โซเชียลมีเดียของคุณ ให้ลิงก์บัญชีไว้ใน [การตั้งค่าธีม](/editor?context=theme&category=social%20media) ของคุณ"
            }
          }
        }
      },
      "settings": {
        "newsletter_enable": {
          "label": "แสดงการลงทะเบียนอีเมล"
        },
        "newsletter_heading": {
          "label": "หัวเรื่อง"
        },
        "header__1": {
          "info": "เพิ่มผู้สมัครรับข้อมูลไปยังรายการลูกค้า “ยอมรับการทำการตลาด” ของคุณโดยอัตโนมัติแล้ว [ดูข้อมูลเพิ่มเติม](https://help.shopify.com/manual/customers/manage-customers)",
          "content": "การลงทะเบียนอีเมล"
        },
        "header__2": {
          "content": "ไอคอนโซเชียลมีเดีย",
          "info": "หากต้องการแสดงบัญชีผู้ใช้โซเชียลมีเดียของคุณ ให้ลิงก์บัญชีไว้ใน [การตั้งค่าธีม](/editor?context=theme&category=social%20media) ของคุณ"
        },
        "show_social": {
          "label": "แสดงไอคอนโซเชียลมีเดีย"
        },
        "header__3": {
          "content": "ตัวเลือกประเทศ/ภูมิภาค"
        },
        "header__4": {
          "info": "หากต้องการเพิ่มประเทศ/ภูมิภาค ให้ไปที่ [การตั้งค่าตลาด](/admin/settings/markets)"
        },
        "enable_country_selector": {
          "label": "เปิดใช้งานตัวเลือกประเทศ/ภูมิภาค"
        },
        "header__5": {
          "content": "ตัวเลือกภาษา"
        },
        "header__6": {
          "info": "หากต้องการเพิ่มภาษา ให้ไปที่ [การตั้งค่าภาษา](/admin/settings/languages)"
        },
        "enable_language_selector": {
          "label": "เปิดใช้งานตัวเลือกภาษา"
        },
        "header__7": {
          "content": "วิธีการชำระเงิน"
        },
        "payment_enable": {
          "label": "แสดงไอคอนการชำระเงิน"
        },
        "margin_top": {
          "label": "ย่อหน้าบน"
        },
        "header__8": {
          "content": "ลิงก์นโยบาย",
          "info": "หากต้องการเพิ่มนโยบายร้านค้า ให้ไปที่การตั้งค่านโยบาย](/admin/settings/legal)"
        },
        "show_policy": {
          "label": "แสดงลิงก์นโยบาย"
        },
        "header__9": {
          "content": "ติดตามบน Shop",
          "info": "แสดงปุ่มติดตามบนหน้าร้านของคุณในแอป Shop [ดูข้อมูลเพิ่มเติม](https://help.shopify.com/manual/online-store/themes/customizing-themes/follow-on-shop)"
        },
        "enable_follow_on_shop": {
          "label": "เปิดใช้งานการติดตามบน Shop"
        }
      }
    },
    "header": {
      "name": "ส่วนหัว",
      "settings": {
        "logo_position": {
          "label": "ตำแหน่งโลโก้บนเดสก์ท็อป",
          "options__1": {
            "label": "ซ้ายกลาง"
          },
          "options__2": {
            "label": "ซ้ายบน"
          },
          "options__3": {
            "label": "กึ่งกลางด้านบน"
          },
          "options__4": {
            "label": "กึ่งกลาง"
          }
        },
        "menu": {
          "label": "เมนู"
        },
        "show_line_separator": {
          "label": "แสดงเส้นของตัวแบ่ง"
        },
        "margin_bottom": {
          "label": "ย่อหน้าล่าง"
        },
        "menu_type_desktop": {
          "label": "ประเภทเมนูสำหรับเดสก์ท็อป",
          "info": "ระบบจะปรับประเภทเมนูให้เหมาะสมกับมือถือโดยอัตโนมัติ",
          "options__1": {
            "label": "ดรอปดาวน์"
          },
          "options__2": {
            "label": "เมกะเมนู"
          },
          "options__3": {
            "label": "แถบตัวเลือกแบบซ่อนได้"
          }
        },
        "mobile_layout": {
          "content": "เลย์เอาต์สำหรับมือถือ"
        },
        "mobile_logo_position": {
          "label": "ตำแหน่งโลโก้บนมือถือ",
          "options__1": {
            "label": "กึ่งกลาง"
          },
          "options__2": {
            "label": "ซ้าย"
          }
        },
        "logo_help": {
          "content": "แก้ไขโลโก้ของคุณใน [การตั้งค่าธีม ](/editor?context=theme&category=logo)"
        },
        "sticky_header_type": {
          "label": "ส่วนหัวแบบยึดตำแหน่ง",
          "options__1": {
            "label": "ไม่มี"
          },
          "options__2": {
            "label": "เมื่อเลื่อนขึ้น"
          },
          "options__3": {
            "label": "เสมอ"
          },
          "options__4": {
            "label": "เสมอ, ลดขนาดโลโก้"
          }
        },
        "header__3": {
          "content": "ตัวเลือกประเทศ/ภูมิภาค"
        },
        "header__4": {
          "info": "หากต้องการเพิ่มประเทศ/ภูมิภาค ให้ไปที่ [การตั้งค่าตลาด](/admin/settings/markets)"
        },
        "enable_country_selector": {
          "label": "เปิดใช้งานตัวเลือกประเทศ/ภูมิภาค"
        },
        "header__5": {
          "content": "ตัวเลือกภาษา"
        },
        "header__6": {
          "info": "หากต้องการเพิ่มภาษา ให้ไปที่ [การตั้งค่าภาษา](/admin/settings/languages)"
        },
        "enable_language_selector": {
          "label": "เปิดใช้งานตัวเลือกภาษา"
        }
      }
    },
    "image-banner": {
      "name": "แบนเนอร์รูปภาพ",
      "settings": {
        "image": {
          "label": "รูปภาพแรก"
        },
        "image_2": {
          "label": "รูปภาพที่สอง"
        },
        "color_scheme": {
          "info": "ปรากฏให้เห็นเมื่อแสดงคอนเทนเนอร์"
        },
        "stack_images_on_mobile": {
          "label": "การรวมภาพบนมือถือ"
        },
        "adapt_height_first_image": {
          "label": "ปรับความสูงของส่วนตามขนาดของรูปภาพแรก",
          "info": "เขียนทับการตั้งค่าความสูงของแบนเนอร์รูปภาพเมื่อทำเครื่องหมาย"
        },
        "show_text_box": {
          "label": "แสดงคอนเทนเนอร์บนเดสก์ท็อป"
        },
        "image_overlay_opacity": {
          "label": "ความทึบของการวางซ้อนรูปภาพ"
        },
        "show_text_below": {
          "label": "แสดงคอนเทนเนอร์บนมือถือ"
        },
        "image_height": {
          "label": "ความสูงของแบนเนอร์",
          "options__1": {
            "label": "ปรับให้เข้ากับรูปภาพแรก"
          },
          "options__2": {
            "label": "เล็ก"
          },
          "options__3": {
            "label": "ปานกลาง"
          },
          "info": "ใช้รูปภาพที่มีอัตราส่วนภาพ 3:2 เพื่อผลลัพธ์ที่ดีที่สุด [ดูข้อมูลเพิ่มเติม](https://help.shopify.com/manual/shopify-admin/productivity-tools/image-editor#understanding-image-aspect-ratio)",
          "options__4": {
            "label": "ใหญ่"
          }
        },
        "desktop_content_position": {
          "options__1": {
            "label": "ซ้ายบน"
          },
          "options__2": {
            "label": "กึ่งกลางด้านบน"
          },
          "options__3": {
            "label": "ขวาบน"
          },
          "options__4": {
            "label": "ตรงกลางด้านซ้าย"
          },
          "options__5": {
            "label": "กึ่งกลางตรงกลาง"
          },
          "options__6": {
            "label": "ตรงกลางด้านขวา"
          },
          "options__7": {
            "label": "ซ้ายล่าง"
          },
          "options__8": {
            "label": "กึ่งกลางด้านล่าง"
          },
          "options__9": {
            "label": "ขวาล่าง"
          },
          "label": "ตำแหน่งเนื้อหาบนเดสก์ท็อป"
        },
        "desktop_content_alignment": {
          "options__1": {
            "label": "ซ้าย"
          },
          "options__2": {
            "label": "กึ่งกลาง"
          },
          "options__3": {
            "label": "ขวา"
          },
          "label": "การจัดวางเนื้อหาบนเดสก์ท็อป"
        },
        "mobile_content_alignment": {
          "options__1": {
            "label": "ซ้าย"
          },
          "options__2": {
            "label": "กึ่งกลาง"
          },
          "options__3": {
            "label": "ขวา"
          },
          "label": "การจัดวางเนื้อหาบนมือถือ"
        },
        "mobile": {
          "content": "เลย์เอาต์สำหรับมือถือ"
        }
      },
      "blocks": {
        "heading": {
          "settings": {
            "heading": {
              "label": "หัวเรื่อง"
            }
          },
          "name": "หัวเรื่อง"
        },
        "text": {
          "settings": {
            "text": {
              "label": "คำอธิบาย"
            },
            "text_style": {
              "options__1": {
                "label": "เนื้อหา"
              },
              "options__2": {
                "label": "คำบรรยาย"
              },
              "options__3": {
                "label": "ตัวพิมพ์ใหญ่"
              },
              "label": "รูปแบบข้อความ"
            }
          },
          "name": "ข้อความ"
        },
        "buttons": {
          "settings": {
            "button_label_1": {
              "label": "ป้ายกำกับปุ่มแรก",
              "info": "เว้นป้ายให้ว่างไว้เพื่อซ่อนปุ่ม"
            },
            "button_link_1": {
              "label": "ลิงก์ปุ่มแรก"
            },
            "button_style_secondary_1": {
              "label": "ใช้รูปแบบปุ่มแบบเค้าโครง"
            },
            "button_label_2": {
              "label": "ป้ายกำกับปุ่มที่สอง",
              "info": "เว้นป้ายให้ว่างไว้เพื่อซ่อนปุ่ม"
            },
            "button_link_2": {
              "label": "ลิงก์ปุ่มที่สอง"
            },
            "button_style_secondary_2": {
              "label": "ใช้รูปแบบปุ่มแบบเค้าโครง"
            }
          },
          "name": "ปุ่ม"
        }
      },
      "presets": {
        "name": "แบนเนอร์รูปภาพ"
      }
    },
    "image-with-text": {
      "name": "รูปภาพพร้อมข้อความ",
      "settings": {
        "image": {
          "label": "รูปภาพ"
        },
        "height": {
          "options__1": {
            "label": "ปรับตามรูปภาพ"
          },
          "options__2": {
            "label": "เล็ก"
          },
          "options__3": {
            "label": "ปานกลาง"
          },
          "label": "ความสูงของรูปภาพ",
          "options__4": {
            "label": "ใหญ่"
          }
        },
        "layout": {
          "options__1": {
            "label": "รูปภาพก่อน"
          },
          "options__2": {
            "label": "รูปภาพไว้ลำดับที่สอง"
          },
          "label": "การวางตำแหน่งรูปภาพบนเดสก์ท็อป",
          "info": "รูปภาพก่อนเป็นเลย์เอาต์มือถือแบบตั้งต้น"
        },
        "desktop_image_width": {
          "options__1": {
            "label": "เล็ก"
          },
          "options__2": {
            "label": "ปานกลาง"
          },
          "options__3": {
            "label": "ใหญ่"
          },
          "label": "ความกว้างของรูปภาพบนเดสก์ท็อป",
          "info": "ระบบจะปรับรูปภาพให้เหมาะสมกับมือถือโดยอัตโนมัติ"
        },
        "desktop_content_alignment": {
          "options__1": {
            "label": "ซ้าย"
          },
          "options__3": {
            "label": "ขวา"
          },
          "label": "การจัดวางเนื้อหาบนเดสก์ท็อป",
          "options__2": {
            "label": "กึ่งกลาง"
          }
        },
        "desktop_content_position": {
          "options__1": {
            "label": "บน"
          },
          "options__2": {
            "label": "ตรงกลาง"
          },
          "options__3": {
            "label": "ล่าง"
          },
          "label": "ตำแหน่งเนื้อหาบนเดสก์ท็อป"
        },
        "content_layout": {
          "options__1": {
            "label": "ไม่มีการทับซ้อน"
          },
          "options__2": {
            "label": "ทับซ้อน"
          },
          "label": "เลย์เอาต์เนื้อหา"
        },
        "mobile_content_alignment": {
          "options__1": {
            "label": "ซ้าย"
          },
          "options__3": {
            "label": "ขวา"
          },
          "label": "การจัดวางเนื้อหาบนมือถือ",
          "options__2": {
            "label": "กึ่งกลาง"
          }
        }
      },
      "blocks": {
        "heading": {
          "settings": {
            "heading": {
              "label": "หัวเรื่อง"
            }
          },
          "name": "หัวเรื่อง"
        },
        "text": {
          "settings": {
            "text": {
              "label": "เนื้อหา"
            },
            "text_style": {
              "label": "รูปแบบข้อความ",
              "options__1": {
                "label": "เนื้อหา"
              },
              "options__2": {
                "label": "คำบรรยาย"
              }
            }
          },
          "name": "ข้อความ"
        },
        "button": {
          "settings": {
            "button_label": {
              "label": "ป้ายกำกับปุ่ม",
              "info": "เว้นป้ายให้ว่างไว้เพื่อซ่อนปุ่ม"
            },
            "button_link": {
              "label": "ลิงก์ปุ่ม"
            }
          },
          "name": "ปุ่ม"
        },
        "caption": {
          "name": "คำบรรยาย",
          "settings": {
            "text": {
              "label": "ข้อความ"
            },
            "text_style": {
              "label": "รูปแบบข้อความ",
              "options__1": {
                "label": "คำบรรยาย"
              },
              "options__2": {
                "label": "ตัวพิมพ์ใหญ่"
              }
            },
            "caption_size": {
              "label": "ขนาดตัวอักษร",
              "options__1": {
                "label": "เล็ก"
              },
              "options__2": {
                "label": "ปานกลาง"
              },
              "options__3": {
                "label": "ใหญ่"
              }
            }
          }
        }
      },
      "presets": {
        "name": "รูปภาพพร้อมข้อความ"
      }
    },
    "main-article": {
      "name": "บล็อกโพสต์",
      "blocks": {
        "featured_image": {
          "settings": {
            "image_height": {
              "label": "ความสูงของรูปภาพที่แสดง",
              "options__1": {
                "label": "ปรับตามรูปภาพ"
              },
              "options__2": {
                "label": "เล็ก"
              },
              "options__3": {
                "label": "ปานกลาง"
              },
              "info": "ใช้รูปภาพที่มีอัตราส่วนภาพ 16:9 เพื่อผลลัพธ์ที่ดีที่สุด [ดูข้อมูลเพิ่มเติม](https://help.shopify.com/manual/shopify-admin/productivity-tools/image-editor#understanding-image-aspect-ratio)",
              "options__4": {
                "label": "ใหญ่"
              }
            }
          },
          "name": "รูปภาพที่แสดง"
        },
        "title": {
          "settings": {
            "blog_show_date": {
              "label": "แสดงวันที่"
            },
            "blog_show_author": {
              "label": "แสดงผู้เขียน"
            }
          },
          "name": "ชื่อ"
        },
        "content": {
          "name": "เนื้อหา"
        },
        "share": {
          "name": "แชร์",
          "settings": {
            "featured_image_info": {
              "content": "หากคุณใส่ลิงก์ในโพสต์บนโซเชียลมีเดีย รูปภาพที่แสดงของหน้านั้นจะแสดงเป็นรูปภาพตัวอย่าง [ดูข้อมูลเพิ่มเติม](https://help.shopify.com/manual/online-store/images/showing-social-media-thumbnail-images)"
            },
            "title_info": {
              "content": "ชื่อร้านค้าและคำอธิบายจะรวมอยู่ในรูปภาพตัวอย่าง [ดูข้อมูลเพิ่มเติม](https://help.shopify.com/manual/promoting-marketing/seo/adding-keywords#set-a-title-and-description-for-your-online-store)"
            },
            "text": {
              "label": "ข้อความ"
            }
          }
        }
      }
    },
    "main-blog": {
      "name": "บล็อกโพสต์",
      "settings": {
        "header": {
          "content": "บัตรบล็อกโพสต์"
        },
        "show_image": {
          "label": "แสดงรูปภาพที่แสดง"
        },
        "paragraph": {
          "content": "เปลี่ยนแปลงเนื้อหาบางส่วนโดยการแก้ไขบล็อกโพสต์ของคุณ [ดูข้อมูลเพิ่มเติม](https://help.shopify.com/manual/online-store/blogs/writing-blogs#display-an-excerpt-from-a-blog-post)"
        },
        "show_date": {
          "label": "แสดงวันที่"
        },
        "show_author": {
          "label": "แสดงผู้เขียน"
        },
        "layout": {
          "label": "เลย์เอาต์ของเดสก์ท็อป",
          "options__1": {
            "label": "กริด"
          },
          "options__2": {
            "label": "คอลลาจ"
          },
          "info": "โพสต์จะทับซ้อนกันบนมือถือ"
        },
        "image_height": {
          "label": "ความสูงของรูปภาพที่แสดง",
          "options__1": {
            "label": "ปรับตามรูปภาพ"
          },
          "options__2": {
            "label": "เล็ก"
          },
          "options__3": {
            "label": "ปานกลาง"
          },
          "options__4": {
            "label": "ใหญ่"
          },
          "info": "ใช้รูปภาพที่มีอัตราส่วนภาพ 3:2 เพื่อผลลัพธ์ที่ดีที่สุด [ดูข้อมูลเพิ่มเติม](https://help.shopify.com/manual/shopify-admin/productivity-tools/image-editor#understanding-image-aspect-ratio)"
        }
      }
    },
    "main-cart-footer": {
      "name": "ยอดรวม",
      "blocks": {
        "subtotal": {
          "name": "ราคารวมย่อย"
        },
        "buttons": {
          "name": "ปุ่มชำระเงิน"
        }
      }
    },
    "main-cart-items": {
      "name": "รายการ"
    },
    "main-collection-banner": {
      "name": "แบนเนอร์คอลเลกชัน",
      "settings": {
        "paragraph": {
          "content": "เพิ่มคำอธิบายหรือรูปภาพโดยแก้ไขคอลเลกชันของคุณ [ดูข้อมูลเพิ่มเติม](https://help.shopify.com/manual/products/collections/collection-layout)"
        },
        "show_collection_description": {
          "label": "แสดงคำอธิบายคอลเลกชัน"
        },
        "show_collection_image": {
          "label": "แสดงรูปภาพคอลเลกชัน",
          "info": "ใช้รูปภาพที่มีอัตราส่วนภาพ 16:9 เพื่อผลลัพธ์ที่ดีที่สุด [ดูข้อมูลเพิ่มเติม](https://help.shopify.com/manual/shopify-admin/productivity-tools/image-editor#understanding-image-aspect-ratio)"
        }
      }
    },
    "main-collection-product-grid": {
      "name": "กริดสินค้า",
      "settings": {
        "products_per_page": {
          "label": "สินค้าต่อหน้า"
        },
        "image_ratio": {
          "label": "อัตราส่วนรูปภาพ",
          "options__1": {
            "label": "ปรับตามรูปภาพ"
          },
          "options__2": {
            "label": "แนวตั้ง"
          },
          "options__3": {
            "label": "สี่เหลี่ยมจัตุรัส"
          }
        },
        "show_secondary_image": {
          "label": "แสดงรูปภาพที่สองเมื่อนำเมาส์ไปวาง"
        },
        "show_vendor": {
          "label": "แสดงผู้ขาย"
        },
        "header__1": {
          "content": "การกรองและการจัดเรียง"
        },
        "enable_tags": {
          "label": "เปิดใช้งานการกรอง",
          "info": "ปรับแต่งตัวกรองในร้านค้าของคุณด้วยแอป Search & Discovery [ดูข้อมูลเพิ่มเติม](https://help.shopify.com/manual/online-store/search-and-discovery/filters)"
        },
        "enable_filtering": {
          "label": "เปิดใช้การกรอง",
          "info": "ปรับแต่งตัวกรองในร้านค้าของคุณด้วยแอป Search & Discovery [ดูข้อมูลเพิ่มเติม](https://help.shopify.com/manual/online-store/search-and-discovery/filters)"
        },
        "enable_sorting": {
          "label": "เปิดใช้การจัดเรียง"
        },
        "header__3": {
          "content": "บัตรสินค้า"
        },
        "show_rating": {
          "label": "แสดงคะแนนของสินค้า",
          "info": "หากต้องการแสดงคะแนน ให้เพิ่มแอปการให้คะแนนสินค้า [ดูข้อมูลเพิ่มเติม](https://help.shopify.com/manual/online-store/themes/theme-structure/page-types#product-grid-section-settings)"
        },
        "enable_quick_buy": {
          "label": "เปิดใช้งานปุ่มซื้อด่วน",
          "info": "ปรับให้มีประสิทธิภาพสูงสุดด้วยประเภทตะกร้าสินค้าแบบป๊อปอัปหรือแบบลิ้นชัก"
        },
        "columns_desktop": {
          "label": "จำนวนของคอลัมน์บนเดสก์ท็อป"
        },
        "header_mobile": {
          "content": "เลย์เอาต์สำหรับมือถือ"
        },
        "columns_mobile": {
          "label": "จำนวนคอลัมน์บนมือถือ",
          "options__1": {
            "label": "1 คอลัมน์"
          },
          "options__2": {
            "label": "2 คอลัมน์"
          }
        },
        "filter_type": {
          "label": "เลย์เอาต์ตัวกรองสำหรับเดสก์ท็อป",
          "options__1": {
            "label": "แนวนอน"
          },
          "options__2": {
            "label": "แนวตั้ง"
          },
          "options__3": {
            "label": "แถบตัวเลือกแบบซ่อนได้"
          },
          "info": "แถบตัวเลือกแบบซ่อนได้เป็นเลย์เอาต์เริ่มต้นสำหรับมือถือ"
        }
      }
    },
    "main-list-collections": {
      "name": "หน้ารายการคอลเลกชัน",
      "settings": {
        "title": {
          "label": "หัวเรื่อง"
        },
        "sort": {
          "label": "จัดเรียงคอลเลกชันตาม:",
          "options__1": {
            "label": "เรียงตามตัวอักษร A-Z"
          },
          "options__2": {
            "label": "เรียงตามตัวอักษร Z-A"
          },
          "options__3": {
            "label": "วันที่ จากใหม่ไปเก่า"
          },
          "options__4": {
            "label": "วันที่ จากเก่าไปใหม่"
          },
          "options__5": {
            "label": "จำนวนสินค้า จากสูงไปต่ำ"
          },
          "options__6": {
            "label": "รูปแบบรูปภาพ จากต่ำไปสูง"
          }
        },
        "image_ratio": {
          "label": "อัตราส่วนรูปภาพ",
          "options__1": {
            "label": "ปรับตามรูปภาพ"
          },
          "options__2": {
            "label": "แนวตั้ง"
          },
          "options__3": {
            "label": "สี่เหลี่ยมจัตุรัส"
          },
          "info": "เพิ่มรูปภาพโดยการแก้ไขคอลเลกชันของคุณ [ดูข้อมูลเพิ่มเติม](https://help.shopify.com/manual/products/collections)"
        },
        "columns_desktop": {
          "label": "จำนวนของคอลัมน์บนเดสก์ท็อป"
        },
        "header_mobile": {
          "content": "เลย์เอาต์สำหรับมือถือ"
        },
        "columns_mobile": {
          "label": "จำนวนคอลัมน์บนมือถือ",
          "options__1": {
            "label": "1 คอลัมน์"
          },
          "options__2": {
            "label": "2 คอลัมน์"
          }
        }
      }
    },
    "main-page": {
      "name": "หน้า"
    },
    "main-password-footer": {
      "name": "ส่วนท้ายของรหัสผ่าน"
    },
    "main-password-header": {
      "name": "ส่วนหัวของรหัสผ่าน",
      "settings": {
        "logo_header": {
          "content": "โลโก้"
        },
        "logo_help": {
          "content": "แก้ไขโลโก้ของคุณในการตั้งค่าธีม"
        }
      }
    },
    "main-product": {
      "name": "ข้อมูลสินค้า",
      "blocks": {
        "text": {
          "settings": {
            "text": {
              "label": "ข้อความ"
            },
            "text_style": {
              "label": "รูปแบบข้อความ",
              "options__1": {
                "label": "เนื้อหา"
              },
              "options__2": {
                "label": "คำบรรยาย"
              },
              "options__3": {
                "label": "ตัวพิมพ์ใหญ่"
              }
            }
          },
          "name": "ข้อความ"
        },
        "variant_picker": {
          "settings": {
            "picker_type": {
              "label": "ประเภท",
              "options__1": {
                "label": "ดรอปดาวน์"
              },
              "options__2": {
                "label": "ทรงเม็ดยา"
              }
            }
          },
          "name": "รายการตัวเลือกสินค้า"
        },
        "buy_buttons": {
          "settings": {
            "show_dynamic_checkout": {
              "label": "แสดงปุ่มชำระเงินแบบไดนามิก",
              "info": "วิธีการชำระเงินที่พร้อมใช้งานบนร้านค้าของคุณ จะช่วยให้ลูกค้าเห็นตัวเลือกที่พวกเขาต้องการ เช่น PayPal หรือ Apple Pay  [ดูข้อมูลเพิ่มเติม](https://help.shopify.com/manual/using-themes/change-the-layout/dynamic-checkout)"
            },
            "show_gift_card_recipient": {
              "label": "แสดงแบบฟอร์มข้อมูลผู้รับสำหรับผลิตภัณฑ์บัตรของขวัญ",
              "info": "สามารถเลือกส่งผลิตภัณฑ์บัตรของขวัญตรงถึงผู้รับพร้อมข้อความของตนเองได้"
            }
          },
          "name": "ปุ่มซื้อ"
        },
        "share": {
          "settings": {
            "featured_image_info": {
              "content": "หากคุณใส่ลิงก์ในโพสต์บนโซเชียลมีเดีย รูปภาพที่แสดงของหน้านั้นจะแสดงเป็นรูปภาพตัวอย่าง [ดูข้อมูลเพิ่มเติม](https://help.shopify.com/manual/online-store/images/showing-social-media-thumbnail-images)"
            },
            "title_info": {
              "content": "ชื่อร้านและคำอธิบายจะรวมอยู่ในรูปภาพตัวอย่าง [ดูข้อมูลเพิ่มเติม](https://help.shopify.com/manual/promoting-marketing/seo/adding-keywords#set-a-title-and-description-for-your-online-store)"
            },
            "text": {
              "label": "ข้อความ"
            }
          },
          "name": "แชร์"
        },
        "collapsible_tab": {
          "settings": {
            "heading": {
              "info": "เพิ่มหัวเรื่องที่ช่วยอธิบายเนื้อหา",
              "label": "หัวเรื่อง"
            },
            "content": {
              "label": "เนื้อหาในแถว"
            },
            "page": {
              "label": "เนื้อหาในแถวจากหน้า"
            },
            "icon": {
              "label": "ไอคอน",
              "options__1": {
                "label": "ไม่มี"
              },
              "options__2": {
                "label": "แอปเปิ้ล"
              },
              "options__3": {
                "label": "กล้วย"
              },
              "options__4": {
                "label": "ขวด"
              },
              "options__5": {
                "label": "กล่อง"
              },
              "options__6": {
                "label": "แครอท"
              },
              "options__7": {
                "label": "แชทบับเบิล"
              },
              "options__8": {
                "label": "เครื่องหมายถูก"
              },
              "options__9": {
                "label": "คลิปบอร์ด"
              },
              "options__10": {
                "label": "ผลิตภัณฑ์นม"
              },
              "options__11": {
                "label": "ปราศจากผลิตภัณฑ์นม"
              },
              "options__12": {
                "label": "เครื่องเป่า"
              },
              "options__13": {
                "label": "ดวงตา"
              },
              "options__14": {
                "label": "ไฟ"
              },
              "options__15": {
                "label": "ปราศจากกลูเตน"
              },
              "options__16": {
                "label": "หัวใจ"
              },
              "options__17": {
                "label": "เหล็ก"
              },
              "options__18": {
                "label": "ใบไม้"
              },
              "options__19": {
                "label": "หนัง"
              },
              "options__20": {
                "label": "สายฟ้า"
              },
              "options__21": {
                "label": "ลิปสติก"
              },
              "options__22": {
                "label": "ล็อก"
              },
              "options__23": {
                "label": "หมุดแผนที่"
              },
              "options__24": {
                "label": "ปราศจากถั่ว"
              },
              "options__25": {
                "label": "กางเกง"
              },
              "options__26": {
                "label": "รอยเท้าสัตว์"
              },
              "options__27": {
                "label": "พริกไทย"
              },
              "options__28": {
                "label": "น้ำหอม"
              },
              "options__29": {
                "label": "เครื่องบิน"
              },
              "options__30": {
                "label": "ต้นไม้"
              },
              "options__31": {
                "label": "ป้ายราคา"
              },
              "options__32": {
                "label": "เครื่องหมายคำถาม"
              },
              "options__33": {
                "label": "รีไซเคิล"
              },
              "options__34": {
                "label": "ย้อนกลับ"
              },
              "options__35": {
                "label": "ไม้บรรทัด"
              },
              "options__36": {
                "label": "จานเสิร์ฟ"
              },
              "options__37": {
                "label": "เสื้อเชิ้ต"
              },
              "options__38": {
                "label": "รองเท้า"
              },
              "options__39": {
                "label": "ภาพเงา"
              },
              "options__40": {
                "label": "เกล็ดหิมะ"
              },
              "options__41": {
                "label": "ดาว"
              },
              "options__42": {
                "label": "นาฬิกาจับเวลา"
              },
              "options__43": {
                "label": "รถบรรทุก"
              },
              "options__44": {
                "label": "การล้าง"
              }
            }
          },
          "name": "แถวที่ย่อได้"
        },
        "popup": {
          "settings": {
            "link_label": {
              "label": "ป้ายกำกับลิงก์"
            },
            "page": {
              "label": "หน้า"
            }
          },
          "name": "ป๊อปอัป"
        },
        "title": {
          "name": "ชื่อ"
        },
        "price": {
          "name": "ราคา"
        },
        "quantity_selector": {
          "name": "ตัวเลือกจำนวน"
        },
        "pickup_availability": {
          "name": "ความพร้อมในการรับสินค้า"
        },
        "description": {
          "name": "คำอธิบาย"
        },
        "custom_liquid": {
          "name": "ปรับแต่ง Liquid",
          "settings": {
            "custom_liquid": {
              "label": "ปรับแต่ง Liquid",
              "info": "เพิ่มส่วนย่อยของแอปหรือโค้ด Liquid อื่นๆ เพื่อสร้างการปรับแต่งขั้นสูง"
            }
          }
        },
        "rating": {
          "name": "คะแนนของสินค้า",
          "settings": {
            "paragraph": {
              "content": "หากต้องการแสดงคะแนน ให้เพิ่มแอปการให้คะแนนสินค้า [ดูข้อมูลเพิ่มเติม](https://help.shopify.com/manual/online-store/themes/theme-structure/page-types#product-rating-block)"
            }
          }
        },
        "complementary_products": {
          "name": "สินค้าเสริม",
          "settings": {
            "paragraph": {
              "content": "หากต้องการเลือกสินค้าเสริม ให้เพิ่มแอปค้นหาและการค้นพบ [ดูข้อมูลเพิ่มเติม](https://help.shopify.com/manual/online-store/search-and-discovery/product-recommendations)"
            },
            "heading": {
              "label": "หัวเรื่อง"
            },
            "make_collapsible_row": {
              "label": "แสดงเป็นแถวที่ย่อได้"
            },
            "icon": {
              "info": "มองเห็นได้เมื่อแสดงแถวที่ย่อได้"
            },
            "product_list_limit": {
              "label": "จำนวนสินค้าสูงสุดที่จะแสดง"
            },
            "products_per_page": {
              "label": "จำนวนสินค้าต่อหน้า"
            },
            "pagination_style": {
              "label": "รูปแบบการแบ่งหน้า",
              "options": {
                "option_1": "จุด",
                "option_2": "ตัวนับ",
                "option_3": "ตัวเลข"
              }
            },
            "product_card": {
              "heading": "บัตรสินค้า"
            },
            "image_ratio": {
              "label": "อัตราส่วนรูปภาพ",
              "options": {
                "option_1": "แนวตั้ง",
                "option_2": "สี่เหลี่ยมจัตุรัส"
              }
            },
            "enable_quick_add": {
              "label": "เปิดใช้งานปุ่มซื้อด่วน"
            }
          }
        },
        "icon_with_text": {
          "name": "ไอคอนที่มีข้อความ",
          "settings": {
            "layout": {
              "label": "เลย์เอาต์",
              "options__1": {
                "label": "แนวนอน"
              },
              "options__2": {
                "label": "แนวตั้ง"
              }
            },
            "content": {
              "label": "เนื้อหา",
              "info": "เลือกไอคอนหรือเพิ่มรูปภาพให้แต่ละคอลัมน์หรือแต่ละแถว"
            },
            "heading": {
              "info": "เว้นว่างป้ายส่วนหัวไว้เพื่อซ่อนคอลัมน์ไอคอน"
            },
            "icon_1": {
              "label": "ไอคอนแรก"
            },
            "image_1": {
              "label": "รูปภาพแรก"
            },
            "heading_1": {
              "label": "ส่วนหัวแรก"
            },
            "icon_2": {
              "label": "ไอคอนที่สอง"
            },
            "image_2": {
              "label": "รูปภาพที่สอง"
            },
            "heading_2": {
              "label": "ส่วนหัวที่สอง"
            },
            "icon_3": {
              "label": "ไอคอนที่สาม"
            },
            "image_3": {
              "label": "รูปภาพที่สาม"
            },
            "heading_3": {
              "label": "ส่วนหัวที่สาม"
            }
          }
        },
        "sku": {
          "name": "SKU",
          "settings": {
            "text_style": {
              "label": "รูปแบบข้อความ",
              "options__1": {
                "label": "เนื้อหา"
              },
              "options__2": {
                "label": "หัวเรื่องย่อย"
              },
              "options__3": {
                "label": "ตัวพิมพ์ใหญ่"
              }
            }
          }
        },
        "inventory": {
          "name": "สถานะสินค้าคงคลัง",
          "settings": {
            "text_style": {
              "label": "รูปแบบข้อความ",
              "options__1": {
                "label": "เนื้อหา"
              },
              "options__2": {
                "label": "หัวเรื่องย่อย"
              },
              "options__3": {
                "label": "ตัวพิมพ์ใหญ่"
              }
            },
            "inventory_threshold": {
              "label": "เกณฑ์สินค้าคงคลังต่ำ",
              "info": "เลือกเป็น 0 เพื่อแสดงว่ามีสินค้าตลอดเวลา หากมีสินค้า"
            },
            "show_inventory_quantity": {
              "label": "แสดงจำนวนสินค้าคงคลัง"
            }
          }
        }
      },
      "settings": {
        "header": {
          "content": "สื่อ",
          "info": "ดูข้อมูลเพิ่มเติมเกี่ยวกับ [ประเภทของสื่อ](https://help.shopify.com/manual/products/product-media)"
        },
        "enable_video_looping": {
          "label": "เปิดใช้งานการวนซ้ำวิดีโอ"
        },
        "enable_sticky_info": {
          "label": "เปิดใช้เนื้อหาแบบติดบนเดสก์ท็อป"
        },
        "hide_variants": {
          "label": "ซ่อนสื่อของตัวเลือกสินค้าอื่นๆ หลังจากเลือกตัวเลือกสินค้า"
        },
        "gallery_layout": {
          "label": "เลย์เอาต์ของเดสก์ท็อป",
          "options__1": {
            "label": "ซ้อนกัน"
          },
          "options__2": {
            "label": "2 คอลัมน์"
          },
          "options__3": {
            "label": "รูปภาพขนาดย่อ"
          },
          "options__4": {
            "label": "ภาพสไลด์ขนาดย่อ"
          }
        },
        "media_size": {
          "label": "ความกว้างของสื่อบนเดสก์ท็อป",
          "options__1": {
            "label": "เล็ก"
          },
          "options__2": {
            "label": "ปานกลาง"
          },
          "options__3": {
            "label": "ใหญ่"
          },
          "info": "ระบบจะปรับสื่อให้เหมาะสมกับมือถือโดยอัตโนมัติ"
        },
        "mobile_thumbnails": {
          "label": "เลย์เอาต์สำหรับมือถือ",
          "options__1": {
            "label": "2 คอลัมน์"
          },
          "options__2": {
            "label": "แสดงรูปภาพขนาดย่อ"
          },
          "options__3": {
            "label": "ซ่อนรูปภาพขนาดย่อ"
          }
        },
        "media_position": {
          "label": "ตำแหน่งสื่อบนเดสก์ท็อป",
          "info": "ระบบจะปรับตำแหน่งให้เหมาะสมกับมือถือโดยอัตโนมัติ",
          "options__1": {
            "label": "ซ้าย"
          },
          "options__2": {
            "label": "ขวา"
          }
        },
        "image_zoom": {
          "label": "การซูมรูปภาพ",
          "info": "ตัวเลือก “คลิกและเลื่อนเมาส์” จะเปิด Lightbox บนอุปกรณ์เคลื่อนที่โดยค่าเริ่มต้น",
          "options__1": {
            "label": "เปิด Lightbox"
          },
          "options__2": {
            "label": "คลิกและเลื่อนเมาส์"
          },
          "options__3": {
            "label": "ไม่มีการซูม"
          }
        },
        "constrain_to_viewport": {
          "label": "จำกัดสื่อไว้ที่ความสูงของหน้าจอ"
        },
        "media_fit": {
          "label": "สื่อแบบพอดี",
          "options__1": {
            "label": "ต้นฉบับ"
          },
          "options__2": {
            "label": "การเติมสี"
          }
        }
      }
    },
    "main-search": {
      "name": "ผลลัพธ์การค้นหา",
      "settings": {
        "image_ratio": {
          "label": "อัตราส่วนรูปภาพ",
          "options__1": {
            "label": "ปรับตามรูปภาพ"
          },
          "options__2": {
            "label": "แนวตั้ง"
          },
          "options__3": {
            "label": "สี่เหลี่ยมจัตุรัส"
          }
        },
        "show_secondary_image": {
          "label": "แสดงรูปภาพที่สองเมื่อนำเมาส์ไปวาง"
        },
        "show_vendor": {
          "label": "แสดงผู้ขาย"
        },
        "header__1": {
          "content": "บัตรสินค้า"
        },
        "header__2": {
          "content": "บัตรบล็อก",
          "info": "ระบบจะนำรูปแบบของการ์ดแสดงข้อมูลในบล็อกไปใช้กับการ์ดแสดงข้อมูลต่างๆ ในหน้าผลลัพธ์การค้นหาด้วย หากต้องการเปลี่ยนรูปแบบของการ์ดแสดงข้อมูล ให้อัปเดตที่การตั้งค่าธีมของคุณ"
        },
        "article_show_date": {
          "label": "แสดงวันที่"
        },
        "article_show_author": {
          "label": "แสดงผู้เขียน"
        },
        "show_rating": {
          "label": "แสดงคะแนนของสินค้า",
          "info": "หากต้องการแสดงคะแนน ให้เพิ่มแอปการให้คะแนนสินค้า [ดูข้อมูลเพิ่มเติม](https://help.shopify.com/manual/online-store/themes/theme-structure/page-types#search-results-section-settings)"
        },
        "columns_desktop": {
          "label": "จำนวนของคอลัมน์บนเดสก์ท็อป"
        },
        "header_mobile": {
          "content": "เลย์เอาต์สำหรับมือถือ"
        },
        "columns_mobile": {
          "label": "จำนวนคอลัมน์บนมือถือ",
          "options__1": {
            "label": "1 คอลัมน์"
          },
          "options__2": {
            "label": "2 คอลัมน์"
          }
        }
      }
    },
    "multicolumn": {
      "name": "หลายคอลัมน์",
      "settings": {
        "title": {
          "label": "หัวเรื่อง"
        },
        "image_width": {
          "label": "ความกว้างของรูปภาพ",
          "options__1": {
            "label": "ความกว้างหนึ่งในสามของคอลัมน์"
          },
          "options__2": {
            "label": "ความกว้างครึ่งหนึ่งของคอลัมน์"
          },
          "options__3": {
            "label": "ความกว้างเต็มขนาดของคอลัมน์"
          }
        },
        "image_ratio": {
          "label": "อัตราส่วนรูปภาพ",
          "options__1": {
            "label": "ปรับตามรูปภาพ"
          },
          "options__2": {
            "label": "แนวตั้ง"
          },
          "options__3": {
            "label": "สี่เหลี่ยมจัตุรัส"
          },
          "options__4": {
            "label": "วงกลม"
          }
        },
        "column_alignment": {
          "label": "การจัดวางคอลัมน์",
          "options__1": {
            "label": "ซ้าย"
          },
          "options__2": {
            "label": "กึ่งกลาง"
          }
        },
        "background_style": {
          "label": "พื้นหลังรอง",
          "options__1": {
            "label": "ไม่มี"
          },
          "options__2": {
            "label": "แสดงเป็นพื้นหลังคอลัมน์"
          }
        },
        "button_label": {
          "label": "ป้ายกำกับปุ่ม"
        },
        "button_link": {
          "label": "ลิงก์ปุ่ม"
        },
        "swipe_on_mobile": {
          "label": "เปิดใช้งานการรูดบนมือถือ"
        },
        "columns_desktop": {
          "label": "จำนวนของคอลัมน์บนเดสก์ท็อป"
        },
        "header_mobile": {
          "content": "เลย์เอาต์สำหรับมือถือ"
        },
        "columns_mobile": {
          "label": "จำนวนคอลัมน์บนมือถือ",
          "options__1": {
            "label": "1 คอลัมน์"
          },
          "options__2": {
            "label": "2 คอลัมน์"
          }
        }
      },
      "blocks": {
        "column": {
          "settings": {
            "image": {
              "label": "รูปภาพ"
            },
            "title": {
              "label": "หัวเรื่อง"
            },
            "text": {
              "label": "คำอธิบาย"
            },
            "link_label": {
              "label": "ป้ายกำกับลิงก์"
            },
            "link": {
              "label": "ลิงก์"
            }
          },
          "name": "คอลัมน์"
        }
      },
      "presets": {
        "name": "หลายคอลัมน์"
      }
    },
    "newsletter": {
      "name": "การลงทะเบียนอีเมล",
      "settings": {
        "full_width": {
          "label": "ทำส่วนให้เต็มความกว้าง"
        },
        "paragraph": {
          "content": "ระบบจะสร้างบัญชีผู้ใช้ของลูกค้าต่อการสมัครรับอีเมลแต่ละครั้ง [ดูข้อมูลเพิ่มเติม](https://help.shopify.com/manual/customers)"
        }
      },
      "blocks": {
        "heading": {
          "settings": {
            "heading": {
              "label": "หัวเรื่อง"
            }
          },
          "name": "หัวเรื่อง"
        },
        "paragraph": {
          "settings": {
            "paragraph": {
              "label": "คำอธิบาย"
            }
          },
          "name": "หัวเรื่องย่อย"
        },
        "email_form": {
          "name": "รูปแบบอีเมล"
        }
      },
      "presets": {
        "name": "การลงทะเบียนอีเมล"
      }
    },
    "page": {
      "name": "หน้า",
      "settings": {
        "page": {
          "label": "หน้า"
        }
      },
      "presets": {
        "name": "หน้า"
      }
    },
    "rich-text": {
      "name": "Rich Text",
      "settings": {
        "full_width": {
          "label": "ทำส่วนให้เต็มความกว้าง"
        },
        "desktop_content_position": {
          "options__1": {
            "label": "ซ้าย"
          },
          "options__2": {
            "label": "กึ่งกลาง"
          },
          "options__3": {
            "label": "ขวา"
          },
          "label": "ตำแหน่งเนื้อหาบนเดสก์ท็อป",
          "info": "ระบบจะปรับตำแหน่งให้เหมาะสมกับมือถือโดยอัตโนมัติ"
        },
        "content_alignment": {
          "options__1": {
            "label": "ซ้าย"
          },
          "options__2": {
            "label": "กึ่งกลาง"
          },
          "options__3": {
            "label": "ขวา"
          },
          "label": "การจัดวางเนื้อหา"
        }
      },
      "blocks": {
        "heading": {
          "settings": {
            "heading": {
              "label": "หัวเรื่อง"
            }
          },
          "name": "หัวเรื่อง"
        },
        "text": {
          "settings": {
            "text": {
              "label": "คำอธิบาย"
            }
          },
          "name": "ข้อความ"
        },
        "buttons": {
          "settings": {
            "button_label_1": {
              "label": "ป้ายกำกับปุ่มแรก",
              "info": "เว้นป้ายกำกับให้ว่างไว้เพื่อซ่อนปุ่ม"
            },
            "button_link_1": {
              "label": "ลิงก์ปุ่มแรก"
            },
            "button_style_secondary_1": {
              "label": "ใช้รูปแบบปุ่มแบบเค้าโครง"
            },
            "button_label_2": {
              "label": "ป้ายกำกับปุ่มที่สอง",
              "info": "เว้นป้ายกำกับให้ว่างไว้เพื่อซ่อนปุ่ม"
            },
            "button_link_2": {
              "label": "ลิงก์ปุ่มที่สอง"
            },
            "button_style_secondary_2": {
              "label": "ใช้รูปแบบปุ่มแบบเค้าโครง"
            }
          },
          "name": "ปุ่ม"
        },
        "caption": {
          "name": "คำบรรยาย",
          "settings": {
            "text": {
              "label": "ข้อความ"
            },
            "text_style": {
              "label": "รูปแบบข้อความ",
              "options__1": {
                "label": "หัวเรื่องย่อย"
              },
              "options__2": {
                "label": "ตัวพิมพ์ใหญ่"
              }
            },
            "caption_size": {
              "label": "ขนาดตัวอักษร",
              "options__1": {
                "label": "เล็ก"
              },
              "options__2": {
                "label": "ปานกลาง"
              },
              "options__3": {
                "label": "ใหญ่"
              }
            }
          }
        }
      },
      "presets": {
        "name": "Rich Text"
      }
    },
    "apps": {
      "name": "แอป",
      "settings": {
        "include_margins": {
          "label": "ทำให้ระยะขอบของส่วนเหมือนกันกับธีม"
        }
      },
      "presets": {
        "name": "แอป"
      }
    },
    "video": {
      "name": "วิดีโอ",
      "settings": {
        "heading": {
          "label": "หัวเรื่อง"
        },
        "cover_image": {
          "label": "รูปภาพหน้าปก"
        },
        "video_url": {
          "label": "URL",
          "info": "ใช้ URL ของ YouTube หรือ Vimeo"
        },
        "description": {
          "label": "ข้อความกำกับวิดีโอ",
          "info": "อธิบายวิดีโอให้กับลูกค้าที่ใช้ตัวอ่านออกเสียงหน้าจอ [ดูข้อมูลเพิ่มเติม](https://help.shopify.com/manual/online-store/themes/theme-structure/theme-features#video)"
        },
        "image_padding": {
          "label": "เพิ่มพื้นที่ว่างให้รูปภาพ",
          "info": "เลือกเพิ่มพื้นที่ว่างให้รูปภาพหากไม่ต้องการให้รูปภาพหน้าปกถูกครอบตัด"
        },
        "full_width": {
          "label": "ทำให้ส่วนเต็มความกว้าง"
        },
        "video": {
          "label": "วิดีโอ"
        },
        "enable_video_looping": {
          "label": "เล่นวิดีโอแบบวนซ้ำ"
        },
        "header__1": {
          "content": "วิดีโอโฮสต์โดย Shopify"
        },
        "header__2": {
          "content": "หรือวิดีโอที่ติดตั้งภายในจาก URL"
        },
        "header__3": {
          "content": "สไตล์"
        },
        "paragraph": {
          "content": "แสดงเมื่อไม่มีวิดีโอโฮสต์โดย Shopify ที่ถูกเลือก"
        }
      },
      "presets": {
        "name": "วิดีโอ"
      }
    },
    "featured-product": {
      "name": "สินค้าแนะนำ",
      "blocks": {
        "text": {
          "name": "ข้อความ",
          "settings": {
            "text": {
              "label": "ข้อความ"
            },
            "text_style": {
              "label": "รูปแบบข้อความ",
              "options__1": {
                "label": "เนื้อหา"
              },
              "options__2": {
                "label": "คำบรรยาย"
              },
              "options__3": {
                "label": "ตัวพิมพ์ใหญ่"
              }
            }
          }
        },
        "title": {
          "name": "ชื่อเรื่อง"
        },
        "price": {
          "name": "ราคา"
        },
        "quantity_selector": {
          "name": "ตัวเลือกจำนวน"
        },
        "variant_picker": {
          "name": "รายการตัวเลือกสินค้า",
          "settings": {
            "picker_type": {
              "label": "ประเภท",
              "options__1": {
                "label": "ดรอปดาวน์"
              },
              "options__2": {
                "label": "ทรงเม็ดยา"
              }
            }
          }
        },
        "buy_buttons": {
          "name": "ปุ่มซื้อ",
          "settings": {
            "show_dynamic_checkout": {
              "label": "แสดงปุ่มชำระเงินแบบไดนามิก",
              "info": "วิธีการชำระเงินที่พร้อมใช้งานบนร้านค้าของคุณจะช่วยให้ลูกค้าเห็นตัวเลือกที่พวกเขาต้องการ เช่น PayPal หรือ Apple Pay [ดูข้อมูลเพิ่มเติม](https://help.shopify.com/manual/using-themes/change-the-layout/dynamic-checkout)"
            },
            "show_gift_card_recipient": {
              "label": "แสดงแบบฟอร์มผู้รับสำหรับผลิตภัณฑ์บัตรของขวัญ",
              "info": "สามารถเลือกส่งผลิตภัณฑ์บัตรของขวัญให้ผู้รับพร้อมข้อความของตนเองได้เมื่อเปิดใช้งานแล้ว"
            }
          }
        },
        "description": {
          "name": "คำอธิบาย"
        },
        "share": {
          "name": "แชร์",
          "settings": {
            "featured_image_info": {
              "content": "หากคุณใส่ลิงก์ในโพสต์บนโซเชียลมีเดีย รูปภาพที่แสดงของหน้านั้นจะแสดงเป็นรูปภาพตัวอย่าง [ดูข้อมูลเพิ่มเติม](https://help.shopify.com/manual/online-store/images/showing-social-media-thumbnail-images)"
            },
            "title_info": {
              "content": "ชื่อร้านค้าและคำอธิบายจะรวมอยู่ในรูปภาพตัวอย่าง [ดูข้อมูลเพิ่มเติม](https://help.shopify.com/manual/promoting-marketing/seo/adding-keywords#set-a-title-and-description-for-your-online-store)"
            },
            "text": {
              "label": "ข้อความ"
            }
          }
        },
        "custom_liquid": {
          "name": "ปรับแต่ง Liquid",
          "settings": {
            "custom_liquid": {
              "label": "ปรับแต่ง Liquid"
            }
          }
        },
        "rating": {
          "name": "คะแนนของสินค้า",
          "settings": {
            "paragraph": {
              "content": "หากต้องการแสดงคะแนน ให้เพิ่มแอปการให้คะแนนสินค้า [ดูข้อมูลเพิ่มเติม](https://help.shopify.com/manual/online-store/themes/theme-structure/theme-features#featured-product-rating)"
            }
          }
        },
        "sku": {
          "name": "SKU",
          "settings": {
            "text_style": {
              "label": "รูปแบบข้อความ",
              "options__1": {
                "label": "เนื้อหา"
              },
              "options__2": {
                "label": "หัวเรื่องย่อย"
              },
              "options__3": {
                "label": "ตัวพิมพ์ใหญ่"
              }
            }
          }
        }
      },
      "settings": {
        "product": {
          "label": "สินค้า"
        },
        "secondary_background": {
          "label": "แสดงพื้นหลังรอง"
        },
        "header": {
          "content": "สื่อ",
          "info": "ดูข้อมูลเพิ่มเติมเกี่ยวกับ [ประเภทของสื่อ](https://help.shopify.com/manual/products/product-media)"
        },
        "enable_video_looping": {
          "label": "เปิดใช้งานการวนซ้ำวิดีโอ"
        },
        "hide_variants": {
          "label": "ซ่อนสื่อของตัวเลือกสินค้าที่ไม่ได้เลือกบนเดสก์ท็อป"
        },
        "media_position": {
          "label": "ตำแหน่งสื่อบนเดสก์ท็อป",
          "info": "ระบบจะปรับตำแหน่งให้เหมาะสมกับมือถือโดยอัตโนมัติ",
          "options__1": {
            "label": "ซ้าย"
          },
          "options__2": {
            "label": "ขวา"
          }
        }
      },
      "presets": {
        "name": "สินค้าแนะนำ"
      }
    },
    "email-signup-banner": {
      "name": "แบนเนอร์การลงทะเบียนอีเมล",
      "settings": {
        "paragraph": {
          "content": "ระบบจะสร้างบัญชีผู้ใช้ของลูกค้าต่อการสมัครรับอีเมลแต่ละครั้ง [ดูข้อมูลเพิ่มเติม](https://help.shopify.com/manual/customers)"
        },
        "image": {
          "label": "รูปภาพพื้นหลัง"
        },
        "show_background_image": {
          "label": "แสดงรูปภาพพื้นหลัง"
        },
        "show_text_box": {
          "label": "แสดงคอนเทนเนอร์บนเดสก์ท็อป"
        },
        "image_overlay_opacity": {
          "label": "ความทึบของการวางซ้อนรูปภาพ"
        },
        "color_scheme": {
          "info": "ปรากฏให้เห็นเมื่อแสดงกรอบเนื้อหา"
        },
        "show_text_below": {
          "label": "แสดงเนื้อหาที่ด้านล่างของรูปภาพบนมือถือ",
          "info": "ใช้รูปภาพที่มีอัตราส่วนภาพ 16:9 เพื่อผลลัพธ์ที่ดีที่สุด [ดูข้อมูลเพิ่มเติม](https://help.shopify.com/manual/shopify-admin/productivity-tools/image-editor#understanding-image-aspect-ratio)"
        },
        "image_height": {
          "label": "ความสูงของแบนเนอร์",
          "options__1": {
            "label": "ปรับตามรูปภาพ"
          },
          "options__2": {
            "label": "เล็ก"
          },
          "options__3": {
            "label": "ปานกลาง"
          },
          "options__4": {
            "label": "ใหญ่"
          },
          "info": "ใช้รูปภาพที่มีอัตราส่วนภาพ 16:9 เพื่อผลลัพธ์ที่ดีที่สุด [ดูข้อมูลเพิ่มเติม](https://help.shopify.com/manual/shopify-admin/productivity-tools/image-editor#understanding-image-aspect-ratio)"
        },
        "desktop_content_position": {
          "options__4": {
            "label": "ตรงกลางด้านซ้าย"
          },
          "options__5": {
            "label": "กึ่งกลางตรงกลาง"
          },
          "options__6": {
            "label": "ตรงกลางด้านขวา"
          },
          "options__7": {
            "label": "ซ้ายล่าง"
          },
          "options__8": {
            "label": "กึ่งกลางด้านล่าง"
          },
          "options__9": {
            "label": "ขวาล่าง"
          },
          "options__1": {
            "label": "ซ้ายบน"
          },
          "options__2": {
            "label": "กึ่งกลางด้านบน"
          },
          "options__3": {
            "label": "ขวาบน"
          },
          "label": "ตำแหน่งเนื้อหาบนเดสก์ท็อป"
        },
        "desktop_content_alignment": {
          "options__1": {
            "label": "ซ้าย"
          },
          "options__2": {
            "label": "กึ่งกลาง"
          },
          "options__3": {
            "label": "ขวา"
          },
          "label": "การจัดวางเนื้อหาบนเดสก์ท็อป"
        },
        "header": {
          "content": "เลย์เอาต์สำหรับมือถือ"
        },
        "mobile_content_alignment": {
          "options__1": {
            "label": "ซ้าย"
          },
          "options__2": {
            "label": "กึ่งกลาง"
          },
          "options__3": {
            "label": "ขวา"
          },
          "label": "การจัดวางเนื้อหาบนมือถือ"
        }
      },
      "blocks": {
        "heading": {
          "name": "หัวเรื่อง",
          "settings": {
            "heading": {
              "label": "หัวเรื่อง"
            }
          }
        },
        "paragraph": {
          "name": "ย่อหน้า",
          "settings": {
            "paragraph": {
              "label": "คำอธิบาย"
            },
            "text_style": {
              "options__1": {
                "label": "เนื้อหา"
              },
              "options__2": {
                "label": "คำบรรยาย"
              },
              "label": "รูปแบบข้อความ"
            }
          }
        },
        "email_form": {
          "name": "รูปแบบอีเมล"
        }
      },
      "presets": {
        "name": "แบนเนอร์การลงทะเบียนอีเมล"
      }
    },
    "slideshow": {
      "name": "สไลด์โชว์",
      "settings": {
        "layout": {
          "label": "เลย์เอาต์",
          "options__1": {
            "label": "เต็มความกว้าง"
          },
          "options__2": {
            "label": "กริด"
          }
        },
        "slide_height": {
          "label": "ความสูงของสไลด์",
          "options__1": {
            "label": "ปรับให้เข้ากับรูปภาพแรก"
          },
          "options__2": {
            "label": "เล็ก"
          },
          "options__3": {
            "label": "ปานกลาง"
          },
          "options__4": {
            "label": "ใหญ่"
          }
        },
        "slider_visual": {
          "label": "รูปแบบการแบ่งหน้า",
          "options__1": {
            "label": "ตัวนับ"
          },
          "options__2": {
            "label": "จุด"
          },
          "options__3": {
            "label": "ตัวเลข"
          }
        },
        "auto_rotate": {
          "label": "หมุนสไลด์อัตโนมัติ"
        },
        "change_slides_speed": {
          "label": "เปลี่ยนสไลด์ทุก"
        },
        "mobile": {
          "content": "เลย์เอาต์สำหรับมือถือ"
        },
        "show_text_below": {
          "label": "แสดงเนื้อหาที่ด้านล่างของรูปภาพบนมือถือ"
        },
        "accessibility": {
          "content": "การเข้าถึง",
          "label": "คำอธิบายสไลด์โชว์",
          "info": "อธิบายสไลด์โชว์ให้กับลูกค้าที่ใช้เครื่องอ่านหน้าจอ"
        }
      },
      "blocks": {
        "slide": {
          "name": "สไลด์",
          "settings": {
            "image": {
              "label": "รูปภาพ"
            },
            "heading": {
              "label": "หัวเรื่อง"
            },
            "subheading": {
              "label": "หัวเรื่องย่อย"
            },
            "button_label": {
              "label": "ป้ายกำกับปุ่ม",
              "info": "เว้นป้ายกำกับให้ว่างไว้เพื่อซ่อนปุ่ม"
            },
            "link": {
              "label": "ลิงก์ปุ่ม"
            },
            "secondary_style": {
              "label": "ใช้รูปแบบปุ่มแบบเค้าโครง"
            },
            "box_align": {
              "label": "ตำแหน่งเนื้อหาบนเดสก์ท็อป",
              "options__1": {
                "label": "ซ้ายบน"
              },
              "options__2": {
                "label": "กึ่งกลางด้านบน"
              },
              "options__3": {
                "label": "ขวาบน"
              },
              "options__4": {
                "label": "ตรงกลางด้านซ้าย"
              },
              "options__5": {
                "label": "กึ่งกลาง"
              },
              "options__6": {
                "label": "ตรงกลางด้านขวา"
              },
              "options__7": {
                "label": "ซ้ายล่าง"
              },
              "options__8": {
                "label": "กึ่งกลางด้านล่าง"
              },
              "options__9": {
                "label": "ขวาล่าง"
              },
              "info": "ระบบจะปรับตำแหน่งให้เหมาะสมกับมือถือโดยอัตโนมัติ"
            },
            "show_text_box": {
              "label": "แสดงกรอบเนื้อหาบนเดสก์ท็อป"
            },
            "text_alignment": {
              "label": "การจัดวางเนื้อหาบนเดสก์ท็อป",
              "option_1": {
                "label": "ซ้าย"
              },
              "option_2": {
                "label": "กึ่งกลาง"
              },
              "option_3": {
                "label": "ขวา"
              }
            },
            "image_overlay_opacity": {
              "label": "ความทึบของการวางซ้อนรูปภาพ"
            },
            "color_scheme": {
              "info": "ปรากฏให้เห็นเมื่อแสดงกรอบเนื้อหา"
            },
            "text_alignment_mobile": {
              "label": "การจัดวางเนื้อหาบนมือถือ",
              "options__1": {
                "label": "ซ้าย"
              },
              "options__2": {
                "label": "กึ่งกลาง"
              },
              "options__3": {
                "label": "ขวา"
              }
            }
          }
        }
      },
      "presets": {
        "name": "สไลด์โชว์"
      }
    },
    "collapsible_content": {
      "name": "เนื้อหาที่ย่อได้",
      "settings": {
        "caption": {
          "label": "คำบรรยาย"
        },
        "heading": {
          "label": "หัวเรื่อง"
        },
        "heading_alignment": {
          "label": "การจัดวางหัวเรื่อง",
          "options__1": {
            "label": "ซ้าย"
          },
          "options__2": {
            "label": "กึ่งกลาง"
          },
          "options__3": {
            "label": "ขวา"
          }
        },
        "layout": {
          "label": "เลย์เอาต์",
          "options__1": {
            "label": "ไม่มีคอนเทนเนอร์"
          },
          "options__2": {
            "label": "คอนเทนเนอร์แถว"
          },
          "options__3": {
            "label": "คอนเทนเนอร์ส่วน"
          }
        },
        "open_first_collapsible_row": {
          "label": "เปิดแถวที่ย่อได้แถวแรก"
        },
        "header": {
          "content": "เลย์เอาต์รูปภาพ"
        },
        "image": {
          "label": "รูปภาพ"
        },
        "image_ratio": {
          "label": "อัตราส่วนรูปภาพ",
          "options__1": {
            "label": "ปรับตามรูปภาพ"
          },
          "options__2": {
            "label": "เล็ก"
          },
          "options__3": {
            "label": "ใหญ่"
          }
        },
        "desktop_layout": {
          "label": "เลย์เอาต์ของเดสก์ท็อป",
          "options__1": {
            "label": "รูปภาพก่อน"
          },
          "options__2": {
            "label": "รูปภาพไว้ลำดับที่สอง"
          },
          "info": "รูปภาพจะปรากฏก่อนเสมอบนอุปกรณ์มือถือ"
        },
        "container_color_scheme": {
          "label": "รูปแบบสีของคอนเทนเนอร์",
          "info": "ปรากฏให้เห็นเมื่อตั้งค่าเลย์เอาต์เป็นคอนเทนเนอร์แถวหรือส่วน"
        }
      },
      "blocks": {
        "collapsible_row": {
          "name": "แถวที่ย่อได้",
          "settings": {
            "heading": {
              "info": "รวมหัวเรื่องที่ช่วยอธิบายเนื้อหาเอาไว้",
              "label": "หัวเรื่อง"
            },
            "row_content": {
              "label": "เนื้อหาในแถว"
            },
            "page": {
              "label": "เนื้อหาในแถวจากหน้า"
            },
            "icon": {
              "label": "ไอคอน",
              "options__1": {
                "label": "ไม่มี"
              },
              "options__2": {
                "label": "แอปเปิ้ล"
              },
              "options__3": {
                "label": "กล้วย"
              },
              "options__4": {
                "label": "ขวด"
              },
              "options__5": {
                "label": "กล่อง"
              },
              "options__6": {
                "label": "แครอท"
              },
              "options__7": {
                "label": "แชทบับเบิล"
              },
              "options__8": {
                "label": "เครื่องหมายถูก"
              },
              "options__9": {
                "label": "คลิปบอร์ด"
              },
              "options__10": {
                "label": "ผลิตภัณฑ์นม"
              },
              "options__11": {
                "label": "ปราศจากผลิตภัณฑ์นม"
              },
              "options__12": {
                "label": "เครื่องเป่า"
              },
              "options__13": {
                "label": "ดวงตา"
              },
              "options__14": {
                "label": "ไฟ"
              },
              "options__15": {
                "label": "ปราศจากกลูเตน"
              },
              "options__16": {
                "label": "หัวใจ"
              },
              "options__17": {
                "label": "เหล็ก"
              },
              "options__18": {
                "label": "ใบไม้"
              },
              "options__19": {
                "label": "หนัง"
              },
              "options__20": {
                "label": "สายฟ้า"
              },
              "options__21": {
                "label": "ลิปสติก"
              },
              "options__22": {
                "label": "ล็อก"
              },
              "options__23": {
                "label": "หมุดแผนที่"
              },
              "options__24": {
                "label": "ปราศจากถั่ว"
              },
              "options__25": {
                "label": "กางเกง"
              },
              "options__26": {
                "label": "รอยเท้าสัตว์"
              },
              "options__27": {
                "label": "พริกไทย"
              },
              "options__28": {
                "label": "น้ำหอม"
              },
              "options__29": {
                "label": "เครื่องบิน"
              },
              "options__30": {
                "label": "ต้นไม้"
              },
              "options__31": {
                "label": "ป้ายราคา"
              },
              "options__32": {
                "label": "เครื่องหมายคำถาม"
              },
              "options__33": {
                "label": "รีไซเคิล"
              },
              "options__34": {
                "label": "ย้อนกลับ"
              },
              "options__35": {
                "label": "ไม้บรรทัด"
              },
              "options__36": {
                "label": "จานเสิร์ฟ"
              },
              "options__37": {
                "label": "เสื้อเชิ้ต"
              },
              "options__38": {
                "label": "รองเท้า"
              },
              "options__39": {
                "label": "ภาพเงา"
              },
              "options__40": {
                "label": "เกล็ดหิมะ"
              },
              "options__41": {
                "label": "ดาว"
              },
              "options__42": {
                "label": "นาฬิกาจับเวลา"
              },
              "options__43": {
                "label": "รถบรรทุก"
              },
              "options__44": {
                "label": "การล้าง"
              }
            }
          }
        }
      },
      "presets": {
        "name": "เนื้อหาที่ย่อได้"
      }
    },
    "main-account": {
      "name": "บัญชีผู้ใช้"
    },
    "main-activate-account": {
      "name": "การเปิดใช้งานบัญชีผู้ใช้"
    },
    "main-addresses": {
      "name": "ที่อยู่"
    },
    "main-login": {
      "name": "เข้าสู่ระบบ"
    },
    "main-order": {
      "name": "คำสั่งซื้อ"
    },
    "main-register": {
      "name": "การลงทะเบียน"
    },
    "main-reset-password": {
      "name": "รีเซ็ตรหัสผ่านแล้ว"
    },
    "related-products": {
      "name": "สินค้าที่เกี่ยวข้อง",
      "settings": {
        "heading": {
          "label": "หัวเรื่อง"
        },
        "products_to_show": {
          "label": "จำนวนสินค้าสูงสุดที่จะแสดง"
        },
        "columns_desktop": {
          "label": "จำนวนคอลัมน์บนเดสก์ท็อป"
        },
        "paragraph__1": {
          "content": "คำแนะนำแบบไดนามิกต้องใช้ข้อมูลคำสั่งซื้อและข้อมูลสินค้าในการปรับปรุงและเปลี่ยนแปลงตลอดระยะเวลา [ดูข้อมูลเพิ่มเติม](https://help.shopify.com/themes/development/recommended-products)"
        },
        "header__2": {
          "content": "บัตรสินค้า"
        },
        "image_ratio": {
          "label": "อัตราส่วนรูปภาพ",
          "options__1": {
            "label": "ปรับตามรูปภาพ"
          },
          "options__2": {
            "label": "แนวตั้ง"
          },
          "options__3": {
            "label": "สี่เหลี่ยมจัตุรัส"
          }
        },
        "show_secondary_image": {
          "label": "แสดงรูปภาพที่สองเมื่อนำเมาส์ไปวาง"
        },
        "show_vendor": {
          "label": "แสดงผู้ขาย"
        },
        "show_rating": {
          "label": "แสดงคะแนนของสินค้า",
          "info": "หากต้องการแสดงคะแนน ให้เพิ่มแอปการให้คะแนนสินค้า [ดูข้อมูลเพิ่มเติม](https://help.shopify.com/manual/online-store/themes/theme-structure/page-types#product-recommendations-section-settings)"
        },
        "header_mobile": {
          "content": "เลย์เอาต์สำหรับมือถือ"
        },
        "columns_mobile": {
          "label": "จำนวนคอลัมน์บนมือถือ",
          "options__1": {
            "label": "1 คอลัมน์"
          },
          "options__2": {
            "label": "2 คอลัมน์"
          }
        }
      }
    },
    "multirow": {
      "name": "หลายแถว",
      "settings": {
        "image": {
          "label": "รูปภาพ"
        },
        "image_height": {
          "options__1": {
            "label": "ปรับตามรูปภาพ"
          },
          "options__2": {
            "label": "เล็ก"
          },
          "options__3": {
            "label": "ปานกลาง"
          },
          "options__4": {
            "label": "ใหญ่"
          },
          "label": "ความสูงของรูปภาพ"
        },
        "desktop_image_width": {
          "options__1": {
            "label": "เล็ก"
          },
          "options__2": {
            "label": "ปานกลาง"
          },
          "options__3": {
            "label": "ใหญ่"
          },
          "label": "ความกว้างของรูปภาพบนเดสก์ท็อป",
          "info": "ระบบจะปรับรูปภาพให้เหมาะสมกับมือถือโดยอัตโนมัติ"
        },
        "heading_size": {
          "options__1": {
            "label": "เล็ก"
          },
          "options__2": {
            "label": "ปานกลาง"
          },
          "options__3": {
            "label": "ใหญ่"
          },
          "label": "ขนาดของส่วนหัว"
        },
        "text_style": {
          "options__1": {
            "label": "เนื้อหา"
          },
          "options__2": {
            "label": "หัวเรื่องย่อย"
          },
          "label": "รูปแบบข้อความ"
        },
        "button_style": {
          "options__1": {
            "label": "ปุ่มทึบ"
          },
          "options__2": {
            "label": "ปุ่มแบบเค้าโครง"
          },
          "label": "รูปแบบปุ่ม"
        },
        "desktop_content_alignment": {
          "options__1": {
            "label": "ซ้าย"
          },
          "options__2": {
            "label": "กึ่งกลาง"
          },
          "options__3": {
            "label": "ขวา"
          },
          "label": "การจัดวางเนื้อหาบนเดสก์ท็อป"
        },
        "desktop_content_position": {
          "options__1": {
            "label": "บน"
          },
          "options__2": {
            "label": "ตรงกลาง"
          },
          "options__3": {
            "label": "ล่าง"
          },
          "label": "ตำแหน่งเนื้อหาบนเดสก์ท็อป",
          "info": "ระบบจะปรับตำแหน่งให้เหมาะสมกับมือถือโดยอัตโนมัติ"
        },
        "image_layout": {
          "options__1": {
            "label": "สลับจากด้านซ้าย"
          },
          "options__2": {
            "label": "สลับจากด้านขวา"
          },
          "options__3": {
            "label": "จัดให้ชิดซ้าย"
          },
          "options__4": {
            "label": "จัดให้ชิดขวา"
          },
          "label": "การวางตำแหน่งรูปภาพบนเดสก์ท็อป",
          "info": "ระบบจะปรับการวางตำแหน่งให้เหมาะสมกับมือถือโดยอัตโนมัติ"
        },
        "container_color_scheme": {
          "label": "รูปแบบสีของกรอบ"
        },
        "mobile_content_alignment": {
          "options__1": {
            "label": "ซ้าย"
          },
          "options__2": {
            "label": "กึ่งกลาง"
          },
          "options__3": {
            "label": "ขวา"
          },
          "label": "การจัดวางเนื้อหาบนมือถือ"
        },
        "header_mobile": {
          "content": "เลย์เอาต์สำหรับมือถือ"
        }
      },
      "blocks": {
        "row": {
          "name": "แถว",
          "settings": {
            "image": {
              "label": "รูปภาพ"
            },
            "caption": {
              "label": "คำบรรยาย"
            },
            "heading": {
              "label": "หัวเรื่อง"
            },
            "text": {
              "label": "ข้อความ"
            },
            "button_label": {
              "label": "ป้ายกำกับปุ่ม"
            },
            "button_link": {
              "label": "ลิงก์ปุ่ม"
            }
          }
        }
      },
      "presets": {
        "name": "หลายแถว"
      }
    }
  }
}<|MERGE_RESOLUTION|>--- conflicted
+++ resolved
@@ -426,7 +426,6 @@
           "label": "ขนาดใหญ่พิเศษ"
         }
       },
-<<<<<<< HEAD
       "image_shape": {
         "options__1": {
           "label": "ค่าเริ่มต้น"
@@ -454,7 +453,7 @@
         },
         "label": "รูปทรงภาพ",
         "info": "บัตรรูปแบบมาตรฐานจะไม่มีขอบเมื่อเปิดใช้รูปทรงภาพ"
-=======
+      },
       "animation": {
         "content": "ภาพเคลื่อนไหว",
         "image_behavior": {
@@ -466,7 +465,6 @@
           },
           "label": "พฤติกรรมภาพ"
         }
->>>>>>> e8083933
       }
     },
     "announcement-bar": {
