{
  "settings_schema": {
    "colors": {
      "name": "สี",
      "settings": {
        "colors_solid_button_labels": {
          "label": "ป้ายกำกับปุ่มทึบ",
          "info": "ใช้เป็นสีพื้นหน้าบนสีที่เน้น"
        },
        "colors_accent_1": {
          "label": "การเน้น 1",
          "info": "ใช้เป็นพื้นหลังปุ่มทึบ"
        },
        "colors_accent_2": {
          "label": "การเน้น 2"
        },
        "header__1": {
          "content": "สีหลัก"
        },
        "header__2": {
          "content": "สีรอง"
        },
        "colors_text": {
          "label": "ข้อความ",
          "info": "ใช้เป็นสีพื้นหน้าบนสีพื้นหลัง"
        },
        "colors_outline_button_labels": {
          "label": "ปุ่มแบบเค้าโครง",
          "info": "ใช้กับลิงก์ข้อความได้อีกด้วย"
        },
        "colors_background_1": {
          "label": "พื้นหลัง 1"
        },
        "colors_background_2": {
          "label": "พื้นหลัง 2"
        },
        "gradient_accent_1": {
          "label": "การเน้น 1 แบบไล่ระดับสี"
        },
        "gradient_accent_2": {
          "label": "การเน้น 2 แบบไล่ระดับสี"
        },
        "gradient_background_1": {
          "label": "พื้นหลัง 1 แบบไล่ระดับสี"
        },
        "gradient_background_2": {
          "label": "พื้นหลัง 2 แบบไล่ระดับสี"
        }
      }
    },
    "typography": {
      "name": "ตัวพิมพ์",
      "settings": {
        "type_header_font": {
          "label": "แบบอักษร",
          "info": "การเลือกแบบอักษรอื่นอาจส่งผลต่อความเร็วของร้านค้าได้ [ดูข้อมูลเพิ่มเติมเกี่ยวกับแบบอักษรของระบบ](https:\/\/help.shopify.com\/manual\/online-store\/os\/store-speed\/improving-speed#fonts)"
        },
        "header__1": {
          "content": "หัวเรื่อง"
        },
        "header__2": {
          "content": "เนื้อหา"
        },
        "type_body_font": {
          "label": "แบบอักษร",
          "info": "การเลือกแบบอักษรอื่นอาจส่งผลต่อความเร็วของร้านค้าได้ [ดูข้อมูลเพิ่มเติมเกี่ยวกับแบบอักษรของระบบ](https:\/\/help.shopify.com\/manual\/online-store\/os\/store-speed\/improving-speed#fonts)"
        },
        "heading_scale": {
          "label": "ขนาดแบบอักษร"
        },
        "body_scale": {
          "label": "ขนาดแบบอักษร"
        }
      }
    },
    "styles": {
      "name": "ไอคอน",
      "settings": {
        "accent_icons": {
          "options__3": {
            "label": "ปุ่มแบบเค้าโครง"
          },
          "options__4": {
            "label": "ข้อความ"
          },
          "label": "สี"
        }
      }
    },
    "social-media": {
      "name": "โซเชียลมีเดีย",
      "settings": {
        "social_twitter_link": {
          "label": "Twitter",
          "info": "https:\/\/twitter.com\/shopify"
        },
        "social_facebook_link": {
          "label": "Facebook",
          "info": "https:\/\/facebook.com\/shopify"
        },
        "social_pinterest_link": {
          "label": "Pinterest",
          "info": "https:\/\/pinterest.com\/shopify"
        },
        "social_instagram_link": {
          "label": "Instagram",
          "info": "http:\/\/instagram.com\/shopify"
        },
        "social_tiktok_link": {
          "label": "TikTok",
          "info": "https:\/\/tiktok.com\/@shopify"
        },
        "social_tumblr_link": {
          "label": "Tumblr",
          "info": "http:\/\/shopify.tumblr.com"
        },
        "social_snapchat_link": {
          "label": "Snapchat",
          "info": "https:\/\/www.snapchat.com\/add\/shopify"
        },
        "social_youtube_link": {
          "label": "YouTube",
          "info": "https:\/\/www.youtube.com\/shopify"
        },
        "social_vimeo_link": {
          "label": "Vimeo",
          "info": "https:\/\/vimeo.com\/shopify"
        },
        "header": {
          "content": "บัญชีผู้ใช้โซเชียลมีเดีย"
        }
      }
    },
    "currency_format": {
      "name": "รูปแบบสกุลเงิน",
      "settings": {
        "content": "รหัสสกุลเงิน",
        "paragraph": "ราคาในตะกร้าสินค้าและการชำระเงินจะแสดงรหัสสกุลเงินเสมอ ตัวอย่าง: $1.00 USD",
        "currency_code_enabled": {
          "label": "แสดงรหัสสกุลเงิน"
        }
      }
    },
    "layout": {
      "name": "เลย์เอาต์",
      "settings": {
        "page_width": {
          "label": "ความกว้างของหน้า"
        },
        "spacing_sections": {
          "label": "ช่องว่างระหว่างส่วนเทมเพลต"
        },
        "header__grid": {
          "content": "กริด"
        },
        "paragraph__grid": {
          "content": "ส่งผลต่อพื้นที่ที่มีเลย์เอาต์แบบหลายคอลัมน์"
        },
        "spacing_grid_horizontal": {
          "label": "ช่องว่างแนวนอน"
        },
        "spacing_grid_vertical": {
          "label": "ช่องว่างแนวตั้ง"
        }
      }
    },
    "search_input": {
      "name": "พฤติกรรมการค้นหา",
      "settings": {
        "header": {
          "content": "คำแนะนำสินค้า"
        },
        "predictive_search_enabled": {
          "label": "เปิดใช้งานคำแนะนำสินค้า"
        },
        "predictive_search_show_vendor": {
          "label": "แสดงผู้ขาย",
          "info": "จะปรากฏให้เห็นเมื่อเปิดใช้คำแนะนำสินค้า"
        },
        "predictive_search_show_price": {
          "label": "แสดงราคา",
          "info": "จะปรากฏให้เห็นเมื่อเปิดใช้คำแนะนำสินค้า"
        }
      }
    },
    "global": {
      "settings": {
        "header__border": {
          "content": "ขอบ"
        },
        "header__shadow": {
          "content": "เงา"
        },
        "blur": {
          "label": "เบลอ"
        },
        "corner_radius": {
          "label": "รัศมีมุม"
        },
        "horizontal_offset": {
          "label": "ออฟเซตแนวนอน"
        },
        "vertical_offset": {
          "label": "ออฟเซตแนวตั้ง"
        },
        "thickness": {
          "label": "ความหนา"
        },
        "opacity": {
          "label": "ความทึบ"
        },
        "image_padding": {
          "label": "พื้นที่ว่างของรูปภาพ"
        },
        "text_alignment": {
          "options__1": {
            "label": "ซ้าย"
          },
          "options__2": {
            "label": "กึ่งกลาง"
          },
          "options__3": {
            "label": "ขวา"
          },
          "label": "การจัดวางข้อความ"
        }
      }
    },
    "cards": {
      "name": "บัตรสินค้า",
      "settings": {
        "style": {
          "options__1": {
            "label": "แบบมาตรฐาน"
          },
          "options__2": {
            "label": "บัตร"
          },
          "label": "รูปแบบ"
        }
      }
    },
    "badges": {
      "name": "เครื่องหมาย",
      "settings": {
        "position": {
          "options__1": {
            "label": "ซ้ายล่าง"
          },
          "options__2": {
            "label": "ขวาล่าง"
          },
          "options__3": {
            "label": "ซ้ายบน"
          },
          "options__4": {
            "label": "ขวาบน"
          },
          "label": "ตำแหน่งบนบัตร"
        },
        "sale_badge_color_scheme": {
          "label": "รูปแบบสีของเครื่องหมายลดราคา"
        },
        "sold_out_badge_color_scheme": {
          "label": "รูปแบบสีของเครื่องหมายสินค้าที่ขายหมด"
        }
      }
    },
    "buttons": {
      "name": "ปุ่ม"
    },
    "variant_pills": {
      "name": "ตัวเลือกสินค้าทรงเม็ดยา",
      "paragraph": "แคปซูลตัวเลือกสินค้าเป็นวิธีหนึ่งในการแสดงตัวเลือกสินค้าของคุณ [ดูข้อมูลเพิ่มเติม](https:\/\/help.shopify.com\/en\/manual\/online-store\/themes\/theme-structure\/page-types#variant-picker-block)"
    },
    "inputs": {
      "name": "อินพุต"
    },
    "content_containers": {
      "name": "ส่วนที่บรรจุเนื้อความ"
    },
    "popups": {
      "name": "ดรอปดาวน์และป๊อปอัป",
      "paragraph": "ส่งผลต่อพื้นที่อย่างเมนูดรอปดาวน์สำหรับการนำทาง โมดอลแบบป๊อปอัป และป๊อปอัปตะกร้าสินค้า"
    },
    "media": {
      "name": "สื่อ"
    },
    "drawers": {
      "name": "ลิ้นชัก"
    },
    "cart": {
      "name": "ตะกร้าสินค้า",
      "settings": {
        "cart_type": {
          "label": "ประเภทตะกร้าสินค้า",
          "drawer": {
            "label": "ลิ้นชัก"
          },
          "page": {
            "label": "หน้า"
          },
          "notification": {
            "label": "การแจ้งเตือนแบบป๊อปอัป"
          }
        },
        "show_vendor": {
          "label": "แสดงผู้ขาย"
        },
        "show_cart_note": {
          "label": "เปิดใช้หมายเหตุสำหรับตะกร้าสินค้า"
        },
        "cart_drawer": {
          "header": "ตะกร้าสินค้าแบบเลื่อนด้านข้าง",
          "collection": {
            "label": "คอลเลกชัน",
            "info": "ปรากฏขึ้นเมื่อตะกร้าสินค้าแบบเลื่อนด้านข้างว่างเปล่า"
          }
        }
      }
    },
    "collection_cards": {
      "name": "บัตรคอลเลกชัน",
      "settings": {
        "style": {
          "options__1": {
            "label": "มาตรฐาน"
          },
          "options__2": {
            "label": "บัตร"
          },
          "label": "รูปแบบ"
        }
      }
    },
    "blog_cards": {
      "name": "บัตรบล็อก",
      "settings": {
        "style": {
          "options__1": {
            "label": "มาตรฐาน"
          },
          "options__2": {
            "label": "บัตร"
          },
          "label": "รูปแบบ"
        }
      }
    },
    "logo": {
      "name": "โลโก้",
      "settings": {
        "logo_image": {
          "label": "โลโก้"
        },
        "logo_width": {
          "label": "ความกว้างของโลโก้บนเดสก์ท็อป",
          "info": "ระบบจะปรับความกว้างของโลโก้ให้เหมาะสมกับมือถือโดยอัตโนมัติ"
        },
        "favicon": {
          "label": "รูปภาพ Favicon",
          "info": "จะถูกลดขนาดลงเป็น 32 x 32 พิกเซล"
        }
      }
    }
  },
  "sections": {
    "all": {
      "padding": {
        "section_padding_heading": "พื้นที่ว่างของส่วน",
        "padding_top": "พื้นที่ว่างด้านบน",
        "padding_bottom": "พื้นที่ว่างด้านล่าง"
      },
      "spacing": "การเว้นระยะห่าง",
      "colors": {
        "accent_1": {
          "label": "ส่วนเน้น 1"
        },
        "accent_2": {
          "label": "ส่วนเน้น 2"
        },
        "background_1": {
          "label": "พื้นหลัง 1"
        },
        "background_2": {
          "label": "พื้นหลัง 2"
        },
        "inverse": {
          "label": "ตรงกันข้าม"
        },
        "label": "รูปแบบสี",
        "has_cards_info": "หากต้องการเปลี่ยนรูปแบบสีของบัตร ให้อัปเดตการตั้งค่าธีมของคุณ"
      },
      "heading_size": {
        "label": "ขนาดของส่วนหัว",
        "options__1": {
          "label": "เล็ก"
        },
        "options__2": {
          "label": "ปานกลาง"
        },
        "options__3": {
          "label": "ใหญ่"
        },
        "options__4": {
          "label": "ขนาดใหญ่พิเศษ"
        }
      }
    },
    "announcement-bar": {
      "name": "แถบประกาศ",
      "blocks": {
        "announcement": {
          "settings": {
            "text": {
              "label": "ข้อความ"
            },
            "text_alignment": {
              "label": "การจัดวางข้อความ",
              "options__1": {
                "label": "ซ้าย"
              },
              "options__2": {
                "label": "กึ่งกลาง"
              },
              "options__3": {
                "label": "ขวา"
              }
            },
            "link": {
              "label": "ลิงก์"
            }
          },
          "name": "การประกาศ"
        }
      }
    },
    "collage": {
      "name": "คอลลาจ",
      "settings": {
        "heading": {
          "label": "หัวเรื่อง"
        },
        "desktop_layout": {
          "label": "เลย์เอาต์ของเดสก์ท็อป",
          "options__1": {
            "label": "บล็อกใหญ่ทางซ้าย"
          },
          "options__2": {
            "label": "บล็อกใหญ่ทางขวา"
          }
        },
        "mobile_layout": {
          "label": "เลย์เอาต์ของมือถือ",
          "options__1": {
            "label": "คอลลาจ"
          },
          "options__2": {
            "label": "คอลัมน์"
          }
        },
        "card_styles": {
          "label": "รูปแบบของการ์ด",
          "info": "คุณสามารถอัปเดตรูปแบบของการ์ดแสดงสินค้า คอลเลกชัน และบล็อกได้ในการตั้งค่าธีม",
          "options__1": {
            "label": "ใช้รูปแบบของการ์ดแบบแยกต่างหาก"
          },
          "options__2": {
            "label": "ปรับรูปแบบทั้งหมดเป็นการ์ดแสดงสินค้า"
          }
        }
      },
      "blocks": {
        "image": {
          "settings": {
            "image": {
              "label": "รูปภาพ"
            }
          },
          "name": "รูปภาพ"
        },
        "product": {
          "settings": {
            "product": {
              "label": "สินค้า"
            },
            "secondary_background": {
              "label": "แสดงพื้นหลังรอง"
            },
            "second_image": {
              "label": "แสดงรูปภาพที่สองเมื่อนำเมาส์ไปวาง"
            }
          },
          "name": "สินค้า"
        },
        "collection": {
          "settings": {
            "collection": {
              "label": "คอลเลกชัน"
            }
          },
          "name": "คอลเลกชัน"
        },
        "video": {
          "settings": {
            "cover_image": {
              "label": "รูปภาพหน้าปก"
            },
            "video_url": {
              "label": "URL",
              "info": "วิดีโอจะเล่นในป๊อปอัปหากส่วนนี้มีบล็อกอื่นๆ",
              "placeholder": "ใช้ URL ของ YouTube หรือ Vimeo"
            },
            "description": {
              "label": "ข้อความแสดงแทนวิดีโอ",
              "info": "อธิบายวิดีโอให้กับลูกค้าที่ใช้ตัวอ่านออกเสียงหน้าจอ [ดูข้อมูลเพิ่มเติม](https:\/\/help.shopify.com\/manual\/online-store\/themes\/theme-structure\/theme-features#video-block)"
            }
          },
          "name": "วิดีโอ"
        }
      },
      "presets": {
        "name": "คอลลาจ"
      }
    },
    "collection-list": {
      "name": "รายการคอลเลกชัน",
      "settings": {
        "title": {
          "label": "หัวเรื่อง"
        },
        "image_ratio": {
          "label": "อัตราส่วนรูปภาพ",
          "options__1": {
            "label": "ปรับตามรูปภาพ"
          },
          "options__2": {
            "label": "แนวตั้ง"
          },
          "options__3": {
            "label": "สี่เหลี่ยมจัตุรัส"
          },
          "info": "เพิ่มรูปภาพโดยการแก้ไขคอลเลกชันของคุณ [ดูข้อมูลเพิ่มเติม](https:\/\/help.shopify.com\/manual\/products\/collections)"
        },
        "swipe_on_mobile": {
          "label": "เปิดใช้งานการรูดบนมือถือ"
        },
        "show_view_all": {
          "label": "เปิดใช้งานปุ่ม “ดูทั้งหมด” หากในรายการมีคอลเลกชันมากกว่าที่แสดงไว้"
        },
        "columns_desktop": {
          "label": "จำนวนของคอลัมน์บนเดสก์ท็อป"
        },
        "header_mobile": {
          "content": "เลย์เอาต์สำหรับมือถือ"
        },
        "columns_mobile": {
          "label": "จำนวนคอลัมน์บนมือถือ",
          "options__1": {
            "label": "1 คอลัมน์"
          },
          "options__2": {
            "label": "2 คอลัมน์"
          }
        }
      },
      "blocks": {
        "featured_collection": {
          "settings": {
            "collection": {
              "label": "คอลเลกชัน"
            }
          },
          "name": "คอลเลกชัน"
        }
      },
      "presets": {
        "name": "รายการคอลเลกชัน"
      }
    },
    "contact-form": {
      "name": "แบบฟอร์มการติดต่อ",
      "presets": {
        "name": "แบบฟอร์มการติดต่อ"
      }
    },
    "custom-liquid": {
      "name": "ปรับแต่ง Liquid",
      "settings": {
        "custom_liquid": {
          "label": "ปรับแต่ง Liquid",
          "info": "เพิ่มส่วนย่อยของแอปหรือโค้ด Liquid อื่นๆ เพื่อสร้างการปรับแต่งขั้นสูง"
        }
      },
      "presets": {
        "name": "ปรับแต่ง Liquid"
      }
    },
    "featured-blog": {
      "name": "บล็อกโพสต์",
      "settings": {
        "heading": {
          "label": "หัวเรื่อง"
        },
        "blog": {
          "label": "บล็อก"
        },
        "post_limit": {
          "label": "จำนวนบล็อกโพสต์ที่จะแสดง"
        },
        "show_view_all": {
          "label": "เพิ่มใช้งานปุ่ม “ดูทั้งหมด” หากบล็อกมีบล็อกโพสต์มากกว่าที่แสดงไว้"
        },
        "show_image": {
          "label": "แสดงรูปภาพที่แสดง",
          "info": "ใช้รูปภาพที่มีอัตราส่วนภาพ 3:2 เพื่อผลลัพธ์ที่ดีที่สุด [ดูข้อมูลเพิ่มเติม](https:\/\/help.shopify.com\/manual\/shopify-admin\/productivity-tools\/image-editor#understanding-image-aspect-ratio)"
        },
        "show_date": {
          "label": "แสดงวันที่"
        },
        "show_author": {
          "label": "แสดงผู้เขียน"
        },
        "columns_desktop": {
          "label": "จำนวนของคอลัมน์บนเดสก์ท็อป"
        }
      },
      "presets": {
        "name": "บล็อกโพสต์"
      }
    },
    "featured-collection": {
      "name": "คอลเลกชันแนะนำ",
      "settings": {
        "title": {
          "label": "หัวเรื่อง"
        },
        "collection": {
          "label": "คอลเลกชัน"
        },
        "products_to_show": {
          "label": "จำนวนสินค้าสูงสุดที่จะแสดง"
        },
        "show_view_all": {
          "label": "เปิดใช้งาน “ดูทั้งหมด” หากคอลเลกชันมีสินค้ามากกว่าที่แสดงไว้"
        },
        "header": {
          "content": "บัตรสินค้า"
        },
        "image_ratio": {
          "label": "อัตราส่วนรูปภาพ",
          "options__1": {
            "label": "ปรับตามรูปภาพ"
          },
          "options__2": {
            "label": "แนวตั้ง"
          },
          "options__3": {
            "label": "สี่เหลี่ยมจัตุรัส"
          }
        },
        "show_secondary_image": {
          "label": "แสดงรูปภาพที่สองเมื่อนำเมาส์ไปวาง"
        },
        "show_vendor": {
          "label": "แสดงผู้ขาย"
        },
        "show_rating": {
          "label": "แสดงคะแนนของสินค้า",
          "info": "หากต้องการแสดงคะแนน ให้เพิ่มแอปการให้คะแนนสินค้า [ดูข้อมูลเพิ่มเติม](https:\/\/help.shopify.com\/manual\/online-store\/themes\/theme-structure\/theme-features#featured-collection-show-product-rating)"
        },
        "enable_quick_buy": {
          "label": "เปิดใช้งานปุ่มซื้อด่วน",
          "info": "ปรับให้มีประสิทธิภาพสูงสุดด้วยประเภทตะกร้าสินค้าแบบป๊อปอัปหรือแบบลิ้นชัก"
        },
        "columns_desktop": {
          "label": "จำนวนของคอลัมน์บนเดสก์ท็อป"
        },
        "description": {
          "label": "คำอธิบาย"
        },
        "show_description": {
          "label": "แสดงคำอธิบายคอลเลกชันจากส่วน admin"
        },
        "description_style": {
          "label": "รูปแบบคำอธิบาย",
          "options__1": {
            "label": "เนื้อหา"
          },
          "options__2": {
            "label": "คำบรรยาย"
          },
          "options__3": {
            "label": "ตัวพิมพ์ใหญ่"
          }
        },
        "view_all_style": {
          "options__1": {
            "label": "ลิงก์"
          },
          "options__2": {
            "label": "ปุ่มแบบเค้าโครง"
          },
          "options__3": {
            "label": "ปุ่มทึบ"
          },
          "label": "รูปแบบ “ดูทั้งหมด”"
        },
        "enable_desktop_slider": {
          "label": "เปิดใช้ภาพสไลด์บนเดสก์ท็อป"
        },
        "full_width": {
          "label": "ทำให้สินค้าเต็มความกว้าง"
        },
        "header_mobile": {
          "content": "เลย์เอาต์สำหรับมือถือ"
        },
        "columns_mobile": {
          "label": "จำนวนคอลัมน์บนมือถือ",
          "options__1": {
            "label": "1 คอลัมน์"
          },
          "options__2": {
            "label": "2 คอลัมน์"
          }
        },
        "swipe_on_mobile": {
          "label": "เปิดใช้งานการรูดบนมือถือ"
        }
      },
      "presets": {
        "name": "คอลเลกชันแนะนำ"
      }
    },
    "footer": {
      "name": "ส่วนท้าย",
      "blocks": {
        "link_list": {
          "settings": {
            "heading": {
              "label": "หัวเรื่อง"
            },
            "menu": {
              "label": "เมนู",
              "info": "แสดงเฉพาะรายการเมนูระดับสูง"
            }
          },
          "name": "เมนู"
        },
        "text": {
          "settings": {
            "heading": {
              "label": "หัวเรื่อง"
            },
            "subtext": {
              "label": "ข้อความรอง"
            }
          },
          "name": "ข้อความ"
        }
      },
      "settings": {
        "newsletter_enable": {
          "label": "แสดงการลงทะเบียนอีเมล"
        },
        "newsletter_heading": {
          "label": "หัวเรื่อง"
        },
        "header__1": {
          "info": "เพิ่มผู้สมัครรับข้อมูลไปยังรายการลูกค้า “ยอมรับการทำการตลาด” ของคุณโดยอัตโนมัติแล้ว [ดูข้อมูลเพิ่มเติม](https:\/\/help.shopify.com\/manual\/customers\/manage-customers)",
          "content": "การลงทะเบียนอีเมล"
        },
        "header__2": {
          "content": "ไอคอนโซเชียลมีเดีย",
          "info": "หากต้องการแสดงบัญชีผู้ใช้โซเชียลมีเดียของคุณ ให้ลิงก์บัญชีไว้ในการตั้งค่าธีม"
        },
        "show_social": {
          "label": "แสดงไอคอนโซเชียลมีเดีย"
        },
        "header__3": {
          "content": "ตัวเลือกประเทศ\/ภูมิภาค"
        },
        "header__4": {
          "info": "หากต้องการเพิ่มประเทศ\/ภูมิภาค ให้ไปที่ [การตั้งค่าตลาด](\/admin\/settings\/markets)"
        },
        "enable_country_selector": {
          "label": "เปิดใช้งานตัวเลือกประเทศ\/ภูมิภาค"
        },
        "header__5": {
          "content": "ตัวเลือกภาษา"
        },
        "header__6": {
          "info": "หากต้องการเพิ่มภาษา ให้ไปที่ [การตั้งค่าภาษา](\/admin\/settings\/languages)"
        },
        "enable_language_selector": {
          "label": "เปิดใช้งานตัวเลือกภาษา"
        },
        "header__7": {
          "content": "วิธีการชำระเงิน"
        },
        "payment_enable": {
          "label": "แสดงไอคอนการชำระเงิน"
        },
        "margin_top": {
          "label": "ย่อหน้าบน"
        },
        "header__8": {
          "content": "ลิงก์นโยบาย",
          "info": "หากต้องการเพิ่มนโยบายร้านค้า ให้ไปที่การตั้งค่านโยบาย](\/admin\/settings\/legal)"
        },
        "show_policy": {
          "label": "แสดงลิงก์นโยบาย"
        }
      }
    },
    "header": {
      "name": "ส่วนหัว",
      "settings": {
        "logo_position": {
          "label": "ตำแหน่งโลโก้บนเดสก์ท็อป",
          "options__1": {
            "label": "ซ้ายกลาง"
          },
          "options__2": {
            "label": "ซ้ายบน"
          },
          "options__3": {
            "label": "กึ่งกลางด้านบน"
          },
          "options__4": {
            "label": "กึ่งกลาง"
          }
        },
        "menu": {
          "label": "เมนู"
        },
        "show_line_separator": {
          "label": "แสดงเส้นของตัวแบ่ง"
        },
        "margin_bottom": {
          "label": "ย่อหน้าล่าง"
        },
        "menu_type_desktop": {
          "label": "ประเภทเมนูสำหรับเดสก์ท็อป",
          "info": "ระบบจะปรับประเภทเมนูให้เหมาะสมกับมือถือโดยอัตโนมัติ",
          "options__1": {
            "label": "ดรอปดาวน์"
          },
          "options__2": {
            "label": "เมกะเมนู"
          }
        },
        "mobile_layout": {
          "content": "เลย์เอาต์สำหรับมือถือ"
        },
        "mobile_logo_position": {
          "label": "ตำแหน่งโลโก้บนมือถือ",
          "options__1": {
            "label": "กึ่งกลาง"
          },
          "options__2": {
            "label": "ซ้าย"
          }
        },
        "logo_header": {
          "content": "โลโก้"
        },
        "logo_help": {
          "content": "แก้ไขโลโก้ของคุณใน [การตั้งค่าธีม ](\/editor?context=theme&category=logo)"
        },
        "sticky_header_type": {
          "label": "ส่วนหัวแบบยึดตำแหน่ง",
          "options__1": {
            "label": "ไม่มี"
          },
          "options__2": {
            "label": "เมื่อเลื่อนขึ้น"
          },
          "options__3": {
            "label": "เสมอ"
          },
          "options__4": {
            "label": "เสมอ, ลดขนาดโลโก้"
          }
        }
      }
    },
    "image-banner": {
      "name": "แบนเนอร์รูปภาพ",
      "settings": {
        "image": {
          "label": "รูปภาพแรก"
        },
        "image_2": {
          "label": "รูปภาพที่สอง"
        },
        "color_scheme": {
          "info": "ปรากฏให้เห็นเมื่อแสดงคอนเทนเนอร์"
        },
        "stack_images_on_mobile": {
          "label": "การรวมภาพบนมือถือ"
        },
        "adapt_height_first_image": {
          "label": "ปรับความสูงของส่วนตามขนาดของรูปภาพแรก",
          "info": "เขียนทับการตั้งค่าความสูงของแบนเนอร์รูปภาพเมื่อทำเครื่องหมาย"
        },
        "show_text_box": {
          "label": "แสดงคอนเทนเนอร์บนเดสก์ท็อป"
        },
        "image_overlay_opacity": {
          "label": "ความทึบของการวางซ้อนรูปภาพ"
        },
        "header": {
          "content": "เลย์เอาต์ของมือถือ"
        },
        "show_text_below": {
          "label": "แสดงคอนเทนเนอร์บนมือถือ"
        },
        "image_height": {
          "label": "ความสูงของแบนเนอร์",
          "options__1": {
            "label": "ปรับให้เข้ากับรูปภาพแรก"
          },
          "options__2": {
            "label": "เล็ก"
          },
          "options__3": {
            "label": "ปานกลาง"
          },
          "info": "ใช้รูปภาพที่มีอัตราส่วนภาพ 3:2 เพื่อผลลัพธ์ที่ดีที่สุด [ดูข้อมูลเพิ่มเติม](https:\/\/help.shopify.com\/manual\/shopify-admin\/productivity-tools\/image-editor#understanding-image-aspect-ratio)",
          "options__4": {
            "label": "ใหญ่"
          }
        },
        "desktop_content_position": {
          "options__1": {
            "label": "ซ้ายบน"
          },
          "options__2": {
            "label": "กึ่งกลางด้านบน"
          },
          "options__3": {
            "label": "ขวาบน"
          },
          "options__4": {
            "label": "ตรงกลางด้านซ้าย"
          },
          "options__5": {
            "label": "กึ่งกลางตรงกลาง"
          },
          "options__6": {
            "label": "ตรงกลางด้านขวา"
          },
          "options__7": {
            "label": "ซ้ายล่าง"
          },
          "options__8": {
            "label": "กึ่งกลางด้านล่าง"
          },
          "options__9": {
            "label": "ขวาล่าง"
          },
          "label": "ตำแหน่งเนื้อหาบนเดสก์ท็อป"
        },
        "desktop_content_alignment": {
          "options__1": {
            "label": "ซ้าย"
          },
          "options__2": {
            "label": "กึ่งกลาง"
          },
          "options__3": {
            "label": "ขวา"
          },
          "label": "การจัดวางเนื้อหาบนเดสก์ท็อป"
        },
        "mobile_content_alignment": {
          "options__1": {
            "label": "ซ้าย"
          },
          "options__2": {
            "label": "กึ่งกลาง"
          },
          "options__3": {
            "label": "ขวา"
          },
          "label": "การจัดวางเนื้อหาบนมือถือ"
        }
      },
      "blocks": {
        "heading": {
          "settings": {
            "heading": {
              "label": "หัวเรื่อง"
            }
          },
          "name": "หัวเรื่อง"
        },
        "text": {
          "settings": {
            "text": {
              "label": "คำอธิบาย"
            },
            "text_style": {
              "options__1": {
                "label": "เนื้อหา"
              },
              "options__2": {
                "label": "คำบรรยาย"
              },
              "options__3": {
                "label": "ตัวพิมพ์ใหญ่"
              },
              "label": "รูปแบบข้อความ"
            }
          },
          "name": "ข้อความ"
        },
        "buttons": {
          "settings": {
            "button_label_1": {
              "label": "ป้ายกำกับปุ่มแรก",
              "info": "เว้นป้ายให้ว่างไว้เพื่อซ่อนปุ่ม"
            },
            "button_link_1": {
              "label": "ลิงก์ปุ่มแรก"
            },
            "button_style_secondary_1": {
              "label": "ใช้รูปแบบปุ่มแบบเค้าโครง"
            },
            "button_label_2": {
              "label": "ป้ายกำกับปุ่มที่สอง",
              "info": "เว้นป้ายให้ว่างไว้เพื่อซ่อนปุ่ม"
            },
            "button_link_2": {
              "label": "ลิงก์ปุ่มที่สอง"
            },
            "button_style_secondary_2": {
              "label": "ใช้รูปแบบปุ่มแบบเค้าโครง"
            }
          },
          "name": "ปุ่ม"
        }
      },
      "presets": {
        "name": "แบนเนอร์รูปภาพ"
      }
    },
    "image-with-text": {
      "name": "รูปภาพพร้อมข้อความ",
      "settings": {
        "image": {
          "label": "รูปภาพ"
        },
        "height": {
          "options__1": {
            "label": "ปรับตามรูปภาพ"
          },
          "options__2": {
            "label": "เล็ก"
          },
          "options__3": {
            "label": "ปานกลาง"
          },
          "label": "ความสูงของรูปภาพ",
          "options__4": {
            "label": "ใหญ่"
          }
        },
        "layout": {
          "options__1": {
            "label": "รูปภาพก่อน"
          },
          "options__2": {
            "label": "รูปภาพไว้ลำดับที่สอง"
          },
          "label": "การวางตำแหน่งรูปภาพบนเดสก์ท็อป",
          "info": "รูปภาพก่อนเป็นเลย์เอาต์มือถือแบบตั้งต้น"
        },
        "desktop_image_width": {
          "options__1": {
            "label": "เล็ก"
          },
          "options__2": {
            "label": "ปานกลาง"
          },
          "options__3": {
            "label": "ใหญ่"
          },
          "label": "ความกว้างของรูปภาพบนเดสก์ท็อป",
          "info": "ระบบจะปรับรูปภาพให้เหมาะสมกับมือถือโดยอัตโนมัติ"
        },
        "desktop_content_alignment": {
          "options__1": {
            "label": "ซ้าย"
          },
          "options__3": {
            "label": "ขวา"
          },
          "label": "การจัดวางเนื้อหาบนเดสก์ท็อป",
          "options__2": {
            "label": "กึ่งกลาง"
          }
        },
        "desktop_content_position": {
          "options__1": {
            "label": "บน"
          },
          "options__2": {
            "label": "ตรงกลาง"
          },
          "options__3": {
            "label": "ล่าง"
          },
          "label": "ตำแหน่งเนื้อหาบนเดสก์ท็อป"
        },
        "content_layout": {
          "options__1": {
            "label": "ไม่มีการทับซ้อน"
          },
          "options__2": {
            "label": "ทับซ้อน"
          },
          "label": "เลย์เอาต์เนื้อหา"
        },
        "mobile_content_alignment": {
          "options__1": {
            "label": "ซ้าย"
          },
          "options__3": {
            "label": "ขวา"
          },
          "label": "การจัดวางเนื้อหาบนมือถือ",
          "options__2": {
            "label": "กึ่งกลาง"
          }
        }
      },
      "blocks": {
        "heading": {
          "settings": {
            "heading": {
              "label": "หัวเรื่อง"
            }
          },
          "name": "หัวเรื่อง"
        },
        "text": {
          "settings": {
            "text": {
              "label": "เนื้อหา"
            },
            "text_style": {
              "label": "รูปแบบข้อความ",
              "options__1": {
                "label": "เนื้อหา"
              },
              "options__2": {
                "label": "คำบรรยาย"
              }
            }
          },
          "name": "ข้อความ"
        },
        "button": {
          "settings": {
            "button_label": {
              "label": "ป้ายกำกับปุ่ม",
              "info": "เว้นป้ายให้ว่างไว้เพื่อซ่อนปุ่ม"
            },
            "button_link": {
              "label": "ลิงก์ปุ่ม"
            }
          },
          "name": "ปุ่ม"
        },
        "caption": {
          "name": "คำบรรยาย",
          "settings": {
            "text": {
              "label": "ข้อความ"
            },
            "text_style": {
              "label": "รูปแบบข้อความ",
              "options__1": {
                "label": "คำบรรยาย"
              },
              "options__2": {
                "label": "ตัวพิมพ์ใหญ่"
              }
            },
            "caption_size": {
              "label": "ขนาดตัวอักษร",
              "options__1": {
                "label": "เล็ก"
              },
              "options__2": {
                "label": "ปานกลาง"
              },
              "options__3": {
                "label": "ใหญ่"
              }
            }
          }
        }
      },
      "presets": {
        "name": "รูปภาพพร้อมข้อความ"
      }
    },
    "main-article": {
      "name": "บล็อกโพสต์",
      "blocks": {
        "featured_image": {
          "settings": {
            "image_height": {
              "label": "ความสูงของรูปภาพที่แสดง",
              "options__1": {
                "label": "ปรับตามรูปภาพ"
              },
              "options__2": {
                "label": "เล็ก"
              },
              "options__3": {
                "label": "ปานกลาง"
              },
              "info": "ใช้รูปภาพที่มีอัตราส่วนภาพ 16:9 เพื่อผลลัพธ์ที่ดีที่สุด [ดูข้อมูลเพิ่มเติม](https:\/\/help.shopify.com\/manual\/shopify-admin\/productivity-tools\/image-editor#understanding-image-aspect-ratio)",
              "options__4": {
                "label": "ใหญ่"
              }
            }
          },
          "name": "รูปภาพที่แสดง"
        },
        "title": {
          "settings": {
            "blog_show_date": {
              "label": "แสดงวันที่"
            },
            "blog_show_author": {
              "label": "แสดงผู้เขียน"
            }
          },
          "name": "ชื่อ"
        },
        "content": {
          "name": "เนื้อหา"
        },
        "share": {
          "name": "แชร์",
          "settings": {
            "featured_image_info": {
              "content": "หากคุณใส่ลิงก์ในโพสต์บนโซเชียลมีเดีย รูปภาพที่แสดงของหน้านั้นจะแสดงเป็นรูปภาพตัวอย่าง [ดูข้อมูลเพิ่มเติม](https:\/\/help.shopify.com\/manual\/online-store\/images\/showing-social-media-thumbnail-images)"
            },
            "title_info": {
              "content": "ชื่อร้านค้าและคำอธิบายจะรวมอยู่ในรูปภาพตัวอย่าง [ดูข้อมูลเพิ่มเติม](https:\/\/help.shopify.com\/manual\/promoting-marketing\/seo\/adding-keywords#set-a-title-and-description-for-your-online-store)"
            },
            "text": {
              "label": "ข้อความ"
            }
          }
        }
      }
    },
    "main-blog": {
      "name": "บล็อกโพสต์",
      "settings": {
        "header": {
          "content": "บัตรบล็อกโพสต์"
        },
        "show_image": {
          "label": "แสดงรูปภาพที่แสดง"
        },
        "paragraph": {
          "content": "เปลี่ยนแปลงเนื้อหาบางส่วนโดยการแก้ไขบล็อกโพสต์ของคุณ [ดูข้อมูลเพิ่มเติม](https:\/\/help.shopify.com\/manual\/online-store\/blogs\/writing-blogs#display-an-excerpt-from-a-blog-post)"
        },
        "show_date": {
          "label": "แสดงวันที่"
        },
        "show_author": {
          "label": "แสดงผู้เขียน"
        },
        "layout": {
          "label": "เลย์เอาต์ของเดสก์ท็อป",
          "options__1": {
            "label": "กริด"
          },
          "options__2": {
            "label": "คอลลาจ"
          },
          "info": "โพสต์จะทับซ้อนกันบนมือถือ"
        },
        "image_height": {
          "label": "ความสูงของรูปภาพที่แสดง",
          "options__1": {
            "label": "ปรับตามรูปภาพ"
          },
          "options__2": {
            "label": "เล็ก"
          },
          "options__3": {
            "label": "ปานกลาง"
          },
          "options__4": {
            "label": "ใหญ่"
          },
          "info": "ใช้รูปภาพที่มีอัตราส่วนภาพ 3:2 เพื่อผลลัพธ์ที่ดีที่สุด [ดูข้อมูลเพิ่มเติม](https:\/\/help.shopify.com\/manual\/shopify-admin\/productivity-tools\/image-editor#understanding-image-aspect-ratio)"
        }
      }
    },
    "main-cart-footer": {
      "name": "ยอดรวม",
      "blocks": {
        "subtotal": {
          "name": "ราคารวมย่อย"
        },
        "buttons": {
          "name": "ปุ่มชำระเงิน"
        }
      }
    },
    "main-cart-items": {
      "name": "รายการ"
    },
    "main-collection-banner": {
      "name": "แบนเนอร์คอลเลกชัน",
      "settings": {
        "paragraph": {
          "content": "เพิ่มคำอธิบายหรือรูปภาพโดยแก้ไขคอลเลกชันของคุณ [ดูข้อมูลเพิ่มเติม](https:\/\/help.shopify.com\/manual\/products\/collections\/collection-layout)"
        },
        "show_collection_description": {
          "label": "แสดงคำอธิบายคอลเลกชัน"
        },
        "show_collection_image": {
          "label": "แสดงรูปภาพคอลเลกชัน",
          "info": "ใช้รูปภาพที่มีอัตราส่วนภาพ 16:9 เพื่อผลลัพธ์ที่ดีที่สุด [ดูข้อมูลเพิ่มเติม](https:\/\/help.shopify.com\/manual\/shopify-admin\/productivity-tools\/image-editor#understanding-image-aspect-ratio)"
        }
      }
    },
    "main-collection-product-grid": {
      "name": "กริดสินค้า",
      "settings": {
        "products_per_page": {
          "label": "สินค้าต่อหน้า"
        },
        "image_ratio": {
          "label": "อัตราส่วนรูปภาพ",
          "options__1": {
            "label": "ปรับตามรูปภาพ"
          },
          "options__2": {
            "label": "แนวตั้ง"
          },
          "options__3": {
            "label": "สี่เหลี่ยมจัตุรัส"
          }
        },
        "show_secondary_image": {
          "label": "แสดงรูปภาพที่สองเมื่อนำเมาส์ไปวาง"
        },
        "show_vendor": {
          "label": "แสดงผู้ขาย"
        },
        "header__1": {
          "content": "การกรองและการจัดเรียง"
        },
        "enable_tags": {
          "label": "เปิดใช้งานการกรอง",
<<<<<<< HEAD
          "info": "[ปรับแต่งตัวกรอง](\/admin\/menus)"
        },
        "enable_filtering": {
          "label": "เปิดใช้การกรอง",
          "info": "ปรับแต่ง [ตัวกรอง](\/admin\/menus)"
=======
          "info": "ปรับแต่งตัวกรองในร้านค้าของคุณด้วยแอป Search & Discovery [ดูข้อมูลเพิ่มเติม](https://help.shopify.com/manual/online-store/search-and-discovery/filters)"
        },
        "enable_filtering": {
          "label": "เปิดใช้การกรอง",
          "info": "ปรับแต่งตัวกรองในร้านค้าของคุณด้วยแอป Search & Discovery [ดูข้อมูลเพิ่มเติม](https://help.shopify.com/manual/online-store/search-and-discovery/filters)"
>>>>>>> 3e6bc979
        },
        "enable_sorting": {
          "label": "เปิดใช้การจัดเรียง"
        },
        "header__3": {
          "content": "บัตรสินค้า"
        },
        "show_rating": {
          "label": "แสดงคะแนนของสินค้า",
          "info": "หากต้องการแสดงคะแนน ให้เพิ่มแอปการให้คะแนนสินค้า [ดูข้อมูลเพิ่มเติม](https:\/\/help.shopify.com\/manual\/online-store\/themes\/theme-structure\/page-types#product-grid-section-settings)"
        },
        "enable_quick_buy": {
          "label": "เปิดใช้งานปุ่มซื้อด่วน",
          "info": "ปรับให้มีประสิทธิภาพสูงสุดด้วยประเภทตะกร้าสินค้าแบบป๊อปอัปหรือแบบลิ้นชัก"
        },
        "columns_desktop": {
          "label": "จำนวนของคอลัมน์บนเดสก์ท็อป"
        },
        "header_mobile": {
          "content": "เลย์เอาต์สำหรับมือถือ"
        },
        "columns_mobile": {
          "label": "จำนวนคอลัมน์บนมือถือ",
          "options__1": {
            "label": "1 คอลัมน์"
          },
          "options__2": {
            "label": "2 คอลัมน์"
          }
        },
        "filter_type": {
          "label": "เลย์เอาต์ตัวกรองสำหรับเดสก์ท็อป",
          "options__1": {
            "label": "แนวนอน"
          },
          "options__2": {
            "label": "แนวตั้ง"
          },
          "options__3": {
            "label": "แถบตัวเลือกแบบซ่อนได้"
          },
          "info": "แถบตัวเลือกแบบซ่อนได้เป็นเลย์เอาต์เริ่มต้นสำหรับมือถือ"
        }
      }
    },
    "main-list-collections": {
      "name": "หน้ารายการคอลเลกชัน",
      "settings": {
        "title": {
          "label": "หัวเรื่อง"
        },
        "sort": {
          "label": "จัดเรียงคอลเลกชันตาม:",
          "options__1": {
            "label": "เรียงตามตัวอักษร A-Z"
          },
          "options__2": {
            "label": "เรียงตามตัวอักษร Z-A"
          },
          "options__3": {
            "label": "วันที่ จากใหม่ไปเก่า"
          },
          "options__4": {
            "label": "วันที่ จากเก่าไปใหม่"
          },
          "options__5": {
            "label": "จำนวนสินค้า จากสูงไปต่ำ"
          },
          "options__6": {
            "label": "รูปแบบรูปภาพ จากต่ำไปสูง"
          }
        },
        "image_ratio": {
          "label": "อัตราส่วนรูปภาพ",
          "options__1": {
            "label": "ปรับตามรูปภาพ"
          },
          "options__2": {
            "label": "แนวตั้ง"
          },
          "options__3": {
            "label": "สี่เหลี่ยมจัตุรัส"
          },
          "info": "เพิ่มรูปภาพโดยการแก้ไขคอลเลกชันของคุณ [ดูข้อมูลเพิ่มเติม](https:\/\/help.shopify.com\/manual\/products\/collections)"
        },
        "columns_desktop": {
          "label": "จำนวนของคอลัมน์บนเดสก์ท็อป"
        },
        "header_mobile": {
          "content": "เลย์เอาต์สำหรับมือถือ"
        },
        "columns_mobile": {
          "label": "จำนวนคอลัมน์บนมือถือ",
          "options__1": {
            "label": "1 คอลัมน์"
          },
          "options__2": {
            "label": "2 คอลัมน์"
          }
        }
      }
    },
    "main-page": {
      "name": "หน้า"
    },
    "main-password-footer": {
      "name": "ส่วนท้ายของรหัสผ่าน"
    },
    "main-password-header": {
      "name": "ส่วนหัวของรหัสผ่าน",
      "settings": {
        "logo_header": {
          "content": "โลโก้"
        },
        "logo_help": {
          "content": "แก้ไขโลโก้ของคุณในการตั้งค่าธีม"
        }
      }
    },
    "main-product": {
      "name": "ข้อมูลสินค้า",
      "blocks": {
        "text": {
          "settings": {
            "text": {
              "label": "ข้อความ"
            },
            "text_style": {
              "label": "รูปแบบข้อความ",
              "options__1": {
                "label": "เนื้อหา"
              },
              "options__2": {
                "label": "คำบรรยาย"
              },
              "options__3": {
                "label": "ตัวพิมพ์ใหญ่"
              }
            }
          },
          "name": "ข้อความ"
        },
        "variant_picker": {
          "settings": {
            "picker_type": {
              "label": "ประเภท",
              "options__1": {
                "label": "ดรอปดาวน์"
              },
              "options__2": {
                "label": "ทรงเม็ดยา"
              }
            }
          },
          "name": "รายการตัวเลือกสินค้า"
        },
        "buy_buttons": {
          "settings": {
            "show_dynamic_checkout": {
              "label": "แสดงปุ่มชำระเงินแบบไดนามิก",
              "info": "วิธีการชำระเงินที่พร้อมใช้งานบนร้านค้าของคุณ จะช่วยให้ลูกค้าเห็นตัวเลือกที่พวกเขาต้องการ เช่น PayPal หรือ Apple Pay  [ดูข้อมูลเพิ่มเติม](https:\/\/help.shopify.com\/manual\/using-themes\/change-the-layout\/dynamic-checkout)"
            }
          },
          "name": "ปุ่มซื้อ"
        },
        "share": {
          "settings": {
            "featured_image_info": {
              "content": "หากคุณใส่ลิงก์ในโพสต์บนโซเชียลมีเดีย รูปภาพที่แสดงของหน้านั้นจะแสดงเป็นรูปภาพตัวอย่าง [ดูข้อมูลเพิ่มเติม](https:\/\/help.shopify.com\/manual\/online-store\/images\/showing-social-media-thumbnail-images)"
            },
            "title_info": {
              "content": "ชื่อร้านและคำอธิบายจะรวมอยู่ในรูปภาพตัวอย่าง [ดูข้อมูลเพิ่มเติม](https:\/\/help.shopify.com\/manual\/promoting-marketing\/seo\/adding-keywords#set-a-title-and-description-for-your-online-store)"
            },
            "text": {
              "label": "ข้อความ"
            }
          },
          "name": "แชร์"
        },
        "collapsible_tab": {
          "settings": {
            "heading": {
              "info": "เพิ่มหัวเรื่องที่ช่วยอธิบายเนื้อหา",
              "label": "หัวเรื่อง"
            },
            "content": {
              "label": "เนื้อหาในแถว"
            },
            "page": {
              "label": "เนื้อหาในแถวจากหน้า"
            },
            "icon": {
              "label": "ไอคอน",
              "options__1": {
                "label": "ไม่มี"
              },
              "options__2": {
                "label": "แอปเปิ้ล"
              },
              "options__3": {
                "label": "กล้วย"
              },
              "options__4": {
                "label": "ขวด"
              },
              "options__5": {
                "label": "กล่อง"
              },
              "options__6": {
                "label": "แครอท"
              },
              "options__7": {
                "label": "แชทบับเบิล"
              },
              "options__8": {
                "label": "เครื่องหมายถูก"
              },
              "options__9": {
                "label": "คลิปบอร์ด"
              },
              "options__10": {
                "label": "ผลิตภัณฑ์นม"
              },
              "options__11": {
                "label": "ปราศจากผลิตภัณฑ์นม"
              },
              "options__12": {
                "label": "เครื่องเป่า"
              },
              "options__13": {
                "label": "ดวงตา"
              },
              "options__14": {
                "label": "ไฟ"
              },
              "options__15": {
                "label": "ปราศจากกลูเตน"
              },
              "options__16": {
                "label": "หัวใจ"
              },
              "options__17": {
                "label": "เหล็ก"
              },
              "options__18": {
                "label": "ใบไม้"
              },
              "options__19": {
                "label": "หนัง"
              },
              "options__20": {
                "label": "สายฟ้า"
              },
              "options__21": {
                "label": "ลิปสติก"
              },
              "options__22": {
                "label": "ล็อก"
              },
              "options__23": {
                "label": "หมุดแผนที่"
              },
              "options__24": {
                "label": "ปราศจากถั่ว"
              },
              "options__25": {
                "label": "กางเกง"
              },
              "options__26": {
                "label": "รอยเท้าสัตว์"
              },
              "options__27": {
                "label": "พริกไทย"
              },
              "options__28": {
                "label": "น้ำหอม"
              },
              "options__29": {
                "label": "เครื่องบิน"
              },
              "options__30": {
                "label": "ต้นไม้"
              },
              "options__31": {
                "label": "ป้ายราคา"
              },
              "options__32": {
                "label": "เครื่องหมายคำถาม"
              },
              "options__33": {
                "label": "รีไซเคิล"
              },
              "options__34": {
                "label": "ย้อนกลับ"
              },
              "options__35": {
                "label": "ไม้บรรทัด"
              },
              "options__36": {
                "label": "จานเสิร์ฟ"
              },
              "options__37": {
                "label": "เสื้อเชิ้ต"
              },
              "options__38": {
                "label": "รองเท้า"
              },
              "options__39": {
                "label": "ภาพเงา"
              },
              "options__40": {
                "label": "เกล็ดหิมะ"
              },
              "options__41": {
                "label": "ดาว"
              },
              "options__42": {
                "label": "นาฬิกาจับเวลา"
              },
              "options__43": {
                "label": "รถบรรทุก"
              },
              "options__44": {
                "label": "การล้าง"
              }
            }
          },
          "name": "แถวที่ย่อได้"
        },
        "popup": {
          "settings": {
            "link_label": {
              "label": "ป้ายกำกับลิงก์"
            },
            "page": {
              "label": "หน้า"
            }
          },
          "name": "ป๊อปอัป"
        },
        "title": {
          "name": "ชื่อ"
        },
        "price": {
          "name": "ราคา"
        },
        "quantity_selector": {
          "name": "ตัวเลือกจำนวน"
        },
        "pickup_availability": {
          "name": "ความพร้อมในการรับสินค้า"
        },
        "description": {
          "name": "คำอธิบาย"
        },
        "custom_liquid": {
          "name": "ปรับแต่ง Liquid",
          "settings": {
            "custom_liquid": {
              "label": "ปรับแต่ง Liquid",
              "info": "เพิ่มส่วนย่อยของแอปหรือโค้ด Liquid อื่นๆ เพื่อสร้างการปรับแต่งขั้นสูง"
            }
          }
        },
        "rating": {
          "name": "คะแนนของสินค้า",
          "settings": {
            "paragraph": {
              "content": "หากต้องการแสดงคะแนน ให้เพิ่มแอปการให้คะแนนสินค้า [ดูข้อมูลเพิ่มเติม](https:\/\/help.shopify.com\/manual\/online-store\/themes\/theme-structure\/page-types#product-rating-block)"
            }
          }
        },
        "complementary_products": {
          "name": "สินค้าเสริม",
          "settings": {
            "paragraph": {
              "content": "หากต้องการเลือกสินค้าเสริม ให้เพิ่มแอปค้นหาและการค้นพบ [ดูข้อมูลเพิ่มเติม](https:\/\/help.shopify.com\/manual\/online-store\/search-and-discovery\/product-recommendations)"
            },
            "heading": {
              "label": "หัวเรื่อง"
            },
            "make_collapsible_row": {
              "label": "แสดงเป็นแถวที่ย่อได้"
            },
            "icon": {
              "info": "มองเห็นได้เมื่อแสดงแถวที่ย่อได้"
            },
            "product_list_limit": {
              "label": "จำนวนสินค้าสูงสุดที่จะแสดง"
            },
            "products_per_page": {
              "label": "จำนวนสินค้าต่อหน้า"
            },
            "pagination_style": {
              "label": "รูปแบบการแบ่งหน้า",
              "options": {
                "option_1": "จุด",
                "option_2": "ตัวนับ",
                "option_3": "ตัวเลข"
              }
            },
            "product_card": {
              "heading": "บัตรสินค้า"
            },
            "image_ratio": {
              "label": "อัตราส่วนรูปภาพ",
              "options": {
                "option_1": "แนวตั้ง",
                "option_2": "สี่เหลี่ยมจัตุรัส"
              }
            },
            "enable_quick_add": {
              "label": "เปิดใช้งานปุ่มซื้อด่วน"
            }
          }
        },
        "icon_with_text": {
          "name": "ไอคอนที่มีข้อความ",
          "settings": {
            "layout": {
              "label": "เลย์เอาต์",
              "options__1": {
                "label": "แนวนอน"
              },
              "options__2": {
                "label": "แนวตั้ง"
              }
            },
            "content": {
              "label": "เนื้อหา",
              "info": "เลือกไอคอนหรือเพิ่มรูปภาพให้แต่ละคอลัมน์หรือแต่ละแถว"
            },
            "heading": {
              "info": "เว้นว่างป้ายส่วนหัวไว้เพื่อซ่อนคอลัมน์ไอคอน"
            },
            "icon_1": {
              "label": "ไอคอนแรก"
            },
            "image_1": {
              "label": "รูปภาพแรก"
            },
            "heading_1": {
              "label": "ส่วนหัวแรก"
            },
            "icon_2": {
              "label": "ไอคอนที่สอง"
            },
            "image_2": {
              "label": "รูปภาพที่สอง"
            },
            "heading_2": {
              "label": "ส่วนหัวที่สอง"
            },
            "icon_3": {
              "label": "ไอคอนที่สาม"
            },
            "image_3": {
              "label": "รูปภาพที่สาม"
            },
            "heading_3": {
              "label": "ส่วนหัวที่สาม"
            }
          }
        },
        "sku": {
          "name": "SKU",
          "settings": {
            "text_style": {
              "label": "รูปแบบข้อความ",
              "options__1": {
                "label": "เนื้อหา"
              },
              "options__2": {
                "label": "หัวเรื่องย่อย"
              },
              "options__3": {
                "label": "ตัวพิมพ์ใหญ่"
              }
            }
          }
        },
        "inventory": {
          "name": "สถานะสินค้าคงคลัง",
          "settings": {
            "text_style": {
              "label": "รูปแบบข้อความ",
              "options__1": {
                "label": "เนื้อหา"
              },
              "options__2": {
                "label": "หัวเรื่องย่อย"
              },
              "options__3": {
                "label": "ตัวพิมพ์ใหญ่"
              }
            },
            "inventory_threshold": {
              "label": "เกณฑ์สินค้าคงคลังต่ำ",
              "info": "เลือกเป็น 0 เพื่อแสดงว่ามีสินค้าตลอดเวลา หากมีสินค้า"
            },
            "show_inventory_quantity": {
              "label": "แสดงจำนวนสินค้าคงคลัง"
            }
          }
        }
      },
      "settings": {
        "header": {
          "content": "สื่อ",
          "info": "ดูข้อมูลเพิ่มเติมเกี่ยวกับ [ประเภทของสื่อ](https:\/\/help.shopify.com\/manual\/products\/product-media)"
        },
        "enable_video_looping": {
          "label": "เปิดใช้งานการวนซ้ำวิดีโอ"
        },
        "enable_sticky_info": {
          "label": "เปิดใช้เนื้อหาแบบติดบนเดสก์ท็อป"
        },
        "hide_variants": {
          "label": "ซ่อนสื่อของตัวเลือกสินค้าอื่นๆ หลังจากเลือกตัวเลือกสินค้า"
        },
        "gallery_layout": {
          "label": "เลย์เอาต์ของเดสก์ท็อป",
          "options__1": {
            "label": "ซ้อนกัน"
          },
          "options__2": {
            "label": "2 คอลัมน์"
          },
          "options__3": {
            "label": "รูปภาพขนาดย่อ"
          },
          "options__4": {
            "label": "ภาพสไลด์ขนาดย่อ"
          }
        },
        "media_size": {
          "label": "ความกว้างของสื่อบนเดสก์ท็อป",
          "options__1": {
            "label": "เล็ก"
          },
          "options__2": {
            "label": "ปานกลาง"
          },
          "options__3": {
            "label": "ใหญ่"
          },
          "info": "ระบบจะปรับสื่อให้เหมาะสมกับมือถือโดยอัตโนมัติ"
        },
        "mobile_thumbnails": {
          "label": "เลย์เอาต์สำหรับมือถือ",
          "options__1": {
            "label": "2 คอลัมน์"
          },
          "options__2": {
            "label": "แสดงรูปภาพขนาดย่อ"
          },
          "options__3": {
            "label": "ซ่อนรูปภาพขนาดย่อ"
          }
        },
        "media_position": {
          "label": "ตำแหน่งสื่อบนเดสก์ท็อป",
          "info": "ระบบจะปรับตำแหน่งให้เหมาะสมกับมือถือโดยอัตโนมัติ",
          "options__1": {
            "label": "ซ้าย"
          },
          "options__2": {
            "label": "ขวา"
          }
        },
        "image_zoom": {
          "label": "การซูมรูปภาพ",
          "info": "ตัวเลือก “คลิกและเลื่อนเมาส์” จะเปิด Lightbox บนอุปกรณ์เคลื่อนที่โดยค่าเริ่มต้น",
          "options__1": {
            "label": "เปิด Lightbox"
          },
          "options__2": {
            "label": "คลิกและเลื่อนเมาส์"
          },
          "options__3": {
            "label": "ไม่มีการซูม"
          }
        },
        "constrain_to_viewport": {
          "label": "จำกัดสื่อไว้ที่ความสูงของหน้าจอ"
        },
        "media_fit": {
          "label": "สื่อแบบพอดี",
          "options__1": {
            "label": "ต้นฉบับ"
          },
          "options__2": {
            "label": "การเติมสี"
          }
        }
      }
    },
    "main-search": {
      "name": "ผลลัพธ์การค้นหา",
      "settings": {
        "image_ratio": {
          "label": "อัตราส่วนรูปภาพ",
          "options__1": {
            "label": "ปรับตามรูปภาพ"
          },
          "options__2": {
            "label": "แนวตั้ง"
          },
          "options__3": {
            "label": "สี่เหลี่ยมจัตุรัส"
          }
        },
        "show_secondary_image": {
          "label": "แสดงรูปภาพที่สองเมื่อนำเมาส์ไปวาง"
        },
        "show_vendor": {
          "label": "แสดงผู้ขาย"
        },
        "header__1": {
          "content": "บัตรสินค้า"
        },
        "header__2": {
          "content": "บัตรบล็อก",
          "info": "ระบบจะนำรูปแบบของการ์ดแสดงข้อมูลในบล็อกไปใช้กับการ์ดแสดงข้อมูลต่างๆ ในหน้าผลลัพธ์การค้นหาด้วย หากต้องการเปลี่ยนรูปแบบของการ์ดแสดงข้อมูล ให้อัปเดตที่การตั้งค่าธีมของคุณ"
        },
        "article_show_date": {
          "label": "แสดงวันที่"
        },
        "article_show_author": {
          "label": "แสดงผู้เขียน"
        },
        "show_rating": {
          "label": "แสดงคะแนนของสินค้า",
          "info": "หากต้องการแสดงคะแนน ให้เพิ่มแอปการให้คะแนนสินค้า [ดูข้อมูลเพิ่มเติม](https:\/\/help.shopify.com\/manual\/online-store\/themes\/theme-structure\/page-types#search-results-section-settings)"
        },
        "columns_desktop": {
          "label": "จำนวนของคอลัมน์บนเดสก์ท็อป"
        },
        "header_mobile": {
          "content": "เลย์เอาต์สำหรับมือถือ"
        },
        "columns_mobile": {
          "label": "จำนวนคอลัมน์บนมือถือ",
          "options__1": {
            "label": "1 คอลัมน์"
          },
          "options__2": {
            "label": "2 คอลัมน์"
          }
        }
      }
    },
    "multicolumn": {
      "name": "หลายคอลัมน์",
      "settings": {
        "title": {
          "label": "หัวเรื่อง"
        },
        "image_width": {
          "label": "ความกว้างของรูปภาพ",
          "options__1": {
            "label": "ความกว้างหนึ่งในสามของคอลัมน์"
          },
          "options__2": {
            "label": "ความกว้างครึ่งหนึ่งของคอลัมน์"
          },
          "options__3": {
            "label": "ความกว้างเต็มขนาดของคอลัมน์"
          }
        },
        "image_ratio": {
          "label": "อัตราส่วนรูปภาพ",
          "options__1": {
            "label": "ปรับตามรูปภาพ"
          },
          "options__2": {
            "label": "แนวตั้ง"
          },
          "options__3": {
            "label": "สี่เหลี่ยมจัตุรัส"
          },
          "options__4": {
            "label": "วงกลม"
          }
        },
        "column_alignment": {
          "label": "การจัดวางคอลัมน์",
          "options__1": {
            "label": "ซ้าย"
          },
          "options__2": {
            "label": "กึ่งกลาง"
          }
        },
        "background_style": {
          "label": "พื้นหลังรอง",
          "options__1": {
            "label": "ไม่มี"
          },
          "options__2": {
            "label": "แสดงเป็นพื้นหลังคอลัมน์"
          }
        },
        "button_label": {
          "label": "ป้ายกำกับปุ่ม"
        },
        "button_link": {
          "label": "ลิงก์ปุ่ม"
        },
        "swipe_on_mobile": {
          "label": "เปิดใช้งานการรูดบนมือถือ"
        },
        "columns_desktop": {
          "label": "จำนวนของคอลัมน์บนเดสก์ท็อป"
        },
        "header_mobile": {
          "content": "เลย์เอาต์สำหรับมือถือ"
        },
        "columns_mobile": {
          "label": "จำนวนคอลัมน์บนมือถือ",
          "options__1": {
            "label": "1 คอลัมน์"
          },
          "options__2": {
            "label": "2 คอลัมน์"
          }
        }
      },
      "blocks": {
        "column": {
          "settings": {
            "image": {
              "label": "รูปภาพ"
            },
            "title": {
              "label": "หัวเรื่อง"
            },
            "text": {
              "label": "คำอธิบาย"
            },
            "link_label": {
              "label": "ป้ายกำกับลิงก์"
            },
            "link": {
              "label": "ลิงก์"
            }
          },
          "name": "คอลัมน์"
        }
      },
      "presets": {
        "name": "หลายคอลัมน์"
      }
    },
    "newsletter": {
      "name": "การลงทะเบียนอีเมล",
      "settings": {
        "full_width": {
          "label": "ทำส่วนให้เต็มความกว้าง"
        },
        "paragraph": {
          "content": "ระบบจะสร้างบัญชีผู้ใช้ของลูกค้าต่อการสมัครรับอีเมลแต่ละครั้ง [ดูข้อมูลเพิ่มเติม](https:\/\/help.shopify.com\/manual\/customers)"
        }
      },
      "blocks": {
        "heading": {
          "settings": {
            "heading": {
              "label": "หัวเรื่อง"
            }
          },
          "name": "หัวเรื่อง"
        },
        "paragraph": {
          "settings": {
            "paragraph": {
              "label": "คำอธิบาย"
            }
          },
          "name": "หัวเรื่องย่อย"
        },
        "email_form": {
          "name": "รูปแบบอีเมล"
        }
      },
      "presets": {
        "name": "การลงทะเบียนอีเมล"
      }
    },
    "page": {
      "name": "หน้า",
      "settings": {
        "page": {
          "label": "หน้า"
        }
      },
      "presets": {
        "name": "หน้า"
      }
    },
    "rich-text": {
      "name": "Rich Text",
      "settings": {
        "full_width": {
          "label": "ทำส่วนให้เต็มความกว้าง"
        },
        "desktop_content_position": {
          "options__1": {
            "label": "ซ้าย"
          },
          "options__2": {
            "label": "กึ่งกลาง"
          },
          "options__3": {
            "label": "ขวา"
          },
          "label": "ตำแหน่งเนื้อหาบนเดสก์ท็อป",
          "info": "ระบบจะปรับตำแหน่งให้เหมาะสมกับมือถือโดยอัตโนมัติ"
        },
        "content_alignment": {
          "options__1": {
            "label": "ซ้าย"
          },
          "options__2": {
            "label": "กึ่งกลาง"
          },
          "options__3": {
            "label": "ขวา"
          },
          "label": "การจัดวางเนื้อหา"
        }
      },
      "blocks": {
        "heading": {
          "settings": {
            "heading": {
              "label": "หัวเรื่อง"
            }
          },
          "name": "หัวเรื่อง"
        },
        "text": {
          "settings": {
            "text": {
              "label": "คำอธิบาย"
            }
          },
          "name": "ข้อความ"
        },
        "buttons": {
          "settings": {
            "button_label_1": {
              "label": "ป้ายกำกับปุ่มแรก",
              "info": "เว้นป้ายกำกับให้ว่างไว้เพื่อซ่อนปุ่ม"
            },
            "button_link_1": {
              "label": "ลิงก์ปุ่มแรก"
            },
            "button_style_secondary_1": {
              "label": "ใช้รูปแบบปุ่มแบบเค้าโครง"
            },
            "button_label_2": {
              "label": "ป้ายกำกับปุ่มที่สอง",
              "info": "เว้นป้ายกำกับให้ว่างไว้เพื่อซ่อนปุ่ม"
            },
            "button_link_2": {
              "label": "ลิงก์ปุ่มที่สอง"
            },
            "button_style_secondary_2": {
              "label": "ใช้รูปแบบปุ่มแบบเค้าโครง"
            }
          },
          "name": "ปุ่ม"
        },
        "caption": {
          "name": "คำบรรยาย",
          "settings": {
            "text": {
              "label": "ข้อความ"
            },
            "text_style": {
              "label": "รูปแบบข้อความ",
              "options__1": {
                "label": "หัวเรื่องย่อย"
              },
              "options__2": {
                "label": "ตัวพิมพ์ใหญ่"
              }
            },
            "caption_size": {
              "label": "ขนาดตัวอักษร",
              "options__1": {
                "label": "เล็ก"
              },
              "options__2": {
                "label": "ปานกลาง"
              },
              "options__3": {
                "label": "ใหญ่"
              }
            }
          }
        }
      },
      "presets": {
        "name": "Rich Text"
      }
    },
    "apps": {
      "name": "แอป",
      "settings": {
        "include_margins": {
          "label": "ทำให้ระยะขอบของส่วนเหมือนกันกับธีม"
        }
      },
      "presets": {
        "name": "แอป"
      }
    },
    "video": {
      "name": "วิดีโอ",
      "settings": {
        "heading": {
          "label": "หัวเรื่อง"
        },
        "cover_image": {
          "label": "รูปภาพหน้าปก"
        },
        "video_url": {
          "label": "URL",
          "placeholder": "ใช้ URL ของ YouTube หรือ Vimeo",
          "info": "วิดีโอจะเล่นในหน้า"
        },
        "description": {
          "label": "ข้อความกำกับวิดีโอ",
          "info": "อธิบายวิดีโอให้กับลูกค้าที่ใช้ตัวอ่านออกเสียงหน้าจอ [ดูข้อมูลเพิ่มเติม](https:\/\/help.shopify.com\/manual\/online-store\/themes\/theme-structure\/theme-features#video)"
        },
        "image_padding": {
          "label": "เพิ่มพื้นที่ว่างให้รูปภาพ",
          "info": "เลือกเพิ่มพื้นที่ว่างให้รูปภาพหากไม่ต้องการให้รูปภาพหน้าปกถูกครอบตัด"
        },
        "full_width": {
          "label": "ทำให้ส่วนเต็มความกว้าง"
        }
      },
      "presets": {
        "name": "วิดีโอ"
      }
    },
    "featured-product": {
      "name": "สินค้าแนะนำ",
      "blocks": {
        "text": {
          "name": "ข้อความ",
          "settings": {
            "text": {
              "label": "ข้อความ"
            },
            "text_style": {
              "label": "รูปแบบข้อความ",
              "options__1": {
                "label": "เนื้อหา"
              },
              "options__2": {
                "label": "คำบรรยาย"
              },
              "options__3": {
                "label": "ตัวพิมพ์ใหญ่"
              }
            }
          }
        },
        "title": {
          "name": "ชื่อเรื่อง"
        },
        "price": {
          "name": "ราคา"
        },
        "quantity_selector": {
          "name": "ตัวเลือกจำนวน"
        },
        "variant_picker": {
          "name": "รายการตัวเลือกสินค้า",
          "settings": {
            "picker_type": {
              "label": "ประเภท",
              "options__1": {
                "label": "ดรอปดาวน์"
              },
              "options__2": {
                "label": "ทรงเม็ดยา"
              }
            }
          }
        },
        "buy_buttons": {
          "name": "ปุ่มซื้อ",
          "settings": {
            "show_dynamic_checkout": {
              "label": "แสดงปุ่มชำระเงินแบบไดนามิก",
              "info": "วิธีการชำระเงินที่พร้อมใช้งานบนร้านค้าของคุณจะช่วยให้ลูกค้าเห็นตัวเลือกที่พวกเขาต้องการ เช่น PayPal หรือ Apple Pay [ดูข้อมูลเพิ่มเติม](https:\/\/help.shopify.com\/manual\/using-themes\/change-the-layout\/dynamic-checkout)"
            }
          }
        },
        "description": {
          "name": "คำอธิบาย"
        },
        "share": {
          "name": "แชร์",
          "settings": {
            "featured_image_info": {
              "content": "หากคุณใส่ลิงก์ในโพสต์บนโซเชียลมีเดีย รูปภาพที่แสดงของหน้านั้นจะแสดงเป็นรูปภาพตัวอย่าง [ดูข้อมูลเพิ่มเติม](https:\/\/help.shopify.com\/manual\/online-store\/images\/showing-social-media-thumbnail-images)"
            },
            "title_info": {
              "content": "ชื่อร้านค้าและคำอธิบายจะรวมอยู่ในรูปภาพตัวอย่าง [ดูข้อมูลเพิ่มเติม](https:\/\/help.shopify.com\/manual\/promoting-marketing\/seo\/adding-keywords#set-a-title-and-description-for-your-online-store)"
            },
            "text": {
              "label": "ข้อความ"
            }
          }
        },
        "custom_liquid": {
          "name": "ปรับแต่ง Liquid",
          "settings": {
            "custom_liquid": {
              "label": "ปรับแต่ง Liquid"
            }
          }
        },
        "rating": {
          "name": "คะแนนของสินค้า",
          "settings": {
            "paragraph": {
              "content": "หากต้องการแสดงคะแนน ให้เพิ่มแอปการให้คะแนนสินค้า [ดูข้อมูลเพิ่มเติม](https:\/\/help.shopify.com\/manual\/online-store\/themes\/theme-structure\/theme-features#featured-product-rating)"
            }
          }
        },
        "sku": {
          "name": "SKU",
          "settings": {
            "text_style": {
              "label": "รูปแบบข้อความ",
              "options__1": {
                "label": "เนื้อหา"
              },
              "options__2": {
                "label": "หัวเรื่องย่อย"
              },
              "options__3": {
                "label": "ตัวพิมพ์ใหญ่"
              }
            }
          }
        }
      },
      "settings": {
        "product": {
          "label": "สินค้า"
        },
        "secondary_background": {
          "label": "แสดงพื้นหลังรอง"
        },
        "header": {
          "content": "สื่อ",
          "info": "ดูข้อมูลเพิ่มเติมเกี่ยวกับ [ประเภทของสื่อ](https:\/\/help.shopify.com\/manual\/products\/product-media)"
        },
        "enable_video_looping": {
          "label": "เปิดใช้งานการวนซ้ำวิดีโอ"
        },
        "hide_variants": {
          "label": "ซ่อนสื่อของตัวเลือกสินค้าที่ไม่ได้เลือกบนเดสก์ท็อป"
        },
        "media_position": {
          "label": "ตำแหน่งสื่อบนเดสก์ท็อป",
          "info": "ระบบจะปรับตำแหน่งให้เหมาะสมกับมือถือโดยอัตโนมัติ",
          "options__1": {
            "label": "ซ้าย"
          },
          "options__2": {
            "label": "ขวา"
          }
        }
      },
      "presets": {
        "name": "สินค้าแนะนำ"
      }
    },
    "email-signup-banner": {
      "name": "แบนเนอร์การลงทะเบียนอีเมล",
      "settings": {
        "paragraph": {
          "content": "ระบบจะสร้างบัญชีผู้ใช้ของลูกค้าต่อการสมัครรับอีเมลแต่ละครั้ง [ดูข้อมูลเพิ่มเติม](https:\/\/help.shopify.com\/manual\/customers)"
        },
        "image": {
          "label": "รูปภาพพื้นหลัง"
        },
        "show_background_image": {
          "label": "แสดงรูปภาพพื้นหลัง"
        },
        "show_text_box": {
          "label": "แสดงคอนเทนเนอร์บนเดสก์ท็อป"
        },
        "image_overlay_opacity": {
          "label": "ความทึบของการวางซ้อนรูปภาพ"
        },
        "color_scheme": {
          "info": "ปรากฏให้เห็นเมื่อแสดงกรอบเนื้อหา"
        },
        "show_text_below": {
          "label": "แสดงเนื้อหาที่ด้านล่างของรูปภาพบนมือถือ",
          "info": "ใช้รูปภาพที่มีอัตราส่วนภาพ 16:9 เพื่อผลลัพธ์ที่ดีที่สุด [ดูข้อมูลเพิ่มเติม](https:\/\/help.shopify.com\/manual\/shopify-admin\/productivity-tools\/image-editor#understanding-image-aspect-ratio)"
        },
        "image_height": {
          "label": "ความสูงของแบนเนอร์",
          "options__1": {
            "label": "ปรับตามรูปภาพ"
          },
          "options__2": {
            "label": "เล็ก"
          },
          "options__3": {
            "label": "ปานกลาง"
          },
          "options__4": {
            "label": "ใหญ่"
          },
          "info": "ใช้รูปภาพที่มีอัตราส่วนภาพ 16:9 เพื่อผลลัพธ์ที่ดีที่สุด [ดูข้อมูลเพิ่มเติม](https:\/\/help.shopify.com\/manual\/shopify-admin\/productivity-tools\/image-editor#understanding-image-aspect-ratio)"
        },
        "desktop_content_position": {
          "options__4": {
            "label": "ตรงกลางด้านซ้าย"
          },
          "options__5": {
            "label": "กึ่งกลางตรงกลาง"
          },
          "options__6": {
            "label": "ตรงกลางด้านขวา"
          },
          "options__7": {
            "label": "ซ้ายล่าง"
          },
          "options__8": {
            "label": "กึ่งกลางด้านล่าง"
          },
          "options__9": {
            "label": "ขวาล่าง"
          },
          "options__1": {
            "label": "ซ้ายบน"
          },
          "options__2": {
            "label": "กึ่งกลางด้านบน"
          },
          "options__3": {
            "label": "ขวาบน"
          },
          "label": "ตำแหน่งเนื้อหาบนเดสก์ท็อป"
        },
        "desktop_content_alignment": {
          "options__1": {
            "label": "ซ้าย"
          },
          "options__2": {
            "label": "กึ่งกลาง"
          },
          "options__3": {
            "label": "ขวา"
          },
          "label": "การจัดวางเนื้อหาบนเดสก์ท็อป"
        },
        "header": {
          "content": "เลย์เอาต์สำหรับมือถือ"
        },
        "mobile_content_alignment": {
          "options__1": {
            "label": "ซ้าย"
          },
          "options__2": {
            "label": "กึ่งกลาง"
          },
          "options__3": {
            "label": "ขวา"
          },
          "label": "การจัดวางเนื้อหาบนมือถือ"
        }
      },
      "blocks": {
        "heading": {
          "name": "หัวเรื่อง",
          "settings": {
            "heading": {
              "label": "หัวเรื่อง"
            }
          }
        },
        "paragraph": {
          "name": "ย่อหน้า",
          "settings": {
            "paragraph": {
              "label": "คำอธิบาย"
            },
            "text_style": {
              "options__1": {
                "label": "เนื้อหา"
              },
              "options__2": {
                "label": "คำบรรยาย"
              },
              "label": "รูปแบบข้อความ"
            }
          }
        },
        "email_form": {
          "name": "รูปแบบอีเมล"
        }
      },
      "presets": {
        "name": "แบนเนอร์การลงทะเบียนอีเมล"
      }
    },
    "slideshow": {
      "name": "สไลด์โชว์",
      "settings": {
        "layout": {
          "label": "เลย์เอาต์",
          "options__1": {
            "label": "เต็มความกว้าง"
          },
          "options__2": {
            "label": "กริด"
          }
        },
        "slide_height": {
          "label": "ความสูงของสไลด์",
          "options__1": {
            "label": "ปรับให้เข้ากับรูปภาพแรก"
          },
          "options__2": {
            "label": "เล็ก"
          },
          "options__3": {
            "label": "ปานกลาง"
          },
          "options__4": {
            "label": "ใหญ่"
          }
        },
        "slider_visual": {
          "label": "รูปแบบการแบ่งหน้า",
          "options__1": {
            "label": "ตัวนับ"
          },
          "options__2": {
            "label": "จุด"
          },
          "options__3": {
            "label": "ตัวเลข"
          }
        },
        "auto_rotate": {
          "label": "หมุนสไลด์อัตโนมัติ"
        },
        "change_slides_speed": {
          "label": "เปลี่ยนสไลด์ทุก"
        },
        "mobile": {
          "content": "เลย์เอาต์สำหรับมือถือ"
        },
        "show_text_below": {
          "label": "แสดงเนื้อหาที่ด้านล่างของรูปภาพบนมือถือ"
        },
        "accessibility": {
          "content": "การเข้าถึง",
          "label": "คำอธิบายสไลด์โชว์",
          "info": "อธิบายสไลด์โชว์ให้กับลูกค้าที่ใช้เครื่องอ่านหน้าจอ"
        }
      },
      "blocks": {
        "slide": {
          "name": "สไลด์",
          "settings": {
            "image": {
              "label": "รูปภาพ"
            },
            "heading": {
              "label": "หัวเรื่อง"
            },
            "subheading": {
              "label": "หัวเรื่องย่อย"
            },
            "button_label": {
              "label": "ป้ายกำกับปุ่ม",
              "info": "เว้นป้ายกำกับให้ว่างไว้เพื่อซ่อนปุ่ม"
            },
            "link": {
              "label": "ลิงก์ปุ่ม"
            },
            "secondary_style": {
              "label": "ใช้รูปแบบปุ่มแบบเค้าโครง"
            },
            "box_align": {
              "label": "ตำแหน่งเนื้อหาบนเดสก์ท็อป",
              "options__1": {
                "label": "ซ้ายบน"
              },
              "options__2": {
                "label": "กึ่งกลางด้านบน"
              },
              "options__3": {
                "label": "ขวาบน"
              },
              "options__4": {
                "label": "ตรงกลางด้านซ้าย"
              },
              "options__5": {
                "label": "กึ่งกลาง"
              },
              "options__6": {
                "label": "ตรงกลางด้านขวา"
              },
              "options__7": {
                "label": "ซ้ายล่าง"
              },
              "options__8": {
                "label": "กึ่งกลางด้านล่าง"
              },
              "options__9": {
                "label": "ขวาล่าง"
              },
              "info": "ระบบจะปรับตำแหน่งให้เหมาะสมกับมือถือโดยอัตโนมัติ"
            },
            "show_text_box": {
              "label": "แสดงกรอบเนื้อหาบนเดสก์ท็อป"
            },
            "text_alignment": {
              "label": "การจัดวางเนื้อหาบนเดสก์ท็อป",
              "option_1": {
                "label": "ซ้าย"
              },
              "option_2": {
                "label": "กึ่งกลาง"
              },
              "option_3": {
                "label": "ขวา"
              }
            },
            "image_overlay_opacity": {
              "label": "ความทึบของการวางซ้อนรูปภาพ"
            },
            "color_scheme": {
              "info": "ปรากฏให้เห็นเมื่อแสดงกรอบเนื้อหา"
            },
            "text_alignment_mobile": {
              "label": "การจัดวางเนื้อหาบนมือถือ",
              "options__1": {
                "label": "ซ้าย"
              },
              "options__2": {
                "label": "กึ่งกลาง"
              },
              "options__3": {
                "label": "ขวา"
              }
            }
          }
        }
      },
      "presets": {
        "name": "สไลด์โชว์"
      }
    },
    "collapsible_content": {
      "name": "เนื้อหาที่ย่อได้",
      "settings": {
        "caption": {
          "label": "คำบรรยาย"
        },
        "heading": {
          "label": "หัวเรื่อง"
        },
        "heading_alignment": {
          "label": "การจัดวางหัวเรื่อง",
          "options__1": {
            "label": "ซ้าย"
          },
          "options__2": {
            "label": "กึ่งกลาง"
          },
          "options__3": {
            "label": "ขวา"
          }
        },
        "layout": {
          "label": "เลย์เอาต์",
          "options__1": {
            "label": "ไม่มีคอนเทนเนอร์"
          },
          "options__2": {
            "label": "คอนเทนเนอร์แถว"
          },
          "options__3": {
            "label": "คอนเทนเนอร์ส่วน"
          }
        },
        "open_first_collapsible_row": {
          "label": "เปิดแถวที่ย่อได้แถวแรก"
        },
        "header": {
          "content": "เลย์เอาต์รูปภาพ"
        },
        "image": {
          "label": "รูปภาพ"
        },
        "image_ratio": {
          "label": "อัตราส่วนรูปภาพ",
          "options__1": {
            "label": "ปรับตามรูปภาพ"
          },
          "options__2": {
            "label": "เล็ก"
          },
          "options__3": {
            "label": "ใหญ่"
          }
        },
        "desktop_layout": {
          "label": "เลย์เอาต์ของเดสก์ท็อป",
          "options__1": {
            "label": "รูปภาพก่อน"
          },
          "options__2": {
            "label": "รูปภาพไว้ลำดับที่สอง"
          },
          "info": "รูปภาพจะปรากฏก่อนเสมอบนอุปกรณ์มือถือ"
        },
        "container_color_scheme": {
          "label": "รูปแบบสีของคอนเทนเนอร์",
          "info": "ปรากฏให้เห็นเมื่อตั้งค่าเลย์เอาต์เป็นคอนเทนเนอร์แถวหรือส่วน"
        }
      },
      "blocks": {
        "collapsible_row": {
          "name": "แถวที่ย่อได้",
          "settings": {
            "heading": {
              "info": "รวมหัวเรื่องที่ช่วยอธิบายเนื้อหาเอาไว้",
              "label": "หัวเรื่อง"
            },
            "row_content": {
              "label": "เนื้อหาในแถว"
            },
            "page": {
              "label": "เนื้อหาในแถวจากหน้า"
            },
            "icon": {
              "label": "ไอคอน",
              "options__1": {
                "label": "ไม่มี"
              },
              "options__2": {
                "label": "แอปเปิ้ล"
              },
              "options__3": {
                "label": "กล้วย"
              },
              "options__4": {
                "label": "ขวด"
              },
              "options__5": {
                "label": "กล่อง"
              },
              "options__6": {
                "label": "แครอท"
              },
              "options__7": {
                "label": "แชทบับเบิล"
              },
              "options__8": {
                "label": "เครื่องหมายถูก"
              },
              "options__9": {
                "label": "คลิปบอร์ด"
              },
              "options__10": {
                "label": "ผลิตภัณฑ์นม"
              },
              "options__11": {
                "label": "ปราศจากผลิตภัณฑ์นม"
              },
              "options__12": {
                "label": "เครื่องเป่า"
              },
              "options__13": {
                "label": "ดวงตา"
              },
              "options__14": {
                "label": "ไฟ"
              },
              "options__15": {
                "label": "ปราศจากกลูเตน"
              },
              "options__16": {
                "label": "หัวใจ"
              },
              "options__17": {
                "label": "เหล็ก"
              },
              "options__18": {
                "label": "ใบไม้"
              },
              "options__19": {
                "label": "หนัง"
              },
              "options__20": {
                "label": "สายฟ้า"
              },
              "options__21": {
                "label": "ลิปสติก"
              },
              "options__22": {
                "label": "ล็อก"
              },
              "options__23": {
                "label": "หมุดแผนที่"
              },
              "options__24": {
                "label": "ปราศจากถั่ว"
              },
              "options__25": {
                "label": "กางเกง"
              },
              "options__26": {
                "label": "รอยเท้าสัตว์"
              },
              "options__27": {
                "label": "พริกไทย"
              },
              "options__28": {
                "label": "น้ำหอม"
              },
              "options__29": {
                "label": "เครื่องบิน"
              },
              "options__30": {
                "label": "ต้นไม้"
              },
              "options__31": {
                "label": "ป้ายราคา"
              },
              "options__32": {
                "label": "เครื่องหมายคำถาม"
              },
              "options__33": {
                "label": "รีไซเคิล"
              },
              "options__34": {
                "label": "ย้อนกลับ"
              },
              "options__35": {
                "label": "ไม้บรรทัด"
              },
              "options__36": {
                "label": "จานเสิร์ฟ"
              },
              "options__37": {
                "label": "เสื้อเชิ้ต"
              },
              "options__38": {
                "label": "รองเท้า"
              },
              "options__39": {
                "label": "ภาพเงา"
              },
              "options__40": {
                "label": "เกล็ดหิมะ"
              },
              "options__41": {
                "label": "ดาว"
              },
              "options__42": {
                "label": "นาฬิกาจับเวลา"
              },
              "options__43": {
                "label": "รถบรรทุก"
              },
              "options__44": {
                "label": "การล้าง"
              }
            }
          }
        }
      },
      "presets": {
        "name": "เนื้อหาที่ย่อได้"
      }
    },
    "main-account": {
      "name": "บัญชีผู้ใช้"
    },
    "main-activate-account": {
      "name": "การเปิดใช้งานบัญชีผู้ใช้"
    },
    "main-addresses": {
      "name": "ที่อยู่"
    },
    "main-login": {
      "name": "เข้าสู่ระบบ"
    },
    "main-order": {
      "name": "คำสั่งซื้อ"
    },
    "main-register": {
      "name": "การลงทะเบียน"
    },
    "main-reset-password": {
      "name": "รีเซ็ตรหัสผ่านแล้ว"
    },
    "related-products": {
      "name": "สินค้าที่เกี่ยวข้อง",
      "settings": {
        "heading": {
          "label": "หัวเรื่อง"
        },
        "products_to_show": {
          "label": "จำนวนสินค้าสูงสุดที่จะแสดง"
        },
        "columns_desktop": {
          "label": "จำนวนคอลัมน์บนเดสก์ท็อป"
        },
        "paragraph__1": {
          "content": "คำแนะนำแบบไดนามิกต้องใช้ข้อมูลคำสั่งซื้อและข้อมูลสินค้าในการปรับปรุงและเปลี่ยนแปลงตลอดระยะเวลา [ดูข้อมูลเพิ่มเติม](https:\/\/help.shopify.com\/themes\/development\/recommended-products)"
        },
        "header__2": {
          "content": "บัตรสินค้า"
        },
        "image_ratio": {
          "label": "อัตราส่วนรูปภาพ",
          "options__1": {
            "label": "ปรับตามรูปภาพ"
          },
          "options__2": {
            "label": "แนวตั้ง"
          },
          "options__3": {
            "label": "สี่เหลี่ยมจัตุรัส"
          }
        },
        "show_secondary_image": {
          "label": "แสดงรูปภาพที่สองเมื่อนำเมาส์ไปวาง"
        },
        "show_vendor": {
          "label": "แสดงผู้ขาย"
        },
        "show_rating": {
          "label": "แสดงคะแนนของสินค้า",
          "info": "หากต้องการแสดงคะแนน ให้เพิ่มแอปการให้คะแนนสินค้า [ดูข้อมูลเพิ่มเติม](https:\/\/help.shopify.com\/manual\/online-store\/themes\/theme-structure\/page-types#product-recommendations-section-settings)"
        },
        "header_mobile": {
          "content": "เลย์เอาต์สำหรับมือถือ"
        },
        "columns_mobile": {
          "label": "จำนวนคอลัมน์บนมือถือ",
          "options__1": {
            "label": "1 คอลัมน์"
          },
          "options__2": {
            "label": "2 คอลัมน์"
          }
        }
      }
    }
  }
}<|MERGE_RESOLUTION|>--- conflicted
+++ resolved
@@ -1366,19 +1366,11 @@
         },
         "enable_tags": {
           "label": "เปิดใช้งานการกรอง",
-<<<<<<< HEAD
-          "info": "[ปรับแต่งตัวกรอง](\/admin\/menus)"
-        },
-        "enable_filtering": {
-          "label": "เปิดใช้การกรอง",
-          "info": "ปรับแต่ง [ตัวกรอง](\/admin\/menus)"
-=======
           "info": "ปรับแต่งตัวกรองในร้านค้าของคุณด้วยแอป Search & Discovery [ดูข้อมูลเพิ่มเติม](https://help.shopify.com/manual/online-store/search-and-discovery/filters)"
         },
         "enable_filtering": {
           "label": "เปิดใช้การกรอง",
           "info": "ปรับแต่งตัวกรองในร้านค้าของคุณด้วยแอป Search & Discovery [ดูข้อมูลเพิ่มเติม](https://help.shopify.com/manual/online-store/search-and-discovery/filters)"
->>>>>>> 3e6bc979
         },
         "enable_sorting": {
           "label": "เปิดใช้การจัดเรียง"
