--- conflicted
+++ resolved
@@ -622,7 +622,6 @@
         "columns_desktop": {
           "label": "จำนวนของคอลัมน์บนเดสก์ท็อป"
         },
-<<<<<<< HEAD
         "description": {
           "label": "คำอธิบาย"
         },
@@ -659,24 +658,20 @@
         "full_width": {
           "label": "ทำให้สินค้าเต็มความกว้าง"
         },
-        "mobile_header": {
+        "header_mobile": {
           "content": "เลย์เอาต์สำหรับมือถือ"
+        },
+        "columns_mobile": {
+          "label": "จำนวนคอลัมน์บนมือถือ",
+          "options__1": {
+            "label": "1 คอลัมน์"
+          },
+          "options__2": {
+            "label": "2 คอลัมน์"
+          }
         },
         "enable_mobile_slider": {
           "label": "เปิดใช้งานการปัดบนมือถือ"
-=======
-        "header_mobile": {
-          "content": "เลย์เอาต์สำหรับมือถือ"
-        },
-        "columns_mobile": {
-          "label": "จำนวนคอลัมน์บนมือถือ",
-          "options__1": {
-            "label": "1 คอลัมน์"
-          },
-          "options__2": {
-            "label": "2 คอลัมน์"
-          }
->>>>>>> 406cb6cd
         }
       },
       "presets": {
