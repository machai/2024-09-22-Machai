{
  "settings_schema": {
    "colors": {
      "name": "สี",
      "settings": {
        "colors_solid_button_labels": {
          "label": "ป้ายกำกับปุ่มทึบ",
          "info": "ใช้เป็นสีพื้นหน้าบนสีที่เน้น"
        },
        "colors_accent_1": {
          "label": "การเน้น 1",
          "info": "ใช้เป็นพื้นหลังปุ่มทึบ"
        },
        "colors_accent_2": {
          "label": "การเน้น 2"
        },
        "header__1": {
          "content": "สีหลัก"
        },
        "header__2": {
          "content": "สีรอง"
        },
        "colors_text": {
          "label": "ข้อความ",
          "info": "ใช้เป็นสีพื้นหน้าบนสีพื้นหลัง"
        },
        "colors_outline_button_labels": {
          "label": "ปุ่มแบบเค้าโครง",
          "info": "ใช้กับลิงก์ข้อความได้อีกด้วย"
        },
        "colors_background_1": {
          "label": "พื้นหลัง 1"
        },
        "colors_background_2": {
          "label": "พื้นหลัง 2"
        }
      }
    },
    "typography": {
      "name": "ตัวพิมพ์",
      "settings": {
        "type_header_font": {
          "label": "แบบอักษร",
          "info": "การเลือกแบบอักษรอื่นอาจส่งผลต่อความเร็วของร้านค้าได้ [ดูข้อมูลเพิ่มเติมเกี่ยวกับแบบอักษรของระบบ](https:\/\/help.shopify.com\/en\/manual\/online-store\/os\/store-speed\/improving-speed#fonts)"
        },
        "header__1": {
          "content": "หัวเรื่อง"
        },
        "header__2": {
          "content": "เนื้อหา"
        },
        "type_body_font": {
          "label": "แบบอักษร",
          "info": "การเลือกแบบอักษรอื่นอาจส่งผลต่อความเร็วของร้านค้าได้ [ดูข้อมูลเพิ่มเติมเกี่ยวกับแบบอักษรของระบบ](https:\/\/help.shopify.com\/en\/manual\/online-store\/os\/store-speed\/improving-speed#fonts)"
        }
      }
    },
    "styles": {
      "name": "สไตล์",
      "settings": {
        "sale_badge_color_scheme": {
          "options__1": {
            "label": "พื้นหลัง 2"
          },
          "options__2": {
            "label": "การเน้น 1"
          },
          "options__3": {
            "label": "การเน้น 2"
          },
          "label": "รูปแบบสีของเครื่องหมายการค้า"
        },
        "sold_out_badge_color_scheme": {
          "options__1": {
            "label": "พื้นหลัง 1"
          },
          "options__2": {
            "label": "ตรงกันข้าม"
          },
          "label": "รูปแบบสีของเครื่องหมายสินค้าที่ขายหมด"
        },
        "header__1": {
          "content": "เครื่องหมาย"
        },
        "header__2": {
          "content": "องค์ประกอบตกแต่ง"
        },
        "accent_icons": {
          "options__1": {
            "label": "การเน้น 1"
          },
          "options__2": {
            "label": "การเน้น 2"
          },
          "options__3": {
            "label": "ปุ่มแบบเค้าโครง"
          },
          "options__4": {
            "label": "ข้อความ"
          },
          "label": "ไอคอนที่เน้น"
        }
      }
    },
    "social-media": {
      "name": "โซเชียลมีเดีย",
      "settings": {
        "share_facebook": {
          "label": "แชร์บน Facebook"
        },
        "share_twitter": {
          "label": "ทวีตบน Twitter"
        },
        "share_pinterest": {
          "label": "พินบน Pinterest"
        },
        "header__1": {
          "content": "ตัวเลือกการแชร์ลงโซเชียลมีเดีย"
        },
        "header__2": {
          "content": "บัญชีผู้ใช้โซเชียลมีเดีย"
        },
        "social_twitter_link": {
          "label": "Twitter",
          "info": "https:\/\/twitter.com\/shopify"
        },
        "social_facebook_link": {
          "label": "Facebook",
          "info": "https:\/\/facebook.com\/shopify"
        },
        "social_pinterest_link": {
          "label": "Pinterest",
          "info": "https:\/\/pinterest.com\/shopify"
        },
        "social_instagram_link": {
          "label": "Instagram",
          "info": "http:\/\/instagram.com\/shopify"
        },
        "social_tiktok_link": {
          "label": "TikTok",
          "info": "https:\/\/tiktok.com\/@shopify"
        },
        "social_tumblr_link": {
          "label": "Tumblr",
          "info": "http:\/\/shopify.tumblr.com"
        },
        "social_snapchat_link": {
          "label": "Snapchat",
          "info": "https:\/\/www.snapchat.com\/add\/shopify"
        },
        "social_youtube_link": {
          "label": "YouTube",
          "info": "https:\/\/www.youtube.com\/shopify"
        },
        "social_vimeo_link": {
          "label": "Vimeo",
          "info": "https:\/\/vimeo.com\/shopify"
        }
      }
    }
  },
  "sections": {
    "announcement-bar": {
      "name": "แถบประกาศ",
      "blocks": {
        "announcement": {
          "settings": {
            "text": {
              "label": "ข้อความ"
            },
            "color_scheme": {
              "label": "รูปแบบสี",
              "options__1": {
                "label": "พื้นหลัง 1"
              },
              "options__2": {
                "label": "พื้นหลัง 2"
              },
              "options__3": {
                "label": "ตรงกันข้าม"
              },
              "options__4": {
                "label": "การเน้น 1"
              },
              "options__5": {
                "label": "การเน้น 2"
              }
            },
            "link": {
              "label": "ลิงก์"
            }
          },
          "name": "การประกาศ"
        }
      }
    },
    "collage": {
      "name": "คอลลาจ",
      "settings": {
        "heading": {
          "label": "หัวเรื่อง"
        },
        "desktop_layout": {
          "label": "เลย์เอาต์ของเดสก์ท็อป",
          "options__1": {
            "label": "บล็อกใหญ่ทางซ้าย"
          },
          "options__2": {
            "label": "บล็อกใหญ่ทางขวา"
          }
        },
        "mobile_layout": {
          "label": "เลย์เอาต์ของมือถือ",
          "options__1": {
            "label": "คอลลาจ"
          },
          "options__2": {
            "label": "คอลัมน์"
          }
        }
      },
      "blocks": {
        "image": {
          "settings": {
            "image": {
              "label": "รูปภาพ"
            },
            "image_padding": {
              "label": "เพิ่มการเพิ่มพื้นที่ว่างให้รูปภาพ",
              "info": "เลือกการเพิ่มพื้นที่ว่างให้รูปภาพหากไม่ต้องการให้รูปภาพถูกครอบตัด"
            },
            "color_scheme": {
              "options__1": {
                "label": "การเน้น 1"
              },
              "options__2": {
                "label": "การเน้น 2"
              },
              "options__3": {
                "label": "พื้นหลัง 1"
              },
              "options__4": {
                "label": "พื้นหลัง 2"
              },
              "options__5": {
                "label": "ตรงกันข้าม"
              },
              "label": "รูปแบบสี",
              "info": "เลือกการเพิ่มที่ว่างให้รูปภาพเพื่อให้สีเด่นชัด"
            }
          },
          "name": "รูปภาพ"
        },
        "product": {
          "settings": {
            "product": {
              "label": "สินค้า"
            },
            "secondary_background": {
              "label": "แสดงพื้นหลังรอง"
            },
            "second_image": {
              "label": "แสดงรูปภาพที่สองเมื่อนำเมาส์ไปวาง"
            },
            "image_padding": {
              "label": "เพิ่มการเพิ่มพื้นที่ว่างให้รูปภาพ",
              "info": "เลือกการเพิ่มพื้นที่ว่างให้รูปภาพหากไม่ต้องการให้รูปภาพถูกครอบตัด"
            }
          },
          "name": "สินค้า"
        },
        "collection": {
          "settings": {
            "collection": {
              "label": "คอลเลกชัน"
            },
            "image_padding": {
              "label": "เพิ่มการเพิ่มพื้นที่ว่างให้รูปภาพ",
              "info": "เลือกการเพิ่มพื้นที่ว่างให้รูปภาพหากไม่ต้องการให้รูปภาพถูกครอบตัด"
            },
            "color_scheme": {
              "options__1": {
                "label": "การเน้น 1"
              },
              "options__2": {
                "label": "การเน้น 2"
              },
              "options__3": {
                "label": "พื้นหลัง 1"
              },
              "options__4": {
                "label": "พื้นหลัง 2"
              },
              "options__5": {
                "label": "ตรงกันข้าม"
              },
              "label": "รูปแบบสี"
            }
          },
          "name": "คอลเลกชัน"
        },
        "video": {
          "settings": {
            "cover_image": {
              "label": "รูปภาพหน้าปก"
            },
            "video_url": {
              "label": "ลิงก์",
              "info": "วิดีโอจะเล่นในป๊อปอัพหากส่วนนี้มีการบล็อกอื่นๆ",
              "placeholder": "ใช้ลิงก์ YouTube หรือ Vimeo"
            },
            "image_padding": {
              "label": "เพิ่มการเพิ่มพื้นที่ว่างให้รูปภาพ",
              "info": "เลือกการเพิ่มพื้นที่ว่างให้รูปภาพหากไม่ต้องการให้รูปภาพถูกครอบตัด"
            }
          },
          "name": "วิดีโอ"
        }
      },
      "presets": {
        "name": "คอลลาจ",
        "category": "รูปภาพ"
      }
    },
    "collection-list": {
      "name": "รายการคอลเลกชัน",
      "settings": {
        "title": {
          "label": "หัวเรื่อง"
        },
        "image_ratio": {
          "label": "อัตราส่วนรูปภาพ",
          "options__1": {
            "label": "ปรับตามรูปภาพ"
          },
          "options__2": {
            "label": "แนวตั้ง"
          },
          "options__3": {
            "label": "สี่เหลี่ยมจัตุรัส"
          },
          "info": "หากต้องการเพิ่มรูปภาพ [แก้ไขคอลเลกชันของคุณ] (https:\/\/help.shopify.com\/en\/manual\/products\/collections)"
        },
        "color_scheme": {
          "options__1": {
            "label": "การเน้น 1"
          },
          "options__2": {
            "label": "การเน้น 2"
          },
          "options__3": {
            "label": "พื้นหลัง 1"
          },
          "options__4": {
            "label": "พื้นหลัง 2"
          },
          "options__5": {
            "label": "ตรงกันข้าม"
          },
          "label": "รูปแบบสี"
        },
        "swipe_on_mobile": {
          "label": "เปิดใช้งานการรูดบนมือถือ"
        },
        "image_padding": {
          "label": "เพิ่มการเพิ่มพื้นที่ว่างให้รูปภาพ"
        },
        "show_view_all": {
          "label": "เปิดใช้งานปุ่ม \"ดูทั้งหมด\" หากในรายการมีคอลเลกชันมากกว่าที่แสดงไว้"
        }
      },
      "blocks": {
        "featured_collection": {
          "settings": {
            "collection": {
              "label": "คอลเลกชัน"
            }
          },
          "name": "คอลเลกชัน"
        }
      },
      "presets": {
        "name": "รายการคอลเลกชัน",
        "category": "คอลเลกชัน"
      }
    },
    "contact-form": {
      "name": "แบบฟอร์มการติดต่อ",
      "presets": {
        "name": "แบบฟอร์มการติดต่อ",
        "category": "การมีส่วนร่วมของผู้ซื้อ"
      }
    },
    "custom-liquid": {
      "name": "ปรับแต่ง Liquid",
      "settings": {
        "custom_liquid": {
          "label": "ปรับแต่ง Liquid"
        }
      },
      "presets": {
        "name": "ปรับแต่ง Liquid",
        "category": "ข้อความ"
      }
    },
    "featured-blog": {
      "name": "บล็อกโพสต์",
      "settings": {
        "heading": {
          "label": "หัวเรื่อง"
        },
        "blog": {
          "label": "บล็อก"
        },
        "post_limit": {
          "label": "บล็อกโพสต์"
        },
        "show_view_all": {
          "label": "เพิ่มใช้งานปุ่ม \"ดูทั้งหมด\" หากบล็อกมีบล็อกโพสต์มากกว่าที่แสดงไว้"
        },
        "show_image": {
          "label": "แสดงรูปภาพที่แสดง",
          "info": "ใช้รูปภาพที่มีอัตราส่วนภาพ 2:3 เพื่อผลลัพธ์ที่ดีที่สุด"
        },
        "soft_background": {
          "label": "แสดงพื้นหลังรอง"
        }
      },
      "blocks": {
        "title": {
          "settings": {
            "show_date": {
              "label": "แสดงวันที่"
            },
            "show_author": {
              "label": "แสดงผู้เขียน"
            }
          },
          "name": "ชื่อ"
        },
        "summary": {
          "name": "เนื้อหาบางส่วน"
        },
        "link": {
          "name": "ลิงก์"
        }
      },
      "presets": {
        "name": "บล็อกโพสต์",
        "category": "บล็อก"
      }
    },
    "featured-collection": {
      "name": "คอลเลกชันแนะนำ",
      "settings": {
        "title": {
          "label": "หัวเรื่อง"
        },
        "collection": {
          "label": "คอลเลกชัน"
        },
        "products_to_show": {
          "label": "จำนวนสินค้าสูงสุดที่จะแสดง"
        },
        "show_view_all": {
          "label": "เปิดใช้งานปุ่ม \"ดูทั้งหมด\" หากคอลเลกชันมีสินค้ามากกว่าที่แสดงไว้"
        },
        "swipe_on_mobile": {
          "label": "เปิดใช้งานการรูดบนมือถือ"
        },
        "header": {
          "content": "บัตรสินค้า"
        },
        "image_ratio": {
          "label": "อัตราส่วนรูปภาพ",
          "options__1": {
            "label": "ปรับตามรูปภาพ"
          },
          "options__2": {
            "label": "แนวตั้ง"
          },
          "options__3": {
            "label": "สี่เหลี่ยมจัตุรัส"
          }
        },
        "show_secondary_image": {
          "label": "แสดงรูปภาพที่สองเมื่อนำเมาส์ไปวาง"
        },
        "add_image_padding": {
          "label": "เพิ่มพื้นที่ว่างให้รูปภาพ"
        },
        "show_vendor": {
          "label": "แสดงผู้ขาย"
        }
      },
      "presets": {
        "name": "คอลเลกชันแนะนำ",
        "category": "คอลเลกชัน"
      }
    },
    "footer": {
      "name": "ส่วนท้าย",
      "blocks": {
        "link_list": {
          "settings": {
            "heading": {
              "label": "หัวเรื่อง",
              "info": "ต้องมีหัวเรื่องหากต้องการแสดงเมนู"
            },
            "menu": {
              "label": "เมนู",
              "info": "แสดงเฉพาะรายการเมนูระดับสูง"
            }
          },
          "name": "เมนู"
        },
        "text": {
          "settings": {
            "heading": {
              "label": "หัวเรื่อง"
            },
            "subtext": {
              "label": "ข้อความรอง"
            }
          },
          "name": "ข้อความ"
        }
      },
      "settings": {
        "color_scheme": {
          "options__1": {
            "label": "การเน้น 1"
          },
          "options__2": {
            "label": "การเน้น 2"
          },
          "options__3": {
            "label": "พื้นหลัง 1"
          },
          "options__4": {
            "label": "พื้นหลัง 2"
          },
          "options__5": {
            "label": "ตรงกันข้าม"
          },
          "label": "รูปแบบสี"
        },
        "newsletter_enable": {
          "label": "แสดงการลงทะเบียนอีเมล"
        },
        "newsletter_heading": {
          "label": "หัวเรื่อง"
        },
        "header__1": {
          "info": "เพิ่มผู้สมัครใช้งานไปยัง \"การตลาดที่ได้รับการยอมรับ\" ของคุณ [รายการลูกค้า](https:\/\/help.shopify.com\/en\/manual\/customers\/manage-customers)",
          "content": "การลงทะเบียนอีเมล"
        },
        "header__2": {
          "content": "ไอคอนโซเชียลมีเดีย",
          "info": "หากต้องการแสดงบัญชีผู้ใช้โซเชียลมีเดียของคุณ ให้ลิงก์บัญชีไว้ในการตั้งค่าธีม"
        },
        "show_social": {
          "label": "แสดงไอคอนโซเชียลมีเดีย"
        },
        "header__3": {
          "content": "ตัวเลือกประเทศ\/ภูมิภาค"
        },
        "header__4": {
          "info": "หากต้องการเพิ่มประเทศ\/ภูมิภาค ให้ไปที่ [การตั้งค่าการชำระเงิน](\/ผู้ดูแล\/การตั้งค่า\/การชำระเงิน)"
        },
        "enable_country_selector": {
          "label": "เปิดใช้งานตัวเลือกประเทศ\/ภูมิภาค"
        },
        "header__5": {
          "content": "ตัวเลือกภาษา"
        },
        "header__6": {
          "info": "หากต้องการเพิ่มภาษา ให้ไปที่ [การตั้งค่าภาษา](\/ผู้ดูแล\/การตั้งค่า\/ภาษา)"
        },
        "enable_language_selector": {
          "label": "เปิดใช้งานตัวเลือกภาษา"
        },
        "header__7": {
          "content": "วิธีการชำระเงิน"
        },
        "payment_enable": {
          "label": "แสดงไอคอนการชำระเงิน"
        }
      }
    },
    "header": {
      "name": "ส่วนหัว",
      "settings": {
        "logo": {
          "label": "รูปภาพโลโก้"
        },
        "logo_width": {
          "unit": "px",
          "label": "ความกว้างของโลโก้แบบกำหนดเอง"
        },
        "logo_position": {
          "label": "ตำแหน่งโลโห้บนหน้าจอใหญ่",
          "options__1": {
            "label": "ซ้ายกลาง"
          },
          "options__2": {
            "label": "ซ้ายบน"
          },
          "options__3": {
            "label": "กึ่งกลางด้านบน"
          }
        },
        "menu": {
          "label": "เมนู"
        },
        "show_line_separator": {
          "label": "แสดงเส้นของตัวแบ่ง"
        },
        "enable_sticky_header": {
          "label": "เปิดใช้งานส่วนหัวแบบยึดตำแหน่ง",
          "info": "แสดงส่วนหัวบนหน้าจอเมื่อลูกค้าเลื่อนหน้าจอขึ้น"
        }
      }
    },
    "image-banner": {
      "name": "แบนเนอร์รูปภาพ",
      "settings": {
        "image": {
          "label": "รูปภาพแรก"
        },
        "image_2": {
          "label": "รูปภาพที่สอง"
        },
        "desktop_text_box_position": {
          "options__1": {
            "label": "บน"
          },
          "options__2": {
            "label": "กึ่งกลาง"
          },
          "options__3": {
            "label": "ล่าง"
          },
          "label": "ตำแหน่งข้อความบนเดสก์ท็อป"
        },
        "color_scheme": {
          "options__1": {
            "label": "การเน้น 1"
          },
          "options__2": {
            "label": "การเน้น 2"
          },
          "options__3": {
            "label": "พื้นหลัง 1"
          },
          "options__4": {
            "label": "พื้นหลัง 2"
          },
          "options__5": {
            "label": "ตรงกันข้าม"
          },
          "label": "รูปแบบสี"
        },
        "stack_images_on_mobile": {
          "label": "การรวมภาพบนมือถือ"
        },
        "adapt_height_first_image": {
          "label": "ปรับความสูงของส่วนตามขนาดของรูปภาพแรก"
        }
      },
      "blocks": {
        "heading": {
          "settings": {
            "heading": {
              "label": "หัวเรื่อง"
            }
          },
          "name": "หัวเรื่อง"
        },
        "text": {
          "settings": {
            "text": {
              "label": "คำอธิบาย"
            }
          },
          "name": "ข้อความ"
        },
        "buttons": {
          "settings": {
            "button_label_1": {
              "label": "ป้ายกำกับปุ่มแรก",
              "info": "เว้นป้ายให้ว่างไว้เพื่อซ่อนปุ่ม"
            },
            "button_link_1": {
              "label": "ลิงก์ปุ่มแรก"
            },
            "button_style_secondary_1": {
              "label": "ใช้รูปแบบปุ่มแบบเค้าโครง"
            },
            "button_label_2": {
              "label": "ป้ายกำกับปุ่มที่สอง",
              "info": "เว้นป้ายให้ว่างไว้เพื่อซ่อนปุ่ม"
            },
            "button_link_2": {
              "label": "ลิงก์ปุ่มที่สอง"
            },
            "button_style_secondary_2": {
              "label": "ใช้รูปแบบปุ่มแบบเค้าโครง"
            }
          },
          "name": "ปุ่ม"
        }
      },
      "presets": {
        "name": "แบนเนอร์รูปภาพ",
        "category": "รูปภาพ"
      }
    },
    "image-with-text": {
      "name": "รูปภาพพร้อมข้อความ",
      "settings": {
        "image": {
          "label": "รูปภาพ"
        },
        "height": {
          "options__1": {
            "label": "ปรับตามรูปภาพ"
          },
          "options__2": {
            "label": "เล็ก"
          },
          "options__3": {
            "label": "ใหญ่"
          },
          "label": "อัตราส่วนรูปภาพ"
        },
        "color_scheme": {
          "options__1": {
            "label": "พื้นหลัง 1"
          },
          "options__2": {
            "label": "พื้นหลัง 2"
          },
          "options__3": {
            "label": "ตรงกันข้าม"
          },
          "options__4": {
            "label": "การเน้น 1"
          },
          "options__5": {
            "label": "การเน้น 2"
          },
          "label": "รูปแบบสี"
        },
        "layout": {
          "options__1": {
            "label": "รูปภาพก่อน"
          },
          "options__2": {
            "label": "ข้อความก่อน"
          },
          "label": "เลย์เอาต์ของเดสก์ท็อป",
          "info": "รูปภาพก่อนเป็นเลย์เอาต์มือถือแบบตั้งต้น"
        }
      },
      "blocks": {
        "heading": {
          "settings": {
            "heading": {
              "label": "หัวเรื่อง"
            }
          },
          "name": "หัวเรื่อง"
        },
        "text": {
          "settings": {
            "text": {
              "label": "คำอธิบาย"
            }
          },
          "name": "ข้อความ"
        },
        "button": {
          "settings": {
            "button_label": {
              "label": "ป้ายกำกับปุ่ม",
              "info": "เว้นป้ายให้ว่างไว้เพื่อซ่อนปุ่ม"
            },
            "button_link": {
              "label": "ลิงก์ปุ่ม"
            }
          },
          "name": "ปุ่ม"
        }
      },
      "presets": {
        "name": "รูปภาพพร้อมข้อความ",
        "category": "รูปภาพ"
      }
    },
    "main-article": {
      "name": "บล็อกโพสต์",
      "blocks": {
        "featured_image": {
          "settings": {
            "image_height": {
              "label": "ความสูงของรูปภาพที่แสดง",
              "options__1": {
                "label": "ปรับตามรูปภาพ"
              },
              "options__2": {
                "label": "ปานกลาง"
              },
              "options__3": {
                "label": "ใหญ่"
              },
              "info": "ใช้รูปภาพที่มีอัตราส่วนภาพ 16:9 เพื่อผลลัพธ์ที่ดีที่สุด"
            }
          },
          "name": "รูปภาพที่แสดง"
        },
        "title": {
          "settings": {
            "blog_show_date": {
              "label": "แสดงวันที่"
            },
            "blog_show_author": {
              "label": "แสดงผู้เขียน"
            }
          },
          "name": "ชื่อ"
        },
        "content": {
          "name": "เนื้อหา"
        },
        "social_sharing": {
          "name": "ปุ่มแชร์ลงโซเชียล"
        }
      }
    },
    "main-blog": {
      "name": "บล็อกโพสต์",
      "settings": {
        "header": {
          "content": "บัตรบล็อกโพสต์"
        },
        "show_image": {
          "label": "แสดงรูปภาพที่แสดง",
          "info": "ใช้รูปภาพที่มีอัตราส่วนภาพ 2:3 เพื่อผลลัพธ์ที่ดีที่สุด"
        },
        "paragraph": {
          "content": "หากต้องการเปลี่ยนแปลงเนื้อหาบางส่วน ให้แก้ไข [บล็อกโพสต์] ของคุณ (https:\/\/help.shopify.com\/en\/manual\/online-store\/blogs\/writing-blogs#display-an-excerpt-from-a-blog-post)"
        }
      },
      "blocks": {
        "title": {
          "settings": {
            "show_date": {
              "label": "แสดงวันที่"
            },
            "show_author": {
              "label": "แสดงผู้เขียน"
            }
          },
          "name": "ชื่อ"
        },
        "summary": {
          "name": "เนื้อหาบางส่วน"
        },
        "link": {
          "name": "ลิงก์"
        }
      }
    },
    "main-cart-footer": {
      "name": "ยอดรวม",
      "settings": {
        "show_cart_note": {
          "label": "เปิดใช้งานหมายเหตุสำหรับตะกร้าสินค้า"
        }
      },
      "blocks": {
        "subtotal": {
          "name": "ราคารวมย่อย"
        },
        "buttons": {
          "name": "ปุ่มชำระเงิน"
        }
      }
    },
    "main-cart-items": {
      "name": "รายการ",
      "settings": {
        "show_vendor": {
          "label": "แสดงผู้ขาย"
        }
      }
    },
    "main-collection-banner": {
      "name": "แบนเนอร์คอลเลกชัน",
      "settings": {
        "paragraph": {
          "content": "หากต้องการเปลี่ยนแปลงคำอธิบายคอลเลกชันหรือรูปภาพคอลเลกชัน [แก้ไขคอลเลกชันของคุณ](\/ผู้ดูแล\/คอลเลกชัน)"
        },
        "show_collection_description": {
          "label": "แสดงคำอธิบายคอลเลกชัน"
        },
        "show_collection_image": {
          "label": "แสดงรูปภาพคอลเลกชัน",
          "info": "ใช้รูปภาพที่มีอัตราส่วนภาพ 16:9 เพื่อผลลัพธ์ที่ดีที่สุด"
        }
      }
    },
    "main-collection-product-grid": {
      "name": "กริดสินค้า",
      "settings": {
        "products_per_page": {
          "label": "สินค้าต่อหน้า"
        },
        "image_ratio": {
          "label": "อัตราส่วนรูปภาพ",
          "options__1": {
            "label": "ปรับตามรูปภาพ"
          },
          "options__2": {
            "label": "แนวตั้ง"
          },
          "options__3": {
            "label": "สี่เหลี่ยมจัตุรัส"
          }
        },
        "show_secondary_image": {
          "label": "แสดงรูปภาพที่สองเมื่อนำเมาส์ไปวาง"
        },
        "add_image_padding": {
          "label": "เพิ่มการเพิ่มพื้นที่ว่างให้รูปภาพ"
        },
        "show_vendor": {
          "label": "แสดงผู้ขาย"
        },
        "header__1": {
          "content": "การกรองและการจัดเรียง"
        },
        "header__2": {
          "content": "การกรองและการจัดเรียง"
        },
        "enable_tags": {
          "label": "เปิดใช้งานการกรอง",
          "info": "[ปรับแต่งตัวกรอง](\/ผู้ดูแล\/เมนู)"
        },
        "enable_sort": {
          "label": "เปิดใช้งานการจัดเรียง"
        },
        "enable_filtering": {
          "label": "เปิดใช้การกรอง",
          "info": "[ปรับแต่งตัวกรอง](\/ผู้ดูแล\/เมนู)"
        },
        "enable_sorting": {
          "label": "เปิดใช้การจัดเรียง"
        },
        "header__3": {
          "content": "บัตรสินค้า"
        }
      }
    },
    "main-list-collections": {
      "name": "หน้ารายการคอลเลกชัน",
      "settings": {
        "title": {
          "label": "หัวเรื่อง"
        },
        "sort": {
          "label": "จัดเรียงคอลเลกชันตาม:",
          "options__1": {
            "label": "เรียงตามตัวอักษร A-Z"
          },
          "options__2": {
            "label": "เรียงตามตัวอักษร Z-A"
          },
          "options__3": {
            "label": "วันที่ จากใหม่ไปเก่า"
          },
          "options__4": {
            "label": "วันที่ จากเก่าไปใหม่"
          },
          "options__5": {
            "label": "จำนวนสินค้า จากสูงไปต่ำ"
          },
          "options__6": {
            "label": "รูปแบบรูปภาพ จากต่ำไปสูง"
          }
        },
        "image_ratio": {
          "label": "อัตราส่วนรูปภาพ",
          "options__1": {
            "label": "ปรับตามรูปภาพ"
          },
          "options__2": {
            "label": "แนวตั้ง"
          },
          "options__3": {
            "label": "สี่เหลี่ยมจัตุรัส"
          },
          "info": "หากต้องการเพิ่มรูปภาพ [แก้ไขคอลเลกชันของคุณ] (https:\/\/help.shopify.com\/en\/manual\/products\/collections)"
        },
        "color_scheme": {
          "options__1": {
            "label": "การเน้น 1"
          },
          "options__2": {
            "label": "การเน้น 2"
          },
          "options__3": {
            "label": "พื้นหลัง 1"
          },
          "options__4": {
            "label": "พื้นหลัง 2"
          },
          "options__5": {
            "label": "ตรงกันข้าม"
          },
          "label": "รูปแบบสี"
        },
        "image_padding": {
          "label": "เพิ่มการเพิ่มพื้นที่ว่างให้รูปภาพ"
        }
      }
    },
    "main-page": {
      "name": "หน้า"
    },
    "main-password-footer": {
      "name": "ส่วนท้ายของรหัสผ่าน",
      "settings": {
        "color_scheme": {
          "options__1": {
            "label": "การเน้น 1"
          },
          "options__2": {
            "label": "การเน้น 2"
          },
          "options__3": {
            "label": "พื้นหลัง 1"
          },
          "options__4": {
            "label": "พื้นหลัง 2"
          },
          "options__5": {
            "label": "ตรงกันข้าม"
          },
          "label": "รูปแบบสี"
        }
      }
    },
    "main-password-header": {
      "name": "ส่วนหัวของรหัสผ่าน",
      "settings": {
        "logo": {
          "label": "รูปภาพโลโก้"
        },
        "logo_max_width": {
          "label": "ความกว้างของโลโก้แบบกำหนดเอง",
          "unit": "px"
        },
        "color_scheme": {
          "options__1": {
            "label": "การเน้น 1"
          },
          "options__2": {
            "label": "การเน้น 2"
          },
          "options__3": {
            "label": "พื้นหลัง 1"
          },
          "options__4": {
            "label": "พื้นหลัง 2"
          },
          "options__5": {
            "label": "ตรงกันข้าม"
          },
          "label": "รูปแบบสี"
        }
      }
    },
    "main-product": {
      "name": "ข้อมูลสินค้า",
      "blocks": {
        "text": {
          "settings": {
            "text": {
              "label": "ข้อความ"
            },
            "text_style": {
              "label": "รูปแบบข้อความ",
              "options__1": {
                "label": "เนื้อหา"
              },
              "options__2": {
                "label": "คำบรรยาย"
              },
              "options__3": {
                "label": "ตัวพิมพ์ใหญ่"
              }
            }
          },
          "name": "ข้อความ"
        },
        "variant_picker": {
          "settings": {
            "picker_type": {
              "label": "ประเภท",
              "options__1": {
                "label": "ดรอปดาวน์"
              },
              "options__2": {
                "label": "ปุ่ม"
              }
            }
          },
          "name": "รายการตัวเลือกสินค้า"
        },
        "buy_buttons": {
          "settings": {
            "show_dynamic_checkout": {
              "label": "แสดงปุ่มชำระเงินแบบไดนามิก",
              "info": "วิธีการชำระเงินที่พร้อมใช้งานบนร้านค้าของคุณ จะช่วยให้ลูกค้าเห็นตัวเลือกที่พวกเขาต้องการ เช่น PayPal หรือ Apple Pay  [ดูข้อมูลเพิ่มเติม](https:\/\/help.shopify.com\/manual\/using-themes\/change-the-layout\/dynamic-checkout)"
            }
          },
          "name": "ปุ่มซื้อ"
        },
        "share": {
          "settings": {
            "header": {
              "content": "แชร์",
<<<<<<< HEAD
              "info": "เมื่อคุณโพสต์ลิงก์จากร้านค้าของคุณบนโซเชียลมีเดีย ลิงก์จะแสดงรูปภาพสำหรับหน้าร้านค้า [ดูข้อมูลเพิ่มเติม](https:\/\/help.shopify.com\/en\/manual\/online-store\/images\/showing-social-media-thumbnail-images) ตั้งชื่อและคำอธิบายสำหรับร้านค้าออนไลน์ของคุณ [ดูข้อมูลเพิ่มเติม](https:\/\/help.shopify.com\/en\/manual\/promoting-marketing\/seo\/adding-keywords#set-a-title-and-description-for-your-online-store)"
=======
              "info": "เมื่อคุณโพสต์ลิงก์จากร้านค้าของคุณบนโซเชียลมีเดีย ลิงก์จะแสดงรูปภาพสำหรับหน้าร้านค้า [ดูข้อมูลเพิ่มเติม](https://help.shopify.com/en/manual/online-store/images/showing-social-media-thumbnail-images) ตั้งชื่อและคำอธิบายสำหรับร้านค้าออนไลน์ของคุณ [ดูข้อมูลเพิ่มเติม](https://help.shopify.com/en/manual/promoting-marketing/seo/adding-keywords#set-a-title-and-description-for-your-online-store)"
            },
            "featured_image_info": {
              "content": "หากคุณใส่ลิงก์ในโพสต์บนโซเชียลมีเดีย รูปภาพที่แสดงของหน้านั้นจะแสดงเป็นรูปภาพตัวอย่าง [ดูข้อมูลเพิ่มเติม](https://help.shopify.com/en/manual/online-store/images/showing-social-media-thumbnail-images)"
            },
            "title_info": {
              "content": "ชื่อร้านและคำอธิบายจะรวมอยู่ในรูปภาพตัวอย่าง [ดูข้อมูลเพิ่มเติม](https://help.shopify.com/en/manual/promoting-marketing/seo/adding-keywords#set-a-title-and-description-for-your-online-store)"
>>>>>>> 32c77deb
            }
          },
          "name": "แชร์"
        },
        "collapsible_tab": {
          "settings": {
            "heading": {
              "info": "เพิ่มหัวเรื่องที่ช่วยอธิบายเนื้อหา",
              "label": "หัวเรื่อง"
            },
            "content": {
              "label": "เนื้อหาแท็บ"
            },
            "page": {
              "label": "เนื้อหาแท็บจากหน้า"
            },
            "icon": {
              "label": "ไอคอน",
              "options__1": {
                "label": "ไม่มี"
              },
              "options__2": {
                "label": "กล่อง"
              },
              "options__3": {
                "label": "ข้อความแชท"
              },
              "options__4": {
                "label": "เครื่องหมายถูก"
              },
              "options__5": {
                "label": "เครื่องเป่า"
              },
              "options__6": {
                "label": "ดวงตา"
              },
              "options__7": {
                "label": "หัวใจ"
              },
              "options__8": {
                "label": "เหล็ก"
              },
              "options__9": {
                "label": "ใบไม้"
              },
              "options__10": {
                "label": "หนัง"
              },
              "options__11": {
                "label": "ล็อก"
              },
              "options__12": {
                "label": "พินแผนที่"
              },
              "options__13": {
                "label": "กางเกง"
              },
              "options__14": {
                "label": "เครื่องบิน"
              },
              "options__15": {
                "label": "ป้ายราคา"
              },
              "options__16": {
                "label": "เครื่องหมายคำถาม"
              },
              "options__17": {
                "label": "การคืนสินค้า"
              },
              "options__18": {
                "label": "ไม้บรรทัด"
              },
              "options__19": {
                "label": "เสื้อเชิ้ต"
              },
              "options__20": {
                "label": "รองเท้า"
              },
              "options__21": {
                "label": "ภาพเงา"
              },
              "options__22": {
                "label": "ดาว"
              },
              "options__23": {
                "label": "รถบรรทุก"
              },
              "options__24": {
                "label": "การล้าง"
              }
            }
          },
          "name": "แท็บที่ย่อได้"
        },
        "popup": {
          "settings": {
            "link_label": {
              "label": "ป้ายกำกับลิงก์"
            },
            "page": {
              "label": "หน้า"
            }
          },
          "name": "ป๊อปอัพ"
        },
        "title": {
          "name": "ชื่อ"
        },
        "price": {
          "name": "ราคา"
        },
        "quantity_selector": {
          "name": "ตัวเลือกจำนวน"
        },
        "pickup_availability": {
          "name": "ความพร้อมในการรับสินค้า"
        },
        "description": {
          "name": "คำอธิบาย"
        }
      },
      "settings": {
        "header": {
          "content": "สื่อ",
          "info": "ดูข้อมูลเพิ่มเติมเกี่ยวกับ [ประเภทของสื่อ](https:\/\/help.shopify.com\/manual\/products\/product-media)"
        },
        "enable_video_looping": {
          "label": "เปิดใช้งานการวนซ้ำวิดีโอ"
        },
        "enable_sticky_info": {
          "label": "เปิดใช้ข้อมูลสินค้าแบบยึดตำแหน่งบนหน้าจอใหญ่"
        }
      }
    },
    "main-search": {
      "name": "ผลลัพธ์การค้นหา",
      "settings": {
        "image_ratio": {
          "label": "อัตราส่วนรูปภาพ",
          "options__1": {
            "label": "ปรับตามรูปภาพ"
          },
          "options__2": {
            "label": "แนวตั้ง"
          },
          "options__3": {
            "label": "สี่เหลี่ยมจัตุรัส"
          }
        },
        "show_secondary_image": {
          "label": "แสดงรูปภาพที่สองเมื่อนำเมาส์ไปวาง"
        },
        "enable_image_padding": {
          "label": "เพิ่มการเพิ่มพื้นที่ว่างให้รูปภาพ"
        },
        "show_vendor": {
          "label": "แสดงผู้ขาย"
        },
        "header__1": {
          "content": "บัตรสินค้า"
        },
        "header__2": {
          "content": "บัตรบล็อก"
        },
        "article_show_date": {
          "label": "แสดงวันที่"
        },
        "article_show_author": {
          "label": "แสดงผู้เขียน"
        }
      }
    },
    "multicolumn": {
      "name": "หลายคอลัมน์",
      "settings": {
        "title": {
          "label": "หัวเรื่อง"
        },
        "image_width": {
          "label": "ความกว้างของรูปภาพ",
          "options__1": {
            "label": "ความกว้างหนึ่งในสามของคอลัมน์"
          },
          "options__2": {
            "label": "ความกว้างครึ่งหนึ่งของคอลัมน์"
          },
          "options__3": {
            "label": "ความกว้างเต็มขนาดของคอลัมน์"
          }
        },
        "image_ratio": {
          "label": "อัตราส่วนรูปภาพ",
          "options__1": {
            "label": "ปรับตามรูปภาพ"
          },
          "options__2": {
            "label": "แนวตั้ง"
          },
          "options__3": {
            "label": "สี่เหลี่ยมจัตุรัส"
          },
          "options__4": {
            "label": "วงกลม"
          }
        },
        "column_alignment": {
          "label": "การจัดวางคอลัมน์",
          "options__1": {
            "label": "ซ้าย"
          },
          "options__2": {
            "label": "กึ่งกลาง"
          }
        },
        "background_style": {
          "label": "พื้นหลังรอง",
          "options__1": {
            "label": "ไม่มี"
          },
          "options__2": {
            "label": "แสดงเป็นพื้นหลังคอลัมน์"
          },
          "options__3": {
            "label": "แสดงเป็นพื้นหลังของส่วน"
          }
        },
        "button_label": {
          "label": "ป้ายกำกับปุ่ม"
        },
        "button_link": {
          "label": "ลิงก์ปุ่ม"
        },
        "swipe_on_mobile": {
          "label": "เปิดใช้งานการรูดบนมือถือ"
        }
      },
      "blocks": {
        "column": {
          "settings": {
            "image": {
              "label": "รูปภาพ"
            },
            "title": {
              "label": "หัวเรื่อง"
            },
            "text": {
              "label": "คำอธิบาย"
            }
          },
          "name": "คอลัมน์"
        }
      },
      "presets": {
        "name": "หลายคอลัมน์",
        "category": "รูปภาพ"
      }
    },
    "newsletter": {
      "name": "การลงทะเบียนอีเมล",
      "settings": {
        "color_scheme": {
          "label": "รูปแบบสี",
          "options__1": {
            "label": "การเน้น 1"
          },
          "options__2": {
            "label": "การเน้น 2"
          },
          "options__3": {
            "label": "พื้นหลัง 1"
          },
          "options__4": {
            "label": "พื้นหลัง 2"
          },
          "options__5": {
            "label": "ตรงกันข้าม"
          }
        },
        "full_width": {
          "label": "ทำส่วนให้เต็มความกว้าง"
        },
        "paragraph": {
          "content": "เมื่อลูกค้าสมัครใช้งานอีเมล ระบบจะสร้างบัญชีผู้ใช้ของลูกค้า [ดูข้อมูลเพิ่มเติม](https:\/\/help.shopify.com\/en\/manual\/customers)"
        }
      },
      "blocks": {
        "heading": {
          "settings": {
            "heading": {
              "label": "หัวเรื่อง"
            }
          },
          "name": "หัวเรื่อง"
        },
        "paragraph": {
          "settings": {
            "paragraph": {
              "label": "คำอธิบาย"
            }
          },
          "name": "หัวเรื่องย่อย"
        },
        "email_form": {
          "name": "รูปแบบอีเมล"
        }
      },
      "presets": {
        "name": "การลงทะเบียนอีเมล",
        "category": "การมีส่วนร่วมของผู้ซื้อ"
      }
    },
    "page": {
      "name": "หน้า",
      "settings": {
        "page": {
          "label": "หน้า"
        }
      },
      "presets": {
        "name": "หน้า",
        "category": "การมีส่วนร่วมของผู้ซื้อ"
      }
    },
    "product-recommendations": {
      "name": "คำแนะนำสินค้า",
      "settings": {
        "header": {
          "info": "คำแนะนำแบบไดนามิกต้องใช้ข้อมูลคำสั่งซื้อและข้อมูลสินค้าเพื่อปรับปรุงและเปลี่ยนแปลงตลอดระยะเวลา [ดูข้อมูลเพิ่มเติม](https:\/\/help.shopify.com\/en\/themes\/development\/recommended-products)"
        },
        "heading": {
          "label": "หัวเรื่อง"
        },
        "header__1": {
          "content": "คำแนะนำสินค้า"
        },
        "header__2": {
          "content": "บัตรสินค้า"
        },
        "image_ratio": {
          "label": "อัตราส่วนรูปภาพ",
          "options__1": {
            "label": "ปรับตามรูปภาพ"
          },
          "options__2": {
            "label": "แนวตั้ง"
          },
          "options__3": {
            "label": "สี่เหลี่ยมจัตุรัส"
          }
        },
        "show_secondary_image": {
          "label": "แสดงรูปภาพที่สองเมื่อนำเมาส์ไปวาง"
        },
        "add_image_padding": {
          "label": "เพิ่มพื้นที่ว่างให้รูปภาพ"
        },
        "show_vendor": {
          "label": "แสดงผู้ขาย"
        },
        "paragraph__1": {
          "content": "คำแนะนำแบบไดนามิกต้องใช้ข้อมูลคำสั่งซื้อและข้อมูลสินค้าเพื่อปรับปรุงและเปลี่ยนแปลงตลอดระยะเวลา [ดูข้อมูลเพิ่มเติม](https://help.shopify.com/en/themes/development/recommended-products)"
        }
      }
    },
    "rich-text": {
      "name": "Rich Text",
      "settings": {
        "color_scheme": {
          "options__1": {
            "label": "การเน้น 1"
          },
          "options__2": {
            "label": "การเน้น 2"
          },
          "options__3": {
            "label": "พื้นหลัง 1"
          },
          "options__4": {
            "label": "พื้นหลัง 2"
          },
          "options__5": {
            "label": "ตรงกันข้าม"
          },
          "label": "รูปแบบสี"
        },
        "full_width": {
          "label": "ทำส่วนให้เต็มความกว้าง"
        }
      },
      "blocks": {
        "heading": {
          "settings": {
            "heading": {
              "label": "หัวเรื่อง"
            },
            "heading_size": {
              "options__1": {
                "label": "เล็ก"
              },
              "options__2": {
                "label": "ปานกลาง"
              },
              "label": "ขนาดอักษรของหัวเรื่อง"
            }
          },
          "name": "หัวเรื่อง"
        },
        "text": {
          "settings": {
            "text": {
              "label": "คำอธิบาย"
            }
          },
          "name": "ข้อความ"
        },
        "button": {
          "settings": {
            "button_label": {
              "label": "ป้ายกำกับปุ่ม"
            },
            "button_link": {
              "label": "ลิงก์ปุ่ม"
            },
            "button_style_secondary": {
              "label": "ใช้รูปแบบปุ่มแบบเค้าโครง"
            }
          },
          "name": "ปุ่ม"
        }
      },
      "presets": {
        "name": "Rich Text",
        "category": "ข้อความ"
      }
    },
    "apps": {
      "name": "แอป",
      "settings": {
        "include_margins": {
          "label": "ทำให้ระยะขอบของส่วนเหมือนกันกับธีม"
        }
      },
      "presets": {
        "name": "แอป"
      }
    }
  }
}<|MERGE_RESOLUTION|>--- conflicted
+++ resolved
@@ -41,7 +41,7 @@
       "settings": {
         "type_header_font": {
           "label": "แบบอักษร",
-          "info": "การเลือกแบบอักษรอื่นอาจส่งผลต่อความเร็วของร้านค้าได้ [ดูข้อมูลเพิ่มเติมเกี่ยวกับแบบอักษรของระบบ](https:\/\/help.shopify.com\/en\/manual\/online-store\/os\/store-speed\/improving-speed#fonts)"
+          "info": "การเลือกแบบอักษรอื่นอาจส่งผลต่อความเร็วของร้านค้าได้ [ดูข้อมูลเพิ่มเติมเกี่ยวกับแบบอักษรของระบบ](https://help.shopify.com/en/manual/online-store/os/store-speed/improving-speed#fonts)"
         },
         "header__1": {
           "content": "หัวเรื่อง"
@@ -51,7 +51,7 @@
         },
         "type_body_font": {
           "label": "แบบอักษร",
-          "info": "การเลือกแบบอักษรอื่นอาจส่งผลต่อความเร็วของร้านค้าได้ [ดูข้อมูลเพิ่มเติมเกี่ยวกับแบบอักษรของระบบ](https:\/\/help.shopify.com\/en\/manual\/online-store\/os\/store-speed\/improving-speed#fonts)"
+          "info": "การเลือกแบบอักษรอื่นอาจส่งผลต่อความเร็วของร้านค้าได้ [ดูข้อมูลเพิ่มเติมเกี่ยวกับแบบอักษรของระบบ](https://help.shopify.com/en/manual/online-store/os/store-speed/improving-speed#fonts)"
         }
       }
     },
@@ -122,39 +122,39 @@
         },
         "social_twitter_link": {
           "label": "Twitter",
-          "info": "https:\/\/twitter.com\/shopify"
+          "info": "https://twitter.com/shopify"
         },
         "social_facebook_link": {
           "label": "Facebook",
-          "info": "https:\/\/facebook.com\/shopify"
+          "info": "https://facebook.com/shopify"
         },
         "social_pinterest_link": {
           "label": "Pinterest",
-          "info": "https:\/\/pinterest.com\/shopify"
+          "info": "https://pinterest.com/shopify"
         },
         "social_instagram_link": {
           "label": "Instagram",
-          "info": "http:\/\/instagram.com\/shopify"
+          "info": "http://instagram.com/shopify"
         },
         "social_tiktok_link": {
           "label": "TikTok",
-          "info": "https:\/\/tiktok.com\/@shopify"
+          "info": "https://tiktok.com/@shopify"
         },
         "social_tumblr_link": {
           "label": "Tumblr",
-          "info": "http:\/\/shopify.tumblr.com"
+          "info": "http://shopify.tumblr.com"
         },
         "social_snapchat_link": {
           "label": "Snapchat",
-          "info": "https:\/\/www.snapchat.com\/add\/shopify"
+          "info": "https://www.snapchat.com/add/shopify"
         },
         "social_youtube_link": {
           "label": "YouTube",
-          "info": "https:\/\/www.youtube.com\/shopify"
+          "info": "https://www.youtube.com/shopify"
         },
         "social_vimeo_link": {
           "label": "Vimeo",
-          "info": "https:\/\/vimeo.com\/shopify"
+          "info": "https://vimeo.com/shopify"
         }
       }
     }
@@ -339,7 +339,7 @@
           "options__3": {
             "label": "สี่เหลี่ยมจัตุรัส"
           },
-          "info": "หากต้องการเพิ่มรูปภาพ [แก้ไขคอลเลกชันของคุณ] (https:\/\/help.shopify.com\/en\/manual\/products\/collections)"
+          "info": "หากต้องการเพิ่มรูปภาพ [แก้ไขคอลเลกชันของคุณ] (https://help.shopify.com/en/manual/products/collections)"
         },
         "color_scheme": {
           "options__1": {
@@ -552,7 +552,7 @@
           "label": "หัวเรื่อง"
         },
         "header__1": {
-          "info": "เพิ่มผู้สมัครใช้งานไปยัง \"การตลาดที่ได้รับการยอมรับ\" ของคุณ [รายการลูกค้า](https:\/\/help.shopify.com\/en\/manual\/customers\/manage-customers)",
+          "info": "เพิ่มผู้สมัครใช้งานไปยัง \"การตลาดที่ได้รับการยอมรับ\" ของคุณ [รายการลูกค้า](https://help.shopify.com/en/manual/customers/manage-customers)",
           "content": "การลงทะเบียนอีเมล"
         },
         "header__2": {
@@ -563,19 +563,19 @@
           "label": "แสดงไอคอนโซเชียลมีเดีย"
         },
         "header__3": {
-          "content": "ตัวเลือกประเทศ\/ภูมิภาค"
+          "content": "ตัวเลือกประเทศ/ภูมิภาค"
         },
         "header__4": {
-          "info": "หากต้องการเพิ่มประเทศ\/ภูมิภาค ให้ไปที่ [การตั้งค่าการชำระเงิน](\/ผู้ดูแล\/การตั้งค่า\/การชำระเงิน)"
+          "info": "หากต้องการเพิ่มประเทศ/ภูมิภาค ให้ไปที่ [การตั้งค่าการชำระเงิน](/ผู้ดูแล/การตั้งค่า/การชำระเงิน)"
         },
         "enable_country_selector": {
-          "label": "เปิดใช้งานตัวเลือกประเทศ\/ภูมิภาค"
+          "label": "เปิดใช้งานตัวเลือกประเทศ/ภูมิภาค"
         },
         "header__5": {
           "content": "ตัวเลือกภาษา"
         },
         "header__6": {
-          "info": "หากต้องการเพิ่มภาษา ให้ไปที่ [การตั้งค่าภาษา](\/ผู้ดูแล\/การตั้งค่า\/ภาษา)"
+          "info": "หากต้องการเพิ่มภาษา ให้ไปที่ [การตั้งค่าภาษา](/ผู้ดูแล/การตั้งค่า/ภาษา)"
         },
         "enable_language_selector": {
           "label": "เปิดใช้งานตัวเลือกภาษา"
@@ -849,7 +849,7 @@
           "info": "ใช้รูปภาพที่มีอัตราส่วนภาพ 2:3 เพื่อผลลัพธ์ที่ดีที่สุด"
         },
         "paragraph": {
-          "content": "หากต้องการเปลี่ยนแปลงเนื้อหาบางส่วน ให้แก้ไข [บล็อกโพสต์] ของคุณ (https:\/\/help.shopify.com\/en\/manual\/online-store\/blogs\/writing-blogs#display-an-excerpt-from-a-blog-post)"
+          "content": "หากต้องการเปลี่ยนแปลงเนื้อหาบางส่วน ให้แก้ไข [บล็อกโพสต์] ของคุณ (https://help.shopify.com/en/manual/online-store/blogs/writing-blogs#display-an-excerpt-from-a-blog-post)"
         }
       },
       "blocks": {
@@ -900,7 +900,7 @@
       "name": "แบนเนอร์คอลเลกชัน",
       "settings": {
         "paragraph": {
-          "content": "หากต้องการเปลี่ยนแปลงคำอธิบายคอลเลกชันหรือรูปภาพคอลเลกชัน [แก้ไขคอลเลกชันของคุณ](\/ผู้ดูแล\/คอลเลกชัน)"
+          "content": "หากต้องการเปลี่ยนแปลงคำอธิบายคอลเลกชันหรือรูปภาพคอลเลกชัน [แก้ไขคอลเลกชันของคุณ](/ผู้ดูแล/คอลเลกชัน)"
         },
         "show_collection_description": {
           "label": "แสดงคำอธิบายคอลเลกชัน"
@@ -946,14 +946,14 @@
         },
         "enable_tags": {
           "label": "เปิดใช้งานการกรอง",
-          "info": "[ปรับแต่งตัวกรอง](\/ผู้ดูแล\/เมนู)"
+          "info": "[ปรับแต่งตัวกรอง](/ผู้ดูแล/เมนู)"
         },
         "enable_sort": {
           "label": "เปิดใช้งานการจัดเรียง"
         },
         "enable_filtering": {
           "label": "เปิดใช้การกรอง",
-          "info": "[ปรับแต่งตัวกรอง](\/ผู้ดูแล\/เมนู)"
+          "info": "[ปรับแต่งตัวกรอง](/ผู้ดูแล/เมนู)"
         },
         "enable_sorting": {
           "label": "เปิดใช้การจัดเรียง"
@@ -1001,7 +1001,7 @@
           "options__3": {
             "label": "สี่เหลี่ยมจัตุรัส"
           },
-          "info": "หากต้องการเพิ่มรูปภาพ [แก้ไขคอลเลกชันของคุณ] (https:\/\/help.shopify.com\/en\/manual\/products\/collections)"
+          "info": "หากต้องการเพิ่มรูปภาพ [แก้ไขคอลเลกชันของคุณ] (https://help.shopify.com/en/manual/products/collections)"
         },
         "color_scheme": {
           "options__1": {
@@ -1123,7 +1123,7 @@
           "settings": {
             "show_dynamic_checkout": {
               "label": "แสดงปุ่มชำระเงินแบบไดนามิก",
-              "info": "วิธีการชำระเงินที่พร้อมใช้งานบนร้านค้าของคุณ จะช่วยให้ลูกค้าเห็นตัวเลือกที่พวกเขาต้องการ เช่น PayPal หรือ Apple Pay  [ดูข้อมูลเพิ่มเติม](https:\/\/help.shopify.com\/manual\/using-themes\/change-the-layout\/dynamic-checkout)"
+              "info": "วิธีการชำระเงินที่พร้อมใช้งานบนร้านค้าของคุณ จะช่วยให้ลูกค้าเห็นตัวเลือกที่พวกเขาต้องการ เช่น PayPal หรือ Apple Pay  [ดูข้อมูลเพิ่มเติม](https://help.shopify.com/manual/using-themes/change-the-layout/dynamic-checkout)"
             }
           },
           "name": "ปุ่มซื้อ"
@@ -1132,9 +1132,6 @@
           "settings": {
             "header": {
               "content": "แชร์",
-<<<<<<< HEAD
-              "info": "เมื่อคุณโพสต์ลิงก์จากร้านค้าของคุณบนโซเชียลมีเดีย ลิงก์จะแสดงรูปภาพสำหรับหน้าร้านค้า [ดูข้อมูลเพิ่มเติม](https:\/\/help.shopify.com\/en\/manual\/online-store\/images\/showing-social-media-thumbnail-images) ตั้งชื่อและคำอธิบายสำหรับร้านค้าออนไลน์ของคุณ [ดูข้อมูลเพิ่มเติม](https:\/\/help.shopify.com\/en\/manual\/promoting-marketing\/seo\/adding-keywords#set-a-title-and-description-for-your-online-store)"
-=======
               "info": "เมื่อคุณโพสต์ลิงก์จากร้านค้าของคุณบนโซเชียลมีเดีย ลิงก์จะแสดงรูปภาพสำหรับหน้าร้านค้า [ดูข้อมูลเพิ่มเติม](https://help.shopify.com/en/manual/online-store/images/showing-social-media-thumbnail-images) ตั้งชื่อและคำอธิบายสำหรับร้านค้าออนไลน์ของคุณ [ดูข้อมูลเพิ่มเติม](https://help.shopify.com/en/manual/promoting-marketing/seo/adding-keywords#set-a-title-and-description-for-your-online-store)"
             },
             "featured_image_info": {
@@ -1142,7 +1139,6 @@
             },
             "title_info": {
               "content": "ชื่อร้านและคำอธิบายจะรวมอยู่ในรูปภาพตัวอย่าง [ดูข้อมูลเพิ่มเติม](https://help.shopify.com/en/manual/promoting-marketing/seo/adding-keywords#set-a-title-and-description-for-your-online-store)"
->>>>>>> 32c77deb
             }
           },
           "name": "แชร์"
@@ -1267,7 +1263,7 @@
       "settings": {
         "header": {
           "content": "สื่อ",
-          "info": "ดูข้อมูลเพิ่มเติมเกี่ยวกับ [ประเภทของสื่อ](https:\/\/help.shopify.com\/manual\/products\/product-media)"
+          "info": "ดูข้อมูลเพิ่มเติมเกี่ยวกับ [ประเภทของสื่อ](https://help.shopify.com/manual/products/product-media)"
         },
         "enable_video_looping": {
           "label": "เปิดใช้งานการวนซ้ำวิดีโอ"
@@ -1425,7 +1421,7 @@
           "label": "ทำส่วนให้เต็มความกว้าง"
         },
         "paragraph": {
-          "content": "เมื่อลูกค้าสมัครใช้งานอีเมล ระบบจะสร้างบัญชีผู้ใช้ของลูกค้า [ดูข้อมูลเพิ่มเติม](https:\/\/help.shopify.com\/en\/manual\/customers)"
+          "content": "เมื่อลูกค้าสมัครใช้งานอีเมล ระบบจะสร้างบัญชีผู้ใช้ของลูกค้า [ดูข้อมูลเพิ่มเติม](https://help.shopify.com/en/manual/customers)"
         }
       },
       "blocks": {
@@ -1470,7 +1466,7 @@
       "name": "คำแนะนำสินค้า",
       "settings": {
         "header": {
-          "info": "คำแนะนำแบบไดนามิกต้องใช้ข้อมูลคำสั่งซื้อและข้อมูลสินค้าเพื่อปรับปรุงและเปลี่ยนแปลงตลอดระยะเวลา [ดูข้อมูลเพิ่มเติม](https:\/\/help.shopify.com\/en\/themes\/development\/recommended-products)"
+          "info": "คำแนะนำแบบไดนามิกต้องใช้ข้อมูลคำสั่งซื้อและข้อมูลสินค้าเพื่อปรับปรุงและเปลี่ยนแปลงตลอดระยะเวลา [ดูข้อมูลเพิ่มเติม](https://help.shopify.com/en/themes/development/recommended-products)"
         },
         "heading": {
           "label": "หัวเรื่อง"
