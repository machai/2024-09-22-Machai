--- conflicted
+++ resolved
@@ -155,16 +155,13 @@
       "choose_product_options": "Выберите варианты для {{ product_name }}",
       "value_unavailable": "{{ option_value }} [Недоступно]",
       "variant_sold_out_or_unavailable": "Вариант распродан или недоступен",
-<<<<<<< HEAD
       "inventory_in_stock": "В наличии",
       "inventory_in_stock_show_count": "В наличии: {{ quantity }}",
       "inventory_low_stock": "Заканчивается",
       "inventory_low_stock_show_count": "Заканчивается. Осталось: {{ quantity }}",
       "inventory_out_of_stock": "Нет в наличии",
-      "inventory_out_of_stock_continue_selling": "В наличии"
-=======
+      "inventory_out_of_stock_continue_selling": "В наличии",
       "sku": "Артикул"
->>>>>>> 81f194a5
     },
     "modal": {
       "label": "Галерея мультимедиа"
