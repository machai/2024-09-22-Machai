--- conflicted
+++ resolved
@@ -72,15 +72,9 @@
     },
     "loading": "Ladataan...",
     "skip_to_product_info": "Siirry tuotetietoihin",
-<<<<<<< HEAD
-    "of": "\/",
-    "total_reviews": "arvosteluja yhteensä",
-    "star_reviews_info": "{{ rating_value }}\/{{ rating_max }} tähteä"
-=======
     "total_reviews": "arvosteluja yhteensä",
     "star_reviews_info": "{{ rating_value }}/{{ rating_max }} tähteä",
     "collapsible_content_title": "Pienenettävä sisältö"
->>>>>>> 74615a0b
   },
   "blogs": {
     "article": {
