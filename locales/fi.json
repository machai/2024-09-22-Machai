{
<<<<<<< HEAD
	"general": {
		"password_page": {
			"login_form_heading": "Siirry kauppaan käyttämällä salasanaa:",
			"login_password_button": "Siirry sisään käyttämällä salasanaa",
			"login_form_password_label": "Salasana",
			"login_form_password_placeholder": "Salasanasi",
			"login_form_error": "Väärä salasana!",
			"login_form_submit": "Lähetä",
			"modal": "Salasanaikkuna",
			"admin_link_html": "Oletko kaupan omistaja? <a href=\"/admin\" class=\"link underlined-link\">Kirjaudu sisään tästä</a>",
			"powered_by_shopify_html": "Tämän kaupan alustana on {{ shopify }}"
		},
		"social": {
			"alt_text": {
				"share_on_facebook": "Jaa Facebookissa",
				"share_on_twitter": "Twiittaa Twitterissä",
				"share_on_pinterest": "Pinnaa Pinterestissä"
			},
			"links": {
				"twitter": "Twitter",
				"facebook": "Facebook",
				"pinterest": "Pinterest",
				"instagram": "Instagram",
				"tumblr": "Tumblr",
				"snapchat": "Snapchat",
				"youtube": "YouTube",
				"vimeo": "Vimeo",
				"tiktok": "TikTok"
			}
		},
		"continue_shopping": "Jatka ostoksia",
		"pagination": {
			"label": "Sivunumerointi",
			"page": "Sivu {{ number }}",
			"next": "Seuraava sivu",
			"previous": "Edellinen sivu"
		},
		"search": {
			"search": "Hae"
		},
		"cart": {
			"view": "Näytä ostoskori ({{ count }})",
			"item_added": "Tuote lisätty ostoskoriisi"
		},
		"share": {
			"copy_to_clipboard": "Kopioi linkki",
			"share": "Jaa",
			"share_url": "Linkki",
			"success_message": "Linkki kopioitu leikepöydälle",
			"close": "Sulje jako"
		}
	},
	"newsletter": {
		"label": "Sähköposti",
		"success": "Kiitos tilauksesta",
		"button_label": "Tilaa"
	},
	"accessibility": {
		"skip_to_text": "Ohita ja siirry sisältöön",
		"close": "Sulje",
		"unit_price_separator": "kohti",
		"vendor": "Myyjä:",
		"error": "Virhe",
		"refresh_page": "Vaihtoehdon valinta päivittää koko sivun.",
		"link_messages": {
			"new_window": "Avaa uuden ikkunan.",
			"external": "Avaa ulkoisen verkkosivuston."
		},
		"next_slide": "Liu'uta oikealle",
		"previous_slide": "Liu'uta vasemmalle",
		"loading": "Ladataan...",
		"skip_to_product_info": "Siirry tuotetietoihin",
		"of": "/",
		"total_reviews": "arvosteluja yhteensä",
		"star_reviews_info": "{{ rating_value }}/{{ rating_max }} tähteä"
	},
	"blogs": {
		"article": {
			"blog": "Blogi",
			"read_more_title": "Lue lisää: {{ title }}",
			"read_more": "Lue lisää",
			"comments": {
				"one": "{{ count }} kommentti",
				"other": "{{ count }} kommenttia"
			},
			"moderated": "Huomaa, että kommenttien täytyy olla hyväksytty ennen niiden julkaisemista.",
			"comment_form_title": "Kirjoita kommentti",
			"name": "Nimi",
			"email": "Sähköposti",
			"message": "Kommentti",
			"post": "Julkaise kommentti",
			"back_to_blog": "Takaisin blogiin",
			"share": "Jaa tämä artikkeli",
			"success": "Kommenttisi julkaiseminen onnistui! Kiitos!",
			"success_moderated": "Kommenttisi julkaiseminen onnistui. Julkaisemme sen jonkin ajan kuluttua, kun blogimme on tarkastettu."
		}
	},
	"onboarding": {
		"product_title": "Tuotteen esimerkkinimi",
		"collection_title": "Kokoelmasi nimi"
	},
	"products": {
		"product": {
			"add_to_cart": "Lisää ostoskoriin",
			"description": "Kuvaus",
			"on_sale": "Alennusmyynti",
			"product_variants": "Tuoteversiot",
			"quantity": {
				"label": "Määrä",
				"input_label": "Tuotteen {{ product }} määrä",
				"increase": "Lisää tuotteen {{ product }} määrää",
				"decrease": "Vähennä tuotteen {{ product }} määrää"
			},
			"price": {
				"from_price_html": "Alkaen {{ price }}",
				"regular_price": "Normaalihinta",
				"sale_price": "Myyntihinta",
				"unit_price": "Yksikköhinta"
			},
			"share": "Jaa tämä tuote",
			"sold_out": "Loppuunmyyty",
			"unavailable": "Ei käytettävissä",
			"vendor": "Myyjä",
			"video_exit_message": "{{ title }} avaa koko näytön videon samassa ikkunassa.",
			"xr_button": "Näytä omassa tilassasi",
			"xr_button_label": "Näytä omassa tilassasi, lataa kohteen lisätyn todellisuuden ikkunaan",
			"pickup_availability": {
				"view_store_info": "Näytä kaupan tiedot",
				"check_other_stores": "Tarkista saatavuus muista kaupoista",
				"pick_up_available": "Nouto saatavilla",
				"pick_up_available_at_html": "Nouto saatavilla paikassa <span class=\"color-foreground\">{{ location_name }}</span>",
				"pick_up_unavailable_at_html": "Nouto ei ole tällä hetkellä saatavilla paikassa <span class=\"color-foreground\">{{ location_name }}</span>",
				"unavailable": "Noudon saatavuutta ei voitu ladata",
				"refresh": "Päivitä"
			},
			"media": {
				"open_featured_media": "Avaa mainostettu aineisto gallerianäkymässä",
				"open_media": "Avaa aineisto {{ index }} gallerianäkymässä",
				"play_model": "Toista 3D Viewer",
				"play_video": "Toista video"
			},
			"view_full_details": "Näytä kaikki tiedot"
		},
		"modal": {
			"label": "Mediagalleria"
		},
		"facets": {
			"apply": "Käytä",
			"clear": "Tyhjennä",
			"clear_all": "Tyhjennä kaikki",
			"from": "Alkaen",
			"filter_and_sort": "Suodatus ja lajittelu",
			"filter_by_label": "Suodatin:",
			"filter_button": "Suodata",
			"filters_selected": {
				"one": "{{ count }} valittu",
				"other": "{{ count }} valittu"
			},
			"max_price": "Korkein hinta on {{ price }}",
			"product_count": {
				"one": "{{ product_count }}/{{ count }} tuotetta",
				"other": "{{ product_count }}/{{ count }} tuotetta"
			},
			"product_count_simple": {
				"one": "{{ count }} tuote",
				"other": "{{ count }} tuotetta"
			},
			"reset": "Nollaa",
			"sort_button": "Lajittele",
			"sort_by_label": "Lajittelu:",
			"to": "Asti",
			"clear_filter": "Tyhjennä suodatin"
		}
	},
	"templates": {
		"404": {
			"title": "Sivua ei löytynyt",
			"subtext": "404"
		},
		"search": {
			"no_results": "Ei tuloksia haulla \"{{ terms }}\". Tarkista oikeinkirjoitus tai kokeile toista sanaa tai ilmaisua.",
			"results_with_count": {
				"one": "{{ count }} tulos",
				"other": "{{ count }} tulosta"
			},
			"title": "Hakutulokset",
			"page": "Sivu",
			"products": "Tuotteet",
			"search_for": "Hae kohdetta \"{{ terms }}\"",
			"results_with_count_and_term": {
				"one": "{{ count }} tulos hakuehdolla \"{{ terms }}\"",
				"other": "{{ count }} tulosta hakuehdolla \"{{ terms }}\""
			}
		},
		"cart": {
			"cart": "Ostoskori"
		},
		"contact": {
			"form": {
				"name": "Nimi",
				"email": "Sähköposti",
				"phone": "Puhelinnumero",
				"comment": "Kommentti",
				"send": "Lähetä",
				"post_success": "Kiitos, että otit yhteyttä. Palaamme asiaan mahdollisimman pian.",
				"error_heading": "Mukauta seuraavat:"
			}
		}
	},
	"sections": {
		"header": {
			"announcement": "Ilmoitus",
			"menu": "Valikko",
			"cart_count": {
				"one": "{{ count }} tuote",
				"other": "{{ count }} tuotetta"
			}
		},
		"cart": {
			"title": "Ostoskorisi",
			"caption": "Ostoskorin tuotteet",
			"remove_title": "Poista {{ title }}",
			"subtotal": "Välisumma",
			"new_subtotal": "Uusi välisumma",
			"note": "Tilauksen erityisohjeet",
			"checkout": "Maksu kassalle",
			"empty": "Ostoskorisi on tyhjä",
			"cart_error": "Ostoskorisi päivityksessä tapahtui virhe. Yritä uudelleen.",
			"cart_quantity_error_html": "Voit lisätä ostoskoriisi vain [määrä] kappaletta tätä tuotetta.",
			"taxes_and_shipping_policy_at_checkout_html": "Verot ja <a href=\"{{ link }}\">toimituskulut</a> lasketaan kassalla",
			"taxes_included_but_shipping_at_checkout": "Sisältää veron, toimituskulut lasketaan kassalla",
			"taxes_included_and_shipping_policy_html": "Sisältää veron. <a href=\"{{ link }}\">Toimituskulut</a> lasketaan kassalla.",
			"taxes_and_shipping_at_checkout": "Verot ja toimituskulut lasketaan kassalla",
			"headings": {
				"product": "Tuote",
				"price": "Hinta",
				"total": "Yhteensä",
				"quantity": "Määrä"
			},
			"update": "Päivitä",
			"login": {
				"title": "Onko sinulla tili?",
				"paragraph_html": "<a href=\"{{ link }}\" class=\"link underlined-link\">Kirjaudu sisään</a>, jotta voit maksaa kassalla nopeammin."
			}
		},
		"footer": {
			"payment": "Maksutavat",
			"social_placeholder": "Seuraa meitä sosiaalisessa mediassa"
		},
		"featured_blog": {
			"view_all": "Näytä kaikki",
			"onboarding_title": "Blogijulkaisu",
			"onboarding_content": "Anna asiakkaillesi yhteenveto blogijulkaisustasi"
		},
		"featured_collection": {
			"view_all": "Näytä kaikki",
			"view_all_label": "Näytä kaikki tuotteet kokoelmassa {{ collection_name }}"
		},
		"collection_list": {
			"view_all": "Näytä kaikki"
		},
		"collection_template": {
			"title": "Kokoelma",
			"empty": "Tuotteita ei löytynyt",
			"use_fewer_filters_html": "Käytä vähemmän suodattimia tai <a class=\"{{ class }}\" href=\"{{ link }}\">tyhjennä kaikki</a>"
		},
		"video": {
			"load_video": "Lataa video: {{ description }}"
		}
	},
	"localization": {
		"country_label": "Maa/alue",
		"language_label": "Kieli",
		"update_language": "Päivitä kieli",
		"update_country": "Päivitä maa/alue"
	},
	"customer": {
		"account": {
			"title": "Tili",
			"details": "Tilin tiedot",
			"view_addresses": "Näytä osoitteet",
			"return": "Palaa tilin tietoihin"
		},
		"account_fallback": "Tili",
		"activate_account": {
			"title": "Aktivoi tili",
			"subtext": "Aktivoi tili luomalla salasana.",
			"password": "Salasana",
			"password_confirm": "Vahvista salasana",
			"submit": "Aktivoi tili",
			"cancel": "Hylkää kutsu"
		},
		"addresses": {
			"title": "Osoitteet",
			"default": "Oletus",
			"add_new": "Lisää uusi osoite",
			"edit_address": "Muokkaa osoitetta",
			"first_name": "Etunimi",
			"last_name": "Sukunimi",
			"company": "Yritys",
			"address1": "Osoite 1",
			"address2": "Osoite 2",
			"city": "Paikkakunta",
			"country": "Maa/alue",
			"province": "Provinssi",
			"zip": "Postinumero",
			"phone": "Puhelin",
			"set_default": "Aseta oletusosoitteeksi",
			"add": "Lisää osoite",
			"update": "Päivitä osoite",
			"cancel": "Peruuta",
			"edit": "Muokkaa",
			"delete": "Poista",
			"delete_confirm": "Haluatko varmasti poistaa tämän osoitteen?"
		},
		"log_in": "Kirjaudu sisään",
		"log_out": "Kirjaudu ulos",
		"login_page": {
			"cancel": "Peruuta",
			"create_account": "Luo tili",
			"email": "Sähköposti",
			"forgot_password": "Unohditko salasanasi?",
			"guest_continue": "Jatka",
			"guest_title": "Jatka vieraana",
			"password": "Salasana",
			"title": "Kirjautuminen",
			"sign_in": "Kirjaudu sisään",
			"submit": "Lähetä"
		},
		"orders": {
			"title": "Tilaushistoria",
			"order_number": "Tilaus",
			"order_number_link": "Tilausnumero {{ number }}",
			"date": "Päivämäärä",
			"payment_status": "Maksun tila",
			"fulfillment_status": "Jakelun tila",
			"total": "Yhteensä",
			"none": "Et ole vielä tehnyt tilauksia."
		},
		"recover_password": {
			"title": "Palauta salasanasi",
			"subtext": "Lähetämme sinulle sähköpostiviestin salasanan palauttamiseksi",
			"success": "Olemme lähettäneet sinulle sähköpostiviestin, jossa on salasanan päivityslinkki."
		},
		"register": {
			"title": "Luo tili",
			"first_name": "Etunimi",
			"last_name": "Sukunimi",
			"email": "Sähköposti",
			"password": "Salasana",
			"submit": "Luo"
		},
		"reset_password": {
			"title": "Palauta tilin salasana",
			"subtext": "Anna uusi salasana tilille {{ email }}",
			"password": "Salasana",
			"password_confirm": "Vahvista salasana",
			"submit": "Nollaa salasana"
		},
		"order": {
			"title": "Tilaus {{ name }}",
			"date_html": "Tehty {{ date }}",
			"cancelled_html": "Tilaus peruutettu {{ date }}",
			"cancelled_reason": "Syy: {{ reason }}",
			"billing_address": "Laskutusosoite",
			"payment_status": "Maksun tila",
			"shipping_address": "Toimitusosoite",
			"fulfillment_status": "Jakelun tila",
			"discount": "Alennus",
			"shipping": "Toimitus",
			"tax": "Vero",
			"product": "Tuote",
			"sku": "SKU-koodi",
			"price": "Hinta",
			"quantity": "Määrä",
			"total": "Yhteensä",
			"fulfilled_at_html": "Jaeltu {{ date }}",
			"track_shipment": "Seuraa lähetystä",
			"tracking_url": "Seurantalinkki",
			"tracking_company": "Kuljetusliike",
			"tracking_number": "Seurantanumero",
			"subtotal": "Välisumma"
		}
	},
	"gift_cards": {
		"issued": {
			"title": "Tässä on lahjakorttisi ({{ value }}) kauppaan {{ shop }}!",
			"subtext": "Lahjakorttisi",
			"gift_card_code": "Lahjakortin koodi",
			"shop_link": "Jatka ostoksia",
			"remaining_html": "Jäljellä {{ balance }}",
			"add_to_apple_wallet": "Lisää Apple Walletiin",
			"qr_image_alt": "QR-koodi – lunasta lahjakortti skannaamalla",
			"copy_code": "Kopioi koodi",
			"expired": "Vanhentunut",
			"copy_code_success": "Koodin kopioiminen onnistui",
			"print_gift_card": "Tulosta"
		}
	},
	"pagefly": {
		"products": {
			"product": {
				"regular_price": "Regular price",
				"sold_out": "Sold out",
				"unavailable": "Unavailable",
				"on_sale": "Sale",
				"quantity": "Quantity",
				"add_to_cart": "Add to cart",
				"back_to_collection": "Back to {{ title }}",
				"view_details": "View details"
			}
		},
		"article": {
			"tags": "Tags:",
			"all_topics": "All topics",
			"by_author": "by {{ author }}",
			"posted_in": "Posted in",
			"read_more": "Read more",
			"back_to_blog": "Back to {{ title }}"
		},
		"comments": {
			"title": "Leave a comment",
			"name": "Name",
			"email": "Email",
			"message": "Message",
			"post": "Post comment",
			"moderated": "Please note, comments must be approved before they are published",
			"success_moderated": "Your comment was posted successfully. We will publish it in a little while, as our blog is moderated.",
			"success": "Your comment was posted successfully! Thank you!",
			"comments_with_count": {
				"one": "{{ count }} comment",
				"other": "{{ count }} comments"
			}
		},
		"password_page": {
			"login_form_message": "Enter store using password:",
			"login_form_password_label": "Password",
			"login_form_password_placeholder": "Your password",
			"login_form_submit": "Enter",
			"signup_form_email_label": "Email",
			"signup_form_success": "We will send you an email right before we open!",
			"password_link": "Enter using password"
		}
	}
=======
  "general": {
    "password_page": {
      "login_form_heading": "Siirry kauppaan käyttämällä salasanaa:",
      "login_password_button": "Siirry sisään käyttämällä salasanaa",
      "login_form_password_label": "Salasana",
      "login_form_password_placeholder": "Salasanasi",
      "login_form_error": "Väärä salasana!",
      "login_form_submit": "Lähetä",
      "modal": "Salasanaikkuna",
      "admin_link_html": "Oletko kaupan omistaja? <a href=\"/admin\" class=\"link underlined-link\">Kirjaudu sisään tästä</a>",
      "powered_by_shopify_html": "Tämän kaupan alustana on {{ shopify }}"
    },
    "social": {
      "alt_text": {
        "share_on_facebook": "Jaa Facebookissa",
        "share_on_twitter": "Twiittaa Twitterissä",
        "share_on_pinterest": "Pinnaa Pinterestissä"
      },
      "links": {
        "twitter": "Twitter",
        "facebook": "Facebook",
        "pinterest": "Pinterest",
        "instagram": "Instagram",
        "tumblr": "Tumblr",
        "snapchat": "Snapchat",
        "youtube": "YouTube",
        "vimeo": "Vimeo",
        "tiktok": "TikTok"
      }
    },
    "continue_shopping": "Jatka ostoksia",
    "pagination": {
      "label": "Sivunumerointi",
      "page": "Sivu {{ number }}",
      "next": "Seuraava sivu",
      "previous": "Edellinen sivu"
    },
    "search": {
      "search": "Hae"
    },
    "cart": {
      "view": "Näytä ostoskori ({{ count }})",
      "item_added": "Tuote lisätty ostoskoriisi"
    },
    "share": {
      "copy_to_clipboard": "Kopioi linkki",
      "share": "Jaa",
      "share_url": "Linkki",
      "success_message": "Linkki kopioitu leikepöydälle",
      "close": "Sulje jako"
    }
  },
  "newsletter": {
    "label": "Sähköposti",
    "success": "Kiitos tilauksesta",
    "button_label": "Tilaa"
  },
  "accessibility": {
    "skip_to_text": "Ohita ja siirry sisältöön",
    "close": "Sulje",
    "unit_price_separator": "kohti",
    "vendor": "Myyjä:",
    "error": "Virhe",
    "refresh_page": "Vaihtoehdon valinta päivittää koko sivun.",
    "link_messages": {
      "new_window": "Avaa uuden ikkunan.",
      "external": "Avaa ulkoisen verkkosivuston."
    },
    "next_slide": "Liu'uta oikealle",
    "previous_slide": "Liu'uta vasemmalle",
    "loading": "Ladataan...",
    "skip_to_product_info": "Siirry tuotetietoihin",
    "of": "/",
    "total_reviews": "arvosteluja yhteensä",
    "star_reviews_info": "{{ rating_value }}/{{ rating_max }} tähteä"
  },
  "blogs": {
    "article": {
      "blog": "Blogi",
      "read_more_title": "Lue lisää: {{ title }}",
      "read_more": "Lue lisää",
      "comments": {
        "one": "{{ count }} kommentti",
        "other": "{{ count }} kommenttia"
      },
      "moderated": "Huomaa, että kommenttien täytyy olla hyväksytty ennen niiden julkaisemista.",
      "comment_form_title": "Kirjoita kommentti",
      "name": "Nimi",
      "email": "Sähköposti",
      "message": "Kommentti",
      "post": "Julkaise kommentti",
      "back_to_blog": "Takaisin blogiin",
      "share": "Jaa tämä artikkeli",
      "success": "Kommenttisi julkaiseminen onnistui! Kiitos!",
      "success_moderated": "Kommenttisi julkaiseminen onnistui. Julkaisemme sen jonkin ajan kuluttua, kun blogimme on tarkastettu."
    }
  },
  "onboarding": {
    "product_title": "Tuotteen esimerkkinimi",
    "collection_title": "Kokoelmasi nimi"
  },
  "products": {
    "product": {
      "add_to_cart": "Lisää ostoskoriin",
      "description": "Kuvaus",
      "on_sale": "Alennusmyynti",
      "product_variants": "Tuoteversiot",
      "quantity": {
        "label": "Määrä",
        "input_label": "Tuotteen {{ product }} määrä",
        "increase": "Lisää tuotteen {{ product }} määrää",
        "decrease": "Vähennä tuotteen {{ product }} määrää"
      },
      "price": {
        "from_price_html": "Alkaen {{ price }}",
        "regular_price": "Normaalihinta",
        "sale_price": "Myyntihinta",
        "unit_price": "Yksikköhinta"
      },
      "share": "Jaa tämä tuote",
      "sold_out": "Loppuunmyyty",
      "unavailable": "Ei käytettävissä",
      "vendor": "Myyjä",
      "video_exit_message": "{{ title }} avaa koko näytön videon samassa ikkunassa.",
      "xr_button": "Näytä omassa tilassasi",
      "xr_button_label": "Näytä omassa tilassasi, lataa kohteen lisätyn todellisuuden ikkunaan",
      "pickup_availability": {
        "view_store_info": "Näytä kaupan tiedot",
        "check_other_stores": "Tarkista saatavuus muista kaupoista",
        "pick_up_available": "Nouto saatavilla",
        "pick_up_available_at_html": "Nouto saatavilla paikassa <span class=\"color-foreground\">{{ location_name }}</span>",
        "pick_up_unavailable_at_html": "Nouto ei ole tällä hetkellä saatavilla paikassa <span class=\"color-foreground\">{{ location_name }}</span>",
        "unavailable": "Noudon saatavuutta ei voitu ladata",
        "refresh": "Päivitä"
      },
      "media": {
        "open_featured_media": "Avaa mainostettu aineisto gallerianäkymässä",
        "open_media": "Avaa aineisto {{ index }} gallerianäkymässä",
        "play_model": "Toista 3D Viewer",
        "play_video": "Toista video"
      },
      "view_full_details": "Näytä kaikki tiedot",
      "include_taxes": "Sisältää veron.",
      "shipping_policy_html": "<a href=\"{{ link }}\">Toimituskulut</a> lasketaan kassalla."
    },
    "modal": {
      "label": "Mediagalleria"
    },
    "facets": {
      "apply": "Käytä",
      "clear": "Tyhjennä",
      "clear_all": "Tyhjennä kaikki",
      "from": "Alkaen",
      "filter_and_sort": "Suodatus ja lajittelu",
      "filter_by_label": "Suodatin:",
      "filter_button": "Suodata",
      "filters_selected": {
        "one": "{{ count }} valittu",
        "other": "{{ count }} valittu"
      },
      "max_price": "Korkein hinta on {{ price }}",
      "product_count": {
        "one": "{{ product_count }}/{{ count }} tuotetta",
        "other": "{{ product_count }}/{{ count }} tuotetta"
      },
      "product_count_simple": {
        "one": "{{ count }} tuote",
        "other": "{{ count }} tuotetta"
      },
      "reset": "Nollaa",
      "sort_button": "Lajittele",
      "sort_by_label": "Lajittelu:",
      "to": "Asti",
      "clear_filter": "Tyhjennä suodatin"
    }
  },
  "templates": {
    "search": {
      "no_results": "Ei tuloksia haulla \"{{ terms }}\". Tarkista oikeinkirjoitus tai kokeile toista sanaa tai ilmaisua.",
      "results_with_count": {
        "one": "{{ count }} tulos",
        "other": "{{ count }} tulosta"
      },
      "title": "Hakutulokset",
      "page": "Sivu",
      "products": "Tuotteet",
      "search_for": "Hae kohdetta \"{{ terms }}\"",
      "results_with_count_and_term": {
        "one": "{{ count }} tulos hakuehdolla \"{{ terms }}\"",
        "other": "{{ count }} tulosta hakuehdolla \"{{ terms }}\""
      }
    },
    "cart": {
      "cart": "Ostoskori"
    },
    "contact": {
      "form": {
        "name": "Nimi",
        "email": "Sähköposti",
        "phone": "Puhelinnumero",
        "comment": "Kommentti",
        "send": "Lähetä",
        "post_success": "Kiitos, että otit yhteyttä. Palaamme asiaan mahdollisimman pian.",
        "error_heading": "Mukauta seuraavat:"
      }
    },
    "404": {
      "title": "Sivua ei löytynyt",
      "subtext": "404"
    }
  },
  "sections": {
    "header": {
      "announcement": "Ilmoitus",
      "menu": "Valikko",
      "cart_count": {
        "one": "{{ count }} tuote",
        "other": "{{ count }} tuotetta"
      }
    },
    "cart": {
      "title": "Ostoskorisi",
      "caption": "Ostoskorin tuotteet",
      "remove_title": "Poista {{ title }}",
      "subtotal": "Välisumma",
      "new_subtotal": "Uusi välisumma",
      "note": "Tilauksen erityisohjeet",
      "checkout": "Maksu kassalle",
      "empty": "Ostoskorisi on tyhjä",
      "cart_error": "Ostoskorisi päivityksessä tapahtui virhe. Yritä uudelleen.",
      "cart_quantity_error_html": "Voit lisätä ostoskoriisi vain [määrä] kappaletta tätä tuotetta.",
      "taxes_and_shipping_policy_at_checkout_html": "Verot ja <a href=\"{{ link }}\">toimituskulut</a> lasketaan kassalla",
      "taxes_included_but_shipping_at_checkout": "Sisältää veron, toimituskulut lasketaan kassalla",
      "taxes_included_and_shipping_policy_html": "Sisältää veron. <a href=\"{{ link }}\">Toimituskulut</a> lasketaan kassalla.",
      "taxes_and_shipping_at_checkout": "Verot ja toimituskulut lasketaan kassalla",
      "headings": {
        "product": "Tuote",
        "price": "Hinta",
        "total": "Yhteensä",
        "quantity": "Määrä"
      },
      "update": "Päivitä",
      "login": {
        "title": "Onko sinulla tili?",
        "paragraph_html": "<a href=\"{{ link }}\" class=\"link underlined-link\">Kirjaudu sisään</a>, jotta voit maksaa kassalla nopeammin."
      }
    },
    "footer": {
      "payment": "Maksutavat",
      "social_placeholder": "Seuraa meitä sosiaalisessa mediassa"
    },
    "featured_blog": {
      "view_all": "Näytä kaikki",
      "onboarding_title": "Blogijulkaisu",
      "onboarding_content": "Anna asiakkaillesi yhteenveto blogijulkaisustasi"
    },
    "featured_collection": {
      "view_all": "Näytä kaikki",
      "view_all_label": "Näytä kaikki tuotteet kokoelmassa {{ collection_name }}"
    },
    "collection_list": {
      "view_all": "Näytä kaikki"
    },
    "collection_template": {
      "title": "Kokoelma",
      "empty": "Tuotteita ei löytynyt",
      "use_fewer_filters_html": "Käytä vähemmän suodattimia tai <a class=\"{{ class }}\" href=\"{{ link }}\">tyhjennä kaikki</a>"
    },
    "video": {
      "load_video": "Lataa video: {{ description }}"
    }
  },
  "localization": {
    "country_label": "Maa/alue",
    "language_label": "Kieli",
    "update_language": "Päivitä kieli",
    "update_country": "Päivitä maa/alue"
  },
  "customer": {
    "account": {
      "title": "Tili",
      "details": "Tilin tiedot",
      "view_addresses": "Näytä osoitteet",
      "return": "Palaa tilin tietoihin"
    },
    "account_fallback": "Tili",
    "activate_account": {
      "title": "Aktivoi tili",
      "subtext": "Aktivoi tili luomalla salasana.",
      "password": "Salasana",
      "password_confirm": "Vahvista salasana",
      "submit": "Aktivoi tili",
      "cancel": "Hylkää kutsu"
    },
    "addresses": {
      "title": "Osoitteet",
      "default": "Oletus",
      "add_new": "Lisää uusi osoite",
      "edit_address": "Muokkaa osoitetta",
      "first_name": "Etunimi",
      "last_name": "Sukunimi",
      "company": "Yritys",
      "address1": "Osoite 1",
      "address2": "Osoite 2",
      "city": "Paikkakunta",
      "country": "Maa/alue",
      "province": "Provinssi",
      "zip": "Postinumero",
      "phone": "Puhelin",
      "set_default": "Aseta oletusosoitteeksi",
      "add": "Lisää osoite",
      "update": "Päivitä osoite",
      "cancel": "Peruuta",
      "edit": "Muokkaa",
      "delete": "Poista",
      "delete_confirm": "Haluatko varmasti poistaa tämän osoitteen?"
    },
    "log_in": "Kirjaudu sisään",
    "log_out": "Kirjaudu ulos",
    "login_page": {
      "cancel": "Peruuta",
      "create_account": "Luo tili",
      "email": "Sähköposti",
      "forgot_password": "Unohditko salasanasi?",
      "guest_continue": "Jatka",
      "guest_title": "Jatka vieraana",
      "password": "Salasana",
      "title": "Kirjautuminen",
      "sign_in": "Kirjaudu sisään",
      "submit": "Lähetä"
    },
    "orders": {
      "title": "Tilaushistoria",
      "order_number": "Tilaus",
      "order_number_link": "Tilausnumero {{ number }}",
      "date": "Päivämäärä",
      "payment_status": "Maksun tila",
      "fulfillment_status": "Jakelun tila",
      "total": "Yhteensä",
      "none": "Et ole vielä tehnyt tilauksia."
    },
    "recover_password": {
      "title": "Palauta salasanasi",
      "subtext": "Lähetämme sinulle sähköpostiviestin salasanan palauttamiseksi",
      "success": "Olemme lähettäneet sinulle sähköpostiviestin, jossa on salasanan päivityslinkki."
    },
    "register": {
      "title": "Luo tili",
      "first_name": "Etunimi",
      "last_name": "Sukunimi",
      "email": "Sähköposti",
      "password": "Salasana",
      "submit": "Luo"
    },
    "reset_password": {
      "title": "Palauta tilin salasana",
      "subtext": "Anna uusi salasana tilille {{ email }}",
      "password": "Salasana",
      "password_confirm": "Vahvista salasana",
      "submit": "Nollaa salasana"
    },
    "order": {
      "title": "Tilaus {{ name }}",
      "date_html": "Tehty {{ date }}",
      "cancelled_html": "Tilaus peruutettu {{ date }}",
      "cancelled_reason": "Syy: {{ reason }}",
      "billing_address": "Laskutusosoite",
      "payment_status": "Maksun tila",
      "shipping_address": "Toimitusosoite",
      "fulfillment_status": "Jakelun tila",
      "discount": "Alennus",
      "shipping": "Toimitus",
      "tax": "Vero",
      "product": "Tuote",
      "sku": "SKU-koodi",
      "price": "Hinta",
      "quantity": "Määrä",
      "total": "Yhteensä",
      "fulfilled_at_html": "Jaeltu {{ date }}",
      "track_shipment": "Seuraa lähetystä",
      "tracking_url": "Seurantalinkki",
      "tracking_company": "Kuljetusliike",
      "tracking_number": "Seurantanumero",
      "subtotal": "Välisumma"
    }
  },
  "gift_cards": {
    "issued": {
      "title": "Tässä on lahjakorttisi ({{ value }}) kauppaan {{ shop }}!",
      "subtext": "Lahjakorttisi",
      "gift_card_code": "Lahjakortin koodi",
      "shop_link": "Jatka ostoksia",
      "remaining_html": "Jäljellä {{ balance }}",
      "add_to_apple_wallet": "Lisää Apple Walletiin",
      "qr_image_alt": "QR-koodi – lunasta lahjakortti skannaamalla",
      "copy_code": "Kopioi koodi",
      "expired": "Vanhentunut",
      "copy_code_success": "Koodin kopioiminen onnistui",
      "print_gift_card": "Tulosta"
    }
  }
>>>>>>> dbd0249e
}<|MERGE_RESOLUTION|>--- conflicted
+++ resolved
@@ -1,450 +1,4 @@
 {
-<<<<<<< HEAD
-	"general": {
-		"password_page": {
-			"login_form_heading": "Siirry kauppaan käyttämällä salasanaa:",
-			"login_password_button": "Siirry sisään käyttämällä salasanaa",
-			"login_form_password_label": "Salasana",
-			"login_form_password_placeholder": "Salasanasi",
-			"login_form_error": "Väärä salasana!",
-			"login_form_submit": "Lähetä",
-			"modal": "Salasanaikkuna",
-			"admin_link_html": "Oletko kaupan omistaja? <a href=\"/admin\" class=\"link underlined-link\">Kirjaudu sisään tästä</a>",
-			"powered_by_shopify_html": "Tämän kaupan alustana on {{ shopify }}"
-		},
-		"social": {
-			"alt_text": {
-				"share_on_facebook": "Jaa Facebookissa",
-				"share_on_twitter": "Twiittaa Twitterissä",
-				"share_on_pinterest": "Pinnaa Pinterestissä"
-			},
-			"links": {
-				"twitter": "Twitter",
-				"facebook": "Facebook",
-				"pinterest": "Pinterest",
-				"instagram": "Instagram",
-				"tumblr": "Tumblr",
-				"snapchat": "Snapchat",
-				"youtube": "YouTube",
-				"vimeo": "Vimeo",
-				"tiktok": "TikTok"
-			}
-		},
-		"continue_shopping": "Jatka ostoksia",
-		"pagination": {
-			"label": "Sivunumerointi",
-			"page": "Sivu {{ number }}",
-			"next": "Seuraava sivu",
-			"previous": "Edellinen sivu"
-		},
-		"search": {
-			"search": "Hae"
-		},
-		"cart": {
-			"view": "Näytä ostoskori ({{ count }})",
-			"item_added": "Tuote lisätty ostoskoriisi"
-		},
-		"share": {
-			"copy_to_clipboard": "Kopioi linkki",
-			"share": "Jaa",
-			"share_url": "Linkki",
-			"success_message": "Linkki kopioitu leikepöydälle",
-			"close": "Sulje jako"
-		}
-	},
-	"newsletter": {
-		"label": "Sähköposti",
-		"success": "Kiitos tilauksesta",
-		"button_label": "Tilaa"
-	},
-	"accessibility": {
-		"skip_to_text": "Ohita ja siirry sisältöön",
-		"close": "Sulje",
-		"unit_price_separator": "kohti",
-		"vendor": "Myyjä:",
-		"error": "Virhe",
-		"refresh_page": "Vaihtoehdon valinta päivittää koko sivun.",
-		"link_messages": {
-			"new_window": "Avaa uuden ikkunan.",
-			"external": "Avaa ulkoisen verkkosivuston."
-		},
-		"next_slide": "Liu'uta oikealle",
-		"previous_slide": "Liu'uta vasemmalle",
-		"loading": "Ladataan...",
-		"skip_to_product_info": "Siirry tuotetietoihin",
-		"of": "/",
-		"total_reviews": "arvosteluja yhteensä",
-		"star_reviews_info": "{{ rating_value }}/{{ rating_max }} tähteä"
-	},
-	"blogs": {
-		"article": {
-			"blog": "Blogi",
-			"read_more_title": "Lue lisää: {{ title }}",
-			"read_more": "Lue lisää",
-			"comments": {
-				"one": "{{ count }} kommentti",
-				"other": "{{ count }} kommenttia"
-			},
-			"moderated": "Huomaa, että kommenttien täytyy olla hyväksytty ennen niiden julkaisemista.",
-			"comment_form_title": "Kirjoita kommentti",
-			"name": "Nimi",
-			"email": "Sähköposti",
-			"message": "Kommentti",
-			"post": "Julkaise kommentti",
-			"back_to_blog": "Takaisin blogiin",
-			"share": "Jaa tämä artikkeli",
-			"success": "Kommenttisi julkaiseminen onnistui! Kiitos!",
-			"success_moderated": "Kommenttisi julkaiseminen onnistui. Julkaisemme sen jonkin ajan kuluttua, kun blogimme on tarkastettu."
-		}
-	},
-	"onboarding": {
-		"product_title": "Tuotteen esimerkkinimi",
-		"collection_title": "Kokoelmasi nimi"
-	},
-	"products": {
-		"product": {
-			"add_to_cart": "Lisää ostoskoriin",
-			"description": "Kuvaus",
-			"on_sale": "Alennusmyynti",
-			"product_variants": "Tuoteversiot",
-			"quantity": {
-				"label": "Määrä",
-				"input_label": "Tuotteen {{ product }} määrä",
-				"increase": "Lisää tuotteen {{ product }} määrää",
-				"decrease": "Vähennä tuotteen {{ product }} määrää"
-			},
-			"price": {
-				"from_price_html": "Alkaen {{ price }}",
-				"regular_price": "Normaalihinta",
-				"sale_price": "Myyntihinta",
-				"unit_price": "Yksikköhinta"
-			},
-			"share": "Jaa tämä tuote",
-			"sold_out": "Loppuunmyyty",
-			"unavailable": "Ei käytettävissä",
-			"vendor": "Myyjä",
-			"video_exit_message": "{{ title }} avaa koko näytön videon samassa ikkunassa.",
-			"xr_button": "Näytä omassa tilassasi",
-			"xr_button_label": "Näytä omassa tilassasi, lataa kohteen lisätyn todellisuuden ikkunaan",
-			"pickup_availability": {
-				"view_store_info": "Näytä kaupan tiedot",
-				"check_other_stores": "Tarkista saatavuus muista kaupoista",
-				"pick_up_available": "Nouto saatavilla",
-				"pick_up_available_at_html": "Nouto saatavilla paikassa <span class=\"color-foreground\">{{ location_name }}</span>",
-				"pick_up_unavailable_at_html": "Nouto ei ole tällä hetkellä saatavilla paikassa <span class=\"color-foreground\">{{ location_name }}</span>",
-				"unavailable": "Noudon saatavuutta ei voitu ladata",
-				"refresh": "Päivitä"
-			},
-			"media": {
-				"open_featured_media": "Avaa mainostettu aineisto gallerianäkymässä",
-				"open_media": "Avaa aineisto {{ index }} gallerianäkymässä",
-				"play_model": "Toista 3D Viewer",
-				"play_video": "Toista video"
-			},
-			"view_full_details": "Näytä kaikki tiedot"
-		},
-		"modal": {
-			"label": "Mediagalleria"
-		},
-		"facets": {
-			"apply": "Käytä",
-			"clear": "Tyhjennä",
-			"clear_all": "Tyhjennä kaikki",
-			"from": "Alkaen",
-			"filter_and_sort": "Suodatus ja lajittelu",
-			"filter_by_label": "Suodatin:",
-			"filter_button": "Suodata",
-			"filters_selected": {
-				"one": "{{ count }} valittu",
-				"other": "{{ count }} valittu"
-			},
-			"max_price": "Korkein hinta on {{ price }}",
-			"product_count": {
-				"one": "{{ product_count }}/{{ count }} tuotetta",
-				"other": "{{ product_count }}/{{ count }} tuotetta"
-			},
-			"product_count_simple": {
-				"one": "{{ count }} tuote",
-				"other": "{{ count }} tuotetta"
-			},
-			"reset": "Nollaa",
-			"sort_button": "Lajittele",
-			"sort_by_label": "Lajittelu:",
-			"to": "Asti",
-			"clear_filter": "Tyhjennä suodatin"
-		}
-	},
-	"templates": {
-		"404": {
-			"title": "Sivua ei löytynyt",
-			"subtext": "404"
-		},
-		"search": {
-			"no_results": "Ei tuloksia haulla \"{{ terms }}\". Tarkista oikeinkirjoitus tai kokeile toista sanaa tai ilmaisua.",
-			"results_with_count": {
-				"one": "{{ count }} tulos",
-				"other": "{{ count }} tulosta"
-			},
-			"title": "Hakutulokset",
-			"page": "Sivu",
-			"products": "Tuotteet",
-			"search_for": "Hae kohdetta \"{{ terms }}\"",
-			"results_with_count_and_term": {
-				"one": "{{ count }} tulos hakuehdolla \"{{ terms }}\"",
-				"other": "{{ count }} tulosta hakuehdolla \"{{ terms }}\""
-			}
-		},
-		"cart": {
-			"cart": "Ostoskori"
-		},
-		"contact": {
-			"form": {
-				"name": "Nimi",
-				"email": "Sähköposti",
-				"phone": "Puhelinnumero",
-				"comment": "Kommentti",
-				"send": "Lähetä",
-				"post_success": "Kiitos, että otit yhteyttä. Palaamme asiaan mahdollisimman pian.",
-				"error_heading": "Mukauta seuraavat:"
-			}
-		}
-	},
-	"sections": {
-		"header": {
-			"announcement": "Ilmoitus",
-			"menu": "Valikko",
-			"cart_count": {
-				"one": "{{ count }} tuote",
-				"other": "{{ count }} tuotetta"
-			}
-		},
-		"cart": {
-			"title": "Ostoskorisi",
-			"caption": "Ostoskorin tuotteet",
-			"remove_title": "Poista {{ title }}",
-			"subtotal": "Välisumma",
-			"new_subtotal": "Uusi välisumma",
-			"note": "Tilauksen erityisohjeet",
-			"checkout": "Maksu kassalle",
-			"empty": "Ostoskorisi on tyhjä",
-			"cart_error": "Ostoskorisi päivityksessä tapahtui virhe. Yritä uudelleen.",
-			"cart_quantity_error_html": "Voit lisätä ostoskoriisi vain [määrä] kappaletta tätä tuotetta.",
-			"taxes_and_shipping_policy_at_checkout_html": "Verot ja <a href=\"{{ link }}\">toimituskulut</a> lasketaan kassalla",
-			"taxes_included_but_shipping_at_checkout": "Sisältää veron, toimituskulut lasketaan kassalla",
-			"taxes_included_and_shipping_policy_html": "Sisältää veron. <a href=\"{{ link }}\">Toimituskulut</a> lasketaan kassalla.",
-			"taxes_and_shipping_at_checkout": "Verot ja toimituskulut lasketaan kassalla",
-			"headings": {
-				"product": "Tuote",
-				"price": "Hinta",
-				"total": "Yhteensä",
-				"quantity": "Määrä"
-			},
-			"update": "Päivitä",
-			"login": {
-				"title": "Onko sinulla tili?",
-				"paragraph_html": "<a href=\"{{ link }}\" class=\"link underlined-link\">Kirjaudu sisään</a>, jotta voit maksaa kassalla nopeammin."
-			}
-		},
-		"footer": {
-			"payment": "Maksutavat",
-			"social_placeholder": "Seuraa meitä sosiaalisessa mediassa"
-		},
-		"featured_blog": {
-			"view_all": "Näytä kaikki",
-			"onboarding_title": "Blogijulkaisu",
-			"onboarding_content": "Anna asiakkaillesi yhteenveto blogijulkaisustasi"
-		},
-		"featured_collection": {
-			"view_all": "Näytä kaikki",
-			"view_all_label": "Näytä kaikki tuotteet kokoelmassa {{ collection_name }}"
-		},
-		"collection_list": {
-			"view_all": "Näytä kaikki"
-		},
-		"collection_template": {
-			"title": "Kokoelma",
-			"empty": "Tuotteita ei löytynyt",
-			"use_fewer_filters_html": "Käytä vähemmän suodattimia tai <a class=\"{{ class }}\" href=\"{{ link }}\">tyhjennä kaikki</a>"
-		},
-		"video": {
-			"load_video": "Lataa video: {{ description }}"
-		}
-	},
-	"localization": {
-		"country_label": "Maa/alue",
-		"language_label": "Kieli",
-		"update_language": "Päivitä kieli",
-		"update_country": "Päivitä maa/alue"
-	},
-	"customer": {
-		"account": {
-			"title": "Tili",
-			"details": "Tilin tiedot",
-			"view_addresses": "Näytä osoitteet",
-			"return": "Palaa tilin tietoihin"
-		},
-		"account_fallback": "Tili",
-		"activate_account": {
-			"title": "Aktivoi tili",
-			"subtext": "Aktivoi tili luomalla salasana.",
-			"password": "Salasana",
-			"password_confirm": "Vahvista salasana",
-			"submit": "Aktivoi tili",
-			"cancel": "Hylkää kutsu"
-		},
-		"addresses": {
-			"title": "Osoitteet",
-			"default": "Oletus",
-			"add_new": "Lisää uusi osoite",
-			"edit_address": "Muokkaa osoitetta",
-			"first_name": "Etunimi",
-			"last_name": "Sukunimi",
-			"company": "Yritys",
-			"address1": "Osoite 1",
-			"address2": "Osoite 2",
-			"city": "Paikkakunta",
-			"country": "Maa/alue",
-			"province": "Provinssi",
-			"zip": "Postinumero",
-			"phone": "Puhelin",
-			"set_default": "Aseta oletusosoitteeksi",
-			"add": "Lisää osoite",
-			"update": "Päivitä osoite",
-			"cancel": "Peruuta",
-			"edit": "Muokkaa",
-			"delete": "Poista",
-			"delete_confirm": "Haluatko varmasti poistaa tämän osoitteen?"
-		},
-		"log_in": "Kirjaudu sisään",
-		"log_out": "Kirjaudu ulos",
-		"login_page": {
-			"cancel": "Peruuta",
-			"create_account": "Luo tili",
-			"email": "Sähköposti",
-			"forgot_password": "Unohditko salasanasi?",
-			"guest_continue": "Jatka",
-			"guest_title": "Jatka vieraana",
-			"password": "Salasana",
-			"title": "Kirjautuminen",
-			"sign_in": "Kirjaudu sisään",
-			"submit": "Lähetä"
-		},
-		"orders": {
-			"title": "Tilaushistoria",
-			"order_number": "Tilaus",
-			"order_number_link": "Tilausnumero {{ number }}",
-			"date": "Päivämäärä",
-			"payment_status": "Maksun tila",
-			"fulfillment_status": "Jakelun tila",
-			"total": "Yhteensä",
-			"none": "Et ole vielä tehnyt tilauksia."
-		},
-		"recover_password": {
-			"title": "Palauta salasanasi",
-			"subtext": "Lähetämme sinulle sähköpostiviestin salasanan palauttamiseksi",
-			"success": "Olemme lähettäneet sinulle sähköpostiviestin, jossa on salasanan päivityslinkki."
-		},
-		"register": {
-			"title": "Luo tili",
-			"first_name": "Etunimi",
-			"last_name": "Sukunimi",
-			"email": "Sähköposti",
-			"password": "Salasana",
-			"submit": "Luo"
-		},
-		"reset_password": {
-			"title": "Palauta tilin salasana",
-			"subtext": "Anna uusi salasana tilille {{ email }}",
-			"password": "Salasana",
-			"password_confirm": "Vahvista salasana",
-			"submit": "Nollaa salasana"
-		},
-		"order": {
-			"title": "Tilaus {{ name }}",
-			"date_html": "Tehty {{ date }}",
-			"cancelled_html": "Tilaus peruutettu {{ date }}",
-			"cancelled_reason": "Syy: {{ reason }}",
-			"billing_address": "Laskutusosoite",
-			"payment_status": "Maksun tila",
-			"shipping_address": "Toimitusosoite",
-			"fulfillment_status": "Jakelun tila",
-			"discount": "Alennus",
-			"shipping": "Toimitus",
-			"tax": "Vero",
-			"product": "Tuote",
-			"sku": "SKU-koodi",
-			"price": "Hinta",
-			"quantity": "Määrä",
-			"total": "Yhteensä",
-			"fulfilled_at_html": "Jaeltu {{ date }}",
-			"track_shipment": "Seuraa lähetystä",
-			"tracking_url": "Seurantalinkki",
-			"tracking_company": "Kuljetusliike",
-			"tracking_number": "Seurantanumero",
-			"subtotal": "Välisumma"
-		}
-	},
-	"gift_cards": {
-		"issued": {
-			"title": "Tässä on lahjakorttisi ({{ value }}) kauppaan {{ shop }}!",
-			"subtext": "Lahjakorttisi",
-			"gift_card_code": "Lahjakortin koodi",
-			"shop_link": "Jatka ostoksia",
-			"remaining_html": "Jäljellä {{ balance }}",
-			"add_to_apple_wallet": "Lisää Apple Walletiin",
-			"qr_image_alt": "QR-koodi – lunasta lahjakortti skannaamalla",
-			"copy_code": "Kopioi koodi",
-			"expired": "Vanhentunut",
-			"copy_code_success": "Koodin kopioiminen onnistui",
-			"print_gift_card": "Tulosta"
-		}
-	},
-	"pagefly": {
-		"products": {
-			"product": {
-				"regular_price": "Regular price",
-				"sold_out": "Sold out",
-				"unavailable": "Unavailable",
-				"on_sale": "Sale",
-				"quantity": "Quantity",
-				"add_to_cart": "Add to cart",
-				"back_to_collection": "Back to {{ title }}",
-				"view_details": "View details"
-			}
-		},
-		"article": {
-			"tags": "Tags:",
-			"all_topics": "All topics",
-			"by_author": "by {{ author }}",
-			"posted_in": "Posted in",
-			"read_more": "Read more",
-			"back_to_blog": "Back to {{ title }}"
-		},
-		"comments": {
-			"title": "Leave a comment",
-			"name": "Name",
-			"email": "Email",
-			"message": "Message",
-			"post": "Post comment",
-			"moderated": "Please note, comments must be approved before they are published",
-			"success_moderated": "Your comment was posted successfully. We will publish it in a little while, as our blog is moderated.",
-			"success": "Your comment was posted successfully! Thank you!",
-			"comments_with_count": {
-				"one": "{{ count }} comment",
-				"other": "{{ count }} comments"
-			}
-		},
-		"password_page": {
-			"login_form_message": "Enter store using password:",
-			"login_form_password_label": "Password",
-			"login_form_password_placeholder": "Your password",
-			"login_form_submit": "Enter",
-			"signup_form_email_label": "Email",
-			"signup_form_success": "We will send you an email right before we open!",
-			"password_link": "Enter using password"
-		}
-	}
-=======
   "general": {
     "password_page": {
       "login_form_heading": "Siirry kauppaan käyttämällä salasanaa:",
@@ -846,5 +400,4 @@
       "print_gift_card": "Tulosta"
     }
   }
->>>>>>> dbd0249e
 }