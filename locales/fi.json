{
  "general": {
    "password_page": {
      "login_form_heading": "Siirry kauppaan käyttämällä salasanaa:",
      "login_password_button": "Siirry sisään käyttämällä salasanaa",
      "login_form_password_label": "Salasana",
      "login_form_password_placeholder": "Salasanasi",
      "login_form_error": "Väärä salasana!",
      "login_form_submit": "Lähetä",
      "admin_link_html": "Oletko kaupan omistaja? <a href=\"\/admin\" class=\"link underlined-link\">Kirjaudu sisään tästä<\/a>",
      "powered_by_shopify_html": "Tämän kaupan alustana on {{ shopify }}"
    },
    "social": {
      "alt_text": {
        "share_on_facebook": "Jaa Facebookissa",
        "share_on_twitter": "Twiittaa Twitterissä",
        "share_on_pinterest": "Pinnaa Pinterestissä"
      },
      "links": {
        "twitter": "Twitter",
        "facebook": "Facebook",
        "pinterest": "Pinterest",
        "instagram": "Instagram",
        "tumblr": "Tumblr",
        "snapchat": "Snapchat",
        "youtube": "YouTube",
        "vimeo": "Vimeo",
        "tiktok": "TikTok"
      }
    },
    "continue_shopping": "Jatka ostoksia",
    "pagination": {
      "label": "Sivunumerointi",
      "page": "Sivu {{ number }}",
      "next": "Seuraava sivu",
      "previous": "Edellinen sivu"
    },
    "search": {
      "search": "Hae",
      "reset": "Tyhjennä hakutermi"
    },
    "cart": {
      "view": "Näytä ostoskori ({{ count }})",
      "item_added": "Tuote lisätty ostoskoriisi",
      "view_empty_cart": "Katso ostoskori"
    },
    "share": {
      "copy_to_clipboard": "Kopioi linkki",
      "share_url": "Linkki",
      "success_message": "Linkki kopioitu leikepöydälle",
      "close": "Sulje jako"
    },
    "slider": {
      "of": "\/",
      "next_slide": "Liu'uta oikealle",
      "previous_slide": "Liu'uta vasemmalle",
      "name": "Liukusäädin"
    }
  },
  "newsletter": {
    "label": "Sähköposti",
    "success": "Kiitos tilauksesta",
    "button_label": "Tilaa"
  },
  "accessibility": {
    "skip_to_text": "Ohita ja siirry sisältöön",
    "close": "Sulje",
    "unit_price_separator": "kohti",
    "vendor": "Myyjä:",
    "error": "Virhe",
    "refresh_page": "Vaihtoehdon valinta päivittää koko sivun.",
    "link_messages": {
      "new_window": "Avaa uuden ikkunan.",
      "external": "Avaa ulkoisen verkkosivuston."
    },
    "loading": "Ladataan...",
    "skip_to_product_info": "Siirry tuotetietoihin",
    "total_reviews": "arvosteluja yhteensä",
    "star_reviews_info": "{{ rating_value }}\/{{ rating_max }} tähteä",
    "collapsible_content_title": "Pienenettävä sisältö",
    "complementary_products": "Täydentävät tuotteet"
  },
  "blogs": {
    "article": {
      "blog": "Blogi",
      "read_more_title": "Lue lisää: {{ title }}",
      "comments": {
        "one": "{{ count }} kommentti",
        "other": "{{ count }} kommenttia"
      },
      "moderated": "Huomaa, että kommenttien täytyy olla hyväksytty ennen niiden julkaisemista.",
      "comment_form_title": "Kirjoita kommentti",
      "name": "Nimi",
      "email": "Sähköposti",
      "message": "Kommentti",
      "post": "Julkaise kommentti",
      "back_to_blog": "Takaisin blogiin",
      "share": "Jaa tämä artikkeli",
      "success": "Kommenttisi julkaiseminen onnistui! Kiitos!",
      "success_moderated": "Kommenttisi julkaiseminen onnistui. Julkaisemme sen jonkin ajan kuluttua, kun blogimme on tarkastettu."
    }
  },
  "onboarding": {
    "product_title": "Tuotteen esimerkkinimi",
    "collection_title": "Kokoelmasi nimi"
  },
  "products": {
    "product": {
      "add_to_cart": "Lisää ostoskoriin",
      "description": "Kuvaus",
      "on_sale": "Alennusmyynti",
      "product_variants": "Tuoteversiot",
      "quantity": {
        "label": "Määrä",
        "input_label": "Tuotteen {{ product }} määrä",
        "increase": "Lisää tuotteen {{ product }} määrää",
        "decrease": "Vähennä tuotteen {{ product }} määrää",
        "minimum_of": "Vähimmäismäärä {{ quantity }}",
        "maximum_of": "Enimmäismäärä {{ quantity }}",
        "multiples_of": "Lisäysten koko: {{ quantity }}",
        "in_cart_html": "<span class=\"quantity-cart\">{{ quantity }}<\/span> ostoskorissa"
      },
      "price": {
        "from_price_html": "Alkaen {{ price }}",
        "regular_price": "Normaalihinta",
        "sale_price": "Alennushinta",
        "unit_price": "Yksikköhinta"
      },
      "share": "Jaa tämä tuote",
      "sold_out": "Loppuunmyyty",
      "unavailable": "Ei käytettävissä",
      "vendor": "Myyjä",
      "video_exit_message": "{{ title }} avaa koko näytön videon samassa ikkunassa.",
      "xr_button": "Näytä omassa tilassasi",
      "xr_button_label": "Näytä omassa tilassasi, lataa kohteen lisätyn todellisuuden ikkunaan",
      "pickup_availability": {
        "view_store_info": "Näytä kaupan tiedot",
        "check_other_stores": "Tarkista saatavuus muista kaupoista",
        "pick_up_available": "Nouto saatavilla",
        "pick_up_available_at_html": "Nouto saatavilla paikassa <span class=\"color-foreground\">{{ location_name }}<\/span>",
        "pick_up_unavailable_at_html": "Nouto ei ole tällä hetkellä saatavilla paikassa <span class=\"color-foreground\">{{ location_name }}<\/span>",
        "unavailable": "Noudon saatavuutta ei voitu ladata",
        "refresh": "Päivitä"
      },
      "media": {
        "open_media": "Avaa aineisto {{ index }} modaalisessa ikkunassa",
        "play_model": "Toista 3D Viewer",
        "play_video": "Toista video",
        "gallery_viewer": "Gallerian katseluohjelma",
        "load_image": "Lataa kuva {{ index }} gallerianäkymään",
        "load_model": "Lataa 3D-malli {{ index }} gallerianäkymään",
        "load_video": "Toista video {{ index }} gallerianäkymässä",
        "image_available": "Kuva {{ index }} on nyt saatavilla gallerianäkymässä"
      },
      "view_full_details": "Näytä kaikki tiedot",
      "include_taxes": "Sisältää veron.",
      "shipping_policy_html": "<a href=\"{{ link }}\">Toimituskulut<\/a> lasketaan kassalla.",
      "choose_options": "Valitse vaihtoehdot",
      "choose_product_options": "Valitse vaihtoehtoja tuotteelle {{ product_name }}",
      "value_unavailable": "{{ option_value }} – Ei ole käytettävissä",
      "variant_sold_out_or_unavailable": "Versio on loppuunmyyty tai ei saatavilla",
      "inventory_in_stock": "Varastossa",
      "inventory_in_stock_show_count": "{{ quantity }} varastossa",
      "inventory_low_stock": "Varasto vähissä",
      "inventory_low_stock_show_count": "Varasto vähissä: {{ quantity }} jäljellä",
      "inventory_out_of_stock": "Loppunut varastosta",
      "sku": "SKU-koodi",
      "inventory_out_of_stock_continue_selling": "Varastossa"
    },
    "modal": {
      "label": "Mediagalleria"
    },
    "facets": {
      "apply": "Käytä",
      "clear": "Tyhjennä",
      "clear_all": "Poista kaikki",
      "from": "Alkaen",
      "filter_and_sort": "Suodatus ja lajittelu",
      "filter_by_label": "Suodatin:",
      "filter_button": "Suodata",
      "filters_selected": {
        "one": "{{ count }} valittu",
        "other": "{{ count }} valittu"
      },
      "max_price": "Korkein hinta on {{ price }}",
      "product_count": {
        "one": "{{ product_count }}\/{{ count }} tuotetta",
        "other": "{{ product_count }}\/{{ count }} tuotetta"
      },
      "product_count_simple": {
        "one": "{{ count }} tuote",
        "other": "{{ count }} tuotetta"
      },
      "reset": "Nollaa",
      "sort_button": "Lajittele",
      "sort_by_label": "Lajittelu:",
      "to": "Asti",
      "clear_filter": "Poista suodatin",
      "filter_selected_accessibility": "{{ type }} ({{ count }} suodatinta valittu)",
      "show_more": "Näytä enemmän",
      "show_less": "Näytä vähemmän"
    }
  },
  "templates": {
    "search": {
      "no_results": "Ei tuloksia haulla \"{{ terms }}\". Tarkista oikeinkirjoitus tai kokeile toista sanaa tai ilmaisua.",
      "results_with_count": {
        "one": "{{ count }} tulos",
        "other": "{{ count }} tulosta"
      },
      "title": "Hakutulokset",
      "page": "Sivu",
      "products": "Tuotteet",
      "search_for": "Hae kohdetta \"{{ terms }}\"",
      "results_with_count_and_term": {
        "one": "{{ count }} tulos hakuehdolla \"{{ terms }}\"",
        "other": "{{ count }} tulosta hakuehdolla \"{{ terms }}\""
      },
      "results_pages_with_count": {
        "one": "{{ count }} sivu",
        "other": "{{ count }} sivua"
      },
      "results_products_with_count": {
        "one": "{{ count }} tuote",
        "other": "{{ count }} tuotetta"
      },
      "suggestions": "Ehdotukset",
      "pages": "Sivut",
      "results_suggestions_with_count": {
        "one": "{{ count }} ehdotus",
        "other": "{{ count }} ehdotusta"
      }
    },
    "cart": {
      "cart": "Ostoskori"
    },
    "contact": {
      "form": {
        "name": "Nimi",
        "email": "Sähköposti",
        "phone": "Puhelinnumero",
        "comment": "Kommentti",
        "send": "Lähetä",
        "post_success": "Kiitos, että otit yhteyttä. Palaamme asiaan mahdollisimman pian.",
        "error_heading": "Mukauta seuraavat:",
        "title": "Yhteydenottolomake"
      }
    },
    "404": {
      "title": "Sivua ei löytynyt",
      "subtext": "404"
    }
  },
  "sections": {
    "header": {
      "announcement": "Ilmoitus",
      "menu": "Valikko",
      "cart_count": {
        "one": "{{ count }} tuote",
        "other": "{{ count }} tuotetta"
      }
    },
    "cart": {
      "title": "Ostoskorisi",
      "caption": "Ostoskorin tuotteet",
      "remove_title": "Poista {{ title }}",
      "subtotal": "Välisumma",
      "new_subtotal": "Uusi välisumma",
      "note": "Tilauksen erityisohjeet",
      "checkout": "Kassa",
      "empty": "Ostoskorisi on tyhjä",
      "cart_error": "Ostoskorisi päivityksessä tapahtui virhe. Yritä uudelleen.",
      "cart_quantity_error_html": "Voit lisätä ostoskoriisi vain {{ quantity }} kappaletta tätä tuotetta.",
<<<<<<< HEAD
      "taxes_and_shipping_policy_at_checkout_html": "Verot, alennukset ja <a href=\"{{ link }}\">toimituskulut</a> lasketaan kassalla",
      "taxes_included_but_shipping_at_checkout": "Sisältää veron; toimituskulut ja alennukset lasketaan kassalla",
      "taxes_included_and_shipping_policy_html": "Sisältää veron. <a href=\"{{ link }}\">Toimituskulut</a> ja alennukset lasketaan kassalla.",
      "taxes_and_shipping_at_checkout": "Verot, alennukset ja toimituskulut lasketaan kassalla",
=======
      "taxes_and_shipping_policy_at_checkout_html": "Verot ja <a href=\"{{ link }}\">toimituskulut<\/a> lasketaan kassalla",
      "taxes_included_but_shipping_at_checkout": "Sisältää veron, toimituskulut lasketaan kassalla",
      "taxes_included_and_shipping_policy_html": "Sisältää veron. <a href=\"{{ link }}\">Toimituskulut<\/a> lasketaan kassalla.",
      "taxes_and_shipping_at_checkout": "Verot ja toimituskulut lasketaan kassalla",
>>>>>>> 06beb97a
      "headings": {
        "product": "Tuote",
        "price": "Hinta",
        "total": "Yhteensä",
        "quantity": "Määrä",
        "image": "Tuotekuva"
      },
      "update": "Päivitä",
      "login": {
        "title": "Onko sinulla tili?",
        "paragraph_html": "<a href=\"{{ link }}\" class=\"link underlined-link\">Kirjaudu sisään<\/a>, jotta voit maksaa kassalla nopeammin."
      }
    },
    "footer": {
      "payment": "Maksutavat"
    },
    "featured_blog": {
      "view_all": "Näytä kaikki",
      "onboarding_title": "Blogipostaus",
      "onboarding_content": "Anna asiakkaillesi yhteenveto blogipostauksestasi"
    },
    "featured_collection": {
      "view_all": "Näytä kaikki",
      "view_all_label": "Näytä kaikki tuotteet kokoelmassa {{ collection_name }}"
    },
    "collection_list": {
      "view_all": "Näytä kaikki"
    },
    "collection_template": {
      "title": "Kokoelma",
      "empty": "Tuotteita ei löytynyt",
      "use_fewer_filters_html": "Käytä vähemmän suodattimia tai <a class=\"{{ class }}\" href=\"{{ link }}\">poista kaikki<\/a>"
    },
    "video": {
      "load_video": "Lataa video: {{ description }}"
    },
    "slideshow": {
      "load_slide": "Lataa dia",
      "previous_slideshow": "Edellinen dia",
      "next_slideshow": "Seuraava dia",
      "pause_slideshow": "Keskeytä diaesitys",
      "play_slideshow": "Toista diaesitys",
      "carousel": "Karuselli",
      "slide": "Dia"
    },
    "page": {
      "title": "Sivun otsikko"
    },
    "announcements": {
      "previous_announcement": "Edellinen ilmoitus",
      "next_announcement": "Ilmoitus",
      "carousel": "Karuselli",
      "announcement": "Ilmoitus",
      "announcement_bar": "Ilmoituspalkki"
    },
    "variant_list": {
      "items_added": {
        "one": "{{ quantity }} tuote lisätty",
        "other": "{{ quantity }} tuotetta lisätty"
      },
      "items_removed": {
        "one": "{{ quantity }} tuote poistettu",
        "other": "{{ quantity }} tuotetta poistettu"
      },
      "item_removed": "{{ quantity }} tuote poistettu",
      "product_variants": "Tuoteversiot",
      "total_items": "Tuotteita yhteensä",
      "remove_all_items": "Poista kaikki tuotteet",
      "remove_all_items_confirmation": "Poistetaanko kaikki {{ quantity }} tuotetta ostoskorista?",
      "remove_all": "Poista kaikki",
      "cancel": "Peruuta",
      "product_total": "Tuotteen välisumma"
    }
  },
  "localization": {
    "country_label": "Maa\/alue",
    "language_label": "Kieli",
    "update_language": "Päivitä kieli",
    "update_country": "Päivitä maa\/alue"
  },
  "customer": {
    "account": {
      "title": "Tili",
      "details": "Tilin tiedot",
      "view_addresses": "Näytä osoitteet",
      "return": "Palaa tilin tietoihin"
    },
    "account_fallback": "Tili",
    "activate_account": {
      "title": "Aktivoi tili",
      "subtext": "Aktivoi tili luomalla salasana.",
      "password": "Salasana",
      "password_confirm": "Vahvista salasana",
      "submit": "Aktivoi tili",
      "cancel": "Hylkää kutsu"
    },
    "addresses": {
      "title": "Osoitteet",
      "default": "Oletus",
      "add_new": "Lisää uusi osoite",
      "edit_address": "Muokkaa osoitetta",
      "first_name": "Etunimi",
      "last_name": "Sukunimi",
      "company": "Yritys",
      "address1": "Osoite 1",
      "address2": "Osoite 2",
      "city": "Paikkakunta",
      "country": "Maa\/alue",
      "province": "Provinssi",
      "zip": "Postinumero",
      "phone": "Puhelin",
      "set_default": "Aseta oletusosoitteeksi",
      "add": "Lisää osoite",
      "update": "Päivitä osoite",
      "cancel": "Peruuta",
      "edit": "Muokkaa",
      "delete": "Poista",
      "delete_confirm": "Haluatko varmasti poistaa tämän osoitteen?"
    },
    "log_in": "Kirjaudu sisään",
    "log_out": "Kirjaudu ulos",
    "login_page": {
      "cancel": "Peruuta",
      "create_account": "Luo tili",
      "email": "Sähköposti",
      "forgot_password": "Unohditko salasanasi?",
      "guest_continue": "Jatka",
      "guest_title": "Jatka vieraana",
      "password": "Salasana",
      "title": "Kirjautuminen",
      "sign_in": "Kirjaudu sisään",
      "submit": "Lähetä"
    },
    "orders": {
      "title": "Tilaushistoria",
      "order_number": "Tilaus",
      "order_number_link": "Tilausnumero {{ number }}",
      "date": "Päivämäärä",
      "payment_status": "Maksun tila",
      "fulfillment_status": "Jakelun tila",
      "total": "Yhteensä",
      "none": "Et ole vielä tehnyt tilauksia."
    },
    "recover_password": {
      "title": "Nollaa salasanasi",
      "subtext": "Lähetämme sinulle sähköpostiviestin salasanan nollaamiseksi",
      "success": "Olemme lähettäneet sinulle sähköpostiviestin, jossa on salasanan päivityslinkki."
    },
    "register": {
      "title": "Luo tili",
      "first_name": "Etunimi",
      "last_name": "Sukunimi",
      "email": "Sähköposti",
      "password": "Salasana",
      "submit": "Luo"
    },
    "reset_password": {
      "title": "Nollaa tilin salasana",
      "subtext": "Syötä uusi salasana",
      "password": "Salasana",
      "password_confirm": "Vahvista salasana",
      "submit": "Nollaa salasana"
    },
    "order": {
      "title": "Tilaus {{ name }}",
      "date_html": "Tehty {{ date }}",
      "cancelled_html": "Tilaus peruutettu {{ date }}",
      "cancelled_reason": "Syy: {{ reason }}",
      "billing_address": "Laskutusosoite",
      "payment_status": "Maksun tila",
      "shipping_address": "Toimitusosoite",
      "fulfillment_status": "Jakelun tila",
      "discount": "Alennus",
      "shipping": "Toimitus",
      "tax": "Vero",
      "product": "Tuote",
      "sku": "SKU-koodi",
      "price": "Hinta",
      "quantity": "Määrä",
      "total": "Yhteensä",
      "fulfilled_at_html": "Jaeltu {{ date }}",
      "track_shipment": "Seuraa lähetystä",
      "tracking_url": "Seurantalinkki",
      "tracking_company": "Kuljetuspalvelu",
      "tracking_number": "Seurantanumero",
      "subtotal": "Välisumma",
      "total_duties": "Tullit",
      "total_refunded": "Maksu palautettu"
    }
  },
  "gift_cards": {
    "issued": {
      "title": "Tässä on lahjakorttisi saldo ({{ value }}) kauppaan {{ shop }}!",
      "subtext": "Lahjakorttisi",
      "gift_card_code": "Lahjakortin koodi",
      "shop_link": "Vieraile verkkokaupassa",
      "add_to_apple_wallet": "Lisää Apple Walletiin",
      "qr_image_alt": "QR-koodi – lunasta lahjakortti skannaamalla",
      "copy_code": "Kopioi lahjakortin koodi",
      "expired": "Vanhentunut",
      "copy_code_success": "Koodin kopioiminen onnistui",
      "how_to_use_gift_card": "Käytä lahjakortin koodia verkossa tai QR-koodia kaupassa",
      "expiration_date": "Voimassa {{ expires_on }} asti"
    }
  },
  "recipient": {
    "form": {
      "checkbox": "Haluan lähettää tämän lahjaksi",
      "email_label": "Vastaanottajan sähköpostiosoite",
      "email": "Sähköposti",
      "name_label": "Vastaanottajan sähköpostiosoite (valinnainen)",
      "name": "Nimi",
      "message_label": "Viesti (valinnainen)",
      "message": "Viesti",
      "max_characters": "enintään {{ max_chars }} merkkiä",
      "email_label_optional_for_no_js_behavior": "Vastaanottajan sähköpostiosoite (valinnainen)",
      "send_on": "VVVV-KK-PP",
      "send_on_label": "Lähetä (valinnainen)",
      "expanded": "Lahjakortin saajalomake laajennettuna",
      "collapsed": "Lahjakortin saajalomake pienennettynä"
    }
  }
}<|MERGE_RESOLUTION|>--- conflicted
+++ resolved
@@ -271,17 +271,10 @@
       "empty": "Ostoskorisi on tyhjä",
       "cart_error": "Ostoskorisi päivityksessä tapahtui virhe. Yritä uudelleen.",
       "cart_quantity_error_html": "Voit lisätä ostoskoriisi vain {{ quantity }} kappaletta tätä tuotetta.",
-<<<<<<< HEAD
-      "taxes_and_shipping_policy_at_checkout_html": "Verot, alennukset ja <a href=\"{{ link }}\">toimituskulut</a> lasketaan kassalla",
-      "taxes_included_but_shipping_at_checkout": "Sisältää veron; toimituskulut ja alennukset lasketaan kassalla",
-      "taxes_included_and_shipping_policy_html": "Sisältää veron. <a href=\"{{ link }}\">Toimituskulut</a> ja alennukset lasketaan kassalla.",
-      "taxes_and_shipping_at_checkout": "Verot, alennukset ja toimituskulut lasketaan kassalla",
-=======
-      "taxes_and_shipping_policy_at_checkout_html": "Verot ja <a href=\"{{ link }}\">toimituskulut<\/a> lasketaan kassalla",
+      "taxes_and_shipping_policy_at_checkout_html": "Verot ja <a href=\"{{ link }}\">toimituskulut</a> lasketaan kassalla",
       "taxes_included_but_shipping_at_checkout": "Sisältää veron, toimituskulut lasketaan kassalla",
-      "taxes_included_and_shipping_policy_html": "Sisältää veron. <a href=\"{{ link }}\">Toimituskulut<\/a> lasketaan kassalla.",
+      "taxes_included_and_shipping_policy_html": "Sisältää veron. <a href=\"{{ link }}\">Toimituskulut</a> lasketaan kassalla.",
       "taxes_and_shipping_at_checkout": "Verot ja toimituskulut lasketaan kassalla",
->>>>>>> 06beb97a
       "headings": {
         "product": "Tuote",
         "price": "Hinta",
