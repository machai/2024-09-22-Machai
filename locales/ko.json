{
  "general": {
    "password_page": {
      "login_form_heading": "비밀번호를 사용하여 스토어 입장:",
      "login_password_button": "비밀번호를 사용하여 입장하십시오.",
      "login_form_password_label": "비밀번호",
      "login_form_password_placeholder": "귀하의 비밀번호",
      "login_form_error": "잘못된 비밀번호입니다!",
      "login_form_submit": "입력",
      "admin_link_html": "스토어 소유자입니까? <a href=\"/admin\" class=\"link underlined-link\">여기에서 로그인</a>",
      "powered_by_shopify_html": "이 상점은 {{ shopify }}에서 제공합니다."
    },
    "social": {
      "alt_text": {
        "share_on_facebook": "Facebook에서 공유",
        "share_on_twitter": "Twitter에서 트윗 작성",
        "share_on_pinterest": "Pinterest에 고정하기"
      },
      "links": {
        "twitter": "Twitter",
        "facebook": "Facebook",
        "pinterest": "Pinterest",
        "instagram": "Instagram",
        "tumblr": "Tumblr",
        "snapchat": "Snapchat",
        "youtube": "YouTube",
        "vimeo": "Vimeo",
        "tiktok": "TikTok"
      }
    },
    "continue_shopping": "쇼핑 계속하기",
    "pagination": {
      "label": "페이지 매김",
      "page": "{{ number }}페이지",
      "next": "다음 페이지",
      "previous": "이전 페이지"
    },
    "search": {
      "search": "검색"
    },
    "cart": {
      "view": "내 카트 보기({{ count }}개)",
      "item_added": "카트에 추가된 품목"
    },
    "share": {
      "copy_to_clipboard": "링크 복사",
      "share_url": "링크",
      "success_message": "링크가 클립보드에 복사됨",
      "close": "공유 닫기"
    },
    "slider": {
      "of": "의",
      "next_slide": "오른쪽으로 슬라이드",
      "previous_slide": "왼쪽으로 슬라이드",
      "name": "슬라이더"
    }
  },
  "newsletter": {
    "label": "이메일",
    "success": "가입해주셔서 감사합니다.",
    "button_label": "가입하기"
  },
  "accessibility": {
    "skip_to_text": "콘텐츠로 건너뛰기",
    "close": "닫기",
    "unit_price_separator": "단위",
    "vendor": "공급업체:",
    "error": "오류",
    "refresh_page": "선택을 누르면 전체 페이지가 새로 고쳐집니다.",
    "link_messages": {
      "new_window": "새 창에서 열립니다.",
      "external": "외부 웹사이트를 엽니다."
    },
    "loading": "로드하는 중...",
    "skip_to_product_info": "제품 정보로 건너뛰기",
    "total_reviews": "총 리뷰",
    "star_reviews_info": "별점: {{ rating_value }}/{{ rating_max }}",
    "collapsible_content_title": "축소 가능한 콘텐츠",
    "complementary_products": "보완 제품"
  },
  "blogs": {
    "article": {
      "blog": "블로그",
      "read_more_title": "자세히 읽기 : {{ title }}",
      "comments": {
        "one": "댓글 {{ count }}개",
        "other": "댓글 {{ count }}개"
      },
      "moderated": "댓글 게시 전에는 반드시 승인이 필요합니다.",
      "comment_form_title": "댓글 남기기",
      "name": "이름",
      "email": "이메일",
      "message": "댓글",
      "post": "댓글 달기",
      "back_to_blog": "블로그로 돌아가기",
      "share": "이 문서 공유하기",
      "success": "댓글이 성공적으로 게시되었습니다. 감사합니다!",
      "success_moderated": "댓글이 성공적으로 게시되었습니다. 블로그를 조정 중이므로 잠시 후에 게시됩니다."
    }
  },
  "onboarding": {
    "product_title": "제품명 예",
    "collection_title": "컬렉션 이름"
  },
  "products": {
    "product": {
      "add_to_cart": "카트에 추가",
      "description": "설명",
      "on_sale": "할인",
      "product_variants": "제품 이형 상품",
      "quantity": {
        "label": "수량",
        "input_label": "{{ product }} 수량",
        "increase": "{{ product }} 수량 늘림",
        "decrease": "{{ product }} 수량 줄임"
      },
      "price": {
        "from_price_html": "{{ price }}에서",
        "regular_price": "정가",
        "sale_price": "할인가",
        "unit_price": "단가"
      },
      "share": "이 제품 공유",
      "sold_out": "품절",
      "unavailable": "사용할 수 없음",
      "vendor": "공급업체",
      "video_exit_message": "{{ title }}이(가) 동일한 창에서 전체 화면으로 열립니다.",
      "xr_button": "사용자 공간에서 보기",
      "xr_button_label": "사용자 공간에서 보기, 증강 현실 창에서 품목 로드",
      "pickup_availability": {
        "view_store_info": "스토어 정보 보기",
        "check_other_stores": "다른 스토어의 사용 가능 여부 확인",
        "pick_up_available": "픽업 사용 가능",
        "pick_up_available_at_html": "<span class=\"color-foreground\">{{ location_name }}</span>에서 픽업 사용 가능",
        "pick_up_unavailable_at_html": "<span class=\"color-foreground\">{{ location_name }}</span>에서 현재 픽업 사용 불가",
        "unavailable": "픽업 사용 가능 여부를 로드할 수 없습니다.",
        "refresh": "새로 고침"
      },
      "media": {
        "open_media": "모달에서 미디어 {{ index }} 열기",
        "play_model": "3D 뷰어 재생",
        "play_video": "동영상 재생",
        "gallery_viewer": "갤러리 뷰어",
        "load_image": "갤러리 뷰에서 이미지 {{ index }} 로드",
        "load_model": "갤러리 뷰에서 3D 모델 {{ index }} 로드",
        "load_video": "갤러리 뷰에서 동영상 {{ index }} 재생",
        "image_available": "이제 갤러리 뷰에서 이미지 {{ index }} 사용 가능"
      },
      "view_full_details": "전체 세부 정보 보기",
      "include_taxes": "세금이 포함됩니다.",
      "shipping_policy_html": "<a href=\"{{ link }}\">배송료</a>는 결제 시 계산됩니다.",
      "choose_options": "옵션 선택하기",
      "choose_product_options": "{{ product_name }}의 옵션 선택",
      "value_unavailable": "{{ option_value }}[구매할 수 없음]",
      "variant_sold_out_or_unavailable": "품절이거나 구매할 수 없는 이형 상품",
<<<<<<< HEAD
      "inventory_in_stock": "재고 있음",
      "inventory_in_stock_show_count": "재고 {{ quantity }}개",
      "inventory_low_stock": "재고 부족",
      "inventory_low_stock_show_count": "재고 부족: {{ quantity }}개 남음",
      "inventory_out_of_stock": "품절",
      "inventory_out_of_stock_continue_selling": "재고 있음"
=======
      "sku": "SKU(재고 관리 코드)"
>>>>>>> 81f194a5
    },
    "modal": {
      "label": "미디어 갤러리"
    },
    "facets": {
      "apply": "적용",
      "clear": "지우기",
      "clear_all": "모두 제거",
      "from": "최저가",
      "filter_and_sort": "필터 및 정렬",
      "filter_by_label": "필터:",
      "filter_button": "필터",
      "filters_selected": {
        "one": "{{ count }}개 선택됨",
        "other": "{{ count }}개 선택됨"
      },
      "max_price": "최고가는 {{ price }}입니다.",
      "product_count": {
        "one": "{{ product_count }}/{{ count }}개 제품",
        "other": "{{ product_count }}/{{ count }}개 제품"
      },
      "product_count_simple": {
        "one": "{{ count }}개 제품",
        "other": "{{ count }}개 제품"
      },
      "reset": "재설정",
      "sort_button": "정렬",
      "sort_by_label": "정렬 기준:",
      "to": "최고가",
      "clear_filter": "필터 제거",
      "filter_selected_accessibility": "{{ type }}({{ count }}개 필터 선택됨)",
      "show_more": "자세히 표시",
      "show_less": "간단히 표시"
    }
  },
  "templates": {
    "search": {
      "no_results": "\"{{ terms }}\"에 대한 검색 결과가 없습니다. 철자를 확인하거나 다른 단어/문구를 사용해 보십시오.",
      "results_with_count": {
        "one": "{{ count }}개 결과",
        "other": "{{ count }}개 결과"
      },
      "title": "검색 결과",
      "page": "페이지",
      "products": "제품",
      "search_for": "\"{{ terms }}\" 검색",
      "results_with_count_and_term": {
        "one": "\"{{ terms }}\"의 검색 결과 {{ count }}건",
        "other": "\"{{ terms }}\"의 검색 결과 {{ count }}건"
      }
    },
    "cart": {
      "cart": "카트"
    },
    "contact": {
      "form": {
        "name": "이름",
        "email": "이메일",
        "phone": "전화 번호",
        "comment": "댓글",
        "send": "보내기",
        "post_success": "문의해 주셔서 감사드립니다. 최대한 빨리 답변드리겠습니다.",
        "error_heading": "다음을 조정하십시오.",
        "title": "연락처 양식"
      }
    },
    "404": {
      "title": "페이지를 찾을 수 없음",
      "subtext": "404"
    }
  },
  "sections": {
    "header": {
      "announcement": "공지",
      "menu": "메뉴",
      "cart_count": {
        "one": "{{ count }}개 품목",
        "other": "{{ count }}개 품목"
      }
    },
    "cart": {
      "title": "카트",
      "caption": "카트 품목",
      "remove_title": "{{ title }} 제거",
      "subtotal": "소계",
      "new_subtotal": "새로 계산된 소계",
      "note": "주문 특별 지침",
      "checkout": "결제",
      "empty": "카트가 비어 있습니다",
      "cart_error": "카트를 업데이트하는 중 오류가 발생했습니다. 다시 시도하십시오.",
      "cart_quantity_error_html": "카트에는 이 품목을 {{ quantity }}개만 추가할 수 있습니다.",
      "taxes_and_shipping_policy_at_checkout_html": "결제 시 세금 및<a href=\"{{ link }}\"> 배송료</a>가 계산됨",
      "taxes_included_but_shipping_at_checkout": "세금 포함 가격이며 결제 시 배송료가 계산됨",
      "taxes_included_and_shipping_policy_html": "세금이 포함된 가격입니다. 결제 시 <a href=\"{{ link }}\">배송료</a> 가 계산됨",
      "taxes_and_shipping_at_checkout": "결제 시 세금 및 배송료가 계산됨",
      "headings": {
        "product": "제품",
        "price": "가격",
        "total": "총계",
        "quantity": "수량",
        "image": "제품 이미지"
      },
      "update": "업데이트",
      "login": {
        "title": "계정이 있습니까?",
        "paragraph_html": "더 빠르게 결제하려면 <a href=\"{{ link }}\" class=\"link underlined-link\">로그인</a>하십시오."
      }
    },
    "footer": {
      "payment": "결제 방법"
    },
    "featured_blog": {
      "view_all": "모두 보기",
      "onboarding_title": "블로그 게시물",
      "onboarding_content": "고객에게 블로그 게시물의 요약 제공"
    },
    "featured_collection": {
      "view_all": "모두 보기",
      "view_all_label": "{{ collection_name }} 컬렉션의 모든 제품 보기"
    },
    "collection_list": {
      "view_all": "모두 보기"
    },
    "collection_template": {
      "title": "컬렉션",
      "empty": "제품을 찾을 수 없음",
      "use_fewer_filters_html": "더 적은 수의 필터를 사용하거나 <a class=\"{{ class }}\" href=\"{{ link }}\">모두 제거하기</a>"
    },
    "video": {
      "load_video": "동영상 로드: {{ description }}"
    },
    "slideshow": {
      "load_slide": "슬라이드 로드",
      "previous_slideshow": "이전 슬라이드",
      "next_slideshow": "다음 슬라이드",
      "pause_slideshow": "슬라이드 쇼 멈춤",
      "play_slideshow": "슬라이드 쇼 재생",
      "carousel": "캐러셀",
      "slide": "슬라이드"
    },
    "page": {
      "title": "페이지 제목"
    }
  },
  "localization": {
    "country_label": "국가/지역",
    "language_label": "언어",
    "update_language": "언어 업데이트",
    "update_country": "국가/지역 업데이트"
  },
  "customer": {
    "account": {
      "title": "계정",
      "details": "계정 세부 정보",
      "view_addresses": "주소 보기",
      "return": "계정 세부 정보로 돌아가기"
    },
    "account_fallback": "계정",
    "activate_account": {
      "title": "계정 활성화",
      "subtext": "계정을 활성화하려면 비밀번호를 생성하십시오.",
      "password": "비밀번호",
      "password_confirm": "비밀번호 확인",
      "submit": "계정 활성화",
      "cancel": "초대 거절"
    },
    "addresses": {
      "title": "주소",
      "default": "기본값",
      "add_new": "새 주소 추가",
      "edit_address": "주소 편집",
      "first_name": "이름",
      "last_name": "성",
      "company": "회사",
      "address1": "주소 1",
      "address2": "주소 2",
      "city": "구/군/시",
      "country": "국가/지역",
      "province": "시/도",
      "zip": "우편 번호",
      "phone": "전화",
      "set_default": "기본 주소로 설정",
      "add": "주소 추가",
      "update": "주소 업데이트",
      "cancel": "취소",
      "edit": "수정",
      "delete": "삭제",
      "delete_confirm": "이 주소를 삭제하시겠습니까?"
    },
    "log_in": "로그인",
    "log_out": "로그아웃",
    "login_page": {
      "cancel": "취소",
      "create_account": "계정 생성",
      "email": "이메일",
      "forgot_password": "비밀번호를 잊으셨나요?",
      "guest_continue": "계속",
      "guest_title": "게스트로 계속하기",
      "password": "비밀번호",
      "title": "로그인",
      "sign_in": "로그인",
      "submit": "제출"
    },
    "orders": {
      "title": "주문 기록",
      "order_number": "주문",
      "order_number_link": "주문 번호: {{ number }}",
      "date": "날짜",
      "payment_status": "결제 상태",
      "fulfillment_status": "주문 처리 상태",
      "total": "총계",
      "none": "아직 주문이 없습니다."
    },
    "recover_password": {
      "title": "비밀번호 재설정",
      "subtext": "비밀번호 재설정을 위해 이메일을 보내드리겠습니다.",
      "success": "비밀번호를 업데이트할 링크가 포함된 이메일을 보내드렸습니다."
    },
    "register": {
      "title": "계정 생성",
      "first_name": "이름",
      "last_name": "성",
      "email": "이메일",
      "password": "비밀번호",
      "submit": "생성"
    },
    "reset_password": {
      "title": "계정 비밀번호 재설정",
      "subtext": "새 비밀번호 입력",
      "password": "비밀번호",
      "password_confirm": "비밀번호 확인",
      "submit": "비밀번호 재설정"
    },
    "order": {
      "title": "{{ name }} 주문",
      "date_html": "주문 일자: {{ date }}",
      "cancelled_html": "주문 취소 일자: {{ date }}",
      "cancelled_reason": "이유: {{ reason }}",
      "billing_address": "청구 주소",
      "payment_status": "결제 상태",
      "shipping_address": "배송 주소",
      "fulfillment_status": "주문 처리 상태",
      "discount": "할인",
      "shipping": "배송",
      "tax": "세금",
      "product": "제품",
      "sku": "SKU(재고 관리 코드)",
      "price": "가격",
      "quantity": "수량",
      "total": "총계",
      "fulfilled_at_html": "주문 처리 : {{ date }}",
      "track_shipment": "배송 추적",
      "tracking_url": "추적 링크",
      "tracking_company": "배송업체",
      "tracking_number": "추적 번호",
      "subtotal": "소계",
      "total_duties": "관세"
    }
  },
  "gift_cards": {
    "issued": {
      "title": "다음은 {{ shop }}의 {{ value }} 기프트 카드입니다.",
      "subtext": "기프트 카드",
      "gift_card_code": "기프트 카드 코드",
      "shop_link": "쇼핑 계속하기",
      "remaining_html": "남은 금액: {{ balance }}",
      "add_to_apple_wallet": "Apple Wallet에 추가",
      "qr_image_alt": "QR 코드 — 스캔하여 기프트 카드 사용",
      "copy_code": "코드 복사",
      "expired": "만료됨",
      "copy_code_success": "코드 복사 완료",
      "print_gift_card": "인쇄"
    }
  }
}<|MERGE_RESOLUTION|>--- conflicted
+++ resolved
@@ -153,16 +153,13 @@
       "choose_product_options": "{{ product_name }}의 옵션 선택",
       "value_unavailable": "{{ option_value }}[구매할 수 없음]",
       "variant_sold_out_or_unavailable": "품절이거나 구매할 수 없는 이형 상품",
-<<<<<<< HEAD
       "inventory_in_stock": "재고 있음",
       "inventory_in_stock_show_count": "재고 {{ quantity }}개",
       "inventory_low_stock": "재고 부족",
       "inventory_low_stock_show_count": "재고 부족: {{ quantity }}개 남음",
       "inventory_out_of_stock": "품절",
-      "inventory_out_of_stock_continue_selling": "재고 있음"
-=======
+      "inventory_out_of_stock_continue_selling": "재고 있음",
       "sku": "SKU(재고 관리 코드)"
->>>>>>> 81f194a5
     },
     "modal": {
       "label": "미디어 갤러리"
