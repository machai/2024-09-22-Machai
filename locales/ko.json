--- conflicted
+++ resolved
@@ -1,450 +1,4 @@
 {
-<<<<<<< HEAD
-	"general": {
-		"password_page": {
-			"login_form_heading": "비밀번호를 사용하여 스토어 입장:",
-			"login_password_button": "비밀번호를 사용하여 입장하십시오.",
-			"login_form_password_label": "비밀번호",
-			"login_form_password_placeholder": "귀하의 비밀번호",
-			"login_form_error": "잘못된 비밀번호입니다!",
-			"login_form_submit": "입력",
-			"modal": "비밀번호 모달",
-			"admin_link_html": "스토어 소유자입니까? <a href=\"/admin\" class=\"link underlined-link\">여기에서 로그인</a>",
-			"powered_by_shopify_html": "이 상점은 {{ shopify }}에서 제공합니다."
-		},
-		"social": {
-			"alt_text": {
-				"share_on_facebook": "Facebook에서 공유",
-				"share_on_twitter": "Twitter에서 트윗 작성",
-				"share_on_pinterest": "Pinterest에 고정하기"
-			},
-			"links": {
-				"twitter": "Twitter",
-				"facebook": "Facebook",
-				"pinterest": "Pinterest",
-				"instagram": "Instagram",
-				"tumblr": "Tumblr",
-				"snapchat": "Snapchat",
-				"youtube": "YouTube",
-				"vimeo": "Vimeo",
-				"tiktok": "TikTok"
-			}
-		},
-		"continue_shopping": "쇼핑 계속하기",
-		"pagination": {
-			"label": "페이지 매김",
-			"page": "{{ number }}페이지",
-			"next": "다음 페이지",
-			"previous": "이전 페이지"
-		},
-		"search": {
-			"search": "검색"
-		},
-		"cart": {
-			"view": "내 카트 보기({{ count }}개)",
-			"item_added": "카트에 추가된 품목"
-		},
-		"share": {
-			"copy_to_clipboard": "링크 복사",
-			"share": "공유",
-			"share_url": "링크",
-			"success_message": "링크가 클립보드에 복사됨",
-			"close": "공유 닫기"
-		}
-	},
-	"newsletter": {
-		"label": "이메일",
-		"success": "가입해주셔서 감사합니다.",
-		"button_label": "가입하기"
-	},
-	"accessibility": {
-		"skip_to_text": "콘텐츠로 건너뛰기",
-		"close": "닫기",
-		"unit_price_separator": "단위",
-		"vendor": "공급업체:",
-		"error": "오류",
-		"refresh_page": "선택을 누르면 전체 페이지가 새로 고쳐집니다.",
-		"link_messages": {
-			"new_window": "새 창에서 열립니다.",
-			"external": "외부 웹사이트를 엽니다."
-		},
-		"next_slide": "오른쪽으로 슬라이드",
-		"previous_slide": "왼쪽으로 슬라이드",
-		"loading": "로드하는 중...",
-		"of": "중",
-		"skip_to_product_info": "제품 정보로 건너뛰기",
-		"total_reviews": "총 리뷰",
-		"star_reviews_info": "별점: {{ rating_value }}/{{ rating_max }}"
-	},
-	"blogs": {
-		"article": {
-			"blog": "블로그",
-			"read_more_title": "자세히 읽기 : {{ title }}",
-			"read_more": "자세한 내용 확인",
-			"comments": {
-				"one": "댓글 {{ count }}개",
-				"other": "댓글 {{ count }}개"
-			},
-			"moderated": "댓글 게시 전에는 반드시 승인이 필요합니다.",
-			"comment_form_title": "댓글 남기기",
-			"name": "이름",
-			"email": "이메일",
-			"message": "댓글",
-			"post": "댓글 달기",
-			"back_to_blog": "블로그로 돌아가기",
-			"share": "이 문서 공유하기",
-			"success": "댓글이 성공적으로 게시되었습니다. 감사합니다!",
-			"success_moderated": "댓글이 성공적으로 게시되었습니다. 블로그를 조정 중이므로 잠시 후에 게시됩니다."
-		}
-	},
-	"onboarding": {
-		"product_title": "제품명 예",
-		"collection_title": "컬렉션 이름"
-	},
-	"products": {
-		"product": {
-			"add_to_cart": "카트에 추가",
-			"description": "설명",
-			"on_sale": "할인",
-			"product_variants": "제품 이형 상품",
-			"quantity": {
-				"label": "수량",
-				"input_label": "{{ product }} 수량",
-				"increase": "{{ product }} 수량 늘림",
-				"decrease": "{{ product }} 수량 줄임"
-			},
-			"price": {
-				"from_price_html": "{{ price }}에서",
-				"regular_price": "정가",
-				"sale_price": "할인가",
-				"unit_price": "단가"
-			},
-			"share": "이 제품 공유",
-			"sold_out": "품절",
-			"unavailable": "사용할 수 없음",
-			"vendor": "공급업체",
-			"video_exit_message": "{{ title }}이(가) 동일한 창에서 전체 화면으로 열립니다.",
-			"xr_button": "사용자 공간에서 보기",
-			"xr_button_label": "사용자 공간에서 보기, 증강 현실 창에서 품목 로드",
-			"pickup_availability": {
-				"view_store_info": "스토어 정보 보기",
-				"check_other_stores": "다른 스토어의 사용 가능 여부 확인",
-				"pick_up_available": "픽업 사용 가능",
-				"pick_up_available_at_html": "<span class=\"color-foreground\">{{ location_name }}</span>에서 픽업 사용 가능",
-				"pick_up_unavailable_at_html": "<span class=\"color-foreground\">{{ location_name }}</span>에서 현재 픽업 사용 불가",
-				"unavailable": "픽업 사용 가능 여부를 로드할 수 없습니다.",
-				"refresh": "새로 고침"
-			},
-			"media": {
-				"open_featured_media": "갤러리 보기에서 추천 미디어 열기",
-				"open_media": "갤러리 보기에서 미디어 {{ index }} 열기",
-				"play_model": "3D 뷰어 재생",
-				"play_video": "동영상 재생"
-			},
-			"view_full_details": "전체 세부 정보 보기"
-		},
-		"modal": {
-			"label": "미디어 갤러리"
-		},
-		"facets": {
-			"apply": "적용",
-			"clear": "지우기",
-			"clear_all": "모두 지우기",
-			"from": "최저가",
-			"filter_and_sort": "필터 및 정렬",
-			"filter_by_label": "필터:",
-			"filter_button": "필터",
-			"filters_selected": {
-				"one": "{{ count }}개 선택됨",
-				"other": "{{ count }}개 선택됨"
-			},
-			"max_price": "최고가는 {{ price }}입니다.",
-			"product_count": {
-				"one": "{{ product_count }}/{{ count }}개 제품",
-				"other": "{{ product_count }}/{{ count }}개 제품"
-			},
-			"product_count_simple": {
-				"one": "{{ count }}개 제품",
-				"other": "{{ count }}개 제품"
-			},
-			"reset": "재설정",
-			"sort_button": "정렬",
-			"sort_by_label": "정렬 기준:",
-			"to": "최고가",
-			"clear_filter": "필터 지우기"
-		}
-	},
-	"templates": {
-		"404": {
-			"title": "페이지를 찾을 수 없음",
-			"subtext": "404"
-		},
-		"search": {
-			"no_results": "\"{{ terms }}\"에 대한 검색 결과가 없습니다. 철자를 확인하거나 다른 단어/문구를 사용해 보십시오.",
-			"results_with_count": {
-				"one": "{{ count }}개 결과",
-				"other": "{{ count }}개 결과"
-			},
-			"title": "검색 결과",
-			"page": "페이지",
-			"products": "제품",
-			"search_for": "\"{{ terms }}\" 검색",
-			"results_with_count_and_term": {
-				"one": "\"{{ terms }}\"의 검색 결과 {{ count }}건",
-				"other": "\"{{ terms }}\"의 검색 결과 {{ count }}건"
-			}
-		},
-		"cart": {
-			"cart": "카트"
-		},
-		"contact": {
-			"form": {
-				"name": "이름",
-				"email": "이메일",
-				"phone": "전화 번호",
-				"comment": "댓글",
-				"send": "보내기",
-				"post_success": "문의해 주셔서 감사드립니다. 최대한 빨리 답변드리겠습니다.",
-				"error_heading": "다음을 조정하십시오."
-			}
-		}
-	},
-	"sections": {
-		"header": {
-			"announcement": "공지",
-			"menu": "메뉴",
-			"cart_count": {
-				"one": "{{ count }}개 품목",
-				"other": "{{ count }}개 품목"
-			}
-		},
-		"cart": {
-			"title": "카트",
-			"caption": "카트 품목",
-			"remove_title": "{{ title }} 제거",
-			"subtotal": "소계",
-			"new_subtotal": "새로 계산된 소계",
-			"note": "주문 특별 지침",
-			"checkout": "결제",
-			"empty": "카트가 비어 있습니다",
-			"cart_error": "카트를 업데이트하는 중 오류가 발생했습니다. 다시 시도하십시오.",
-			"cart_quantity_error_html": "카트에는 이 품목을 [quantity]개만 추가할 수 있습니다.",
-			"taxes_and_shipping_policy_at_checkout_html": "결제 시 세금 및<a href=\"{{ link }}\"> 배송료</a>가 계산됨",
-			"taxes_included_but_shipping_at_checkout": "세금 포함 가격이며 결제 시 배송료가 계산됨",
-			"taxes_included_and_shipping_policy_html": "세금이 포함된 가격입니다. 결제 시 <a href=\"{{ link }}\">배송료</a> 가 계산됨",
-			"taxes_and_shipping_at_checkout": "결제 시 세금 및 배송료가 계산됨",
-			"headings": {
-				"product": "제품",
-				"price": "가격",
-				"total": "총계",
-				"quantity": "수량"
-			},
-			"update": "업데이트",
-			"login": {
-				"title": "계정이 있습니까?",
-				"paragraph_html": "더 빠르게 결제하려면 <a href=\"{{ link }}\" class=\"link underlined-link\">로그인</a>하십시오."
-			}
-		},
-		"footer": {
-			"payment": "결제 방법",
-			"social_placeholder": "소셜 미디어에서 아마존을 팔로우하십시오!"
-		},
-		"featured_blog": {
-			"view_all": "모두 보기",
-			"onboarding_title": "블로그 게시물",
-			"onboarding_content": "고객에게 블로그 게시물의 요약 제공"
-		},
-		"featured_collection": {
-			"view_all": "모두 보기",
-			"view_all_label": "{{ collection_name }} 컬렉션의 모든 제품 보기"
-		},
-		"collection_list": {
-			"view_all": "모두 보기"
-		},
-		"collection_template": {
-			"title": "컬렉션",
-			"empty": "제품을 찾을 수 없음",
-			"use_fewer_filters_html": "더 적은 수의 필터를 사용하거나 <a class=\"{{ class }}\" href=\"{{ link }}\">모두 지우기</a>"
-		},
-		"video": {
-			"load_video": "동영상 로드: {{ description }}"
-		}
-	},
-	"localization": {
-		"country_label": "국가/지역",
-		"language_label": "언어",
-		"update_language": "언어 업데이트",
-		"update_country": "국가/지역 업데이트"
-	},
-	"customer": {
-		"account": {
-			"title": "계정",
-			"details": "계정 세부 정보",
-			"view_addresses": "주소 보기",
-			"return": "계정 세부 정보로 돌아가기"
-		},
-		"account_fallback": "계정",
-		"activate_account": {
-			"title": "계정 활성화",
-			"subtext": "계정을 활성화하려면 비밀번호를 생성하십시오.",
-			"password": "비밀번호",
-			"password_confirm": "비밀번호 확인",
-			"submit": "계정 활성화",
-			"cancel": "초대 거절"
-		},
-		"addresses": {
-			"title": "주소",
-			"default": "기본값",
-			"add_new": "새 주소 추가",
-			"edit_address": "주소 편집",
-			"first_name": "이름",
-			"last_name": "성",
-			"company": "회사",
-			"address1": "주소 1",
-			"address2": "주소 2",
-			"city": "구/군/시",
-			"country": "국가/지역",
-			"province": "시/도",
-			"zip": "우편 번호",
-			"phone": "전화",
-			"set_default": "기본 주소로 설정",
-			"add": "주소 추가",
-			"update": "주소 업데이트",
-			"cancel": "취소",
-			"edit": "수정",
-			"delete": "삭제",
-			"delete_confirm": "이 주소를 삭제하시겠습니까?"
-		},
-		"log_in": "로그인",
-		"log_out": "로그아웃",
-		"login_page": {
-			"cancel": "취소",
-			"create_account": "계정 생성",
-			"email": "이메일",
-			"forgot_password": "비밀번호를 잊으셨나요?",
-			"guest_continue": "계속",
-			"guest_title": "게스트로 계속하기",
-			"password": "비밀번호",
-			"title": "로그인",
-			"sign_in": "로그인",
-			"submit": "제출"
-		},
-		"orders": {
-			"title": "주문 기록",
-			"order_number": "주문",
-			"order_number_link": "주문 번호: {{ number }}",
-			"date": "날짜",
-			"payment_status": "결제 상태",
-			"fulfillment_status": "주문 처리 상태",
-			"total": "총계",
-			"none": "아직 주문이 없습니다."
-		},
-		"recover_password": {
-			"title": "비밀번호 재설정",
-			"subtext": "비밀번호 재설정을 위해 이메일을 보내드리겠습니다.",
-			"success": "비밀번호를 업데이트할 링크가 포함된 이메일을 보내드렸습니다."
-		},
-		"register": {
-			"title": "계정 생성",
-			"first_name": "이름",
-			"last_name": "성",
-			"email": "이메일",
-			"password": "비밀번호",
-			"submit": "생성"
-		},
-		"reset_password": {
-			"title": "계정 비밀번호 재설정",
-			"subtext": "{{ email }}의 새 비밀번호 입력",
-			"password": "비밀번호",
-			"password_confirm": "비밀번호 확인",
-			"submit": "비밀번호 재설정"
-		},
-		"order": {
-			"title": "{{ name }} 주문",
-			"date_html": "주문 일자: {{ date }}",
-			"cancelled_html": "주문 취소 일자: {{ date }}",
-			"cancelled_reason": "이유: {{ reason }}",
-			"billing_address": "청구 주소",
-			"payment_status": "결제 상태",
-			"shipping_address": "배송 주소",
-			"fulfillment_status": "주문 처리 상태",
-			"discount": "할인",
-			"shipping": "배송",
-			"tax": "세금",
-			"product": "제품",
-			"sku": "SKU(재고 관리 코드)",
-			"price": "가격",
-			"quantity": "수량",
-			"total": "총계",
-			"fulfilled_at_html": "주문 처리 : {{ date }}",
-			"track_shipment": "배송 추적",
-			"tracking_url": "추적 링크",
-			"tracking_company": "배송업체",
-			"tracking_number": "추적 번호",
-			"subtotal": "소계"
-		}
-	},
-	"gift_cards": {
-		"issued": {
-			"title": "다음은 {{ shop }}의 {{ value }} 기프트 카드입니다.",
-			"subtext": "기프트 카드",
-			"gift_card_code": "기프트 카드 코드",
-			"shop_link": "쇼핑 계속하기",
-			"remaining_html": "남은 금액: {{ balance }}",
-			"add_to_apple_wallet": "Apple Wallet에 추가",
-			"qr_image_alt": "QR 코드 — 스캔하여 기프트 카드 사용",
-			"copy_code": "코드 복사",
-			"expired": "만료됨",
-			"copy_code_success": "코드 복사 완료",
-			"print_gift_card": "인쇄"
-		}
-	},
-	"pagefly": {
-		"products": {
-			"product": {
-				"regular_price": "Regular price",
-				"sold_out": "Sold out",
-				"unavailable": "Unavailable",
-				"on_sale": "Sale",
-				"quantity": "Quantity",
-				"add_to_cart": "Add to cart",
-				"back_to_collection": "Back to {{ title }}",
-				"view_details": "View details"
-			}
-		},
-		"article": {
-			"tags": "Tags:",
-			"all_topics": "All topics",
-			"by_author": "by {{ author }}",
-			"posted_in": "Posted in",
-			"read_more": "Read more",
-			"back_to_blog": "Back to {{ title }}"
-		},
-		"comments": {
-			"title": "Leave a comment",
-			"name": "Name",
-			"email": "Email",
-			"message": "Message",
-			"post": "Post comment",
-			"moderated": "Please note, comments must be approved before they are published",
-			"success_moderated": "Your comment was posted successfully. We will publish it in a little while, as our blog is moderated.",
-			"success": "Your comment was posted successfully! Thank you!",
-			"comments_with_count": {
-				"one": "{{ count }} comment",
-				"other": "{{ count }} comments"
-			}
-		},
-		"password_page": {
-			"login_form_message": "Enter store using password:",
-			"login_form_password_label": "Password",
-			"login_form_password_placeholder": "Your password",
-			"login_form_submit": "Enter",
-			"signup_form_email_label": "Email",
-			"signup_form_success": "We will send you an email right before we open!",
-			"password_link": "Enter using password"
-		}
-	}
-=======
   "general": {
     "password_page": {
       "login_form_heading": "비밀번호를 사용하여 스토어 입장:",
@@ -846,5 +400,4 @@
       "print_gift_card": "인쇄"
     }
   }
->>>>>>> dbd0249e
 }