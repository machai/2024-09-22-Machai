{
<<<<<<< HEAD
	"general": {
		"password_page": {
			"login_form_heading": "Accéder à la boutique à l'aide d'un mot de passe :",
			"login_password_button": "Saisir avec un mot de passe",
			"login_form_password_label": "Mot de passe",
			"login_form_password_placeholder": "Votre mot de passe",
			"login_form_error": "Mot de passe incorrect !",
			"login_form_submit": "Saisir",
			"modal": "Mot de passe modal",
			"admin_link_html": "La boutique vous appartient-elle ? <a href=\"/admin\" class=\"link underlined-link\">Se connecter ici</a>",
			"powered_by_shopify_html": "Cette boutique sera propulsée par {{ shopify }}"
		},
		"social": {
			"alt_text": {
				"share_on_facebook": "Partager sur Facebook",
				"share_on_twitter": "Tweeter sur Twitter",
				"share_on_pinterest": "Épingler sur Pinterest"
			},
			"links": {
				"twitter": "Twitter",
				"facebook": "Facebook",
				"pinterest": "Pinterest",
				"instagram": "Instagram",
				"tumblr": "Tumblr",
				"snapchat": "Snapchat",
				"youtube": "YouTube",
				"vimeo": "Vimeo",
				"tiktok": "TikTok"
			}
		},
		"continue_shopping": "Continuer les achats",
		"pagination": {
			"label": "Pagination",
			"page": "Page {{ number }}",
			"next": "Page suivante",
			"previous": "Page précédente"
		},
		"search": {
			"search": "Recherche"
		},
		"cart": {
			"view": "Afficher mon panier ({{ count }})",
			"item_added": "Article ajouté au panier"
		},
		"share": {
			"copy_to_clipboard": "Copier le lien",
			"share": "Partager",
			"share_url": "Lien",
			"success_message": "Lien copié dans le presse-papiers",
			"close": "Fermer le partage"
		}
	},
	"newsletter": {
		"label": "E-mail",
		"success": "Merci de votre inscription",
		"button_label": "S'inscrire"
	},
	"accessibility": {
		"skip_to_text": "Ignorer et passer au contenu",
		"close": "Fermer",
		"unit_price_separator": "par",
		"vendor": "Distributeur :",
		"error": "Erreur",
		"refresh_page": "Le choix d'une sélection entraîne l'actualisation de la page entière.",
		"link_messages": {
			"new_window": "S'ouvre dans une nouvelle fenêtre.",
			"external": "Ouvre un site web externe."
		},
		"next_slide": "Faire glisser vers la droite",
		"previous_slide": "Faire glisser vers la gauche",
		"loading": "Chargement en cours...",
		"of": "sur",
		"skip_to_product_info": "Passer aux informations produits",
		"total_reviews": "total des critiques",
		"star_reviews_info": "{{ rating_value }} sur {{ rating_max }} étoiles"
	},
	"blogs": {
		"article": {
			"blog": "Blog",
			"read_more_title": "Lire la suite : {{ title }}",
			"read_more": "Lire la suite",
			"comments": {
				"one": "{{ count }} commentaire",
				"other": "{{ count }} commentaires"
			},
			"moderated": "Veuillez noter que les commentaires doivent être approuvés avant d'être publiés.",
			"comment_form_title": "Laisser un commentaire",
			"name": "Nom",
			"email": "E-mail",
			"message": "Commentaire",
			"post": "Publier le commentaire",
			"back_to_blog": "Retour au blog",
			"share": "Partager cet article",
			"success": "Votre commentaire a bien été publié ! Merci !",
			"success_moderated": "Votre commentaire a bien été publié. Nous le publierons sous peu, conformément au processus de modération de notre blog."
		}
	},
	"onboarding": {
		"product_title": "Titre du produit",
		"collection_title": "Le nom de votre collection"
	},
	"products": {
		"product": {
			"add_to_cart": "Ajouter au panier",
			"description": "Description",
			"on_sale": "Vente",
			"product_variants": "Variantes de produits",
			"quantity": {
				"label": "Quantité",
				"input_label": "Quantité pour {{ product }}",
				"increase": "Augmenter la quantité de {{ product }}",
				"decrease": "Réduire la quantité de {{ product }}"
			},
			"price": {
				"from_price_html": "Du {{ price }}",
				"regular_price": "Prix habituel",
				"sale_price": "Prix soldé",
				"unit_price": "Prix unitaire"
			},
			"share": "Partager ce produit",
			"sold_out": "Épuisé",
			"unavailable": "Non disponible",
			"vendor": "Distributeur",
			"video_exit_message": "{{ title }} ouvre la vidéo en plein écran dans la même fenêtre.",
			"xr_button": "Afficher dans son espace",
			"xr_button_label": "Affichage dans votre espace, charge l'article dans une fenêtre de réalité augmentée",
			"pickup_availability": {
				"view_store_info": "Afficher les informations de la boutique",
				"check_other_stores": "Vérifier la disponibilité dans d'autres boutiques",
				"pick_up_available": "Service de retrait disponible",
				"pick_up_available_at_html": "Service de retrait disponible à <span class=\"color-foreground\">{{ location_name }}</span>",
				"pick_up_unavailable_at_html": "Service de retrait non disponible actuellement à <span class=\"color-foreground\">{{ location_name }}</span>",
				"unavailable": "Impossible de charger la disponibilité du service de retrait",
				"refresh": "Actualiser"
			},
			"media": {
				"open_featured_media": "Ouvrir les supports multimédia en vedette dans la vue de la galerie",
				"open_media": "Ouvrir {{ index }} des supports multimédia dans la vue de la galerie",
				"play_model": "Lire la visionneuse 3D",
				"play_video": "Lire la vidéo"
			},
			"view_full_details": "Afficher tous les détails"
		},
		"modal": {
			"label": "Galerie de supports multimédias"
		},
		"facets": {
			"apply": "Appliquer",
			"clear": "Effacer",
			"clear_all": "Tout effacer",
			"from": "De",
			"filter_and_sort": "Filtrer et trier",
			"filter_by_label": "Filtre :",
			"filter_button": "Filtrer",
			"filters_selected": {
				"one": "{{ count }} sélectionné",
				"other": "{{ count }} sélectionnés"
			},
			"max_price": "Le prix le plus élevé est de {{ price }}",
			"product_count": {
				"one": "{{ product_count }} produit sur {{ count }}",
				"other": "{{ product_count }} produits sur {{ count }}"
			},
			"product_count_simple": {
				"one": "{{ count }} produit",
				"other": "{{ count }} produits"
			},
			"reset": "Réinitialiser",
			"sort_button": "Trier",
			"sort_by_label": "Trier par :",
			"to": "À",
			"clear_filter": "Effacer le filtre"
		}
	},
	"templates": {
		"404": {
			"title": "Page non trouvée",
			"subtext": "404"
		},
		"search": {
			"no_results": "Aucun résultat trouvé pour « {{ terms }} ». Vérifiez l'orthographe ou utilisez un autre mot ou une autre expression.",
			"results_with_count": {
				"one": "{{ count }} résultat",
				"other": "{{ count }} résultats"
			},
			"title": "Résultats de la recherche",
			"page": "Page",
			"products": "Produits",
			"search_for": "Rechercher « {{ terms }} »",
			"results_with_count_and_term": {
				"one": "{{ count }} résultat trouvé pour « {{ terms }} »",
				"other": "{{ count }} résultats trouvés pour « {{ terms }} »"
			}
		},
		"cart": {
			"cart": "Panier"
		},
		"contact": {
			"form": {
				"name": "Nom",
				"email": "E-mail",
				"phone": "Numéro de téléphone",
				"comment": "Commentaire",
				"send": "Envoyer",
				"post_success": "Merci de nous avoir contactés. Nous vous répondrons dès que possible.",
				"error_heading": "Veuillez ajuster les éléments suivants :"
			}
		}
	},
	"sections": {
		"header": {
			"announcement": "Annonce",
			"menu": "Menu",
			"cart_count": {
				"one": "{{ count }} article",
				"other": "{{ count }} articles"
			}
		},
		"cart": {
			"title": "Votre panier",
			"caption": "Articles du panier",
			"remove_title": "Supprimer {{ title }}",
			"subtotal": "Sous-total",
			"new_subtotal": "Nouveau sous-total",
			"note": "Instructions spéciales concernant la commande",
			"checkout": "Procéder au paiement",
			"empty": "Votre panier est vide",
			"cart_error": "Une erreur est survenue lors de l’actualisation de votre panier. Veuillez réessayer.",
			"cart_quantity_error_html": "Vous ne pouvez ajouter que [quantité] de cet article à votre panier.",
			"taxes_and_shipping_policy_at_checkout_html": "Taxes et <a href=\"{{ link }}\">frais d'expédition</a> calculés lors du paiement",
			"taxes_included_but_shipping_at_checkout": "Taxes incluses et frais d'expédition calculés lors du paiement",
			"taxes_included_and_shipping_policy_html": "Taxes incluses. <a href=\"{{ link }}\">Frais d'expédition</a> calculés à l'étape de paiement.",
			"taxes_and_shipping_at_checkout": "Taxes et frais d'expédition calculés lors du paiement",
			"headings": {
				"product": "Produit",
				"price": "Prix",
				"total": "Total",
				"quantity": "Quantité"
			},
			"update": "Mettre à jour",
			"login": {
				"title": "Vous possédez un compte ?",
				"paragraph_html": "<a href=\"{{ link }}\" class=\"link underlined-link\">Connectez-vous</a> pour payer plus vite."
			}
		},
		"footer": {
			"payment": "Moyens de paiement",
			"social_placeholder": "Suivez-nous sur les médias sociaux !"
		},
		"featured_blog": {
			"view_all": "Tout afficher",
			"onboarding_title": "Article de blog",
			"onboarding_content": "Donnez à vos clients un résumé de votre article de blog"
		},
		"featured_collection": {
			"view_all": "Tout afficher",
			"view_all_label": "Afficher tous les produits de la collection {{ collection_name }}"
		},
		"collection_list": {
			"view_all": "Tout afficher"
		},
		"collection_template": {
			"title": "Collection",
			"empty": "Aucun produit trouvé",
			"use_fewer_filters_html": "Utiliser moins de filtres ou <a class=\"{{ class }}\" href=\"{{ link }}\">tout effacer</a>"
		},
		"video": {
			"load_video": "Charger la vidéo : {{ description }}"
		}
	},
	"localization": {
		"country_label": "Pays/région",
		"language_label": "Langue",
		"update_language": "Mettre à jour la langue",
		"update_country": "Mettre à jour le pays/la région"
	},
	"customer": {
		"account": {
			"title": "Compte",
			"details": "Détails du compte",
			"view_addresses": "Voir les adresses",
			"return": "Retour aux détails du compte"
		},
		"account_fallback": "Compte",
		"activate_account": {
			"title": "Activer le compte",
			"subtext": "Créez votre mot de passe pour activer le compte.",
			"password": "Mot de passe",
			"password_confirm": "Confirmer le mot de passe",
			"submit": "Activer le compte",
			"cancel": "Décliner l'invitation"
		},
		"addresses": {
			"title": "Adresses",
			"default": "Par défaut",
			"add_new": "Ajouter une nouvelle adresse",
			"edit_address": "Modifier l'adresse",
			"first_name": "Prénom",
			"last_name": "Nom de famille",
			"company": "Entreprise",
			"address1": "Adresse 1",
			"address2": "Adresse 2",
			"city": "Ville",
			"country": "Pays/région",
			"province": "Province",
			"zip": "Code postal",
			"phone": "Téléphone",
			"set_default": "Définir comme adresse par défaut",
			"add": "Ajouter l'adresse",
			"update": "Mettre à jour l'adresse",
			"cancel": "Annuler",
			"edit": "Modifier",
			"delete": "Supprimer",
			"delete_confirm": "Êtes-vous certain(e) de vouloir supprimer cette adresse ?"
		},
		"log_in": "Connexion",
		"log_out": "Déconnexion",
		"login_page": {
			"cancel": "Annuler",
			"create_account": "Créer un compte",
			"email": "E-mail",
			"forgot_password": "Mot de passe oublié ?",
			"guest_continue": "Continuer",
			"guest_title": "Continuer en tant qu'invité(e)",
			"password": "Mot de passe",
			"title": "Connexion",
			"sign_in": "Connexion",
			"submit": "Envoyer"
		},
		"orders": {
			"title": "Historique des commandes",
			"order_number": "Commande",
			"order_number_link": "Numéro de commande {{ number }}",
			"date": "Date",
			"payment_status": "Statut des paiements",
			"fulfillment_status": "Statut des commandes",
			"total": "Total",
			"none": "Vous n'avez encore passé aucune commande."
		},
		"recover_password": {
			"title": "Réinitialiser son mot de passe",
			"subtext": "Nous vous ferons parvenir un e-mail pour réinitialiser votre mot de passe",
			"success": "Nous vous avons envoyé un e-mail contenant un lien pour mettre à jour votre mot de passe."
		},
		"register": {
			"title": "Créer un compte",
			"first_name": "Prénom",
			"last_name": "Nom de famille",
			"email": "E-mail",
			"password": "Mot de passe",
			"submit": "Créer"
		},
		"reset_password": {
			"title": "Réinitialiser le mot de passe du compte",
			"subtext": "Saisir un nouveau mot de passe pour {{ email }}",
			"password": "Mot de passe",
			"password_confirm": "Confirmer le mot de passe",
			"submit": "Réinitialiser le mot de passe"
		},
		"order": {
			"title": "Commande {{ name }}",
			"date_html": "Passée le {{ date }}",
			"cancelled_html": "Commande annulée le {{ date }}",
			"cancelled_reason": "Motif : {{ reason }}",
			"billing_address": "Adresse de facturation",
			"payment_status": "Statut de paiement",
			"shipping_address": "Adresse d'expédition",
			"fulfillment_status": "Statut des commandes",
			"discount": "Réduction",
			"shipping": "Expédition",
			"tax": "Taxes",
			"product": "Produit",
			"sku": "SKU",
			"price": "Prix",
			"quantity": "Quantité",
			"total": "Total",
			"fulfilled_at_html": "Traitée le {{ date }}",
			"track_shipment": "Suivre l'envoi",
			"tracking_url": "Lien de suivi",
			"tracking_company": "Transporteur",
			"tracking_number": "Numéro de suivi",
			"subtotal": "Sous-total"
		}
	},
	"gift_cards": {
		"issued": {
			"title": "Voici votre carte-cadeau {{ shop }} d'une valeur de {{ value }} !",
			"subtext": "Votre carte-cadeau",
			"gift_card_code": "Code de la carte-cadeau",
			"shop_link": "Continuer les achats",
			"remaining_html": "Reste {{ balance }}",
			"add_to_apple_wallet": "Ajouter à Apple Wallet",
			"qr_image_alt": "Code QR : scannez-le pour utiliser votre carte-cadeau",
			"copy_code": "Copier le code",
			"expired": "Expiré",
			"copy_code_success": "Le code a bien été copié",
			"print_gift_card": "Imprimer"
		}
	},
	"pagefly": {
		"products": {
			"product": {
				"regular_price": "Regular price",
				"sold_out": "Sold out",
				"unavailable": "Unavailable",
				"on_sale": "Sale",
				"quantity": "Quantity",
				"add_to_cart": "Add to cart",
				"back_to_collection": "Back to {{ title }}",
				"view_details": "View details"
			}
		},
		"article": {
			"tags": "Tags:",
			"all_topics": "All topics",
			"by_author": "by {{ author }}",
			"posted_in": "Posted in",
			"read_more": "Read more",
			"back_to_blog": "Back to {{ title }}"
		},
		"comments": {
			"title": "Leave a comment",
			"name": "Name",
			"email": "Email",
			"message": "Message",
			"post": "Post comment",
			"moderated": "Please note, comments must be approved before they are published",
			"success_moderated": "Your comment was posted successfully. We will publish it in a little while, as our blog is moderated.",
			"success": "Your comment was posted successfully! Thank you!",
			"comments_with_count": {
				"one": "{{ count }} comment",
				"other": "{{ count }} comments"
			}
		},
		"password_page": {
			"login_form_message": "Enter store using password:",
			"login_form_password_label": "Password",
			"login_form_password_placeholder": "Your password",
			"login_form_submit": "Enter",
			"signup_form_email_label": "Email",
			"signup_form_success": "We will send you an email right before we open!",
			"password_link": "Enter using password"
		}
	}
=======
  "general": {
    "password_page": {
      "login_form_heading": "Accéder à la boutique à l'aide d'un mot de passe :",
      "login_password_button": "Saisir avec un mot de passe",
      "login_form_password_label": "Mot de passe",
      "login_form_password_placeholder": "Votre mot de passe",
      "login_form_error": "Mot de passe incorrect !",
      "login_form_submit": "Saisir",
      "modal": "Mot de passe modal",
      "admin_link_html": "La boutique vous appartient-elle ? <a href=\"/admin\" class=\"link underlined-link\">Se connecter ici</a>",
      "powered_by_shopify_html": "Cette boutique sera propulsée par {{ shopify }}"
    },
    "social": {
      "alt_text": {
        "share_on_facebook": "Partager sur Facebook",
        "share_on_twitter": "Tweeter sur Twitter",
        "share_on_pinterest": "Épingler sur Pinterest"
      },
      "links": {
        "twitter": "Twitter",
        "facebook": "Facebook",
        "pinterest": "Pinterest",
        "instagram": "Instagram",
        "tumblr": "Tumblr",
        "snapchat": "Snapchat",
        "youtube": "YouTube",
        "vimeo": "Vimeo",
        "tiktok": "TikTok"
      }
    },
    "continue_shopping": "Continuer les achats",
    "pagination": {
      "label": "Pagination",
      "page": "Page {{ number }}",
      "next": "Page suivante",
      "previous": "Page précédente"
    },
    "search": {
      "search": "Recherche"
    },
    "cart": {
      "view": "Afficher mon panier ({{ count }})",
      "item_added": "Article ajouté au panier"
    },
    "share": {
      "copy_to_clipboard": "Copier le lien",
      "share": "Partager",
      "share_url": "Lien",
      "success_message": "Lien copié dans le presse-papiers",
      "close": "Fermer le partage"
    }
  },
  "newsletter": {
    "label": "E-mail",
    "success": "Merci de votre inscription",
    "button_label": "S'inscrire"
  },
  "accessibility": {
    "skip_to_text": "Ignorer et passer au contenu",
    "close": "Fermer",
    "unit_price_separator": "par",
    "vendor": "Distributeur :",
    "error": "Erreur",
    "refresh_page": "Le choix d'une sélection entraîne l'actualisation de la page entière.",
    "link_messages": {
      "new_window": "S'ouvre dans une nouvelle fenêtre.",
      "external": "Ouvre un site web externe."
    },
    "next_slide": "Faire glisser vers la droite",
    "previous_slide": "Faire glisser vers la gauche",
    "loading": "Chargement en cours...",
    "of": "sur",
    "skip_to_product_info": "Passer aux informations produits",
    "total_reviews": "total des critiques",
    "star_reviews_info": "{{ rating_value }} sur {{ rating_max }} étoiles"
  },
  "blogs": {
    "article": {
      "blog": "Blog",
      "read_more_title": "Lire la suite : {{ title }}",
      "read_more": "Lire la suite",
      "comments": {
        "one": "{{ count }} commentaire",
        "other": "{{ count }} commentaires"
      },
      "moderated": "Veuillez noter que les commentaires doivent être approuvés avant d'être publiés.",
      "comment_form_title": "Laisser un commentaire",
      "name": "Nom",
      "email": "E-mail",
      "message": "Commentaire",
      "post": "Publier le commentaire",
      "back_to_blog": "Retour au blog",
      "share": "Partager cet article",
      "success": "Votre commentaire a bien été publié ! Merci !",
      "success_moderated": "Votre commentaire a bien été publié. Nous le publierons sous peu, conformément au processus de modération de notre blog."
    }
  },
  "onboarding": {
    "product_title": "Titre du produit",
    "collection_title": "Le nom de votre collection"
  },
  "products": {
    "product": {
      "add_to_cart": "Ajouter au panier",
      "description": "Description",
      "on_sale": "Vente",
      "product_variants": "Variantes de produits",
      "quantity": {
        "label": "Quantité",
        "input_label": "Quantité pour {{ product }}",
        "increase": "Augmenter la quantité de {{ product }}",
        "decrease": "Réduire la quantité de {{ product }}"
      },
      "price": {
        "from_price_html": "Du {{ price }}",
        "regular_price": "Prix habituel",
        "sale_price": "Prix soldé",
        "unit_price": "Prix unitaire"
      },
      "share": "Partager ce produit",
      "sold_out": "Épuisé",
      "unavailable": "Non disponible",
      "vendor": "Distributeur",
      "video_exit_message": "{{ title }} ouvre la vidéo en plein écran dans la même fenêtre.",
      "xr_button": "Afficher dans son espace",
      "xr_button_label": "Affichage dans votre espace, charge l'article dans une fenêtre de réalité augmentée",
      "pickup_availability": {
        "view_store_info": "Afficher les informations de la boutique",
        "check_other_stores": "Vérifier la disponibilité dans d'autres boutiques",
        "pick_up_available": "Service de retrait disponible",
        "pick_up_available_at_html": "Service de retrait disponible à <span class=\"color-foreground\">{{ location_name }}</span>",
        "pick_up_unavailable_at_html": "Service de retrait non disponible actuellement à <span class=\"color-foreground\">{{ location_name }}</span>",
        "unavailable": "Impossible de charger la disponibilité du service de retrait",
        "refresh": "Actualiser"
      },
      "media": {
        "open_featured_media": "Ouvrir les supports multimédia en vedette dans la vue de la galerie",
        "open_media": "Ouvrir {{ index }} des supports multimédia dans la vue de la galerie",
        "play_model": "Lire la visionneuse 3D",
        "play_video": "Lire la vidéo"
      },
      "view_full_details": "Afficher tous les détails",
      "include_taxes": "Taxes incluses.",
      "shipping_policy_html": "<a href=\"{{ link }}\">Frais d'expédition</a> calculés à l'étape de paiement."
    },
    "modal": {
      "label": "Galerie de supports multimédias"
    },
    "facets": {
      "apply": "Appliquer",
      "clear": "Effacer",
      "clear_all": "Tout effacer",
      "from": "De",
      "filter_and_sort": "Filtrer et trier",
      "filter_by_label": "Filtre :",
      "filter_button": "Filtrer",
      "filters_selected": {
        "one": "{{ count }} sélectionné",
        "other": "{{ count }} sélectionnés"
      },
      "max_price": "Le prix le plus élevé est de {{ price }}",
      "product_count": {
        "one": "{{ product_count }} produit sur {{ count }}",
        "other": "{{ product_count }} produits sur {{ count }}"
      },
      "product_count_simple": {
        "one": "{{ count }} produit",
        "other": "{{ count }} produits"
      },
      "reset": "Réinitialiser",
      "sort_button": "Trier",
      "sort_by_label": "Trier par :",
      "to": "À",
      "clear_filter": "Effacer le filtre"
    }
  },
  "templates": {
    "search": {
      "no_results": "Aucun résultat trouvé pour « {{ terms }} ». Vérifiez l'orthographe ou utilisez un autre mot ou une autre expression.",
      "results_with_count": {
        "one": "{{ count }} résultat",
        "other": "{{ count }} résultats"
      },
      "title": "Résultats de la recherche",
      "page": "Page",
      "products": "Produits",
      "search_for": "Rechercher « {{ terms }} »",
      "results_with_count_and_term": {
        "one": "{{ count }} résultat trouvé pour « {{ terms }} »",
        "other": "{{ count }} résultats trouvés pour « {{ terms }} »"
      }
    },
    "cart": {
      "cart": "Panier"
    },
    "contact": {
      "form": {
        "name": "Nom",
        "email": "E-mail",
        "phone": "Numéro de téléphone",
        "comment": "Commentaire",
        "send": "Envoyer",
        "post_success": "Merci de nous avoir contactés. Nous vous répondrons dès que possible.",
        "error_heading": "Veuillez ajuster les éléments suivants :"
      }
    },
    "404": {
      "title": "Page non trouvée",
      "subtext": "404"
    }
  },
  "sections": {
    "header": {
      "announcement": "Annonce",
      "menu": "Menu",
      "cart_count": {
        "one": "{{ count }} article",
        "other": "{{ count }} articles"
      }
    },
    "cart": {
      "title": "Votre panier",
      "caption": "Articles du panier",
      "remove_title": "Supprimer {{ title }}",
      "subtotal": "Sous-total",
      "new_subtotal": "Nouveau sous-total",
      "note": "Instructions spéciales concernant la commande",
      "checkout": "Procéder au paiement",
      "empty": "Votre panier est vide",
      "cart_error": "Une erreur est survenue lors de l’actualisation de votre panier. Veuillez réessayer.",
      "cart_quantity_error_html": "Vous ne pouvez ajouter que [quantité] de cet article à votre panier.",
      "taxes_and_shipping_policy_at_checkout_html": "Taxes et <a href=\"{{ link }}\">frais d'expédition</a> calculés lors du paiement",
      "taxes_included_but_shipping_at_checkout": "Taxes incluses et frais d'expédition calculés lors du paiement",
      "taxes_included_and_shipping_policy_html": "Taxes incluses. <a href=\"{{ link }}\">Frais d'expédition</a> calculés à l'étape de paiement.",
      "taxes_and_shipping_at_checkout": "Taxes et frais d'expédition calculés lors du paiement",
      "headings": {
        "product": "Produit",
        "price": "Prix",
        "total": "Total",
        "quantity": "Quantité"
      },
      "update": "Mettre à jour",
      "login": {
        "title": "Vous possédez un compte ?",
        "paragraph_html": "<a href=\"{{ link }}\" class=\"link underlined-link\">Connectez-vous</a> pour payer plus vite."
      }
    },
    "footer": {
      "payment": "Moyens de paiement",
      "social_placeholder": "Suivez-nous sur les médias sociaux !"
    },
    "featured_blog": {
      "view_all": "Tout afficher",
      "onboarding_title": "Article de blog",
      "onboarding_content": "Donnez à vos clients un résumé de votre article de blog"
    },
    "featured_collection": {
      "view_all": "Tout afficher",
      "view_all_label": "Afficher tous les produits de la collection {{ collection_name }}"
    },
    "collection_list": {
      "view_all": "Tout afficher"
    },
    "collection_template": {
      "title": "Collection",
      "empty": "Aucun produit trouvé",
      "use_fewer_filters_html": "Utiliser moins de filtres ou <a class=\"{{ class }}\" href=\"{{ link }}\">tout effacer</a>"
    },
    "video": {
      "load_video": "Charger la vidéo : {{ description }}"
    }
  },
  "localization": {
    "country_label": "Pays/région",
    "language_label": "Langue",
    "update_language": "Mettre à jour la langue",
    "update_country": "Mettre à jour le pays/la région"
  },
  "customer": {
    "account": {
      "title": "Compte",
      "details": "Détails du compte",
      "view_addresses": "Voir les adresses",
      "return": "Retour aux détails du compte"
    },
    "account_fallback": "Compte",
    "activate_account": {
      "title": "Activer le compte",
      "subtext": "Créez votre mot de passe pour activer le compte.",
      "password": "Mot de passe",
      "password_confirm": "Confirmer le mot de passe",
      "submit": "Activer le compte",
      "cancel": "Décliner l'invitation"
    },
    "addresses": {
      "title": "Adresses",
      "default": "Par défaut",
      "add_new": "Ajouter une nouvelle adresse",
      "edit_address": "Modifier l'adresse",
      "first_name": "Prénom",
      "last_name": "Nom de famille",
      "company": "Entreprise",
      "address1": "Adresse 1",
      "address2": "Adresse 2",
      "city": "Ville",
      "country": "Pays/région",
      "province": "Province",
      "zip": "Code postal",
      "phone": "Téléphone",
      "set_default": "Définir comme adresse par défaut",
      "add": "Ajouter l'adresse",
      "update": "Mettre à jour l'adresse",
      "cancel": "Annuler",
      "edit": "Modifier",
      "delete": "Supprimer",
      "delete_confirm": "Êtes-vous certain(e) de vouloir supprimer cette adresse ?"
    },
    "log_in": "Connexion",
    "log_out": "Déconnexion",
    "login_page": {
      "cancel": "Annuler",
      "create_account": "Créer un compte",
      "email": "E-mail",
      "forgot_password": "Mot de passe oublié ?",
      "guest_continue": "Continuer",
      "guest_title": "Continuer en tant qu'invité(e)",
      "password": "Mot de passe",
      "title": "Connexion",
      "sign_in": "Connexion",
      "submit": "Envoyer"
    },
    "orders": {
      "title": "Historique des commandes",
      "order_number": "Commande",
      "order_number_link": "Numéro de commande {{ number }}",
      "date": "Date",
      "payment_status": "Statut des paiements",
      "fulfillment_status": "Statut des commandes",
      "total": "Total",
      "none": "Vous n'avez encore passé aucune commande."
    },
    "recover_password": {
      "title": "Réinitialiser son mot de passe",
      "subtext": "Nous vous ferons parvenir un e-mail pour réinitialiser votre mot de passe",
      "success": "Nous vous avons envoyé un e-mail contenant un lien pour mettre à jour votre mot de passe."
    },
    "register": {
      "title": "Créer un compte",
      "first_name": "Prénom",
      "last_name": "Nom de famille",
      "email": "E-mail",
      "password": "Mot de passe",
      "submit": "Créer"
    },
    "reset_password": {
      "title": "Réinitialiser le mot de passe du compte",
      "subtext": "Saisir un nouveau mot de passe pour {{ email }}",
      "password": "Mot de passe",
      "password_confirm": "Confirmer le mot de passe",
      "submit": "Réinitialiser le mot de passe"
    },
    "order": {
      "title": "Commande {{ name }}",
      "date_html": "Passée le {{ date }}",
      "cancelled_html": "Commande annulée le {{ date }}",
      "cancelled_reason": "Motif : {{ reason }}",
      "billing_address": "Adresse de facturation",
      "payment_status": "Statut de paiement",
      "shipping_address": "Adresse d'expédition",
      "fulfillment_status": "Statut des commandes",
      "discount": "Réduction",
      "shipping": "Expédition",
      "tax": "Taxes",
      "product": "Produit",
      "sku": "SKU",
      "price": "Prix",
      "quantity": "Quantité",
      "total": "Total",
      "fulfilled_at_html": "Traitée le {{ date }}",
      "track_shipment": "Suivre l'envoi",
      "tracking_url": "Lien de suivi",
      "tracking_company": "Transporteur",
      "tracking_number": "Numéro de suivi",
      "subtotal": "Sous-total"
    }
  },
  "gift_cards": {
    "issued": {
      "title": "Voici votre carte-cadeau {{ shop }} d'une valeur de {{ value }} !",
      "subtext": "Votre carte-cadeau",
      "gift_card_code": "Code de la carte-cadeau",
      "shop_link": "Continuer les achats",
      "remaining_html": "Reste {{ balance }}",
      "add_to_apple_wallet": "Ajouter à Apple Wallet",
      "qr_image_alt": "Code QR : scannez-le pour utiliser votre carte-cadeau",
      "copy_code": "Copier le code",
      "expired": "Expiré",
      "copy_code_success": "Le code a bien été copié",
      "print_gift_card": "Imprimer"
    }
  }
>>>>>>> dbd0249e
}<|MERGE_RESOLUTION|>--- conflicted
+++ resolved
@@ -1,450 +1,4 @@
 {
-<<<<<<< HEAD
-	"general": {
-		"password_page": {
-			"login_form_heading": "Accéder à la boutique à l'aide d'un mot de passe :",
-			"login_password_button": "Saisir avec un mot de passe",
-			"login_form_password_label": "Mot de passe",
-			"login_form_password_placeholder": "Votre mot de passe",
-			"login_form_error": "Mot de passe incorrect !",
-			"login_form_submit": "Saisir",
-			"modal": "Mot de passe modal",
-			"admin_link_html": "La boutique vous appartient-elle ? <a href=\"/admin\" class=\"link underlined-link\">Se connecter ici</a>",
-			"powered_by_shopify_html": "Cette boutique sera propulsée par {{ shopify }}"
-		},
-		"social": {
-			"alt_text": {
-				"share_on_facebook": "Partager sur Facebook",
-				"share_on_twitter": "Tweeter sur Twitter",
-				"share_on_pinterest": "Épingler sur Pinterest"
-			},
-			"links": {
-				"twitter": "Twitter",
-				"facebook": "Facebook",
-				"pinterest": "Pinterest",
-				"instagram": "Instagram",
-				"tumblr": "Tumblr",
-				"snapchat": "Snapchat",
-				"youtube": "YouTube",
-				"vimeo": "Vimeo",
-				"tiktok": "TikTok"
-			}
-		},
-		"continue_shopping": "Continuer les achats",
-		"pagination": {
-			"label": "Pagination",
-			"page": "Page {{ number }}",
-			"next": "Page suivante",
-			"previous": "Page précédente"
-		},
-		"search": {
-			"search": "Recherche"
-		},
-		"cart": {
-			"view": "Afficher mon panier ({{ count }})",
-			"item_added": "Article ajouté au panier"
-		},
-		"share": {
-			"copy_to_clipboard": "Copier le lien",
-			"share": "Partager",
-			"share_url": "Lien",
-			"success_message": "Lien copié dans le presse-papiers",
-			"close": "Fermer le partage"
-		}
-	},
-	"newsletter": {
-		"label": "E-mail",
-		"success": "Merci de votre inscription",
-		"button_label": "S'inscrire"
-	},
-	"accessibility": {
-		"skip_to_text": "Ignorer et passer au contenu",
-		"close": "Fermer",
-		"unit_price_separator": "par",
-		"vendor": "Distributeur :",
-		"error": "Erreur",
-		"refresh_page": "Le choix d'une sélection entraîne l'actualisation de la page entière.",
-		"link_messages": {
-			"new_window": "S'ouvre dans une nouvelle fenêtre.",
-			"external": "Ouvre un site web externe."
-		},
-		"next_slide": "Faire glisser vers la droite",
-		"previous_slide": "Faire glisser vers la gauche",
-		"loading": "Chargement en cours...",
-		"of": "sur",
-		"skip_to_product_info": "Passer aux informations produits",
-		"total_reviews": "total des critiques",
-		"star_reviews_info": "{{ rating_value }} sur {{ rating_max }} étoiles"
-	},
-	"blogs": {
-		"article": {
-			"blog": "Blog",
-			"read_more_title": "Lire la suite : {{ title }}",
-			"read_more": "Lire la suite",
-			"comments": {
-				"one": "{{ count }} commentaire",
-				"other": "{{ count }} commentaires"
-			},
-			"moderated": "Veuillez noter que les commentaires doivent être approuvés avant d'être publiés.",
-			"comment_form_title": "Laisser un commentaire",
-			"name": "Nom",
-			"email": "E-mail",
-			"message": "Commentaire",
-			"post": "Publier le commentaire",
-			"back_to_blog": "Retour au blog",
-			"share": "Partager cet article",
-			"success": "Votre commentaire a bien été publié ! Merci !",
-			"success_moderated": "Votre commentaire a bien été publié. Nous le publierons sous peu, conformément au processus de modération de notre blog."
-		}
-	},
-	"onboarding": {
-		"product_title": "Titre du produit",
-		"collection_title": "Le nom de votre collection"
-	},
-	"products": {
-		"product": {
-			"add_to_cart": "Ajouter au panier",
-			"description": "Description",
-			"on_sale": "Vente",
-			"product_variants": "Variantes de produits",
-			"quantity": {
-				"label": "Quantité",
-				"input_label": "Quantité pour {{ product }}",
-				"increase": "Augmenter la quantité de {{ product }}",
-				"decrease": "Réduire la quantité de {{ product }}"
-			},
-			"price": {
-				"from_price_html": "Du {{ price }}",
-				"regular_price": "Prix habituel",
-				"sale_price": "Prix soldé",
-				"unit_price": "Prix unitaire"
-			},
-			"share": "Partager ce produit",
-			"sold_out": "Épuisé",
-			"unavailable": "Non disponible",
-			"vendor": "Distributeur",
-			"video_exit_message": "{{ title }} ouvre la vidéo en plein écran dans la même fenêtre.",
-			"xr_button": "Afficher dans son espace",
-			"xr_button_label": "Affichage dans votre espace, charge l'article dans une fenêtre de réalité augmentée",
-			"pickup_availability": {
-				"view_store_info": "Afficher les informations de la boutique",
-				"check_other_stores": "Vérifier la disponibilité dans d'autres boutiques",
-				"pick_up_available": "Service de retrait disponible",
-				"pick_up_available_at_html": "Service de retrait disponible à <span class=\"color-foreground\">{{ location_name }}</span>",
-				"pick_up_unavailable_at_html": "Service de retrait non disponible actuellement à <span class=\"color-foreground\">{{ location_name }}</span>",
-				"unavailable": "Impossible de charger la disponibilité du service de retrait",
-				"refresh": "Actualiser"
-			},
-			"media": {
-				"open_featured_media": "Ouvrir les supports multimédia en vedette dans la vue de la galerie",
-				"open_media": "Ouvrir {{ index }} des supports multimédia dans la vue de la galerie",
-				"play_model": "Lire la visionneuse 3D",
-				"play_video": "Lire la vidéo"
-			},
-			"view_full_details": "Afficher tous les détails"
-		},
-		"modal": {
-			"label": "Galerie de supports multimédias"
-		},
-		"facets": {
-			"apply": "Appliquer",
-			"clear": "Effacer",
-			"clear_all": "Tout effacer",
-			"from": "De",
-			"filter_and_sort": "Filtrer et trier",
-			"filter_by_label": "Filtre :",
-			"filter_button": "Filtrer",
-			"filters_selected": {
-				"one": "{{ count }} sélectionné",
-				"other": "{{ count }} sélectionnés"
-			},
-			"max_price": "Le prix le plus élevé est de {{ price }}",
-			"product_count": {
-				"one": "{{ product_count }} produit sur {{ count }}",
-				"other": "{{ product_count }} produits sur {{ count }}"
-			},
-			"product_count_simple": {
-				"one": "{{ count }} produit",
-				"other": "{{ count }} produits"
-			},
-			"reset": "Réinitialiser",
-			"sort_button": "Trier",
-			"sort_by_label": "Trier par :",
-			"to": "À",
-			"clear_filter": "Effacer le filtre"
-		}
-	},
-	"templates": {
-		"404": {
-			"title": "Page non trouvée",
-			"subtext": "404"
-		},
-		"search": {
-			"no_results": "Aucun résultat trouvé pour « {{ terms }} ». Vérifiez l'orthographe ou utilisez un autre mot ou une autre expression.",
-			"results_with_count": {
-				"one": "{{ count }} résultat",
-				"other": "{{ count }} résultats"
-			},
-			"title": "Résultats de la recherche",
-			"page": "Page",
-			"products": "Produits",
-			"search_for": "Rechercher « {{ terms }} »",
-			"results_with_count_and_term": {
-				"one": "{{ count }} résultat trouvé pour « {{ terms }} »",
-				"other": "{{ count }} résultats trouvés pour « {{ terms }} »"
-			}
-		},
-		"cart": {
-			"cart": "Panier"
-		},
-		"contact": {
-			"form": {
-				"name": "Nom",
-				"email": "E-mail",
-				"phone": "Numéro de téléphone",
-				"comment": "Commentaire",
-				"send": "Envoyer",
-				"post_success": "Merci de nous avoir contactés. Nous vous répondrons dès que possible.",
-				"error_heading": "Veuillez ajuster les éléments suivants :"
-			}
-		}
-	},
-	"sections": {
-		"header": {
-			"announcement": "Annonce",
-			"menu": "Menu",
-			"cart_count": {
-				"one": "{{ count }} article",
-				"other": "{{ count }} articles"
-			}
-		},
-		"cart": {
-			"title": "Votre panier",
-			"caption": "Articles du panier",
-			"remove_title": "Supprimer {{ title }}",
-			"subtotal": "Sous-total",
-			"new_subtotal": "Nouveau sous-total",
-			"note": "Instructions spéciales concernant la commande",
-			"checkout": "Procéder au paiement",
-			"empty": "Votre panier est vide",
-			"cart_error": "Une erreur est survenue lors de l’actualisation de votre panier. Veuillez réessayer.",
-			"cart_quantity_error_html": "Vous ne pouvez ajouter que [quantité] de cet article à votre panier.",
-			"taxes_and_shipping_policy_at_checkout_html": "Taxes et <a href=\"{{ link }}\">frais d'expédition</a> calculés lors du paiement",
-			"taxes_included_but_shipping_at_checkout": "Taxes incluses et frais d'expédition calculés lors du paiement",
-			"taxes_included_and_shipping_policy_html": "Taxes incluses. <a href=\"{{ link }}\">Frais d'expédition</a> calculés à l'étape de paiement.",
-			"taxes_and_shipping_at_checkout": "Taxes et frais d'expédition calculés lors du paiement",
-			"headings": {
-				"product": "Produit",
-				"price": "Prix",
-				"total": "Total",
-				"quantity": "Quantité"
-			},
-			"update": "Mettre à jour",
-			"login": {
-				"title": "Vous possédez un compte ?",
-				"paragraph_html": "<a href=\"{{ link }}\" class=\"link underlined-link\">Connectez-vous</a> pour payer plus vite."
-			}
-		},
-		"footer": {
-			"payment": "Moyens de paiement",
-			"social_placeholder": "Suivez-nous sur les médias sociaux !"
-		},
-		"featured_blog": {
-			"view_all": "Tout afficher",
-			"onboarding_title": "Article de blog",
-			"onboarding_content": "Donnez à vos clients un résumé de votre article de blog"
-		},
-		"featured_collection": {
-			"view_all": "Tout afficher",
-			"view_all_label": "Afficher tous les produits de la collection {{ collection_name }}"
-		},
-		"collection_list": {
-			"view_all": "Tout afficher"
-		},
-		"collection_template": {
-			"title": "Collection",
-			"empty": "Aucun produit trouvé",
-			"use_fewer_filters_html": "Utiliser moins de filtres ou <a class=\"{{ class }}\" href=\"{{ link }}\">tout effacer</a>"
-		},
-		"video": {
-			"load_video": "Charger la vidéo : {{ description }}"
-		}
-	},
-	"localization": {
-		"country_label": "Pays/région",
-		"language_label": "Langue",
-		"update_language": "Mettre à jour la langue",
-		"update_country": "Mettre à jour le pays/la région"
-	},
-	"customer": {
-		"account": {
-			"title": "Compte",
-			"details": "Détails du compte",
-			"view_addresses": "Voir les adresses",
-			"return": "Retour aux détails du compte"
-		},
-		"account_fallback": "Compte",
-		"activate_account": {
-			"title": "Activer le compte",
-			"subtext": "Créez votre mot de passe pour activer le compte.",
-			"password": "Mot de passe",
-			"password_confirm": "Confirmer le mot de passe",
-			"submit": "Activer le compte",
-			"cancel": "Décliner l'invitation"
-		},
-		"addresses": {
-			"title": "Adresses",
-			"default": "Par défaut",
-			"add_new": "Ajouter une nouvelle adresse",
-			"edit_address": "Modifier l'adresse",
-			"first_name": "Prénom",
-			"last_name": "Nom de famille",
-			"company": "Entreprise",
-			"address1": "Adresse 1",
-			"address2": "Adresse 2",
-			"city": "Ville",
-			"country": "Pays/région",
-			"province": "Province",
-			"zip": "Code postal",
-			"phone": "Téléphone",
-			"set_default": "Définir comme adresse par défaut",
-			"add": "Ajouter l'adresse",
-			"update": "Mettre à jour l'adresse",
-			"cancel": "Annuler",
-			"edit": "Modifier",
-			"delete": "Supprimer",
-			"delete_confirm": "Êtes-vous certain(e) de vouloir supprimer cette adresse ?"
-		},
-		"log_in": "Connexion",
-		"log_out": "Déconnexion",
-		"login_page": {
-			"cancel": "Annuler",
-			"create_account": "Créer un compte",
-			"email": "E-mail",
-			"forgot_password": "Mot de passe oublié ?",
-			"guest_continue": "Continuer",
-			"guest_title": "Continuer en tant qu'invité(e)",
-			"password": "Mot de passe",
-			"title": "Connexion",
-			"sign_in": "Connexion",
-			"submit": "Envoyer"
-		},
-		"orders": {
-			"title": "Historique des commandes",
-			"order_number": "Commande",
-			"order_number_link": "Numéro de commande {{ number }}",
-			"date": "Date",
-			"payment_status": "Statut des paiements",
-			"fulfillment_status": "Statut des commandes",
-			"total": "Total",
-			"none": "Vous n'avez encore passé aucune commande."
-		},
-		"recover_password": {
-			"title": "Réinitialiser son mot de passe",
-			"subtext": "Nous vous ferons parvenir un e-mail pour réinitialiser votre mot de passe",
-			"success": "Nous vous avons envoyé un e-mail contenant un lien pour mettre à jour votre mot de passe."
-		},
-		"register": {
-			"title": "Créer un compte",
-			"first_name": "Prénom",
-			"last_name": "Nom de famille",
-			"email": "E-mail",
-			"password": "Mot de passe",
-			"submit": "Créer"
-		},
-		"reset_password": {
-			"title": "Réinitialiser le mot de passe du compte",
-			"subtext": "Saisir un nouveau mot de passe pour {{ email }}",
-			"password": "Mot de passe",
-			"password_confirm": "Confirmer le mot de passe",
-			"submit": "Réinitialiser le mot de passe"
-		},
-		"order": {
-			"title": "Commande {{ name }}",
-			"date_html": "Passée le {{ date }}",
-			"cancelled_html": "Commande annulée le {{ date }}",
-			"cancelled_reason": "Motif : {{ reason }}",
-			"billing_address": "Adresse de facturation",
-			"payment_status": "Statut de paiement",
-			"shipping_address": "Adresse d'expédition",
-			"fulfillment_status": "Statut des commandes",
-			"discount": "Réduction",
-			"shipping": "Expédition",
-			"tax": "Taxes",
-			"product": "Produit",
-			"sku": "SKU",
-			"price": "Prix",
-			"quantity": "Quantité",
-			"total": "Total",
-			"fulfilled_at_html": "Traitée le {{ date }}",
-			"track_shipment": "Suivre l'envoi",
-			"tracking_url": "Lien de suivi",
-			"tracking_company": "Transporteur",
-			"tracking_number": "Numéro de suivi",
-			"subtotal": "Sous-total"
-		}
-	},
-	"gift_cards": {
-		"issued": {
-			"title": "Voici votre carte-cadeau {{ shop }} d'une valeur de {{ value }} !",
-			"subtext": "Votre carte-cadeau",
-			"gift_card_code": "Code de la carte-cadeau",
-			"shop_link": "Continuer les achats",
-			"remaining_html": "Reste {{ balance }}",
-			"add_to_apple_wallet": "Ajouter à Apple Wallet",
-			"qr_image_alt": "Code QR : scannez-le pour utiliser votre carte-cadeau",
-			"copy_code": "Copier le code",
-			"expired": "Expiré",
-			"copy_code_success": "Le code a bien été copié",
-			"print_gift_card": "Imprimer"
-		}
-	},
-	"pagefly": {
-		"products": {
-			"product": {
-				"regular_price": "Regular price",
-				"sold_out": "Sold out",
-				"unavailable": "Unavailable",
-				"on_sale": "Sale",
-				"quantity": "Quantity",
-				"add_to_cart": "Add to cart",
-				"back_to_collection": "Back to {{ title }}",
-				"view_details": "View details"
-			}
-		},
-		"article": {
-			"tags": "Tags:",
-			"all_topics": "All topics",
-			"by_author": "by {{ author }}",
-			"posted_in": "Posted in",
-			"read_more": "Read more",
-			"back_to_blog": "Back to {{ title }}"
-		},
-		"comments": {
-			"title": "Leave a comment",
-			"name": "Name",
-			"email": "Email",
-			"message": "Message",
-			"post": "Post comment",
-			"moderated": "Please note, comments must be approved before they are published",
-			"success_moderated": "Your comment was posted successfully. We will publish it in a little while, as our blog is moderated.",
-			"success": "Your comment was posted successfully! Thank you!",
-			"comments_with_count": {
-				"one": "{{ count }} comment",
-				"other": "{{ count }} comments"
-			}
-		},
-		"password_page": {
-			"login_form_message": "Enter store using password:",
-			"login_form_password_label": "Password",
-			"login_form_password_placeholder": "Your password",
-			"login_form_submit": "Enter",
-			"signup_form_email_label": "Email",
-			"signup_form_success": "We will send you an email right before we open!",
-			"password_link": "Enter using password"
-		}
-	}
-=======
   "general": {
     "password_page": {
       "login_form_heading": "Accéder à la boutique à l'aide d'un mot de passe :",
@@ -846,5 +400,4 @@
       "print_gift_card": "Imprimer"
     }
   }
->>>>>>> dbd0249e
 }