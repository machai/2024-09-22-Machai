--- conflicted
+++ resolved
@@ -154,14 +154,11 @@
       "choose_product_options": "Choisir des options pour {{ product_name }}",
       "value_unavailable": "{{ option_value }} [Indisponible]",
       "variant_sold_out_or_unavailable": "Variante épuisée ou indisponible",
-<<<<<<< HEAD
       "inventory_in_stock": "En stock",
       "inventory_in_stock_show_count": "{{ quantity }} en stock",
       "inventory_low_stock": "Stock bas",
-      "inventory_low_stock_show_count": "Stock bas : {{ quantity }} restant(s)"
-=======
+      "inventory_low_stock_show_count": "Stock bas : {{ quantity }} restant(s)",
       "sku": "SKU"
->>>>>>> 81f194a5
     },
     "modal": {
       "label": "Galerie de supports multimédias"
