--- conflicted
+++ resolved
@@ -622,7 +622,6 @@
         "columns_desktop": {
           "label": "桌面上的列数"
         },
-<<<<<<< HEAD
         "description": {
           "label": "描述"
         },
@@ -659,24 +658,20 @@
         "full_width": {
           "label": "使产品全宽显示"
         },
-        "mobile_header": {
+        "header_mobile": {
           "content": "移动设备布局"
+        },
+        "columns_mobile": {
+          "label": "移动设备上的列数",
+          "options__1": {
+            "label": "1 列"
+          },
+          "options__2": {
+            "label": "2 列"
+          }
         },
         "enable_mobile_slider": {
           "label": "在移动设备上启用刷卡功能"
-=======
-        "header_mobile": {
-          "content": "移动设备布局"
-        },
-        "columns_mobile": {
-          "label": "移动设备上的列数",
-          "options__1": {
-            "label": "1 列"
-          },
-          "options__2": {
-            "label": "2 列"
-          }
->>>>>>> 406cb6cd
         }
       },
       "presets": {
