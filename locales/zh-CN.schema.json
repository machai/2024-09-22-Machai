{
  "settings_schema": {
    "colors": {
      "name": "颜色",
      "settings": {
        "colors_solid_button_labels": {
          "label": "实心按钮标签",
          "info": "用作强调色上的前景色。"
        },
        "colors_accent_1": {
          "label": "强调色 1",
          "info": "用于实心按钮背景。"
        },
        "colors_accent_2": {
          "label": "强调色 2"
        },
        "header__1": {
          "content": "主色"
        },
        "header__2": {
          "content": "辅助颜色"
        },
        "colors_text": {
          "label": "文本",
          "info": "用作背景色上的前景色。"
        },
        "colors_outline_button_labels": {
          "label": "轮廓按钮",
          "info": "也用于文本链接。"
        },
        "colors_background_1": {
          "label": "背景 1"
        },
        "colors_background_2": {
          "label": "背景 2"
        },
        "gradient_accent_1": {
          "label": "强调色 1 渐变"
        },
        "gradient_accent_2": {
          "label": "强调色 2 渐变"
        },
        "gradient_background_1": {
          "label": "背景 1 渐变"
        },
        "gradient_background_2": {
          "label": "背景 2 渐变"
        }
      }
    },
    "typography": {
      "name": "版式",
      "settings": {
        "type_header_font": {
          "label": "字体",
          "info": "选择其他字体可能会影响您商店的速度。[详细了解系统字体。](https:\/\/help.shopify.com\/manual\/online-store\/os\/store-speed\/improving-speed#fonts)"
        },
        "header__1": {
          "content": "标题"
        },
        "header__2": {
          "content": "正文"
        },
        "type_body_font": {
          "label": "字体",
          "info": "选择其他字体可能会影响您商店的速度。[详细了解系统字体。](https:\/\/help.shopify.com\/manual\/online-store\/os\/store-speed\/improving-speed#fonts)"
        },
        "heading_scale": {
          "label": "字号比例"
        },
        "body_scale": {
          "label": "字号比例"
        }
      }
    },
    "styles": {
      "name": "图标",
      "settings": {
        "accent_icons": {
          "options__3": {
            "label": "轮廓按钮"
          },
          "options__4": {
            "label": "文本"
          },
          "label": "颜色"
        }
      }
    },
    "social-media": {
      "name": "社交媒体",
      "settings": {
        "social_twitter_link": {
          "label": "Twitter",
          "info": "https:\/\/twitter.com\/shopify"
        },
        "social_facebook_link": {
          "label": "Facebook",
          "info": "https:\/\/facebook.com\/shopify"
        },
        "social_pinterest_link": {
          "label": "Pinterest",
          "info": "https:\/\/pinterest.com\/shopify"
        },
        "social_instagram_link": {
          "label": "Instagram",
          "info": "http:\/\/instagram.com\/shopify"
        },
        "social_tiktok_link": {
          "label": "TikTok",
          "info": "https:\/\/tiktok.com\/@shopify"
        },
        "social_tumblr_link": {
          "label": "Tumblr",
          "info": "https:\/\/shopify.tumblr.com"
        },
        "social_snapchat_link": {
          "label": "Snapchat",
          "info": "https:\/\/www.snapchat.com\/add\/shopify"
        },
        "social_youtube_link": {
          "label": "YouTube",
          "info": "https:\/\/www.youtube.com\/shopify"
        },
        "social_vimeo_link": {
          "label": "Vimeo",
          "info": "https:\/\/vimeo.com\/shopify"
        },
        "header": {
          "content": "社交媒体账户"
        }
      }
    },
    "currency_format": {
      "name": "货币格式",
      "settings": {
        "content": "货币代码",
        "currency_code_enabled": {
          "label": "显示货币代码"
        },
        "paragraph": "购物车和结账价格将始终显示货币代码。示例：1.00 USD。"
      }
    },
    "layout": {
      "name": "布局",
      "settings": {
        "page_width": {
          "label": "页面宽度"
        },
        "spacing_sections": {
          "label": "模板分区之间的间距"
        },
        "header__grid": {
          "content": "网格"
        },
        "paragraph__grid": {
          "content": "影响采用多列布局的区域。"
        },
        "spacing_grid_horizontal": {
          "label": "水平间距"
        },
        "spacing_grid_vertical": {
          "label": "垂直间距"
        }
      }
    },
    "search_input": {
      "name": "搜索行为",
      "settings": {
        "header": {
          "content": "产品建议"
        },
        "predictive_search_enabled": {
          "label": "启用产品建议"
        },
        "predictive_search_show_vendor": {
          "label": "显示厂商",
          "info": "在启用产品建议时可见。"
        },
        "predictive_search_show_price": {
          "label": "显示价格",
          "info": "在启用产品建议时可见。"
        }
      }
    },
    "global": {
      "settings": {
        "header__border": {
          "content": "边框"
        },
        "header__shadow": {
          "content": "阴影"
        },
        "blur": {
          "label": "模糊"
        },
        "corner_radius": {
          "label": "圆角半径"
        },
        "horizontal_offset": {
          "label": "水平偏移"
        },
        "vertical_offset": {
          "label": "垂直偏移"
        },
        "thickness": {
          "label": "厚度"
        },
        "opacity": {
          "label": "不透明度"
        },
        "image_padding": {
          "label": "图片填充"
        },
        "text_alignment": {
          "options__1": {
            "label": "左"
          },
          "options__2": {
            "label": "居中"
          },
          "options__3": {
            "label": "右"
          },
          "label": "文本对齐方式"
        }
      }
    },
    "badges": {
      "name": "徽章",
      "settings": {
        "position": {
          "options__1": {
            "label": "左下方"
          },
          "options__2": {
            "label": "右下方"
          },
          "options__3": {
            "label": "左上方"
          },
          "options__4": {
            "label": "右上方"
          },
          "label": "在卡上的位置"
        },
        "sale_badge_color_scheme": {
          "label": "促销徽章配色方案"
        },
        "sold_out_badge_color_scheme": {
          "label": "售罄徽章配色方案"
        }
      }
    },
    "buttons": {
      "name": "按钮"
    },
    "variant_pills": {
      "name": "多属性椭圆形框",
      "paragraph": "多属性椭圆形框是显示产品多属性的一种方式。[了解详细信息](https:\/\/help.shopify.com\/en\/manual\/online-store\/themes\/theme-structure\/page-types#variant-picker-block)"
    },
    "inputs": {
      "name": "输入"
    },
    "content_containers": {
      "name": "内容容器"
    },
    "popups": {
      "name": "下拉菜单和弹出窗口",
      "paragraph": "影响区域，例如导航下拉菜单、弹出模态窗口和购物车弹出窗口。"
    },
    "media": {
      "name": "媒体文件"
    },
    "drawers": {
      "name": "抽屉"
    },
    "cart": {
      "name": "购物车",
      "settings": {
        "cart_type": {
          "label": "购物车类型",
          "drawer": {
            "label": "抽屉"
          },
          "page": {
            "label": "页面"
          },
          "notification": {
            "label": "弹出窗口通知"
          }
        },
        "show_vendor": {
          "label": "显示厂商"
        },
        "show_cart_note": {
          "label": "启用购物车备注"
        },
        "cart_drawer": {
          "header": "购物车抽屉",
          "collection": {
            "label": "产品系列",
            "info": "在购物车抽屉为空时可见。"
          }
        }
      }
    },
    "cards": {
      "name": "产品卡",
      "settings": {
        "style": {
          "options__1": {
            "label": "标准"
          },
          "options__2": {
            "label": "卡"
          },
          "label": "样式"
        }
      }
    },
    "collection_cards": {
      "name": "产品系列卡",
      "settings": {
        "style": {
          "options__1": {
            "label": "标准"
          },
          "options__2": {
            "label": "卡"
          },
          "label": "样式"
        }
      }
    },
    "blog_cards": {
      "name": "博客卡",
      "settings": {
        "style": {
          "options__1": {
            "label": "标准"
          },
          "options__2": {
            "label": "卡"
          },
          "label": "样式"
        }
      }
    },
    "logo": {
      "name": "logo",
      "settings": {
        "logo_image": {
          "label": "logo"
        },
        "logo_width": {
          "label": "台式电脑 logo 宽度",
          "info": "logo 宽度会针对移动设备进行自动优化。"
        },
        "favicon": {
          "label": "网站图标图片",
          "info": "将缩小到 32 x 32px"
        }
      }
    }
  },
  "sections": {
    "all": {
      "padding": {
        "section_padding_heading": "分区填充",
        "padding_top": "顶部填充",
        "padding_bottom": "底部填充"
      },
      "spacing": "间距",
      "colors": {
        "accent_1": {
          "label": "强调色 1"
        },
        "accent_2": {
          "label": "强调色 2"
        },
        "background_1": {
          "label": "背景 1"
        },
        "background_2": {
          "label": "背景 2"
        },
        "inverse": {
          "label": "反转色"
        },
        "label": "配色方案",
        "has_cards_info": "若要更改卡配色方案，请更新您的模板设置。"
      },
      "heading_size": {
        "label": "标题大小",
        "options__1": {
          "label": "小"
        },
        "options__2": {
          "label": "中"
        },
        "options__3": {
          "label": "大"
        },
        "options__4": {
          "label": "特大"
        }
      }
    },
    "announcement-bar": {
      "name": "公告栏",
      "blocks": {
        "announcement": {
          "settings": {
            "text": {
              "label": "文本"
            },
            "text_alignment": {
              "label": "文本对齐方式",
              "options__1": {
                "label": "左"
              },
              "options__2": {
                "label": "居中"
              },
              "options__3": {
                "label": "右"
              }
            },
            "link": {
              "label": "链接"
            }
          },
          "name": "公告"
        }
      }
    },
    "collage": {
      "name": "拼贴画",
      "settings": {
        "heading": {
          "label": "标题"
        },
        "desktop_layout": {
          "label": "桌面布局",
          "options__1": {
            "label": "左侧大块"
          },
          "options__2": {
            "label": "右侧大块"
          }
        },
        "mobile_layout": {
          "label": "移动布局",
          "options__1": {
            "label": "拼贴画"
          },
          "options__2": {
            "label": "列"
          }
        },
        "card_styles": {
          "label": "卡样式",
          "info": "可在模板设置中更新产品、产品系列和博客卡样式。",
          "options__1": {
            "label": "使用单独的卡样式"
          },
          "options__2": {
            "label": "将所有内容设置为产品卡样式"
          }
        }
      },
      "blocks": {
        "image": {
          "settings": {
            "image": {
              "label": "图片"
            }
          },
          "name": "图片"
        },
        "product": {
          "settings": {
            "product": {
              "label": "产品"
            },
            "secondary_background": {
              "label": "显示辅助背景"
            },
            "second_image": {
              "label": "在悬停时显示第二张图片"
            }
          },
          "name": "产品"
        },
        "collection": {
          "settings": {
            "collection": {
              "label": "产品系列"
            }
          },
          "name": "产品系列"
        },
        "video": {
          "settings": {
            "cover_image": {
              "label": "封面图片"
            },
            "video_url": {
              "label": "URL",
              "info": "如果分区中包含其他块，则在弹出窗口中播放视频。",
              "placeholder": "使用 YouTube 或 Vimeo URL"
            },
            "description": {
              "label": "视频替代文本",
              "info": "为使用屏幕阅读器的客户描述视频。[了解详细信息](https:\/\/help.shopify.com\/manual\/online-store\/themes\/theme-structure\/theme-features#video-block)"
            }
          },
          "name": "视频"
        }
      },
      "presets": {
        "name": "拼贴画"
      }
    },
    "collection-list": {
      "name": "产品系列列表",
      "settings": {
        "title": {
          "label": "标题"
        },
        "image_ratio": {
          "label": "图片比",
          "options__1": {
            "label": "适应图片"
          },
          "options__2": {
            "label": "纵向"
          },
          "options__3": {
            "label": "方形"
          },
          "info": "通过编辑产品集合来添加图片。[了解详细信息](https:\/\/help.shopify.com\/manual\/products\/collections)"
        },
        "swipe_on_mobile": {
          "label": "在移动设备上启用刷卡功能"
        },
        "show_view_all": {
          "label": "如果列表中的产品系列未全部显示，请启用“查看全部”按钮"
        },
        "columns_desktop": {
          "label": "桌面上的列数"
        },
        "header_mobile": {
          "content": "移动设备布局"
        },
        "columns_mobile": {
          "label": "移动设备上的列数",
          "options__1": {
            "label": "1 列"
          },
          "options__2": {
            "label": "2 列"
          }
        }
      },
      "blocks": {
        "featured_collection": {
          "settings": {
            "collection": {
              "label": "产品系列"
            }
          },
          "name": "产品系列"
        }
      },
      "presets": {
        "name": "产品系列列表"
      }
    },
    "contact-form": {
      "name": "联系表",
      "presets": {
        "name": "联系表"
      }
    },
    "custom-liquid": {
      "name": "自定义 Liquid",
      "settings": {
        "custom_liquid": {
          "label": "自定义 Liquid",
          "info": "添加应用代码片段或其他 Liquid 代码以创建高级自定义。"
        }
      },
      "presets": {
        "name": "自定义 Liquid"
      }
    },
    "featured-blog": {
      "name": "博客文章",
      "settings": {
        "heading": {
          "label": "标题"
        },
        "blog": {
          "label": "博客"
        },
        "post_limit": {
          "label": "要显示的博客文章数"
        },
        "show_view_all": {
          "label": "如果博客中的博客文章未全部显示，请启用“查看全部”按钮"
        },
        "show_image": {
          "label": "显示配图",
          "info": "若要获得最佳效果，请使用纵横比为 3:2 的图片。[了解详细信息](https:\/\/help.shopify.com\/manual\/shopify-admin\/productivity-tools\/image-editor#understanding-image-aspect-ratio)"
        },
        "show_date": {
          "label": "显示日期"
        },
        "show_author": {
          "label": "显示作者"
        },
        "columns_desktop": {
          "label": "桌面上的列数"
        }
      },
      "presets": {
        "name": "博客文章"
      }
    },
    "featured-collection": {
      "name": "特色产品系列",
      "settings": {
        "title": {
          "label": "标题"
        },
        "collection": {
          "label": "产品系列"
        },
        "products_to_show": {
          "label": "要显示的最大产品数"
        },
        "show_view_all": {
          "label": "如果产品系列中的产品未全部显示，请启用“查看全部”"
        },
        "header": {
          "content": "产品卡"
        },
        "image_ratio": {
          "label": "图片比",
          "options__1": {
            "label": "适应图片"
          },
          "options__2": {
            "label": "纵向"
          },
          "options__3": {
            "label": "方形"
          }
        },
        "show_secondary_image": {
          "label": "在悬停时显示第二张图片"
        },
        "show_vendor": {
          "label": "显示厂商"
        },
        "show_rating": {
          "label": "显示产品评分",
          "info": "若要显示评分，请添加产品评分应用。[了解详细信息](https:\/\/help.shopify.com\/manual\/online-store\/themes\/theme-structure\/theme-features#featured-collection-show-product-rating)"
        },
        "enable_quick_buy": {
          "label": "启用快速添加按钮",
          "info": "通过弹出窗口或抽屉式购物车类型实现优化。"
        },
        "columns_desktop": {
          "label": "桌面上的列数"
        },
        "description": {
          "label": "描述"
        },
        "show_description": {
          "label": "从后台显示产品系列描述"
        },
        "description_style": {
          "label": "描述类型",
          "options__1": {
            "label": "正文"
          },
          "options__2": {
            "label": "副标题"
          },
          "options__3": {
            "label": "大写"
          }
        },
        "view_all_style": {
          "options__1": {
            "label": "链接"
          },
          "options__2": {
            "label": "轮廓按钮"
          },
          "options__3": {
            "label": "实心按钮"
          },
          "label": "“查看全部”样式"
        },
        "enable_desktop_slider": {
          "label": "在台式设备上启用轮播"
        },
        "full_width": {
          "label": "使产品全宽显示"
        },
        "header_mobile": {
          "content": "移动设备布局"
        },
        "columns_mobile": {
          "label": "移动设备上的列数",
          "options__1": {
            "label": "1 列"
          },
          "options__2": {
            "label": "2 列"
          }
        },
        "swipe_on_mobile": {
          "label": "在移动设备上启用刷卡功能"
        }
      },
      "presets": {
        "name": "特色产品系列"
      }
    },
    "footer": {
      "name": "页脚",
      "blocks": {
        "link_list": {
          "settings": {
            "heading": {
              "label": "标题"
            },
            "menu": {
              "label": "菜单",
              "info": "仅显示一级菜单项。"
            }
          },
          "name": "菜单"
        },
        "text": {
          "settings": {
            "heading": {
              "label": "标题"
            },
            "subtext": {
              "label": "子文本"
            }
          },
          "name": "文本"
        }
      },
      "settings": {
        "newsletter_enable": {
          "label": "显示电子邮件注册信息"
        },
        "newsletter_heading": {
          "label": "标题"
        },
        "header__1": {
          "info": "订阅者已自动添加到您的“已接受营销”客户列表。[了解详细信息](https:\/\/help.shopify.com\/manual\/customers\/manage-customers)",
          "content": "电子邮件注册信息"
        },
        "header__2": {
          "content": "社交媒体图标",
          "info": "若要显示您的社交媒体账户，请在模板设置中添加其链接。"
        },
        "show_social": {
          "label": "显示社交媒体图标"
        },
        "header__3": {
          "content": "国家\/地区选择器"
        },
        "header__4": {
          "info": "若要添加国家\/地区，请转到 [营销设置](\/admin\/settings\/markets)。"
        },
        "enable_country_selector": {
          "label": "启用国家\/地区选择器"
        },
        "header__5": {
          "content": "语言选择器"
        },
        "header__6": {
          "info": "若要添加语言，请转到您的 [语言设置](\/admin\/settings\/languages)。"
        },
        "enable_language_selector": {
          "label": "启用语言选择器"
        },
        "header__7": {
          "content": "付款方式"
        },
        "payment_enable": {
          "label": "显示付款图标"
        },
        "margin_top": {
          "label": "上边距"
        },
        "header__8": {
          "content": "政策链接",
          "info": "若要添加商店政策，请前往 [政策设置](\/admin\/settings\/legal)。"
        },
        "show_policy": {
          "label": "显示政策链接"
        }
      }
    },
    "header": {
      "name": "标头",
      "settings": {
        "logo_position": {
          "label": "台式设备上的 logo 位置",
          "options__1": {
            "label": "中间居左"
          },
          "options__2": {
            "label": "左上方"
          },
          "options__3": {
            "label": "顶部居中"
          },
          "options__4": {
            "label": "中间居中"
          }
        },
        "menu": {
          "label": "菜单"
        },
        "show_line_separator": {
          "label": "显示分隔线"
        },
        "margin_bottom": {
          "label": "下边距"
        },
        "menu_type_desktop": {
          "label": "桌面菜单类型",
          "info": "菜单类型会针对移动设备进行自动优化。",
          "options__1": {
            "label": "下拉菜单"
          },
          "options__2": {
            "label": "超级菜单"
          }
        },
        "mobile_layout": {
          "content": "移动设备布局"
        },
        "mobile_logo_position": {
          "label": "移动设备上的 logo 位置",
          "options__1": {
            "label": "居中"
          },
          "options__2": {
            "label": "左"
          }
        },
        "logo_header": {
          "content": "logo"
        },
        "logo_help": {
          "content": "在[模板设置]](\/editor?context=theme&category=logo)中编辑您的 logo。"
        },
        "sticky_header_type": {
          "label": "粘性标头",
          "options__1": {
            "label": "无"
          },
          "options__2": {
            "label": "向上滚动时"
          },
          "options__3": {
            "label": "始终"
          },
          "options__4": {
            "label": "始终，缩小 logo 尺寸"
          }
        }
      }
    },
    "image-banner": {
      "name": "图片横幅",
      "settings": {
        "image": {
          "label": "第一张图片"
        },
        "image_2": {
          "label": "第二张图片"
        },
        "color_scheme": {
          "info": "在显示容器时可见。"
        },
        "stack_images_on_mobile": {
          "label": "在移动设备上堆叠图片"
        },
        "adapt_height_first_image": {
          "label": "使分区高度适应第一张图片大小",
          "info": "当勾选时，覆盖图像横幅高度设置。"
        },
        "show_text_box": {
          "label": "在台式设备上显示容器"
        },
        "image_overlay_opacity": {
          "label": "图片叠加不透明度"
        },
        "header": {
          "content": "移动布局"
        },
        "show_text_below": {
          "label": "在移动设备上显示容器"
        },
        "image_height": {
          "label": "横幅高度",
          "options__1": {
            "label": "适应第一张图片"
          },
          "options__2": {
            "label": "小"
          },
          "options__3": {
            "label": "中"
          },
          "info": "若要获得最佳效果，请使用纵横比为 3:2 的图片。[了解详细信息](https:\/\/help.shopify.com\/manual\/shopify-admin\/productivity-tools\/image-editor#understanding-image-aspect-ratio)",
          "options__4": {
            "label": "大"
          }
        },
        "desktop_content_position": {
          "options__1": {
            "label": "左上方"
          },
          "options__2": {
            "label": "顶部居中"
          },
          "options__3": {
            "label": "右上方"
          },
          "options__4": {
            "label": "中间居左"
          },
          "options__5": {
            "label": "中间居中"
          },
          "options__6": {
            "label": "中间居右"
          },
          "options__7": {
            "label": "左下方"
          },
          "options__8": {
            "label": "底部居中"
          },
          "options__9": {
            "label": "右下方"
          },
          "label": "桌面内容位置"
        },
        "desktop_content_alignment": {
          "options__1": {
            "label": "左"
          },
          "options__2": {
            "label": "居中"
          },
          "options__3": {
            "label": "右"
          },
          "label": "桌面内容对齐方式"
        },
        "mobile_content_alignment": {
          "options__1": {
            "label": "左"
          },
          "options__2": {
            "label": "居中"
          },
          "options__3": {
            "label": "右"
          },
          "label": "移动设备内容对齐方式"
        }
      },
      "blocks": {
        "heading": {
          "settings": {
            "heading": {
              "label": "标题"
            }
          },
          "name": "标题"
        },
        "text": {
          "settings": {
            "text": {
              "label": "描述"
            },
            "text_style": {
              "options__1": {
                "label": "正文"
              },
              "options__2": {
                "label": "副标题"
              },
              "options__3": {
                "label": "大写"
              },
              "label": "文本样式"
            }
          },
          "name": "文本"
        },
        "buttons": {
          "settings": {
            "button_label_1": {
              "label": "第一个按钮标签",
              "info": "将标签留空以隐藏按钮。"
            },
            "button_link_1": {
              "label": "第一个按钮链接"
            },
            "button_style_secondary_1": {
              "label": "使用轮廓按钮样式"
            },
            "button_label_2": {
              "label": "第二个按钮标签",
              "info": "将标签留空以隐藏按钮。"
            },
            "button_link_2": {
              "label": "第二个按钮链接"
            },
            "button_style_secondary_2": {
              "label": "使用轮廓按钮样式"
            }
          },
          "name": "按钮"
        }
      },
      "presets": {
        "name": "图片横幅"
      }
    },
    "image-with-text": {
      "name": "带文本的图片",
      "settings": {
        "image": {
          "label": "图片"
        },
        "height": {
          "options__1": {
            "label": "适应图片"
          },
          "options__2": {
            "label": "小"
          },
          "options__3": {
            "label": "中"
          },
          "label": "图片高度",
          "options__4": {
            "label": "大"
          }
        },
        "layout": {
          "options__1": {
            "label": "图片优先"
          },
          "options__2": {
            "label": "第二张图片"
          },
          "label": "台式设备图片放置",
          "info": "图片优先是默认的移动布局。"
        },
        "desktop_image_width": {
          "options__1": {
            "label": "小"
          },
          "options__2": {
            "label": "中"
          },
          "options__3": {
            "label": "大"
          },
          "label": "台式设备图片宽度",
          "info": "图片会针对移动设备进行自动优化。"
        },
        "desktop_content_alignment": {
          "options__1": {
            "label": "左"
          },
          "options__3": {
            "label": "右"
          },
          "label": "台式设备内容对齐方式",
          "options__2": {
            "label": "居中"
          }
        },
        "desktop_content_position": {
          "options__1": {
            "label": "顶部"
          },
          "options__2": {
            "label": "中间"
          },
          "options__3": {
            "label": "底部"
          },
          "label": "台式设备内容位置"
        },
        "content_layout": {
          "options__1": {
            "label": "无重叠"
          },
          "options__2": {
            "label": "重叠"
          },
          "label": "内容布局"
        },
        "mobile_content_alignment": {
          "options__1": {
            "label": "左"
          },
          "options__3": {
            "label": "右"
          },
          "label": "移动设备内容对齐方式",
          "options__2": {
            "label": "居中"
          }
        }
      },
      "blocks": {
        "heading": {
          "settings": {
            "heading": {
              "label": "标题"
            }
          },
          "name": "标题"
        },
        "text": {
          "settings": {
            "text": {
              "label": "内容"
            },
            "text_style": {
              "label": "文本样式",
              "options__1": {
                "label": "正文"
              },
              "options__2": {
                "label": "副标题"
              }
            }
          },
          "name": "文本"
        },
        "button": {
          "settings": {
            "button_label": {
              "label": "按钮标签",
              "info": "将标签留空以隐藏按钮。"
            },
            "button_link": {
              "label": "按钮链接"
            }
          },
          "name": "按钮"
        },
        "caption": {
          "name": "字幕",
          "settings": {
            "text": {
              "label": "文本"
            },
            "text_style": {
              "label": "文本样式",
              "options__1": {
                "label": "副标题"
              },
              "options__2": {
                "label": "大写"
              }
            },
            "caption_size": {
              "label": "文本大小",
              "options__1": {
                "label": "小"
              },
              "options__2": {
                "label": "中"
              },
              "options__3": {
                "label": "大"
              }
            }
          }
        }
      },
      "presets": {
        "name": "带文本的图片"
      }
    },
    "main-article": {
      "name": "博客文章",
      "blocks": {
        "featured_image": {
          "settings": {
            "image_height": {
              "label": "配图高度",
              "options__1": {
                "label": "适应图片"
              },
              "options__2": {
                "label": "小"
              },
              "options__3": {
                "label": "中"
              },
              "info": "若要获得最佳效果，请使用纵横比为 16:9 的图片。[了解详细信息](https:\/\/help.shopify.com\/manual\/shopify-admin\/productivity-tools\/image-editor#understanding-image-aspect-ratio)",
              "options__4": {
                "label": "大"
              }
            }
          },
          "name": "配图"
        },
        "title": {
          "settings": {
            "blog_show_date": {
              "label": "显示日期"
            },
            "blog_show_author": {
              "label": "显示作者"
            }
          },
          "name": "标题"
        },
        "content": {
          "name": "内容"
        },
        "share": {
          "name": "分享",
          "settings": {
            "featured_image_info": {
              "content": "如果您在社交媒体帖子中包含链接，该页面的配图将作为预览图片显示。[了解详细信息](https:\/\/help.shopify.com\/manual\/online-store\/images\/showing-social-media-thumbnail-images)。"
            },
            "title_info": {
              "content": "预览图片中包含商店标题和描述。[了解详细信息](https:\/\/help.shopify.com\/manual\/promoting-marketing\/seo\/adding-keywords#set-a-title-and-description-for-your-online-store)。"
            },
            "text": {
              "label": "文本"
            }
          }
        }
      }
    },
    "main-blog": {
      "name": "博客文章",
      "settings": {
        "header": {
          "content": "博客文章卡"
        },
        "show_image": {
          "label": "显示配图"
        },
        "paragraph": {
          "content": "通过编辑博客文章来更改摘录。[了解详细信息](https:\/\/help.shopify.com\/manual\/online-store\/blogs\/writing-blogs#display-an-excerpt-from-a-blog-post)"
        },
        "show_date": {
          "label": "显示日期"
        },
        "show_author": {
          "label": "显示作者"
        },
        "layout": {
          "label": "台式设备布局",
          "options__1": {
            "label": "网格"
          },
          "options__2": {
            "label": "拼贴"
          },
          "info": "文章会在移动设备上堆叠。"
        },
        "image_height": {
          "label": "配图高度",
          "options__1": {
            "label": "适应图片"
          },
          "options__2": {
            "label": "小"
          },
          "options__3": {
            "label": "中"
          },
          "options__4": {
            "label": "大"
          },
          "info": "若要获得最佳效果，请使用纵横比为 3:2 的图片。[了解详细信息](https:\/\/help.shopify.com\/manual\/shopify-admin\/productivity-tools\/image-editor#understanding-image-aspect-ratio)"
        }
      }
    },
    "main-cart-footer": {
      "name": "小计",
      "blocks": {
        "subtotal": {
          "name": "小计价格"
        },
        "buttons": {
          "name": "结账按钮"
        }
      }
    },
    "main-cart-items": {
      "name": "商品"
    },
    "main-collection-banner": {
      "name": "产品系列横幅",
      "settings": {
        "paragraph": {
          "content": "通过编辑产品系列来添加描述或图片。[了解详细信息](https:\/\/help.shopify.com\/manual\/products\/collections\/collection-layout)"
        },
        "show_collection_description": {
          "label": "显示产品系列描述"
        },
        "show_collection_image": {
          "label": "显示产品系列图片",
          "info": "若要获得最佳效果，请使用纵横比为 16:9 的图片。[了解详细信息](https:\/\/help.shopify.com\/manual\/shopify-admin\/productivity-tools\/image-editor#understanding-image-aspect-ratio)"
        }
      }
    },
    "main-collection-product-grid": {
      "name": "产品网格",
      "settings": {
        "products_per_page": {
          "label": "每页产品数"
        },
        "image_ratio": {
          "label": "图片比",
          "options__1": {
            "label": "适应图片"
          },
          "options__2": {
            "label": "纵向"
          },
          "options__3": {
            "label": "方形"
          }
        },
        "show_secondary_image": {
          "label": "在悬停时显示第二张图片"
        },
        "show_vendor": {
          "label": "显示厂商"
        },
        "header__1": {
          "content": "筛选和排序"
        },
        "enable_tags": {
          "label": "启用筛选",
<<<<<<< HEAD
          "info": "[自定义筛选器](\/admin\/menus)"
        },
        "enable_filtering": {
          "label": "启用筛选",
          "info": "自定义 [筛选器](\/admin\/menus)"
=======
          "info": "使用 Search & Discovery 应用自定义筛选条件。[了解详细信息](https://help.shopify.com/manual/online-store/search-and-discovery/filters)"
        },
        "enable_filtering": {
          "label": "启用筛选",
          "info": "使用 Search & Discovery 应用自定义筛选条件。[了解详细信息](https://help.shopify.com/manual/online-store/search-and-discovery/filters)"
>>>>>>> 3e6bc979
        },
        "enable_sorting": {
          "label": "启用排序"
        },
        "header__3": {
          "content": "产品卡"
        },
        "show_rating": {
          "label": "显示产品评分",
          "info": "若要显示评分，请添加产品评分应用。[了解详细信息](https:\/\/help.shopify.com\/manual\/online-store\/themes\/theme-structure\/page-types#product-grid-section-settings)"
        },
        "enable_quick_buy": {
          "label": "启用快速添加按钮",
          "info": "通过弹出窗口或抽屉式购物车类型实现优化。"
        },
        "columns_desktop": {
          "label": "桌面上的列数"
        },
        "header_mobile": {
          "content": "移动设备布局"
        },
        "columns_mobile": {
          "label": "移动设备上的列数",
          "options__1": {
            "label": "1 列"
          },
          "options__2": {
            "label": "2 列"
          }
        },
        "filter_type": {
          "label": "台式设备筛选布局",
          "options__1": {
            "label": "水平"
          },
          "options__2": {
            "label": "垂直"
          },
          "options__3": {
            "label": "抽屉"
          },
          "info": "默认的移动设备布局是抽屉式布局。"
        }
      }
    },
    "main-list-collections": {
      "name": "产品系列列表页面",
      "settings": {
        "title": {
          "label": "标题"
        },
        "sort": {
          "label": "产品系列排序依据：",
          "options__1": {
            "label": "按字母顺序排序，A-Z"
          },
          "options__2": {
            "label": "按字母顺序排序，Z-A"
          },
          "options__3": {
            "label": "日期从近到早"
          },
          "options__4": {
            "label": "日期从早到近"
          },
          "options__5": {
            "label": "产品数量，从高到低"
          },
          "options__6": {
            "label": "产品数量，从低到高"
          }
        },
        "image_ratio": {
          "label": "图片比",
          "options__1": {
            "label": "适应图片"
          },
          "options__2": {
            "label": "纵向"
          },
          "options__3": {
            "label": "方形"
          },
          "info": "通过编辑产品集合来添加图片。[了解详细信息](https:\/\/help.shopify.com\/manual\/products\/collections)"
        },
        "columns_desktop": {
          "label": "台式设备上的列数"
        },
        "header_mobile": {
          "content": "移动设备布局"
        },
        "columns_mobile": {
          "label": "移动设备上的列数",
          "options__1": {
            "label": "1 列"
          },
          "options__2": {
            "label": "2 列"
          }
        }
      }
    },
    "main-page": {
      "name": "页面"
    },
    "main-password-footer": {
      "name": "密码页脚"
    },
    "main-password-header": {
      "name": "密码标头",
      "settings": {
        "logo_header": {
          "content": "logo"
        },
        "logo_help": {
          "content": "在模板设置中编辑您的 logo。"
        }
      }
    },
    "main-product": {
      "name": "产品信息",
      "blocks": {
        "text": {
          "settings": {
            "text": {
              "label": "文本"
            },
            "text_style": {
              "label": "文本样式",
              "options__1": {
                "label": "正文"
              },
              "options__2": {
                "label": "副标题"
              },
              "options__3": {
                "label": "大写"
              }
            }
          },
          "name": "文本"
        },
        "variant_picker": {
          "settings": {
            "picker_type": {
              "label": "类型",
              "options__1": {
                "label": "下拉菜单"
              },
              "options__2": {
                "label": "椭圆形框"
              }
            }
          },
          "name": "多属性选择器"
        },
        "buy_buttons": {
          "settings": {
            "show_dynamic_checkout": {
              "label": "显示动态结账按钮",
              "info": "通过使用您商店中提供的付款方式，客户会看到他们的首选付款方式，例如 PayPal 或 Apple Pay。[了解详细信息](https:\/\/help.shopify.com\/manual\/using-themes\/change-the-layout\/dynamic-checkout)"
            }
          },
          "name": "Buy Button"
        },
        "share": {
          "settings": {
            "featured_image_info": {
              "content": "如果您在社交媒体帖子中包含链接，该页面的配图便会作为预览图片显示。[了解详细信息](https:\/\/help.shopify.com\/manual\/online-store\/images\/showing-social-media-thumbnail-images)。"
            },
            "title_info": {
              "content": "预览图片中包含商店标题和描述。[了解详细信息](https:\/\/help.shopify.com\/manual\/promoting-marketing\/seo\/adding-keywords#set-a-title-and-description-for-your-online-store)。"
            },
            "text": {
              "label": "文本"
            }
          },
          "name": "共享"
        },
        "collapsible_tab": {
          "settings": {
            "heading": {
              "info": "包含可解释相关内容的标题。",
              "label": "标题"
            },
            "content": {
              "label": "行内容"
            },
            "page": {
              "label": "页面中的行内容"
            },
            "icon": {
              "label": "图标",
              "options__1": {
                "label": "无"
              },
              "options__2": {
                "label": "苹果"
              },
              "options__3": {
                "label": "香蕉"
              },
              "options__4": {
                "label": "瓶子"
              },
              "options__5": {
                "label": "箱子"
              },
              "options__6": {
                "label": "胡萝卜"
              },
              "options__7": {
                "label": "聊天泡泡"
              },
              "options__8": {
                "label": "复选标记"
              },
              "options__9": {
                "label": "剪贴板"
              },
              "options__10": {
                "label": "乳制品"
              },
              "options__11": {
                "label": "不食乳制品"
              },
              "options__12": {
                "label": "吹风机"
              },
              "options__13": {
                "label": "眼睛"
              },
              "options__14": {
                "label": "火"
              },
              "options__15": {
                "label": "无麸质"
              },
              "options__16": {
                "label": "心形"
              },
              "options__17": {
                "label": "铁"
              },
              "options__18": {
                "label": "树叶"
              },
              "options__19": {
                "label": "皮革"
              },
              "options__20": {
                "label": "闪电束"
              },
              "options__21": {
                "label": "口红"
              },
              "options__22": {
                "label": "锁"
              },
              "options__23": {
                "label": "图钉"
              },
              "options__24": {
                "label": "不含坚果"
              },
              "options__25": {
                "label": "裤装"
              },
              "options__26": {
                "label": "爪印"
              },
              "options__27": {
                "label": "胡椒粉"
              },
              "options__28": {
                "label": "香水"
              },
              "options__29": {
                "label": "飞机"
              },
              "options__30": {
                "label": "绿植"
              },
              "options__31": {
                "label": "价格标签"
              },
              "options__32": {
                "label": "问号"
              },
              "options__33": {
                "label": "回收利用"
              },
              "options__34": {
                "label": "退货"
              },
              "options__35": {
                "label": "直尺"
              },
              "options__36": {
                "label": "餐盘"
              },
              "options__37": {
                "label": "衬衫"
              },
              "options__38": {
                "label": "鞋"
              },
              "options__39": {
                "label": "剪影"
              },
              "options__40": {
                "label": "雪花"
              },
              "options__41": {
                "label": "星星"
              },
              "options__42": {
                "label": "秒表"
              },
              "options__43": {
                "label": "卡车"
              },
              "options__44": {
                "label": "洗涤剂"
              }
            }
          },
          "name": "可折叠行"
        },
        "popup": {
          "settings": {
            "link_label": {
              "label": "链接标签"
            },
            "page": {
              "label": "页面"
            }
          },
          "name": "弹出窗口"
        },
        "title": {
          "name": "标题"
        },
        "price": {
          "name": "价格"
        },
        "quantity_selector": {
          "name": "数量选择器"
        },
        "pickup_availability": {
          "name": "是否提供取货服务"
        },
        "description": {
          "name": "描述"
        },
        "custom_liquid": {
          "name": "自定义 liquid",
          "settings": {
            "custom_liquid": {
              "label": "自定义 liquid",
              "info": "添加应用代码片段或其他 Liquid 代码以创建高级自定义。"
            }
          }
        },
        "rating": {
          "name": "产品评分",
          "settings": {
            "paragraph": {
              "content": "若要显示评分，请添加产品评分应用。[了解详细信息](https:\/\/help.shopify.com\/manual\/online-store\/themes\/theme-structure\/page-types#product-rating-block)"
            }
          }
        },
        "complementary_products": {
          "name": "互补产品",
          "settings": {
            "paragraph": {
              "content": "若要选择互补产品，请添加 Search & Discovery 应用。[了解详细信息](https:\/\/help.shopify.com\/manual\/online-store\/search-and-discovery\/product-recommendations)"
            },
            "heading": {
              "label": "标题"
            },
            "make_collapsible_row": {
              "label": "显示为可折叠行"
            },
            "icon": {
              "info": "在显示可折叠行时可见。"
            },
            "product_list_limit": {
              "label": "要显示的最大产品数"
            },
            "products_per_page": {
              "label": "每页产品数"
            },
            "pagination_style": {
              "label": "分页样式",
              "options": {
                "option_1": "点",
                "option_2": "计数器",
                "option_3": "数字"
              }
            },
            "product_card": {
              "heading": "产品卡"
            },
            "image_ratio": {
              "label": "图片比",
              "options": {
                "option_1": "纵向",
                "option_2": "方形"
              }
            },
            "enable_quick_add": {
              "label": "启用快速添加按钮"
            }
          }
        },
        "icon_with_text": {
          "name": "带文本的图标",
          "settings": {
            "layout": {
              "label": "布局",
              "options__1": {
                "label": "水平"
              },
              "options__2": {
                "label": "垂直"
              }
            },
            "content": {
              "label": "内容",
              "info": "选择图标或为每列或每行添加图片。"
            },
            "heading": {
              "info": "将标题标签留空可隐藏图标列。"
            },
            "icon_1": {
              "label": "第一个图标"
            },
            "image_1": {
              "label": "第一张图片"
            },
            "heading_1": {
              "label": "第一个标题"
            },
            "icon_2": {
              "label": "第二个图标"
            },
            "image_2": {
              "label": "第二张图片"
            },
            "heading_2": {
              "label": "第二个标题"
            },
            "icon_3": {
              "label": "第三个图标"
            },
            "image_3": {
              "label": "第三张图片"
            },
            "heading_3": {
              "label": "第三个标题"
            }
          }
        },
        "sku": {
          "name": "SKU",
          "settings": {
            "text_style": {
              "label": "文本样式",
              "options__1": {
                "label": "正文"
              },
              "options__2": {
                "label": "副标题"
              },
              "options__3": {
                "label": "大写"
              }
            }
          }
        },
        "inventory": {
          "name": "库存状态",
          "settings": {
            "text_style": {
              "label": "文本样式",
              "options__1": {
                "label": "正文"
              },
              "options__2": {
                "label": "副标题"
              },
              "options__3": {
                "label": "大写"
              }
            },
            "inventory_threshold": {
              "label": "低库存阈值",
              "info": "选择 0 即可始终在产品可售时显示“有货”。"
            },
            "show_inventory_quantity": {
              "label": "显示库存计数"
            }
          }
        }
      },
      "settings": {
        "header": {
          "content": "媒体文件",
          "info": "详细了解 [媒体文件类型。](https:\/\/help.shopify.com\/manual\/products\/product-media)"
        },
        "enable_video_looping": {
          "label": "启用视频循环"
        },
        "enable_sticky_info": {
          "label": "在台式设备上启用粘性内容"
        },
        "hide_variants": {
          "label": "在选择多属性后隐藏其他多属性的媒体文件"
        },
        "gallery_layout": {
          "label": "桌面布局",
          "options__1": {
            "label": "堆叠"
          },
          "options__2": {
            "label": "2 列"
          },
          "options__3": {
            "label": "缩略图"
          },
          "options__4": {
            "label": "缩略图轮播"
          }
        },
        "media_size": {
          "label": "台式设备媒体文件宽度",
          "options__1": {
            "label": "小"
          },
          "options__2": {
            "label": "中"
          },
          "options__3": {
            "label": "大"
          },
          "info": "媒体文件会针对移动设备进行自动优化。"
        },
        "mobile_thumbnails": {
          "label": "移动布局",
          "options__1": {
            "label": "2 列"
          },
          "options__2": {
            "label": "显示缩略图"
          },
          "options__3": {
            "label": "隐藏缩略图"
          }
        },
        "media_position": {
          "label": "台式设备上的媒体文件位置",
          "info": "位置会针对移动设备进行自动优化。",
          "options__1": {
            "label": "左"
          },
          "options__2": {
            "label": "右"
          }
        },
        "image_zoom": {
          "label": "图片缩放",
          "info": "在移动设备上打开灯箱的点击和悬停默认设置。",
          "options__1": {
            "label": "打开灯箱"
          },
          "options__2": {
            "label": "点击和悬停"
          },
          "options__3": {
            "label": "无缩放"
          }
        },
        "constrain_to_viewport": {
          "label": "将媒体文件限制为屏幕高度"
        },
        "media_fit": {
          "label": "媒体文件适应",
          "options__1": {
            "label": "初始"
          },
          "options__2": {
            "label": "填充"
          }
        }
      }
    },
    "main-search": {
      "name": "搜索结果",
      "settings": {
        "image_ratio": {
          "label": "图片比",
          "options__1": {
            "label": "适应图片"
          },
          "options__2": {
            "label": "纵向"
          },
          "options__3": {
            "label": "方形"
          }
        },
        "show_secondary_image": {
          "label": "在悬停时显示第二张图片"
        },
        "show_vendor": {
          "label": "显示厂商"
        },
        "header__1": {
          "content": "产品卡"
        },
        "header__2": {
          "content": "博客卡",
          "info": "博客卡的样式还将应用于搜索结果中的页面卡。若要更改卡样式，请更新您的模板设置。"
        },
        "article_show_date": {
          "label": "显示日期"
        },
        "article_show_author": {
          "label": "显示作者"
        },
        "show_rating": {
          "label": "显示产品评分",
          "info": "若要显示评分，请添加产品评分应用。[了解详细信息](https:\/\/help.shopify.com\/manual\/online-store\/themes\/theme-structure\/page-types#search-results-section-settings)"
        },
        "columns_desktop": {
          "label": "桌面上的列数"
        },
        "header_mobile": {
          "content": "移动设备布局"
        },
        "columns_mobile": {
          "label": "移动设备上的列数",
          "options__1": {
            "label": "1 列"
          },
          "options__2": {
            "label": "2 列"
          }
        }
      }
    },
    "multicolumn": {
      "name": "多列",
      "settings": {
        "title": {
          "label": "标题"
        },
        "image_width": {
          "label": "图片宽度",
          "options__1": {
            "label": "1\/3 列宽"
          },
          "options__2": {
            "label": "1\/2 列宽"
          },
          "options__3": {
            "label": "全列宽"
          }
        },
        "image_ratio": {
          "label": "图片比",
          "options__1": {
            "label": "适应图片"
          },
          "options__2": {
            "label": "纵向"
          },
          "options__3": {
            "label": "方形"
          },
          "options__4": {
            "label": "圆形"
          }
        },
        "column_alignment": {
          "label": "列对齐方式",
          "options__1": {
            "label": "左对齐"
          },
          "options__2": {
            "label": "居中"
          }
        },
        "background_style": {
          "label": "辅助背景",
          "options__1": {
            "label": "无"
          },
          "options__2": {
            "label": "显示为列背景"
          }
        },
        "button_label": {
          "label": "按钮标签"
        },
        "button_link": {
          "label": "按钮链接"
        },
        "swipe_on_mobile": {
          "label": "在移动设备上启用刷卡功能"
        },
        "columns_desktop": {
          "label": "桌面上的列数"
        },
        "header_mobile": {
          "content": "移动设备布局"
        },
        "columns_mobile": {
          "label": "移动设备上的列数",
          "options__1": {
            "label": "1 列"
          },
          "options__2": {
            "label": "2 列"
          }
        }
      },
      "blocks": {
        "column": {
          "settings": {
            "image": {
              "label": "图片"
            },
            "title": {
              "label": "标题"
            },
            "text": {
              "label": "描述"
            },
            "link_label": {
              "label": "链接标签"
            },
            "link": {
              "label": "链接"
            }
          },
          "name": "列"
        }
      },
      "presets": {
        "name": "多列"
      }
    },
    "newsletter": {
      "name": "电子邮件注册信息",
      "settings": {
        "full_width": {
          "label": "使分区展示全宽"
        },
        "paragraph": {
          "content": "每次电子邮件订阅均会创建一个客户账户。[了解详细信息](https:\/\/help.shopify.com\/manual\/customers)"
        }
      },
      "blocks": {
        "heading": {
          "settings": {
            "heading": {
              "label": "标题"
            }
          },
          "name": "标题"
        },
        "paragraph": {
          "settings": {
            "paragraph": {
              "label": "描述"
            }
          },
          "name": "副标题"
        },
        "email_form": {
          "name": "电子邮件形式"
        }
      },
      "presets": {
        "name": "电子邮件注册信息"
      }
    },
    "page": {
      "name": "页面",
      "settings": {
        "page": {
          "label": "页面"
        }
      },
      "presets": {
        "name": "页面"
      }
    },
    "rich-text": {
      "name": "富文本",
      "settings": {
        "full_width": {
          "label": "使分区展示全宽"
        },
        "desktop_content_position": {
          "options__1": {
            "label": "左"
          },
          "options__2": {
            "label": "居中"
          },
          "options__3": {
            "label": "右"
          },
          "label": "台式设备内容位置",
          "info": "位置会针对移动设备进行自动优化。"
        },
        "content_alignment": {
          "options__1": {
            "label": "左"
          },
          "options__2": {
            "label": "居中"
          },
          "options__3": {
            "label": "右"
          },
          "label": "内容对齐方式"
        }
      },
      "blocks": {
        "heading": {
          "settings": {
            "heading": {
              "label": "标题"
            }
          },
          "name": "标题"
        },
        "text": {
          "settings": {
            "text": {
              "label": "描述"
            }
          },
          "name": "文本"
        },
        "buttons": {
          "settings": {
            "button_label_1": {
              "label": "第一个按钮标签",
              "info": "将标签留空可隐藏按钮。"
            },
            "button_link_1": {
              "label": "第一个按钮链接"
            },
            "button_style_secondary_1": {
              "label": "使用轮廓按钮样式"
            },
            "button_label_2": {
              "label": "第二个按钮标签",
              "info": "将标签留空可隐藏按钮。"
            },
            "button_link_2": {
              "label": "第二个按钮链接"
            },
            "button_style_secondary_2": {
              "label": "使用轮廓按钮样式"
            }
          },
          "name": "按钮"
        },
        "caption": {
          "name": "字幕",
          "settings": {
            "text": {
              "label": "文本"
            },
            "text_style": {
              "label": "文本样式",
              "options__1": {
                "label": "副标题"
              },
              "options__2": {
                "label": "大写"
              }
            },
            "caption_size": {
              "label": "文本大小",
              "options__1": {
                "label": "小"
              },
              "options__2": {
                "label": "中"
              },
              "options__3": {
                "label": "大"
              }
            }
          }
        }
      },
      "presets": {
        "name": "富文本"
      }
    },
    "apps": {
      "name": "应用",
      "settings": {
        "include_margins": {
          "label": "使分区页边距与模板相同"
        }
      },
      "presets": {
        "name": "应用"
      }
    },
    "video": {
      "name": "视频",
      "settings": {
        "heading": {
          "label": "标题"
        },
        "cover_image": {
          "label": "封面图片"
        },
        "video_url": {
          "label": "URL",
          "placeholder": "使用 YouTube 或 Vimeo URL",
          "info": "视频在页面中播放。"
        },
        "description": {
          "label": "视频替代文本",
          "info": "为使用屏幕阅读器的客户描述视频。[了解详细信息](https:\/\/help.shopify.com\/manual\/online-store\/themes\/theme-structure\/theme-features#video)"
        },
        "image_padding": {
          "label": "添加图片填充",
          "info": "如果您不希望裁剪封面图片，请选择图片填充。"
        },
        "full_width": {
          "label": "使分区展示全宽"
        }
      },
      "presets": {
        "name": "视频"
      }
    },
    "featured-product": {
      "name": "特色产品",
      "blocks": {
        "text": {
          "name": "文本",
          "settings": {
            "text": {
              "label": "文本"
            },
            "text_style": {
              "label": "文本样式",
              "options__1": {
                "label": "正文"
              },
              "options__2": {
                "label": "副标题"
              },
              "options__3": {
                "label": "大写"
              }
            }
          }
        },
        "title": {
          "name": "标题"
        },
        "price": {
          "name": "价格"
        },
        "quantity_selector": {
          "name": "数量选择器"
        },
        "variant_picker": {
          "name": "多属性选择器",
          "settings": {
            "picker_type": {
              "label": "类型",
              "options__1": {
                "label": "下拉菜单"
              },
              "options__2": {
                "label": "椭圆形框"
              }
            }
          }
        },
        "buy_buttons": {
          "name": "Buy Button",
          "settings": {
            "show_dynamic_checkout": {
              "label": "显示动态结账按钮",
              "info": "通过使用您商店中提供的付款方式，客户会看到他们的首选付款方式，例如 PayPal 或 Apple Pay。[了解详细信息](https:\/\/help.shopify.com\/manual\/using-themes\/change-the-layout\/dynamic-checkout)"
            }
          }
        },
        "description": {
          "name": "描述"
        },
        "share": {
          "name": "分享",
          "settings": {
            "featured_image_info": {
              "content": "如果您在社交媒体帖子中包含链接，该页面的配图将作为预览图片显示。[了解详细信息](https:\/\/help.shopify.com\/manual\/online-store\/images\/showing-social-media-thumbnail-images)"
            },
            "title_info": {
              "content": "预览图片中包含商店标题和描述。[了解详细信息](https:\/\/help.shopify.com\/manual\/promoting-marketing\/seo\/adding-keywords#set-a-title-and-description-for-your-online-store)"
            },
            "text": {
              "label": "文本"
            }
          }
        },
        "custom_liquid": {
          "name": "自定义 liquid",
          "settings": {
            "custom_liquid": {
              "label": "自定义 liquid"
            }
          }
        },
        "rating": {
          "name": "产品评分",
          "settings": {
            "paragraph": {
              "content": "若要显示评分，请添加产品评分应用。[了解详细信息](https:\/\/help.shopify.com\/manual\/online-store\/themes\/theme-structure\/theme-features#featured-product-rating)"
            }
          }
        },
        "sku": {
          "name": "SKU",
          "settings": {
            "text_style": {
              "label": "文本样式",
              "options__1": {
                "label": "正文"
              },
              "options__2": {
                "label": "副标题"
              },
              "options__3": {
                "label": "大写"
              }
            }
          }
        }
      },
      "settings": {
        "product": {
          "label": "产品"
        },
        "secondary_background": {
          "label": "显示辅助背景"
        },
        "header": {
          "content": "媒体文件",
          "info": "详细了解 [媒体文件类型](https:\/\/help.shopify.com\/manual\/products\/product-media)"
        },
        "enable_video_looping": {
          "label": "启用视频循环"
        },
        "hide_variants": {
          "label": "在桌面上隐藏未选择的多属性的媒体文件"
        },
        "media_position": {
          "label": "台式设备上的媒体文件位置",
          "info": "位置会针对移动设备进行自动优化。",
          "options__1": {
            "label": "左"
          },
          "options__2": {
            "label": "右"
          }
        }
      },
      "presets": {
        "name": "特色产品"
      }
    },
    "email-signup-banner": {
      "name": "电子邮件注册横幅",
      "settings": {
        "paragraph": {
          "content": "每次电子邮件订阅均会创建一个客户账户。[了解详细信息](https:\/\/help.shopify.com\/manual\/customers)"
        },
        "image": {
          "label": "背景图片"
        },
        "show_background_image": {
          "label": "显示背景图片"
        },
        "show_text_box": {
          "label": "在台式设备上显示容器"
        },
        "image_overlay_opacity": {
          "label": "图片叠加不透明度"
        },
        "color_scheme": {
          "info": "在显示容器时可见。"
        },
        "show_text_below": {
          "label": "在移动设备上的图片下方显示内容。",
          "info": "若要获得最佳效果，请使用纵横比为 16:9 的图片。[了解详细信息](https:\/\/help.shopify.com\/manual\/shopify-admin\/productivity-tools\/image-editor#understanding-image-aspect-ratio)"
        },
        "image_height": {
          "label": "横幅高度",
          "options__1": {
            "label": "适应图片"
          },
          "options__2": {
            "label": "小"
          },
          "options__3": {
            "label": "中"
          },
          "options__4": {
            "label": "大"
          },
          "info": "若要获得最佳效果，请使用纵横比为 16:9 的图片。[了解详细信息](https:\/\/help.shopify.com\/manual\/shopify-admin\/productivity-tools\/image-editor#understanding-image-aspect-ratio)"
        },
        "desktop_content_position": {
          "options__4": {
            "label": "中间居左"
          },
          "options__5": {
            "label": "中间居中"
          },
          "options__6": {
            "label": "中间居右"
          },
          "options__7": {
            "label": "左下方"
          },
          "options__8": {
            "label": "底部居中"
          },
          "options__9": {
            "label": "右下方"
          },
          "options__1": {
            "label": "左上方"
          },
          "options__2": {
            "label": "顶部居中"
          },
          "options__3": {
            "label": "右上方"
          },
          "label": "桌面内容位置"
        },
        "desktop_content_alignment": {
          "options__1": {
            "label": "左"
          },
          "options__2": {
            "label": "居中"
          },
          "options__3": {
            "label": "右"
          },
          "label": "桌面内容对齐方式"
        },
        "header": {
          "content": "移动布局"
        },
        "mobile_content_alignment": {
          "options__1": {
            "label": "左"
          },
          "options__2": {
            "label": "居中"
          },
          "options__3": {
            "label": "右"
          },
          "label": "移动设备内容对齐方式"
        }
      },
      "blocks": {
        "heading": {
          "name": "标题",
          "settings": {
            "heading": {
              "label": "标题"
            }
          }
        },
        "paragraph": {
          "name": "段落",
          "settings": {
            "paragraph": {
              "label": "描述"
            },
            "text_style": {
              "options__1": {
                "label": "正文"
              },
              "options__2": {
                "label": "副标题"
              },
              "label": "文本样式"
            }
          }
        },
        "email_form": {
          "name": "电子邮件形式"
        }
      },
      "presets": {
        "name": "电子邮件注册横幅"
      }
    },
    "slideshow": {
      "name": "幻灯片",
      "settings": {
        "layout": {
          "label": "布局",
          "options__1": {
            "label": "全宽"
          },
          "options__2": {
            "label": "网格"
          }
        },
        "slide_height": {
          "label": "幻灯片高度",
          "options__1": {
            "label": "适应第一张图片"
          },
          "options__2": {
            "label": "小"
          },
          "options__3": {
            "label": "中"
          },
          "options__4": {
            "label": "大"
          }
        },
        "slider_visual": {
          "label": "分页样式",
          "options__1": {
            "label": "计数器"
          },
          "options__2": {
            "label": "点"
          },
          "options__3": {
            "label": "数字"
          }
        },
        "auto_rotate": {
          "label": "自动旋转幻灯片"
        },
        "change_slides_speed": {
          "label": "幻灯片更换时间间隔"
        },
        "mobile": {
          "content": "移动布局"
        },
        "show_text_below": {
          "label": "在移动设备上的图片下方显示内容"
        },
        "accessibility": {
          "content": "辅助功能",
          "label": "幻灯片描述",
          "info": "为使用屏幕阅读器的客户描述幻灯片。"
        }
      },
      "blocks": {
        "slide": {
          "name": "幻灯片",
          "settings": {
            "image": {
              "label": "图片"
            },
            "heading": {
              "label": "标题"
            },
            "subheading": {
              "label": "副标题"
            },
            "button_label": {
              "label": "按钮标签",
              "info": "将标签留空可隐藏按钮。"
            },
            "link": {
              "label": "按钮链接"
            },
            "secondary_style": {
              "label": "使用轮廓按钮样式"
            },
            "box_align": {
              "label": "台式设备内容位置",
              "options__1": {
                "label": "左上方"
              },
              "options__2": {
                "label": "顶部居中"
              },
              "options__3": {
                "label": "右上方"
              },
              "options__4": {
                "label": "中间居左"
              },
              "options__5": {
                "label": "中间居中"
              },
              "options__6": {
                "label": "中间居右"
              },
              "options__7": {
                "label": "左下方"
              },
              "options__8": {
                "label": "底部居中"
              },
              "options__9": {
                "label": "右下方"
              },
              "info": "位置会针对移动设备进行自动优化。"
            },
            "show_text_box": {
              "label": "在台式设备上显示容器"
            },
            "text_alignment": {
              "label": "台式设备内容对齐方式",
              "option_1": {
                "label": "左"
              },
              "option_2": {
                "label": "居中"
              },
              "option_3": {
                "label": "右"
              }
            },
            "image_overlay_opacity": {
              "label": "图片叠加不透明度"
            },
            "color_scheme": {
              "info": "在显示容器时可见。"
            },
            "text_alignment_mobile": {
              "label": "移动设备内容对齐方式",
              "options__1": {
                "label": "左"
              },
              "options__2": {
                "label": "居中"
              },
              "options__3": {
                "label": "右"
              }
            }
          }
        }
      },
      "presets": {
        "name": "幻灯片"
      }
    },
    "collapsible_content": {
      "name": "可折叠内容",
      "settings": {
        "caption": {
          "label": "字幕"
        },
        "heading": {
          "label": "标题"
        },
        "heading_alignment": {
          "label": "标题对齐方式",
          "options__1": {
            "label": "左"
          },
          "options__2": {
            "label": "居中"
          },
          "options__3": {
            "label": "右"
          }
        },
        "layout": {
          "label": "布局",
          "options__1": {
            "label": "无容器"
          },
          "options__2": {
            "label": "行容器"
          },
          "options__3": {
            "label": "分区容器"
          }
        },
        "open_first_collapsible_row": {
          "label": "打开第一个可折叠行"
        },
        "header": {
          "content": "图片布局"
        },
        "image": {
          "label": "图片"
        },
        "image_ratio": {
          "label": "图片比",
          "options__1": {
            "label": "适应图片"
          },
          "options__2": {
            "label": "小"
          },
          "options__3": {
            "label": "大"
          }
        },
        "desktop_layout": {
          "label": "桌面布局",
          "options__1": {
            "label": "图片优先"
          },
          "options__2": {
            "label": "第二张图片"
          },
          "info": "移动设备上总是图片优先。"
        },
        "container_color_scheme": {
          "label": "容器配色方案",
          "info": "在将“布局”设置为“行”或“分区”容器时可见。"
        }
      },
      "blocks": {
        "collapsible_row": {
          "name": "可折叠行",
          "settings": {
            "heading": {
              "info": "包含可解释相关内容的标题。",
              "label": "标题"
            },
            "row_content": {
              "label": "行内容"
            },
            "page": {
              "label": "页面中的行内容"
            },
            "icon": {
              "label": "图标",
              "options__1": {
                "label": "无"
              },
              "options__2": {
                "label": "苹果"
              },
              "options__3": {
                "label": "香蕉"
              },
              "options__4": {
                "label": "瓶子"
              },
              "options__5": {
                "label": "箱子"
              },
              "options__6": {
                "label": "胡萝卜"
              },
              "options__7": {
                "label": "聊天泡泡"
              },
              "options__8": {
                "label": "复选标记"
              },
              "options__9": {
                "label": "剪贴板"
              },
              "options__10": {
                "label": "乳制品"
              },
              "options__11": {
                "label": "不食乳制品"
              },
              "options__12": {
                "label": "吹风机"
              },
              "options__13": {
                "label": "眼睛"
              },
              "options__14": {
                "label": "火"
              },
              "options__15": {
                "label": "无麸质"
              },
              "options__16": {
                "label": "心形"
              },
              "options__17": {
                "label": "铁"
              },
              "options__18": {
                "label": "树叶"
              },
              "options__19": {
                "label": "皮革"
              },
              "options__20": {
                "label": "闪电束"
              },
              "options__21": {
                "label": "口红"
              },
              "options__22": {
                "label": "锁"
              },
              "options__23": {
                "label": "图钉"
              },
              "options__24": {
                "label": "不含坚果"
              },
              "options__25": {
                "label": "裤装"
              },
              "options__26": {
                "label": "爪印"
              },
              "options__27": {
                "label": "胡椒粉"
              },
              "options__28": {
                "label": "香水"
              },
              "options__29": {
                "label": "飞机"
              },
              "options__30": {
                "label": "绿植"
              },
              "options__31": {
                "label": "价格标签"
              },
              "options__32": {
                "label": "问号"
              },
              "options__33": {
                "label": "回收利用"
              },
              "options__34": {
                "label": "退货"
              },
              "options__35": {
                "label": "直尺"
              },
              "options__36": {
                "label": "餐盘"
              },
              "options__37": {
                "label": "衬衫"
              },
              "options__38": {
                "label": "鞋"
              },
              "options__39": {
                "label": "剪影"
              },
              "options__40": {
                "label": "雪花"
              },
              "options__41": {
                "label": "星星"
              },
              "options__42": {
                "label": "秒表"
              },
              "options__43": {
                "label": "卡车"
              },
              "options__44": {
                "label": "洗涤剂"
              }
            }
          }
        }
      },
      "presets": {
        "name": "可折叠内容"
      }
    },
    "main-account": {
      "name": "账户"
    },
    "main-activate-account": {
      "name": "账户激活"
    },
    "main-addresses": {
      "name": "地址"
    },
    "main-login": {
      "name": "登录"
    },
    "main-order": {
      "name": "订单"
    },
    "main-register": {
      "name": "注册"
    },
    "main-reset-password": {
      "name": "密码重设"
    },
    "related-products": {
      "name": "相关产品",
      "settings": {
        "heading": {
          "label": "标题"
        },
        "products_to_show": {
          "label": "要显示的最大产品数"
        },
        "columns_desktop": {
          "label": "台式设备上的列数"
        },
        "paragraph__1": {
          "content": "动态推荐使用订单和产品信息来随着时间而变化和改进。[了解详细信息](https:\/\/help.shopify.com\/themes\/development\/recommended-products)"
        },
        "header__2": {
          "content": "产品卡"
        },
        "image_ratio": {
          "label": "图片比",
          "options__1": {
            "label": "适应图片"
          },
          "options__2": {
            "label": "纵向"
          },
          "options__3": {
            "label": "方形"
          }
        },
        "show_secondary_image": {
          "label": "在悬停时显示第二张图片"
        },
        "show_vendor": {
          "label": "显示厂商"
        },
        "show_rating": {
          "label": "显示产品评分",
          "info": "若要显示评分，请添加产品评分应用。[了解详细信息](https:\/\/help.shopify.com\/manual\/online-store\/themes\/theme-structure\/page-types#product-recommendations-section-settings)"
        },
        "header_mobile": {
          "content": "移动设备布局"
        },
        "columns_mobile": {
          "label": "移动设备上的列数",
          "options__1": {
            "label": "1 列"
          },
          "options__2": {
            "label": "2 列"
          }
        }
      }
    }
  }
}<|MERGE_RESOLUTION|>--- conflicted
+++ resolved
@@ -1366,19 +1366,11 @@
         },
         "enable_tags": {
           "label": "启用筛选",
-<<<<<<< HEAD
-          "info": "[自定义筛选器](\/admin\/menus)"
-        },
-        "enable_filtering": {
-          "label": "启用筛选",
-          "info": "自定义 [筛选器](\/admin\/menus)"
-=======
           "info": "使用 Search & Discovery 应用自定义筛选条件。[了解详细信息](https://help.shopify.com/manual/online-store/search-and-discovery/filters)"
         },
         "enable_filtering": {
           "label": "启用筛选",
           "info": "使用 Search & Discovery 应用自定义筛选条件。[了解详细信息](https://help.shopify.com/manual/online-store/search-and-discovery/filters)"
->>>>>>> 3e6bc979
         },
         "enable_sorting": {
           "label": "启用排序"
