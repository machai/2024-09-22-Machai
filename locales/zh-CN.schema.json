--- conflicted
+++ resolved
@@ -426,7 +426,6 @@
           "label": "特大"
         }
       },
-<<<<<<< HEAD
       "image_shape": {
         "options__1": {
           "label": "默认"
@@ -454,7 +453,7 @@
         },
         "label": "图片形状",
         "info": "当“图片形状”为非“默认”选项时，标准样式的卡没有边框。"
-=======
+      },
       "animation": {
         "content": "动画",
         "image_behavior": {
@@ -466,7 +465,6 @@
           },
           "label": "图片行为"
         }
->>>>>>> e8083933
       }
     },
     "announcement-bar": {
