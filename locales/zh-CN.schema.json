{
  "settings_schema": {
    "colors": {
      "name": "颜色",
      "settings": {
        "colors_solid_button_labels": {
          "label": "实心按钮标签",
          "info": "用作强调色上的前景色。"
        },
        "colors_accent_1": {
          "label": "强调色 1",
          "info": "用于实心按钮背景。"
        },
        "colors_accent_2": {
          "label": "强调色 2"
        },
        "header__1": {
          "content": "主色"
        },
        "header__2": {
          "content": "辅助颜色"
        },
        "colors_text": {
          "label": "文本",
          "info": "用作背景色上的前景色。"
        },
        "colors_outline_button_labels": {
          "label": "轮廓按钮",
          "info": "也用于文本链接。"
        },
        "colors_background_1": {
          "label": "背景 1"
        },
        "colors_background_2": {
          "label": "背景 2"
        },
        "gradient_accent_1": {
          "label": "强调色 1 渐变"
        },
        "gradient_accent_2": {
          "label": "强调色 2 渐变"
        },
        "gradient_background_1": {
          "label": "背景 1 渐变"
        },
        "gradient_background_2": {
          "label": "背景 2 渐变"
        }
      }
    },
    "typography": {
      "name": "版式",
      "settings": {
        "type_header_font": {
          "label": "字体",
          "info": "选择其他字体可能会影响您商店的速度。[详细了解系统字体。](https://help.shopify.com/manual/online-store/os/store-speed/improving-speed#fonts)"
        },
        "header__1": {
          "content": "标题"
        },
        "header__2": {
          "content": "正文"
        },
        "type_body_font": {
          "label": "字体",
          "info": "选择其他字体可能会影响您商店的速度。[详细了解系统字体。](https://help.shopify.com/manual/online-store/os/store-speed/improving-speed#fonts)"
        },
        "heading_scale": {
          "label": "字号比例"
        },
        "body_scale": {
          "label": "字号比例"
        }
      }
    },
    "styles": {
      "name": "图标",
      "settings": {
        "accent_icons": {
          "options__3": {
            "label": "轮廓按钮"
          },
          "options__4": {
            "label": "文本"
          },
          "label": "颜色"
        }
      }
    },
    "social-media": {
      "name": "社交媒体",
      "settings": {
        "social_twitter_link": {
          "label": "Twitter",
          "info": "https://twitter.com/shopify"
        },
        "social_facebook_link": {
          "label": "Facebook",
          "info": "https://facebook.com/shopify"
        },
        "social_pinterest_link": {
          "label": "Pinterest",
          "info": "https://pinterest.com/shopify"
        },
        "social_instagram_link": {
          "label": "Instagram",
          "info": "http://instagram.com/shopify"
        },
        "social_tiktok_link": {
          "label": "TikTok",
          "info": "https://tiktok.com/@shopify"
        },
        "social_tumblr_link": {
          "label": "Tumblr",
          "info": "https://shopify.tumblr.com"
        },
        "social_snapchat_link": {
          "label": "Snapchat",
          "info": "https://www.snapchat.com/add/shopify"
        },
        "social_youtube_link": {
          "label": "YouTube",
          "info": "https://www.youtube.com/shopify"
        },
        "social_vimeo_link": {
          "label": "Vimeo",
          "info": "https://vimeo.com/shopify"
        },
        "header": {
          "content": "社交媒体账户"
        }
      }
    },
    "currency_format": {
      "name": "货币格式",
      "settings": {
        "content": "货币代码",
        "currency_code_enabled": {
          "label": "显示货币代码"
        },
        "paragraph": "购物车和结账价格将始终显示货币代码。示例：1.00 USD。"
      }
    },
    "favicon": {
      "name": "网站图标",
      "settings": {
        "favicon": {
          "label": "网站图标图片",
          "info": "将缩小到 32 x 32px"
        }
      }
    },
    "layout": {
      "name": "布局",
      "settings": {
        "page_width": {
          "label": "页面宽度"
        },
        "spacing_sections": {
          "label": "分区间的垂直间距"
        },
        "header__grid": {
          "content": "网格"
        },
        "paragraph__grid": {
          "content": "影响采用多列布局的区域。"
        },
        "spacing_grid_horizontal": {
          "label": "水平间距"
        },
        "spacing_grid_vertical": {
          "label": "垂直间距"
        }
      }
    },
    "search_input": {
      "name": "搜索行为",
      "settings": {
        "header": {
          "content": "产品建议"
        },
        "predictive_search_enabled": {
          "label": "启用产品建议"
        },
        "predictive_search_show_vendor": {
          "label": "显示厂商",
          "info": "在启用产品建议时可见。"
        },
        "predictive_search_show_price": {
          "label": "显示价格",
          "info": "在启用产品建议时可见。"
        }
      }
    },
    "global": {
      "settings": {
        "header__border": {
          "content": "边框"
        },
        "header__shadow": {
          "content": "阴影"
        },
        "blur": {
          "label": "模糊"
        },
        "corner_radius": {
          "label": "圆角半径"
        },
        "horizontal_offset": {
          "label": "水平偏移"
        },
        "vertical_offset": {
          "label": "垂直偏移"
        },
        "thickness": {
          "label": "厚度"
        },
        "opacity": {
          "label": "不透明度"
        },
        "image_padding": {
          "label": "图片填充"
        },
        "text_alignment": {
          "options__1": {
            "label": "左"
          },
          "options__2": {
            "label": "居中"
          },
          "options__3": {
            "label": "右"
          },
          "label": "文本对齐方式"
        }
      }
    },
    "badges": {
      "name": "徽章",
      "settings": {
        "position": {
          "options__1": {
            "label": "左下方"
          },
          "options__2": {
            "label": "右下方"
          },
          "options__3": {
            "label": "左上方"
          },
          "options__4": {
            "label": "右上方"
          },
          "label": "在卡上的位置"
        },
        "sale_badge_color_scheme": {
          "label": "促销徽章配色方案"
        },
        "sold_out_badge_color_scheme": {
          "label": "售罄徽章配色方案"
        }
      }
    },
    "buttons": {
      "name": "按钮"
    },
    "variant_pills": {
      "name": "多属性椭圆形框",
      "paragraph": "多属性椭圆形框是显示产品多属性的一种方式。[了解详细信息](https://help.shopify.com/en/manual/online-store/themes/theme-structure/page-types#variant-picker-block)"
    },
    "inputs": {
      "name": "输入"
    },
    "content_containers": {
      "name": "内容容器"
    },
    "popups": {
      "name": "下拉菜单和弹出窗口",
      "paragraph": "影响区域，例如导航下拉菜单、弹出模态窗口和购物车弹出窗口。"
    },
    "media": {
      "name": "媒体文件"
    },
    "drawers": {
      "name": "抽屉"
    },
    "cart": {
      "name": "购物车",
      "settings": {
        "cart_type": {
          "label": "购物车类型",
          "drawer": {
            "label": "抽屉"
          },
          "page": {
            "label": "页面"
          },
          "notification": {
            "label": "弹出窗口通知"
          }
        },
        "show_vendor": {
          "label": "显示厂商"
        },
        "show_cart_note": {
          "label": "启用购物车备注"
        },
        "cart_drawer": {
          "header": "购物车抽屉",
          "collection": {
            "label": "产品系列",
            "info": "在购物车抽屉为空时可见。"
          }
        }
      }
    },
    "cards": {
      "name": "产品卡",
      "settings": {
        "style": {
          "options__1": {
            "label": "标准"
          },
          "options__2": {
            "label": "卡"
          },
          "label": "样式"
        }
      }
    },
    "collection_cards": {
      "name": "产品系列卡",
      "settings": {
        "style": {
          "options__1": {
            "label": "标准"
          },
          "options__2": {
            "label": "卡"
          },
          "label": "样式"
        }
      }
    },
    "blog_cards": {
      "name": "博客卡",
      "settings": {
        "style": {
          "options__1": {
            "label": "标准"
          },
          "options__2": {
            "label": "卡"
          },
          "label": "样式"
        }
      }
    }
  },
  "sections": {
    "all": {
      "padding": {
        "section_padding_heading": "分区填充",
        "padding_top": "顶部填充",
        "padding_bottom": "底部填充"
      },
      "spacing": "间距",
      "colors": {
        "accent_1": {
          "label": "强调色 1"
        },
        "accent_2": {
          "label": "强调色 2"
        },
        "background_1": {
          "label": "背景 1"
        },
        "background_2": {
          "label": "背景 2"
        },
        "inverse": {
          "label": "反转色"
        },
        "label": "配色方案",
        "has_cards_info": "若要更改卡配色方案，请更新您的模板设置。"
      },
      "heading_size": {
        "label": "标题大小",
        "options__1": {
          "label": "小"
        },
        "options__2": {
          "label": "中"
        },
        "options__3": {
          "label": "大"
        },
        "options__4": {
          "label": "特大"
        }
      }
    },
    "announcement-bar": {
      "name": "公告栏",
      "blocks": {
        "announcement": {
          "settings": {
            "text": {
              "label": "文本"
            },
            "text_alignment": {
              "label": "文本对齐方式",
              "options__1": {
                "label": "左"
              },
              "options__2": {
                "label": "居中"
              },
              "options__3": {
                "label": "右"
              }
            },
            "link": {
              "label": "链接"
            }
          },
          "name": "公告"
        }
      }
    },
    "collage": {
      "name": "拼贴画",
      "settings": {
        "heading": {
          "label": "标题"
        },
        "desktop_layout": {
          "label": "桌面布局",
          "options__1": {
            "label": "左侧大块"
          },
          "options__2": {
            "label": "右侧大块"
          }
        },
        "mobile_layout": {
          "label": "移动布局",
          "options__1": {
            "label": "拼贴画"
          },
          "options__2": {
            "label": "列"
          }
        },
        "card_styles": {
          "label": "卡样式",
          "info": "可在模板设置中更新产品、产品系列和博客卡样式。",
          "options__1": {
            "label": "使用单独的卡样式"
          },
          "options__2": {
            "label": "将所有内容设置为产品卡样式"
          }
        }
      },
      "blocks": {
        "image": {
          "settings": {
            "image": {
              "label": "图片"
            },
            "image_padding": {
              "label": "使用原始图片比",
              "info": "如果您不希望裁剪图片，请选择此项。"
            }
          },
          "name": "图片"
        },
        "product": {
          "settings": {
            "product": {
              "label": "产品"
            },
            "secondary_background": {
              "label": "显示辅助背景"
            },
            "second_image": {
              "label": "在悬停时显示第二张图片"
            }
          },
          "name": "产品"
        },
        "collection": {
          "settings": {
            "collection": {
              "label": "产品系列"
            }
          },
          "name": "产品系列"
        },
        "video": {
          "settings": {
            "cover_image": {
              "label": "封面图片"
            },
            "video_url": {
              "label": "URL",
              "info": "如果分区中包含其他块，则在弹出窗口中播放视频。",
              "placeholder": "使用 YouTube 或 Vimeo URL"
            },
            "image_padding": {
              "label": "使用原始图片比",
              "info": "如果您不希望裁剪图片，请选择此项。"
            },
            "description": {
              "label": "视频替代文本",
              "info": "为使用屏幕阅读器的客户描述视频。[了解详细信息](https://help.shopify.com/manual/online-store/themes/theme-structure/theme-features#video-block)"
            }
          },
          "name": "视频"
        }
      },
      "presets": {
        "name": "拼贴画"
      }
    },
    "collection-list": {
      "name": "产品系列列表",
      "settings": {
        "title": {
          "label": "标题"
        },
        "image_ratio": {
          "label": "图片比",
          "options__1": {
            "label": "适应图片"
          },
          "options__2": {
            "label": "纵向"
          },
          "options__3": {
            "label": "方形"
          },
          "info": "通过编辑产品集合来添加图片。[了解详细信息](https://help.shopify.com/manual/products/collections)"
        },
        "swipe_on_mobile": {
          "label": "在移动设备上启用刷卡功能"
        },
        "show_view_all": {
          "label": "如果列表中的产品系列未全部显示，请启用“查看全部”按钮"
        },
        "columns_desktop": {
          "label": "桌面上的列数"
        },
        "header_mobile": {
          "content": "移动设备布局"
        },
        "columns_mobile": {
          "label": "移动设备上的列数",
          "options__1": {
            "label": "1 列"
          },
          "options__2": {
            "label": "2 列"
          }
        }
      },
      "blocks": {
        "featured_collection": {
          "settings": {
            "collection": {
              "label": "产品系列"
            }
          },
          "name": "产品系列"
        }
      },
      "presets": {
        "name": "产品系列列表"
      }
    },
    "contact-form": {
      "name": "联系表",
      "presets": {
        "name": "联系表"
      }
    },
    "custom-liquid": {
      "name": "自定义 Liquid",
      "settings": {
        "custom_liquid": {
          "label": "自定义 Liquid",
          "info": "添加应用代码片段或其他 Liquid 代码以创建高级自定义。"
        }
      },
      "presets": {
        "name": "自定义 Liquid"
      }
    },
    "featured-blog": {
      "name": "博客文章",
      "settings": {
        "heading": {
          "label": "标题"
        },
        "blog": {
          "label": "博客"
        },
        "post_limit": {
          "label": "要显示的博客文章数"
        },
        "show_view_all": {
          "label": "如果博客中的博客文章未全部显示，请启用“查看全部”按钮"
        },
        "show_image": {
          "label": "显示配图",
          "info": "若要获得最佳效果，请使用纵横比为 3:2 的图片。[了解详细信息](https://help.shopify.com/manual/shopify-admin/productivity-tools/image-editor#understanding-image-aspect-ratio)"
        },
        "show_date": {
          "label": "显示日期"
        },
        "show_author": {
          "label": "显示作者"
        },
        "columns_desktop": {
          "label": "桌面上的列数"
        }
      },
      "presets": {
        "name": "博客文章"
      }
    },
    "featured-collection": {
      "name": "特色产品系列",
      "settings": {
        "title": {
          "label": "标题"
        },
        "collection": {
          "label": "产品系列"
        },
        "products_to_show": {
          "label": "要显示的最大产品数"
        },
        "show_view_all": {
          "label": "如果产品系列中的产品未全部显示，请启用“查看全部”"
        },
        "header": {
          "content": "产品卡"
        },
        "image_ratio": {
          "label": "图片比",
          "options__1": {
            "label": "适应图片"
          },
          "options__2": {
            "label": "纵向"
          },
          "options__3": {
            "label": "方形"
          }
        },
        "show_secondary_image": {
          "label": "在悬停时显示第二张图片"
        },
        "show_vendor": {
          "label": "显示厂商"
        },
        "show_rating": {
          "label": "显示产品评分",
          "info": "若要显示评分，请添加产品评分应用。[了解详细信息](https://help.shopify.com/manual/online-store/themes/theme-structure/theme-features#featured-collection-show-product-rating)"
        },
        "enable_quick_buy": {
          "label": "启用快速添加按钮",
          "info": "通过弹出窗口或抽屉式购物车类型实现优化。"
        },
        "columns_desktop": {
          "label": "桌面上的列数"
        },
        "description": {
          "label": "描述"
        },
        "show_description": {
          "label": "从后台显示产品系列描述"
        },
        "description_style": {
          "label": "描述类型",
          "options__1": {
            "label": "正文"
          },
          "options__2": {
            "label": "副标题"
          },
          "options__3": {
            "label": "大写"
          }
        },
        "view_all_style": {
          "options__1": {
            "label": "链接"
          },
          "options__2": {
            "label": "轮廓按钮"
          },
          "options__3": {
            "label": "实心按钮"
          },
          "label": "“查看全部”样式"
        },
        "enable_desktop_slider": {
          "label": "在台式设备上启用轮播"
        },
        "full_width": {
          "label": "使产品全宽显示"
        },
        "header_mobile": {
          "content": "移动设备布局"
        },
        "columns_mobile": {
          "label": "移动设备上的列数",
          "options__1": {
            "label": "1 列"
          },
          "options__2": {
            "label": "2 列"
          }
        },
        "swipe_on_mobile": {
          "label": "在移动设备上启用刷卡功能"
        }
      },
      "presets": {
        "name": "特色产品系列"
      }
    },
    "footer": {
      "name": "页脚",
      "blocks": {
        "link_list": {
          "settings": {
            "heading": {
              "label": "标题"
            },
            "menu": {
              "label": "菜单",
              "info": "仅显示一级菜单项。"
            }
          },
          "name": "菜单"
        },
        "text": {
          "settings": {
            "heading": {
              "label": "标题"
            },
            "subtext": {
              "label": "子文本"
            }
          },
          "name": "文本"
        }
      },
      "settings": {
        "newsletter_enable": {
          "label": "显示电子邮件注册信息"
        },
        "newsletter_heading": {
          "label": "标题"
        },
        "header__1": {
          "info": "订阅者已自动添加到您的“已接受营销”客户列表。[了解详细信息](https://help.shopify.com/manual/customers/manage-customers)",
          "content": "电子邮件注册信息"
        },
        "header__2": {
          "content": "社交媒体图标",
          "info": "若要显示您的社交媒体账户，请在模板设置中添加其链接。"
        },
        "show_social": {
          "label": "显示社交媒体图标"
        },
        "header__3": {
          "content": "国家/地区选择器"
        },
        "header__4": {
          "info": "若要添加国家/地区，请转到 [支付设置](/admin/settings/payments)。"
        },
        "enable_country_selector": {
          "label": "启用国家/地区选择器"
        },
        "header__5": {
          "content": "语言选择器"
        },
        "header__6": {
          "info": "若要添加语言，请转到您的 [语言设置](/admin/settings/languages)。"
        },
        "enable_language_selector": {
          "label": "启用语言选择器"
        },
        "header__7": {
          "content": "付款方式"
        },
        "payment_enable": {
          "label": "显示付款图标"
        },
        "margin_top": {
          "label": "上边距"
        }
      }
    },
    "header": {
      "name": "标头",
      "settings": {
        "logo": {
          "label": "logo 图片"
        },
        "logo_width": {
          "unit": "px",
          "label": "自定义 logo 宽度"
        },
        "logo_position": {
          "label": "台式设备上的 logo 位置",
          "options__1": {
            "label": "中间居左"
          },
          "options__2": {
            "label": "左上方"
          },
          "options__3": {
            "label": "顶部居中"
          },
          "options__4": {
            "label": "中间居中"
          }
        },
        "menu": {
          "label": "菜单"
        },
        "show_line_separator": {
          "label": "显示分隔线"
        },
        "enable_sticky_header": {
          "label": "启用粘性标头",
          "info": "在客户向上滑动时，屏幕上会显示标头。"
        },
        "margin_bottom": {
          "label": "下边距"
        },
        "menu_type_desktop": {
          "label": "桌面菜单类型",
          "info": "菜单类型会针对移动设备进行自动优化。",
          "options__1": {
            "label": "下拉菜单"
          },
          "options__2": {
            "label": "超级菜单"
          }
        },
        "mobile_layout": {
          "content": "移动设备布局"
        },
        "mobile_logo_position": {
          "label": "移动设备上的 logo 位置",
          "options__1": {
            "label": "居中"
          },
          "options__2": {
            "label": "左"
          }
        }
      }
    },
    "image-banner": {
      "name": "图片横幅",
      "settings": {
        "image": {
          "label": "第一张图片"
        },
        "image_2": {
          "label": "第二张图片"
        },
        "color_scheme": {
          "info": "在显示容器时可见。"
        },
        "stack_images_on_mobile": {
          "label": "在移动设备上堆叠图片"
        },
        "adapt_height_first_image": {
          "label": "使分区高度适应第一张图片大小",
          "info": "当勾选时，覆盖图像横幅高度设置。"
        },
        "show_text_box": {
          "label": "在台式设备上显示容器"
        },
        "image_overlay_opacity": {
          "label": "图片叠加不透明度"
        },
        "header": {
          "content": "移动布局"
        },
        "show_text_below": {
          "label": "在移动设备上显示容器"
        },
        "image_height": {
          "label": "横幅高度",
          "options__1": {
            "label": "小"
          },
          "options__2": {
            "label": "中"
          },
          "options__3": {
            "label": "大"
          },
          "info": "若要获得最佳效果，请使用纵横比为 3:2 的图片。[了解详细信息](https://help.shopify.com/manual/shopify-admin/productivity-tools/image-editor#understanding-image-aspect-ratio)"
        },
        "desktop_content_position": {
          "options__1": {
            "label": "左上方"
          },
          "options__2": {
            "label": "顶部居中"
          },
          "options__3": {
            "label": "右上方"
          },
          "options__4": {
            "label": "中间居左"
          },
          "options__5": {
            "label": "中间居中"
          },
          "options__6": {
            "label": "中间居右"
          },
          "options__7": {
            "label": "左下方"
          },
          "options__8": {
            "label": "底部居中"
          },
          "options__9": {
            "label": "右下方"
          },
          "label": "桌面内容位置"
        },
        "desktop_content_alignment": {
          "options__1": {
            "label": "左"
          },
          "options__2": {
            "label": "居中"
          },
          "options__3": {
            "label": "右"
          },
          "label": "桌面内容对齐方式"
        },
        "mobile_content_alignment": {
          "options__1": {
            "label": "左"
          },
          "options__2": {
            "label": "居中"
          },
          "options__3": {
            "label": "右"
          },
          "label": "移动设备内容对齐方式"
        }
      },
      "blocks": {
        "heading": {
          "settings": {
            "heading": {
              "label": "标题"
            }
          },
          "name": "标题"
        },
        "text": {
          "settings": {
            "text": {
              "label": "描述"
            },
            "text_style": {
              "options__1": {
                "label": "正文"
              },
              "options__2": {
                "label": "副标题"
              },
              "options__3": {
                "label": "大写"
              },
              "label": "文本样式"
            }
          },
          "name": "文本"
        },
        "buttons": {
          "settings": {
            "button_label_1": {
              "label": "第一个按钮标签",
              "info": "将标签留空以隐藏按钮。"
            },
            "button_link_1": {
              "label": "第一个按钮链接"
            },
            "button_style_secondary_1": {
              "label": "使用轮廓按钮样式"
            },
            "button_label_2": {
              "label": "第二个按钮标签",
              "info": "将标签留空以隐藏按钮。"
            },
            "button_link_2": {
              "label": "第二个按钮链接"
            },
            "button_style_secondary_2": {
              "label": "使用轮廓按钮样式"
            }
          },
          "name": "按钮"
        }
      },
      "presets": {
        "name": "图片横幅"
      }
    },
    "image-with-text": {
      "name": "带文本的图片",
      "settings": {
        "image": {
          "label": "图片"
        },
        "height": {
          "options__1": {
            "label": "适应图片"
          },
          "options__2": {
            "label": "小"
          },
          "options__3": {
            "label": "大"
          },
          "label": "图片高度"
        },
        "layout": {
          "options__1": {
            "label": "图片优先"
          },
          "options__2": {
            "label": "第二张图片"
          },
          "label": "台式设备图片放置",
          "info": "图片优先是默认的移动布局。"
        },
        "desktop_image_width": {
          "options__1": {
            "label": "小"
          },
          "options__2": {
            "label": "中"
          },
          "options__3": {
            "label": "大"
          },
          "label": "台式设备图片宽度",
          "info": "图片会针对移动设备进行自动优化。"
        },
        "desktop_content_alignment": {
          "options__1": {
            "label": "左"
          },
          "options__3": {
            "label": "右"
          },
          "label": "台式设备内容对齐方式",
          "options__2": {
            "label": "居中"
          }
        },
        "desktop_content_position": {
          "options__1": {
            "label": "顶部"
          },
          "options__2": {
            "label": "中间"
          },
          "options__3": {
            "label": "底部"
          },
          "label": "台式设备内容位置"
        },
        "content_layout": {
          "options__1": {
            "label": "无重叠"
          },
          "options__2": {
            "label": "重叠"
          },
          "label": "内容布局"
        },
        "mobile_content_alignment": {
          "options__1": {
            "label": "左"
          },
          "options__3": {
            "label": "右"
          },
          "label": "移动设备内容对齐方式",
          "options__2": {
            "label": "居中"
          }
        }
      },
      "blocks": {
        "heading": {
          "settings": {
            "heading": {
              "label": "标题"
            }
          },
          "name": "标题"
        },
        "text": {
          "settings": {
            "text": {
              "label": "内容"
            },
            "text_style": {
              "label": "文本样式",
              "options__1": {
                "label": "正文"
              },
              "options__2": {
                "label": "副标题"
              }
            }
          },
          "name": "文本"
        },
        "button": {
          "settings": {
            "button_label": {
              "label": "按钮标签",
              "info": "将标签留空以隐藏按钮。"
            },
            "button_link": {
              "label": "按钮链接"
            }
          },
          "name": "按钮"
        },
        "caption": {
          "name": "字幕",
          "settings": {
            "text": {
              "label": "文本"
            },
            "text_style": {
              "label": "文本样式",
              "options__1": {
                "label": "副标题"
              },
              "options__2": {
                "label": "大写"
              }
            },
            "caption_size": {
              "label": "文本大小",
              "options__1": {
                "label": "小"
              },
              "options__2": {
                "label": "中"
              },
              "options__3": {
                "label": "大"
              }
            }
          }
        }
      },
      "presets": {
        "name": "带文本的图片"
      }
    },
    "main-article": {
      "name": "博客文章",
      "blocks": {
        "featured_image": {
          "settings": {
            "image_height": {
              "label": "配图高度",
              "options__1": {
                "label": "适应图片"
              },
              "options__2": {
                "label": "小"
              },
              "options__3": {
                "label": "中"
              },
              "info": "若要获得最佳效果，请使用纵横比为 16:9 的图片。[了解详细信息](https://help.shopify.com/manual/shopify-admin/productivity-tools/image-editor#understanding-image-aspect-ratio)",
              "options__4": {
                "label": "大"
              }
            }
          },
          "name": "配图"
        },
        "title": {
          "settings": {
            "blog_show_date": {
              "label": "显示日期"
            },
            "blog_show_author": {
              "label": "显示作者"
            }
          },
          "name": "标题"
        },
        "content": {
          "name": "内容"
        },
        "share": {
          "name": "分享",
          "settings": {
            "featured_image_info": {
              "content": "如果您在社交媒体帖子中包含链接，该页面的配图将作为预览图片显示。[了解详细信息](https://help.shopify.com/manual/online-store/images/showing-social-media-thumbnail-images)。"
            },
            "title_info": {
              "content": "预览图片中包含商店标题和描述。[了解详细信息](https://help.shopify.com/manual/promoting-marketing/seo/adding-keywords#set-a-title-and-description-for-your-online-store)。"
            },
            "text": {
              "label": "文本"
            }
          }
        }
      }
    },
    "main-blog": {
      "name": "博客文章",
      "settings": {
        "header": {
          "content": "博客文章卡"
        },
        "show_image": {
          "label": "显示配图"
        },
        "paragraph": {
          "content": "通过编辑博客文章来更改摘录。[了解详细信息](https://help.shopify.com/manual/online-store/blogs/writing-blogs#display-an-excerpt-from-a-blog-post)"
        },
        "show_date": {
          "label": "显示日期"
        },
        "show_author": {
          "label": "显示作者"
        },
        "layout": {
          "label": "台式设备布局",
          "options__1": {
            "label": "网格"
          },
          "options__2": {
            "label": "拼贴"
          },
          "info": "文章会在移动设备上堆叠。"
        },
        "image_height": {
          "label": "配图高度",
          "options__1": {
            "label": "适应图片"
          },
          "options__2": {
            "label": "小"
          },
          "options__3": {
            "label": "中"
          },
          "options__4": {
            "label": "大"
          },
          "info": "若要获得最佳效果，请使用纵横比为 3:2 的图片。[了解详细信息](https://help.shopify.com/manual/shopify-admin/productivity-tools/image-editor#understanding-image-aspect-ratio)"
        }
      }
    },
    "main-cart-footer": {
      "name": "小计",
      "blocks": {
        "subtotal": {
          "name": "小计价格"
        },
        "buttons": {
          "name": "结账按钮"
        }
      }
    },
    "main-cart-items": {
      "name": "商品"
    },
    "main-collection-banner": {
      "name": "产品系列横幅",
      "settings": {
        "paragraph": {
          "content": "通过编辑产品系列来添加描述或图片。[了解详细信息](https://help.shopify.com/manual/products/collections/collection-layout)"
        },
        "show_collection_description": {
          "label": "显示产品系列描述"
        },
        "show_collection_image": {
          "label": "显示产品系列图片",
          "info": "若要获得最佳效果，请使用纵横比为 16:9 的图片。[了解详细信息](https://help.shopify.com/manual/shopify-admin/productivity-tools/image-editor#understanding-image-aspect-ratio)"
        }
      }
    },
    "main-collection-product-grid": {
      "name": "产品网格",
      "settings": {
        "products_per_page": {
          "label": "每页产品数"
        },
        "image_ratio": {
          "label": "图片比",
          "options__1": {
            "label": "适应图片"
          },
          "options__2": {
            "label": "纵向"
          },
          "options__3": {
            "label": "方形"
          }
        },
        "show_secondary_image": {
          "label": "在悬停时显示第二张图片"
        },
        "show_vendor": {
          "label": "显示厂商"
        },
        "header__1": {
          "content": "筛选和排序"
        },
        "enable_tags": {
          "label": "启用筛选",
          "info": "[自定义筛选器](/admin/menus)"
        },
        "enable_filtering": {
          "label": "启用筛选",
          "info": "自定义 [筛选器](/admin/menus)"
        },
        "enable_sorting": {
          "label": "启用排序"
        },
        "header__3": {
          "content": "产品卡"
        },
        "show_rating": {
          "label": "显示产品评分",
          "info": "若要显示评分，请添加产品评分应用。[了解详细信息](https://help.shopify.com/manual/online-store/themes/theme-structure/page-types#product-grid-section-settings)"
        },
        "enable_quick_buy": {
          "label": "启用快速添加按钮",
          "info": "通过弹出窗口或抽屉式购物车类型实现优化。"
        },
        "columns_desktop": {
          "label": "桌面上的列数"
        },
        "header_mobile": {
          "content": "移动设备布局"
        },
        "columns_mobile": {
          "label": "移动设备上的列数",
          "options__1": {
            "label": "1 列"
          },
          "options__2": {
            "label": "2 列"
          }
        },
        "filter_type": {
          "label": "台式设备筛选布局",
          "options__1": {
            "label": "水平"
          },
          "options__2": {
            "label": "垂直"
          },
          "options__3": {
            "label": "抽屉"
          },
          "info": "默认的移动设备布局是抽屉式布局。"
        }
      }
    },
    "main-list-collections": {
      "name": "产品系列列表页面",
      "settings": {
        "title": {
          "label": "标题"
        },
        "sort": {
          "label": "产品系列排序依据：",
          "options__1": {
            "label": "按字母顺序排序，A-Z"
          },
          "options__2": {
            "label": "按字母顺序排序，Z-A"
          },
          "options__3": {
            "label": "日期从近到早"
          },
          "options__4": {
            "label": "日期从早到近"
          },
          "options__5": {
            "label": "产品数量，从高到低"
          },
          "options__6": {
            "label": "产品数量，从低到高"
          }
        },
        "image_ratio": {
          "label": "图片比",
          "options__1": {
            "label": "适应图片"
          },
          "options__2": {
            "label": "纵向"
          },
          "options__3": {
            "label": "方形"
          },
          "info": "通过编辑产品集合来添加图片。[了解详细信息](https://help.shopify.com/manual/products/collections)"
        },
        "columns_desktop": {
          "label": "台式设备上的列数"
        },
        "header_mobile": {
          "content": "移动设备布局"
        },
        "columns_mobile": {
          "label": "移动设备上的列数",
          "options__1": {
            "label": "1 列"
          },
          "options__2": {
            "label": "2 列"
          }
        }
      }
    },
    "main-page": {
      "name": "页面"
    },
    "main-password-footer": {
      "name": "密码页脚"
    },
    "main-password-header": {
      "name": "密码标头",
      "settings": {
        "logo": {
          "label": "logo 图片"
        },
        "logo_max_width": {
          "label": "自定义 logo 宽度",
          "unit": "px"
        }
      }
    },
    "main-product": {
      "name": "产品信息",
      "blocks": {
        "text": {
          "settings": {
            "text": {
              "label": "文本"
            },
            "text_style": {
              "label": "文本样式",
              "options__1": {
                "label": "正文"
              },
              "options__2": {
                "label": "副标题"
              },
              "options__3": {
                "label": "大写"
              }
            }
          },
          "name": "文本"
        },
        "variant_picker": {
          "settings": {
            "picker_type": {
              "label": "类型",
              "options__1": {
                "label": "下拉菜单"
              },
              "options__2": {
                "label": "椭圆形框"
              }
            }
          },
          "name": "多属性选择器"
        },
        "buy_buttons": {
          "settings": {
            "show_dynamic_checkout": {
              "label": "显示动态结账按钮",
              "info": "通过使用您商店中提供的付款方式，客户会看到他们的首选付款方式，例如 PayPal 或 Apple Pay。[了解详细信息](https://help.shopify.com/manual/using-themes/change-the-layout/dynamic-checkout)"
            }
          },
          "name": "Buy Button"
        },
        "share": {
          "settings": {
            "featured_image_info": {
              "content": "如果您在社交媒体帖子中包含链接，该页面的配图便会作为预览图片显示。[了解详细信息](https://help.shopify.com/manual/online-store/images/showing-social-media-thumbnail-images)。"
            },
            "title_info": {
              "content": "预览图片中包含商店标题和描述。[了解详细信息](https://help.shopify.com/manual/promoting-marketing/seo/adding-keywords#set-a-title-and-description-for-your-online-store)。"
            },
            "text": {
              "label": "文本"
            }
          },
          "name": "共享"
        },
        "collapsible_tab": {
          "settings": {
            "heading": {
              "info": "包含可解释相关内容的标题。",
              "label": "标题"
            },
            "content": {
              "label": "行内容"
            },
            "page": {
              "label": "页面中的行内容"
            },
            "icon": {
              "label": "图标",
              "options__1": {
                "label": "无"
              },
              "options__2": {
                "label": "苹果"
              },
              "options__3": {
                "label": "香蕉"
              },
              "options__4": {
                "label": "瓶子"
              },
              "options__5": {
                "label": "箱子"
              },
              "options__6": {
                "label": "胡萝卜"
              },
              "options__7": {
                "label": "聊天泡泡"
              },
              "options__8": {
                "label": "复选标记"
              },
              "options__9": {
                "label": "剪贴板"
              },
              "options__10": {
                "label": "乳制品"
              },
              "options__11": {
                "label": "不食乳制品"
              },
              "options__12": {
                "label": "吹风机"
              },
              "options__13": {
                "label": "眼睛"
              },
              "options__14": {
                "label": "火"
              },
              "options__15": {
                "label": "无麸质"
              },
              "options__16": {
                "label": "心形"
              },
              "options__17": {
                "label": "铁"
              },
              "options__18": {
                "label": "树叶"
              },
              "options__19": {
                "label": "皮革"
              },
              "options__20": {
                "label": "闪电束"
              },
              "options__21": {
                "label": "口红"
              },
              "options__22": {
                "label": "锁"
              },
              "options__23": {
                "label": "图钉"
              },
              "options__24": {
                "label": "不含坚果"
              },
              "options__25": {
                "label": "裤装"
              },
              "options__26": {
                "label": "爪印"
              },
              "options__27": {
                "label": "胡椒粉"
              },
              "options__28": {
                "label": "香水"
              },
              "options__29": {
                "label": "飞机"
              },
              "options__30": {
                "label": "绿植"
              },
              "options__31": {
                "label": "价格标签"
              },
              "options__32": {
                "label": "问号"
              },
              "options__33": {
                "label": "回收利用"
              },
              "options__34": {
                "label": "退货"
              },
              "options__35": {
                "label": "直尺"
              },
              "options__36": {
                "label": "餐盘"
              },
              "options__37": {
                "label": "衬衫"
              },
              "options__38": {
                "label": "鞋"
              },
              "options__39": {
                "label": "剪影"
              },
              "options__40": {
                "label": "雪花"
              },
              "options__41": {
                "label": "星星"
              },
              "options__42": {
                "label": "秒表"
              },
              "options__43": {
                "label": "卡车"
              },
              "options__44": {
                "label": "洗涤剂"
              }
            }
          },
          "name": "可折叠行"
        },
        "popup": {
          "settings": {
            "link_label": {
              "label": "链接标签"
            },
            "page": {
              "label": "页面"
            }
          },
          "name": "弹出窗口"
        },
        "title": {
          "name": "标题"
        },
        "price": {
          "name": "价格"
        },
        "quantity_selector": {
          "name": "数量选择器"
        },
        "pickup_availability": {
          "name": "是否提供取货服务"
        },
        "description": {
          "name": "描述"
        },
        "custom_liquid": {
          "name": "自定义 liquid",
          "settings": {
            "custom_liquid": {
              "label": "自定义 liquid",
              "info": "添加应用代码片段或其他 Liquid 代码以创建高级自定义。"
            }
          }
        },
        "rating": {
          "name": "产品评分",
          "settings": {
            "paragraph": {
              "content": "若要显示评分，请添加产品评分应用。[了解详细信息](https://help.shopify.com/manual/online-store/themes/theme-structure/page-types#product-rating-block)"
            }
          }
        },
        "complementary_products": {
          "name": "互补产品",
          "settings": {
            "paragraph": {
              "content": "若要选择互补产品，请添加 Search & Discovery 应用。[了解详细信息](https://help.shopify.com/manual/online-store/search-and-discovery/product-recommendations)"
            },
            "heading": {
              "label": "标题"
            },
            "make_collapsible_row": {
              "label": "显示为可折叠行"
            },
            "icon": {
              "info": "在显示可折叠行时可见。"
            },
            "product_list_limit": {
              "label": "要显示的最大产品数"
            },
            "products_per_page": {
              "label": "每页产品数"
            },
            "pagination_style": {
              "label": "分页样式",
              "options": {
                "option_1": "点",
                "option_2": "计数器",
                "option_3": "数字"
              }
            },
            "product_card": {
              "heading": "产品卡"
            },
            "image_ratio": {
              "label": "图片比",
              "options": {
                "option_1": "纵向",
                "option_2": "方形"
              }
            },
            "enable_quick_add": {
              "label": "启用快速添加按钮"
            }
          }
        },
        "icon_with_text": {
          "name": "带文本的图标",
          "settings": {
            "layout": {
              "label": "布局",
              "options__1": {
                "label": "水平"
              },
              "options__2": {
                "label": "垂直"
              }
            },
            "content": {
              "label": "内容",
              "info": "选择图标或为每列或每行添加图片。"
            },
            "heading": {
              "info": "将标题标签留空可隐藏图标列。"
            },
            "icon_1": {
              "label": "第一个图标"
            },
            "image_1": {
              "label": "第一张图片"
            },
            "heading_1": {
              "label": "第一个标题"
            },
            "icon_2": {
              "label": "第二个图标"
            },
            "image_2": {
              "label": "第二张图片"
            },
            "heading_2": {
              "label": "第二个标题"
            },
            "icon_3": {
              "label": "第三个图标"
            },
            "image_3": {
              "label": "第三张图片"
            },
            "heading_3": {
              "label": "第三个标题"
            }
          }
        },
<<<<<<< HEAD
        "inventory": {
          "name": "库存状态",
=======
        "sku": {
          "name": "SKU",
>>>>>>> 81f194a5
          "settings": {
            "text_style": {
              "label": "文本样式",
              "options__1": {
                "label": "正文"
              },
              "options__2": {
                "label": "副标题"
              },
              "options__3": {
                "label": "大写"
              }
<<<<<<< HEAD
            },
            "inventory_threshold": {
              "label": "低库存阈值",
              "info": "选择 0 即可始终在产品可售时显示“有货”。"
            },
            "show_inventory_quantity": {
              "label": "显示库存计数"
=======
>>>>>>> 81f194a5
            }
          }
        }
      },
      "settings": {
        "header": {
          "content": "媒体文件",
          "info": "详细了解 [媒体文件类型。](https://help.shopify.com/manual/products/product-media)"
        },
        "enable_video_looping": {
          "label": "启用视频循环"
        },
        "enable_sticky_info": {
          "label": "在台式设备上启用粘性内容"
        },
        "hide_variants": {
          "label": "在选择多属性后隐藏其他多属性的媒体文件"
        },
        "gallery_layout": {
          "label": "桌面布局",
          "options__1": {
            "label": "堆叠"
          },
          "options__2": {
            "label": "2 列"
          },
          "options__3": {
            "label": "缩略图"
          },
          "options__4": {
            "label": "缩略图轮播"
          }
        },
        "media_size": {
          "label": "台式设备媒体文件大小",
          "options__1": {
            "label": "小"
          },
          "options__2": {
            "label": "中"
          },
          "options__3": {
            "label": "大"
          },
          "info": "媒体文件会针对移动设备进行自动优化。"
        },
        "mobile_thumbnails": {
          "label": "移动布局",
          "options__1": {
            "label": "2 列"
          },
          "options__2": {
            "label": "显示缩略图"
          },
          "options__3": {
            "label": "隐藏缩略图"
          }
        },
        "media_position": {
          "label": "台式设备上的媒体文件位置",
          "info": "位置会针对移动设备进行自动优化。",
          "options__1": {
            "label": "左"
          },
          "options__2": {
            "label": "右"
          }
        }
      }
    },
    "main-search": {
      "name": "搜索结果",
      "settings": {
        "image_ratio": {
          "label": "图片比",
          "options__1": {
            "label": "适应图片"
          },
          "options__2": {
            "label": "纵向"
          },
          "options__3": {
            "label": "方形"
          }
        },
        "show_secondary_image": {
          "label": "在悬停时显示第二张图片"
        },
        "show_vendor": {
          "label": "显示厂商"
        },
        "header__1": {
          "content": "产品卡"
        },
        "header__2": {
          "content": "博客卡",
          "info": "博客卡的样式还将应用于搜索结果中的页面卡。若要更改卡样式，请更新您的模板设置。"
        },
        "article_show_date": {
          "label": "显示日期"
        },
        "article_show_author": {
          "label": "显示作者"
        },
        "show_rating": {
          "label": "显示产品评分",
          "info": "若要显示评分，请添加产品评分应用。[了解详细信息](https://help.shopify.com/manual/online-store/themes/theme-structure/page-types#search-results-section-settings)"
        },
        "columns_desktop": {
          "label": "桌面上的列数"
        },
        "header_mobile": {
          "content": "移动设备布局"
        },
        "columns_mobile": {
          "label": "移动设备上的列数",
          "options__1": {
            "label": "1 列"
          },
          "options__2": {
            "label": "2 列"
          }
        }
      }
    },
    "multicolumn": {
      "name": "多列",
      "settings": {
        "title": {
          "label": "标题"
        },
        "image_width": {
          "label": "图片宽度",
          "options__1": {
            "label": "1/3 列宽"
          },
          "options__2": {
            "label": "1/2 列宽"
          },
          "options__3": {
            "label": "全列宽"
          }
        },
        "image_ratio": {
          "label": "图片比",
          "options__1": {
            "label": "适应图片"
          },
          "options__2": {
            "label": "纵向"
          },
          "options__3": {
            "label": "方形"
          },
          "options__4": {
            "label": "圆形"
          }
        },
        "column_alignment": {
          "label": "列对齐方式",
          "options__1": {
            "label": "左对齐"
          },
          "options__2": {
            "label": "居中"
          }
        },
        "background_style": {
          "label": "辅助背景",
          "options__1": {
            "label": "无"
          },
          "options__2": {
            "label": "显示为列背景"
          }
        },
        "button_label": {
          "label": "按钮标签"
        },
        "button_link": {
          "label": "按钮链接"
        },
        "swipe_on_mobile": {
          "label": "在移动设备上启用刷卡功能"
        },
        "columns_desktop": {
          "label": "桌面上的列数"
        },
        "header_mobile": {
          "content": "移动设备布局"
        },
        "columns_mobile": {
          "label": "移动设备上的列数",
          "options__1": {
            "label": "1 列"
          },
          "options__2": {
            "label": "2 列"
          }
        }
      },
      "blocks": {
        "column": {
          "settings": {
            "image": {
              "label": "图片"
            },
            "title": {
              "label": "标题"
            },
            "text": {
              "label": "描述"
            },
            "link_label": {
              "label": "链接标签"
            },
            "link": {
              "label": "链接"
            }
          },
          "name": "列"
        }
      },
      "presets": {
        "name": "多列"
      }
    },
    "newsletter": {
      "name": "电子邮件注册信息",
      "settings": {
        "full_width": {
          "label": "使分区展示全宽"
        },
        "paragraph": {
          "content": "每次电子邮件订阅均会创建一个客户账户。[了解详细信息](https://help.shopify.com/manual/customers)"
        }
      },
      "blocks": {
        "heading": {
          "settings": {
            "heading": {
              "label": "标题"
            }
          },
          "name": "标题"
        },
        "paragraph": {
          "settings": {
            "paragraph": {
              "label": "描述"
            }
          },
          "name": "副标题"
        },
        "email_form": {
          "name": "电子邮件形式"
        }
      },
      "presets": {
        "name": "电子邮件注册信息"
      }
    },
    "page": {
      "name": "页面",
      "settings": {
        "page": {
          "label": "页面"
        }
      },
      "presets": {
        "name": "页面"
      }
    },
    "product-recommendations": {
      "name": "产品推荐",
      "settings": {
        "heading": {
          "label": "标题"
        },
        "header__2": {
          "content": "产品卡"
        },
        "image_ratio": {
          "label": "图片比",
          "options__1": {
            "label": "适应图片"
          },
          "options__2": {
            "label": "纵向"
          },
          "options__3": {
            "label": "方形"
          }
        },
        "show_secondary_image": {
          "label": "在悬停时显示第二张图片"
        },
        "show_vendor": {
          "label": "显示厂商"
        },
        "paragraph__1": {
          "content": "动态推荐使用订单和产品信息来随着时间而变化和改进。[了解详细信息](https://help.shopify.com/themes/development/recommended-products)"
        },
        "show_rating": {
          "label": "显示产品评分",
          "info": "若要显示评分，请添加产品评分应用。[了解详细信息](https://help.shopify.com/manual/online-store/themes/theme-structure/page-types#product-recommendations-section-settings)"
        },
        "columns_desktop": {
          "label": "桌面上的列数"
        },
        "header_mobile": {
          "content": "移动设备布局"
        },
        "columns_mobile": {
          "label": "移动设备上的列数",
          "options__1": {
            "label": "1 列"
          },
          "options__2": {
            "label": "2 列"
          }
        },
        "products_to_show": {
          "label": "要显示的最大产品数"
        }
      }
    },
    "rich-text": {
      "name": "富文本",
      "settings": {
        "full_width": {
          "label": "使分区展示全宽"
        },
        "desktop_content_position": {
          "options__1": {
            "label": "左"
          },
          "options__2": {
            "label": "居中"
          },
          "options__3": {
            "label": "右"
          },
          "label": "台式设备内容位置",
          "info": "位置会针对移动设备进行自动优化。"
        },
        "content_alignment": {
          "options__1": {
            "label": "左"
          },
          "options__2": {
            "label": "居中"
          },
          "options__3": {
            "label": "右"
          },
          "label": "内容对齐方式"
        }
      },
      "blocks": {
        "heading": {
          "settings": {
            "heading": {
              "label": "标题"
            }
          },
          "name": "标题"
        },
        "text": {
          "settings": {
            "text": {
              "label": "描述"
            }
          },
          "name": "文本"
        },
        "buttons": {
          "settings": {
            "button_label_1": {
              "label": "第一个按钮标签",
              "info": "将标签留空可隐藏按钮。"
            },
            "button_link_1": {
              "label": "第一个按钮链接"
            },
            "button_style_secondary_1": {
              "label": "使用轮廓按钮样式"
            },
            "button_label_2": {
              "label": "第二个按钮标签",
              "info": "将标签留空可隐藏按钮。"
            },
            "button_link_2": {
              "label": "第二个按钮链接"
            },
            "button_style_secondary_2": {
              "label": "使用轮廓按钮样式"
            }
          },
          "name": "按钮"
        },
        "caption": {
          "name": "字幕",
          "settings": {
            "text": {
              "label": "文本"
            },
            "text_style": {
              "label": "文本样式",
              "options__1": {
                "label": "副标题"
              },
              "options__2": {
                "label": "大写"
              }
            },
            "caption_size": {
              "label": "文本大小",
              "options__1": {
                "label": "小"
              },
              "options__2": {
                "label": "中"
              },
              "options__3": {
                "label": "大"
              }
            }
          }
        }
      },
      "presets": {
        "name": "富文本"
      }
    },
    "apps": {
      "name": "应用",
      "settings": {
        "include_margins": {
          "label": "使分区页边距与模板相同"
        }
      },
      "presets": {
        "name": "应用"
      }
    },
    "video": {
      "name": "视频",
      "settings": {
        "heading": {
          "label": "标题"
        },
        "cover_image": {
          "label": "封面图片"
        },
        "video_url": {
          "label": "URL",
          "placeholder": "使用 YouTube 或 Vimeo URL",
          "info": "视频在页面中播放。"
        },
        "description": {
          "label": "视频替代文本",
          "info": "为使用屏幕阅读器的客户描述视频。[了解详细信息](https://help.shopify.com/manual/online-store/themes/theme-structure/theme-features#video)"
        },
        "image_padding": {
          "label": "添加图片填充",
          "info": "如果您不希望裁剪封面图片，请选择图片填充。"
        },
        "full_width": {
          "label": "使分区展示全宽"
        }
      },
      "presets": {
        "name": "视频"
      }
    },
    "featured-product": {
      "name": "特色产品",
      "blocks": {
        "text": {
          "name": "文本",
          "settings": {
            "text": {
              "label": "文本"
            },
            "text_style": {
              "label": "文本样式",
              "options__1": {
                "label": "正文"
              },
              "options__2": {
                "label": "副标题"
              },
              "options__3": {
                "label": "大写"
              }
            }
          }
        },
        "title": {
          "name": "标题"
        },
        "price": {
          "name": "价格"
        },
        "quantity_selector": {
          "name": "数量选择器"
        },
        "variant_picker": {
          "name": "多属性选择器",
          "settings": {
            "picker_type": {
              "label": "类型",
              "options__1": {
                "label": "下拉菜单"
              },
              "options__2": {
                "label": "椭圆形框"
              }
            }
          }
        },
        "buy_buttons": {
          "name": "Buy Button",
          "settings": {
            "show_dynamic_checkout": {
              "label": "显示动态结账按钮",
              "info": "通过使用您商店中提供的付款方式，客户会看到他们的首选付款方式，例如 PayPal 或 Apple Pay。[了解详细信息](https://help.shopify.com/manual/using-themes/change-the-layout/dynamic-checkout)"
            }
          }
        },
        "description": {
          "name": "描述"
        },
        "share": {
          "name": "分享",
          "settings": {
            "featured_image_info": {
              "content": "如果您在社交媒体帖子中包含链接，该页面的配图将作为预览图片显示。[了解详细信息](https://help.shopify.com/manual/online-store/images/showing-social-media-thumbnail-images)"
            },
            "title_info": {
              "content": "预览图片中包含商店标题和描述。[了解详细信息](https://help.shopify.com/manual/promoting-marketing/seo/adding-keywords#set-a-title-and-description-for-your-online-store)"
            },
            "text": {
              "label": "文本"
            }
          }
        },
        "custom_liquid": {
          "name": "自定义 liquid",
          "settings": {
            "custom_liquid": {
              "label": "自定义 liquid"
            }
          }
        },
        "rating": {
          "name": "产品评分",
          "settings": {
            "paragraph": {
              "content": "若要显示评分，请添加产品评分应用。[了解详细信息](https://help.shopify.com/manual/online-store/themes/theme-structure/theme-features#featured-product-rating)"
            }
          }
        },
        "sku": {
          "name": "SKU",
          "settings": {
            "text_style": {
              "label": "文本样式",
              "options__1": {
                "label": "正文"
              },
              "options__2": {
                "label": "副标题"
              },
              "options__3": {
                "label": "大写"
              }
            }
          }
        }
      },
      "settings": {
        "product": {
          "label": "产品"
        },
        "secondary_background": {
          "label": "显示辅助背景"
        },
        "header": {
          "content": "媒体文件",
          "info": "详细了解 [媒体文件类型](https://help.shopify.com/manual/products/product-media)"
        },
        "enable_video_looping": {
          "label": "启用视频循环"
        },
        "hide_variants": {
          "label": "在桌面上隐藏未选择的多属性的媒体文件"
        },
        "media_position": {
          "label": "台式设备上的媒体文件位置",
          "info": "位置会针对移动设备进行自动优化。",
          "options__1": {
            "label": "左"
          },
          "options__2": {
            "label": "右"
          }
        }
      },
      "presets": {
        "name": "特色产品"
      }
    },
    "email-signup-banner": {
      "name": "电子邮件注册横幅",
      "settings": {
        "paragraph": {
          "content": "每次电子邮件订阅均会创建一个客户账户。[了解详细信息](https://help.shopify.com/manual/customers)"
        },
        "image": {
          "label": "背景图片"
        },
        "show_background_image": {
          "label": "显示背景图片"
        },
        "show_text_box": {
          "label": "在台式设备上显示容器"
        },
        "image_overlay_opacity": {
          "label": "图片叠加不透明度"
        },
        "color_scheme": {
          "info": "在显示容器时可见。"
        },
        "show_text_below": {
          "label": "在移动设备上的图片下方显示内容。",
          "info": "若要获得最佳效果，请使用纵横比为 16:9 的图片。[了解详细信息](https://help.shopify.com/manual/shopify-admin/productivity-tools/image-editor#understanding-image-aspect-ratio)"
        },
        "image_height": {
          "label": "横幅高度",
          "options__1": {
            "label": "适应图片"
          },
          "options__2": {
            "label": "小"
          },
          "options__3": {
            "label": "中"
          },
          "options__4": {
            "label": "大"
          },
          "info": "若要获得最佳效果，请使用纵横比为 16:9 的图片。[了解详细信息](https://help.shopify.com/manual/shopify-admin/productivity-tools/image-editor#understanding-image-aspect-ratio)"
        },
        "desktop_content_position": {
          "options__4": {
            "label": "中间居左"
          },
          "options__5": {
            "label": "中间居中"
          },
          "options__6": {
            "label": "中间居右"
          },
          "options__7": {
            "label": "左下方"
          },
          "options__8": {
            "label": "底部居中"
          },
          "options__9": {
            "label": "右下方"
          },
          "options__1": {
            "label": "左上方"
          },
          "options__2": {
            "label": "顶部居中"
          },
          "options__3": {
            "label": "右上方"
          },
          "label": "桌面内容位置"
        },
        "desktop_content_alignment": {
          "options__1": {
            "label": "左"
          },
          "options__2": {
            "label": "居中"
          },
          "options__3": {
            "label": "右"
          },
          "label": "桌面内容对齐方式"
        },
        "header": {
          "content": "移动布局"
        },
        "mobile_content_alignment": {
          "options__1": {
            "label": "左"
          },
          "options__2": {
            "label": "居中"
          },
          "options__3": {
            "label": "右"
          },
          "label": "移动设备内容对齐方式"
        }
      },
      "blocks": {
        "heading": {
          "name": "标题",
          "settings": {
            "heading": {
              "label": "标题"
            }
          }
        },
        "paragraph": {
          "name": "段落",
          "settings": {
            "paragraph": {
              "label": "描述"
            },
            "text_style": {
              "options__1": {
                "label": "正文"
              },
              "options__2": {
                "label": "副标题"
              },
              "label": "文本样式"
            }
          }
        },
        "email_form": {
          "name": "电子邮件形式"
        }
      },
      "presets": {
        "name": "电子邮件注册横幅"
      }
    },
    "slideshow": {
      "name": "幻灯片",
      "settings": {
        "layout": {
          "label": "布局",
          "options__1": {
            "label": "全宽"
          },
          "options__2": {
            "label": "网格"
          }
        },
        "slide_height": {
          "label": "幻灯片高度",
          "options__1": {
            "label": "适应第一张图片"
          },
          "options__2": {
            "label": "小"
          },
          "options__3": {
            "label": "中"
          },
          "options__4": {
            "label": "大"
          }
        },
        "slider_visual": {
          "label": "分页样式",
          "options__1": {
            "label": "计数器"
          },
          "options__2": {
            "label": "点"
          },
          "options__3": {
            "label": "数字"
          }
        },
        "auto_rotate": {
          "label": "自动旋转幻灯片"
        },
        "change_slides_speed": {
          "label": "幻灯片更换时间间隔"
        },
        "mobile": {
          "content": "移动布局"
        },
        "show_text_below": {
          "label": "在移动设备上的图片下方显示内容"
        },
        "accessibility": {
          "content": "辅助功能",
          "label": "幻灯片描述",
          "info": "为使用屏幕阅读器的客户描述幻灯片。"
        }
      },
      "blocks": {
        "slide": {
          "name": "幻灯片",
          "settings": {
            "image": {
              "label": "图片"
            },
            "heading": {
              "label": "标题"
            },
            "subheading": {
              "label": "副标题"
            },
            "button_label": {
              "label": "按钮标签",
              "info": "将标签留空可隐藏按钮。"
            },
            "link": {
              "label": "按钮链接"
            },
            "secondary_style": {
              "label": "使用轮廓按钮样式"
            },
            "box_align": {
              "label": "台式设备内容位置",
              "options__1": {
                "label": "左上方"
              },
              "options__2": {
                "label": "顶部居中"
              },
              "options__3": {
                "label": "右上方"
              },
              "options__4": {
                "label": "中间居左"
              },
              "options__5": {
                "label": "中间居中"
              },
              "options__6": {
                "label": "中间居右"
              },
              "options__7": {
                "label": "左下方"
              },
              "options__8": {
                "label": "底部居中"
              },
              "options__9": {
                "label": "右下方"
              },
              "info": "位置会针对移动设备进行自动优化。"
            },
            "show_text_box": {
              "label": "在台式设备上显示容器"
            },
            "text_alignment": {
              "label": "台式设备内容对齐方式",
              "option_1": {
                "label": "左"
              },
              "option_2": {
                "label": "居中"
              },
              "option_3": {
                "label": "右"
              }
            },
            "image_overlay_opacity": {
              "label": "图片叠加不透明度"
            },
            "color_scheme": {
              "info": "在显示容器时可见。"
            },
            "text_alignment_mobile": {
              "label": "移动设备内容对齐方式",
              "options__1": {
                "label": "左"
              },
              "options__2": {
                "label": "居中"
              },
              "options__3": {
                "label": "右"
              }
            }
          }
        }
      },
      "presets": {
        "name": "幻灯片"
      }
    },
    "collapsible_content": {
      "name": "可折叠内容",
      "settings": {
        "caption": {
          "label": "字幕"
        },
        "heading": {
          "label": "标题"
        },
        "heading_alignment": {
          "label": "标题对齐方式",
          "options__1": {
            "label": "左"
          },
          "options__2": {
            "label": "居中"
          },
          "options__3": {
            "label": "右"
          }
        },
        "layout": {
          "label": "布局",
          "options__1": {
            "label": "无容器"
          },
          "options__2": {
            "label": "行容器"
          },
          "options__3": {
            "label": "分区容器"
          }
        },
        "open_first_collapsible_row": {
          "label": "打开第一个可折叠行"
        },
        "header": {
          "content": "图片布局"
        },
        "image": {
          "label": "图片"
        },
        "image_ratio": {
          "label": "图片比",
          "options__1": {
            "label": "适应图片"
          },
          "options__2": {
            "label": "小"
          },
          "options__3": {
            "label": "大"
          }
        },
        "desktop_layout": {
          "label": "桌面布局",
          "options__1": {
            "label": "图片优先"
          },
          "options__2": {
            "label": "第二张图片"
          },
          "info": "移动设备上总是图片优先。"
        },
        "container_color_scheme": {
          "label": "容器配色方案",
          "info": "在将“布局”设置为“行”或“分区”容器时可见。"
        }
      },
      "blocks": {
        "collapsible_row": {
          "name": "可折叠行",
          "settings": {
            "heading": {
              "info": "包含可解释相关内容的标题。",
              "label": "标题"
            },
            "row_content": {
              "label": "行内容"
            },
            "page": {
              "label": "页面中的行内容"
            },
            "icon": {
              "label": "图标",
              "options__1": {
                "label": "无"
              },
              "options__2": {
                "label": "苹果"
              },
              "options__3": {
                "label": "香蕉"
              },
              "options__4": {
                "label": "瓶子"
              },
              "options__5": {
                "label": "箱子"
              },
              "options__6": {
                "label": "胡萝卜"
              },
              "options__7": {
                "label": "聊天泡泡"
              },
              "options__8": {
                "label": "复选标记"
              },
              "options__9": {
                "label": "剪贴板"
              },
              "options__10": {
                "label": "乳制品"
              },
              "options__11": {
                "label": "不食乳制品"
              },
              "options__12": {
                "label": "吹风机"
              },
              "options__13": {
                "label": "眼睛"
              },
              "options__14": {
                "label": "火"
              },
              "options__15": {
                "label": "无麸质"
              },
              "options__16": {
                "label": "心形"
              },
              "options__17": {
                "label": "铁"
              },
              "options__18": {
                "label": "树叶"
              },
              "options__19": {
                "label": "皮革"
              },
              "options__20": {
                "label": "闪电束"
              },
              "options__21": {
                "label": "口红"
              },
              "options__22": {
                "label": "锁"
              },
              "options__23": {
                "label": "图钉"
              },
              "options__24": {
                "label": "不含坚果"
              },
              "options__25": {
                "label": "裤装"
              },
              "options__26": {
                "label": "爪印"
              },
              "options__27": {
                "label": "胡椒粉"
              },
              "options__28": {
                "label": "香水"
              },
              "options__29": {
                "label": "飞机"
              },
              "options__30": {
                "label": "绿植"
              },
              "options__31": {
                "label": "价格标签"
              },
              "options__32": {
                "label": "问号"
              },
              "options__33": {
                "label": "回收利用"
              },
              "options__34": {
                "label": "退货"
              },
              "options__35": {
                "label": "直尺"
              },
              "options__36": {
                "label": "餐盘"
              },
              "options__37": {
                "label": "衬衫"
              },
              "options__38": {
                "label": "鞋"
              },
              "options__39": {
                "label": "剪影"
              },
              "options__40": {
                "label": "雪花"
              },
              "options__41": {
                "label": "星星"
              },
              "options__42": {
                "label": "秒表"
              },
              "options__43": {
                "label": "卡车"
              },
              "options__44": {
                "label": "洗涤剂"
              }
            }
          }
        }
      },
      "presets": {
        "name": "可折叠内容"
      }
    },
    "main-account": {
      "name": "账户"
    },
    "main-activate-account": {
      "name": "账户激活"
    },
    "main-addresses": {
      "name": "地址"
    },
    "main-login": {
      "name": "登录"
    },
    "main-order": {
      "name": "订单"
    },
    "main-register": {
      "name": "注册"
    },
    "main-reset-password": {
      "name": "密码重设"
    }
  }
}<|MERGE_RESOLUTION|>--- conflicted
+++ resolved
@@ -1814,13 +1814,8 @@
             }
           }
         },
-<<<<<<< HEAD
-        "inventory": {
-          "name": "库存状态",
-=======
         "sku": {
           "name": "SKU",
->>>>>>> 81f194a5
           "settings": {
             "text_style": {
               "label": "文本样式",
@@ -1833,7 +1828,23 @@
               "options__3": {
                 "label": "大写"
               }
-<<<<<<< HEAD
+            }
+          }
+        },
+        "inventory": {
+          "name": "库存状态",
+          "settings": {
+            "text_style": {
+              "label": "文本样式",
+              "options__1": {
+                "label": "正文"
+              },
+              "options__2": {
+                "label": "副标题"
+              },
+              "options__3": {
+                "label": "大写"
+              }
             },
             "inventory_threshold": {
               "label": "低库存阈值",
@@ -1841,8 +1852,6 @@
             },
             "show_inventory_quantity": {
               "label": "显示库存计数"
-=======
->>>>>>> 81f194a5
             }
           }
         }
