{
  "settings_schema": {
    "colors": {
      "name": "Couleurs",
      "settings": {
        "colors_solid_button_labels": {
          "label": "Texte de bouton plein",
          "info": "Utilisé comme couleur de premier plan sur les couleurs d'accentuation."
        },
        "colors_accent_1": {
          "label": "Accentuation 1",
          "info": "Utilisé pour l'arrière-plan de bouton uni."
        },
        "colors_accent_2": {
          "label": "Accentuation 2"
        },
        "header__1": {
          "content": "Couleurs primaires"
        },
        "header__2": {
          "content": "Couleurs secondaires"
        },
        "colors_text": {
          "label": "Texte",
          "info": "Utilisé comme couleur de premier plan sur les couleurs d'arrière-plan."
        },
        "colors_outline_button_labels": {
          "label": "Bouton en relief",
          "info": "Utilisé également pour les liens de texte."
        },
        "colors_background_1": {
          "label": "Arrière-plan 1"
        },
        "colors_background_2": {
          "label": "Arrière-plan 2"
        },
        "gradient_accent_1": {
          "label": "Dégradé accent 1"
        },
        "gradient_accent_2": {
          "label": "Dégradé accent 2"
        },
        "gradient_background_1": {
          "label": "Dégradé arrière-plan 1"
        },
        "gradient_background_2": {
          "label": "Dégradé arrière-plan 2"
        }
      }
    },
    "typography": {
      "name": "Typographie",
      "settings": {
        "type_header_font": {
          "label": "Police",
          "info": "La sélection d'une police différente peut influencer la vitesse de votre boutique. [En savoir plus sur les polices système.](https://help.shopify.com/en/manual/online-store/os/store-speed/improving-speed#fonts)"
        },
        "header__1": {
          "content": "Titres"
        },
        "header__2": {
          "content": "Corps"
        },
        "type_body_font": {
          "label": "Police",
          "info": "La sélection d'une police différente peut influencer la vitesse de votre boutique. [En savoir plus sur les polices système.](https://help.shopify.com/en/manual/online-store/os/store-speed/improving-speed#fonts)"
        },
        "heading_scale": {
          "label": "Échelle de taille de police"
        },
        "body_scale": {
          "label": "Échelle de taille de police"
        }
      }
    },
    "styles": {
      "name": "Styles",
      "settings": {
        "sold_out_badge_color_scheme": {
          "options__1": {
            "label": "Arrière-plan 1"
          },
          "options__2": {
            "label": "Inverser"
          },
          "label": "Schéma de couleurs des badges épuisés"
        },
        "header__1": {
          "content": "Badges"
        },
        "header__2": {
          "content": "Éléments décoratifs"
        },
        "sale_badge_color_scheme": {
          "options__1": {
            "label": "Arrière-plan 2"
          },
          "options__2": {
            "label": "Accentuation 1"
          },
          "options__3": {
            "label": "Accentuation 2"
          },
          "label": "Schéma de couleurs des badges de vente"
        },
        "accent_icons": {
          "options__1": {
            "label": "Accentuation 1"
          },
          "options__2": {
            "label": "Accentuation 2"
          },
          "options__3": {
            "label": "Bouton en relief"
          },
          "options__4": {
            "label": "Texte"
          },
          "label": "Icônes d'accent"
        }
      }
    },
    "social-media": {
      "name": "Médias sociaux",
      "settings": {
        "social_twitter_link": {
          "label": "Twitter",
          "info": "https://twitter.com/shopify"
        },
        "social_facebook_link": {
          "label": "Facebook",
          "info": "https://facebook.com/shopify"
        },
        "social_pinterest_link": {
          "label": "Pinterest",
          "info": "https://pinterest.com/shopify"
        },
        "social_instagram_link": {
          "label": "Instagram",
          "info": "http://instagram.com/shopify"
        },
        "social_tiktok_link": {
          "label": "TikTok",
          "info": "https://vimeo.com/shopify"
        },
        "social_tumblr_link": {
          "label": "Tumblr",
          "info": "http://shopify.tumblr.com"
        },
        "social_snapchat_link": {
          "label": "Snapchat",
          "info": "https://www.snapchat.com/add/shopify"
        },
        "social_youtube_link": {
          "label": "YouTube",
          "info": "https://www.youtube.com/shopify"
        },
        "social_vimeo_link": {
          "label": "Vimeo",
          "info": "https://vimeo.com/shopify"
        },
        "header": {
          "content": "Comptes sociaux"
        }
      }
    },
    "currency_format": {
      "name": "Format de devise",
      "settings": {
        "content": "Codes de devise",
        "currency_code_enabled": {
          "label": "Afficher les codes de devise"
        },
        "paragraph": "Le panier et les prix au moment du paiement indiquent toujours les codes de devise. Exemple : 1 EUR."
      }
    },
    "favicon": {
      "name": "Favicon",
      "settings": {
        "favicon": {
          "label": "Image favicon",
          "info": "Sera réduite à 32 x 32 px"
        }
      }
    },
    "layout": {
      "name": "Mise en page",
      "settings": {
        "page_width": {
          "label": "Largeur maximum",
          "options__1": {
            "label": "1 200 pixels"
          },
          "options__2": {
            "label": "1 600 pixels"
          }
        }
      }
    },
    "search_input": {
      "name": "Rechercher une entrée",
      "settings": {
        "header": {
          "content": "Suggestions de produits"
        },
        "predictive_search_enabled": {
          "label": "Activer les suggestions de produits"
        },
        "predictive_search_show_vendor": {
          "label": "Afficher le distributeur",
          "info": "Visible lorsque les suggestions de produits sont activées."
        },
        "predictive_search_show_price": {
          "label": "Afficher le prix",
          "info": "Visible lorsque les suggestions de produits sont activées."
        }
      }
    }
  },
  "sections": {
    "announcement-bar": {
      "name": "Barre d'annonces",
      "blocks": {
        "announcement": {
          "name": "Annonce",
          "settings": {
            "text": {
              "label": "Texte"
            },
            "color_scheme": {
              "label": "Combinaison de couleurs",
              "options__1": {
                "label": "Arrière-plan 1"
              },
              "options__2": {
                "label": "Arrière-plan 2"
              },
              "options__3": {
                "label": "Inverser"
              },
              "options__4": {
                "label": "Accentuation 1"
              },
              "options__5": {
                "label": "Accentuation 2"
              }
            },
            "link": {
              "label": "Lien"
            }
          }
        }
      }
    },
    "collage": {
      "name": "Collage",
      "settings": {
        "heading": {
          "label": "Titre"
        },
        "desktop_layout": {
          "label": "Mise en page du bureau",
          "options__1": {
            "label": "Grand bloc gauche"
          },
          "options__2": {
            "label": "Grand bloc droit"
          }
        },
        "mobile_layout": {
          "label": "Mise en page pour téléphone portable",
          "options__1": {
            "label": "Collage"
          },
          "options__2": {
            "label": "Colonne"
          }
        }
      },
      "blocks": {
        "image": {
          "name": "Image",
          "settings": {
            "image": {
              "label": "Image"
            },
            "image_padding": {
              "label": "Ajouter une marge intérieure à l'image",
              "info": "Sélectionnez une marge intérieure pour éviter que votre image ne soit rognée."
            },
            "color_scheme": {
              "options__1": {
                "label": "Accentuation 1"
              },
              "options__2": {
                "label": "Accentuation 2"
              },
              "options__3": {
                "label": "Arrière-plan 1"
              },
              "options__4": {
                "label": "Arrière-plan 2"
              },
              "options__5": {
                "label": "Inverser"
              },
              "label": "Combinaison de couleurs",
              "info": "Sélectionner une marge intérieure pour l'image afin de rendre la couleur visible."
            }
          }
        },
        "product": {
          "name": "Produit",
          "settings": {
            "product": {
              "label": "Produit"
            },
            "secondary_background": {
              "label": "Afficher l'arrière-plan secondaire"
            },
            "second_image": {
              "label": "Afficher la deuxième image en survol"
            },
            "image_padding": {
              "label": "Ajouter une marge intérieure à l'image",
              "info": "Sélectionnez une marge intérieure pour éviter que vos images soient rognées."
            }
          }
        },
        "collection": {
          "name": "Collection",
          "settings": {
            "collection": {
              "label": "Collection"
            },
            "image_padding": {
              "label": "Ajouter une marge intérieure à l'image",
              "info": "Sélectionnez une marge intérieure pour éviter que votre image ne soit rognée."
            },
            "color_scheme": {
              "options__1": {
                "label": "Accentuation 1"
              },
              "options__2": {
                "label": "Accentuation 2"
              },
              "options__3": {
                "label": "Arrière-plan 1"
              },
              "options__4": {
                "label": "Arrière-plan 2"
              },
              "options__5": {
                "label": "Inverser"
              },
              "label": "Combinaison de couleurs"
            }
          }
        },
        "video": {
          "name": "Vidéo",
          "settings": {
            "cover_image": {
              "label": "Image de couverture"
            },
            "video_url": {
              "label": "URL",
              "info": "Si la section contient d'autres blocs, la vidéo est lue dans une fenêtre pop-up.",
              "placeholder": "Utiliser une URL YouTube ou Vimeo"
            },
            "image_padding": {
              "label": "Ajouter une marge intérieure à l'image",
              "info": "Sélectionnez une marge intérieure pour éviter que votre image de couverture ne soit rognée."
            },
            "description": {
              "label": "Texte alternatif de la vidéo",
              "info": "Décrivez la vidéo pour la rendre accessible aux clients utilisant des lecteurs d'écran."
            }
          }
        }
      },
      "presets": {
        "name": "Collage"
      }
    },
    "collection-list": {
      "name": "Liste des collections",
      "settings": {
        "title": {
          "label": "Titre"
        },
        "image_ratio": {
          "label": "Rapport d'image",
          "options__1": {
            "label": "Adapter à l'image"
          },
          "options__2": {
            "label": "Portrait"
          },
          "options__3": {
            "label": "Square"
          },
          "info": "Pour ajouter des images, modifiez vos collections. [En savoir plus](https://help.shopify.com/en/manual/products/collections)"
        },
        "color_scheme": {
          "options__1": {
            "label": "Accentuation 1"
          },
          "options__2": {
            "label": "Accentuation 2"
          },
          "options__3": {
            "label": "Arrière-plan 1"
          },
          "options__4": {
            "label": "Arrière-plan 2"
          },
          "options__5": {
            "label": "Inverser"
          },
          "label": "Combinaison de couleurs"
        },
        "swipe_on_mobile": {
          "label": "Activer le balayage sur mobile"
        },
        "image_padding": {
          "label": "Ajouter une marge intérieure à l'image"
        },
        "show_view_all": {
          "label": "Activer le bouton « Tout afficher » si la liste comprend plus de collections que celles affichées"
        }
      },
      "blocks": {
        "featured_collection": {
          "name": "Collection",
          "settings": {
            "collection": {
              "label": "Collection"
            }
          }
        }
      },
      "presets": {
        "name": "Liste des collections"
      }
    },
    "contact-form": {
      "name": "Formulaire de contact",
      "presets": {
        "name": "Formulaire de contact"
      }
    },
    "custom-liquid": {
      "name": "Liquid personnalisé",
      "settings": {
        "custom_liquid": {
          "label": "Liquid personnalisé",
          "info": "Ajoutez des extraits d'application ou autre code Liquid pour créer des personnalisations avancées."
        }
      },
      "presets": {
        "name": "Liquid personnalisé"
      }
    },
    "featured-blog": {
      "name": "Articles de blog",
      "settings": {
        "heading": {
          "label": "Titre"
        },
        "blog": {
          "label": "Blog"
        },
        "post_limit": {
          "label": "Articles de blog"
        },
        "show_view_all": {
          "label": "Activer le bouton « Tout afficher » si le blog comprend plus d'articles que ceux affichés"
        },
        "show_image": {
          "label": "Afficher les images vedettes",
          "info": "Pour optimiser vos résultats, utilisez une image ayant un rapport d'aspect de 3:2. [En savoir plus](https://help.shopify.com/en/manual/shopify-admin/productivity-tools/image-editor#understanding-image-aspect-ratio)"
        },
        "soft_background": {
          "label": "Afficher l'arrière-plan secondaire"
        },
        "show_date": {
          "label": "Afficher la date"
        },
        "show_author": {
          "label": "Afficher l'auteur"
        }
      },
      "presets": {
        "name": "Articles de blog"
      }
    },
    "featured-collection": {
      "name": "Collection en vedette",
      "settings": {
        "title": {
          "label": "Titre"
        },
        "collection": {
          "label": "Collection"
        },
        "products_to_show": {
          "label": "Quantité maximale de produits à afficher"
        },
        "show_view_all": {
          "label": "Activer le bouton « Tout afficher » si la collection comprend plus de produits que ceux affichés"
        },
        "swipe_on_mobile": {
          "label": "Activer le balayage sur mobile"
        },
        "header": {
          "content": "Carte de produit"
        },
        "image_ratio": {
          "label": "Rapport d'image",
          "options__1": {
            "label": "Adapter à l'image"
          },
          "options__2": {
            "label": "Portrait"
          },
          "options__3": {
            "label": "Square"
          }
        },
        "show_secondary_image": {
          "label": "Afficher la deuxième image en survol"
        },
        "add_image_padding": {
          "label": "Ajouter une marge intérieure à l'image"
        },
        "show_vendor": {
          "label": "Afficher le distributeur"
        },
        "show_image_outline": {
          "label": "Afficher la bordure de l'image"
        },
        "show_rating": {
          "label": "Afficher la note du produit",
          "info": "Pour afficher une note, ajoutez une application d'évaluation de produits. [En savoir plus](https://help.shopify.com/manual/online-store/themes/os20/themes-by-shopify/dawn/sections#featured-collection-show-product-rating)"
        }
      },
      "presets": {
        "name": "Collection en vedette"
      }
    },
    "footer": {
      "name": "Pied de page",
      "blocks": {
        "link_list": {
          "name": "Menu",
          "settings": {
            "heading": {
              "label": "En-tête",
              "info": "Un titre est nécessaire pour afficher le menu."
            },
            "menu": {
              "label": "Menu",
              "info": "Affiche uniquement les éléments de menu de niveau supérieur."
            }
          }
        },
        "text": {
          "name": "Texte",
          "settings": {
            "heading": {
              "label": "En-tête"
            },
            "subtext": {
              "label": "Sous-texte"
            }
          }
        }
      },
      "settings": {
        "color_scheme": {
          "options__1": {
            "label": "Accentuation 1"
          },
          "options__2": {
            "label": "Accentuation 2"
          },
          "options__3": {
            "label": "Arrière-plan 1"
          },
          "options__4": {
            "label": "Arrière-plan 2"
          },
          "options__5": {
            "label": "Inverser"
          },
          "label": "Combinaison de couleurs"
        },
        "newsletter_enable": {
          "label": "Afficher l'inscription à la liste de diffusion"
        },
        "newsletter_heading": {
          "label": "En-tête"
        },
        "header__1": {
          "content": "Inscription à la liste de diffusion",
          "info": "Abonnés automatiquement ajoutés à votre liste de clients « marketing accepté ». [En savoir plus](https://help.shopify.com/en/manual/customers/manage-customers)"
        },
        "header__2": {
          "content": "Icônes de médias sociaux",
          "info": "Pour afficher vos comptes de réseaux sociaux, associez-les dans les paramètres de votre thème."
        },
        "show_social": {
          "label": "Afficher les icônes des médias sociaux"
        },
        "header__3": {
          "content": "Sélecteur de pays/région"
        },
        "header__4": {
          "info": "Pour ajouter un pays/une région, allez à vos [paramètres de paiement.](/admin/settings/payments)"
        },
        "enable_country_selector": {
          "label": "Activer le sélecteur de pays/région"
        },
        "header__5": {
          "content": "Sélecteur de langue"
        },
        "header__6": {
          "info": "Pour ajouter une langue, allez à vos [paramètres de langue.](/admin/settings/languages)"
        },
        "enable_language_selector": {
          "label": "Activer le sélecteur de langue"
        },
        "header__7": {
          "content": "Moyens de paiement"
        },
        "payment_enable": {
          "label": "Afficher les icônes de paiement"
        }
      }
    },
    "header": {
      "name": "En-tête",
      "settings": {
        "logo": {
          "label": "Image du logo"
        },
        "logo_width": {
          "unit": "px",
          "label": "Largeur personnalisée du logo"
        },
        "logo_position": {
          "label": "Position du logo sur les grands écrans",
          "options__1": {
            "label": "Centré à gauche"
          },
          "options__2": {
            "label": "En haut à gauche"
          },
          "options__3": {
            "label": "En haut au centre"
          }
        },
        "menu": {
          "label": "Menu"
        },
        "show_line_separator": {
          "label": "Afficher la ligne de séparation"
        },
        "enable_sticky_header": {
          "label": "Activer l'en-tête collé",
          "info": "L'en-tête s'affiche à l'écran lorsque les clients font défiler vers le haut."
        },
        "color_scheme": {
          "options__1": {
            "label": "Accentuation 1"
          },
          "options__2": {
            "label": "Accentuation 2"
          },
          "options__3": {
            "label": "Arrière-plan 1"
          },
          "options__4": {
            "label": "Arrière-plan 2"
          },
          "options__5": {
            "label": "Inverser"
          },
          "label": "Combinaison de couleurs"
        }
      }
    },
    "image-banner": {
      "name": "Bannière avec image",
      "settings": {
        "image": {
          "label": "Première image"
        },
        "image_2": {
          "label": "Deuxième image"
        },
        "desktop_text_box_position": {
          "options__4": {
            "label": "Au milieu à gauche"
          },
          "options__5": {
            "label": "Centré au milieu"
          },
          "options__6": {
            "label": "Au milieu à droite"
          },
          "options__7": {
            "label": "En bas à gauche"
          },
          "options__8": {
            "label": "En bas au centre"
          },
          "options__9": {
            "label": "En bas à droite"
          }
        },
        "color_scheme": {
          "options__1": {
            "label": "Accentuation 1"
          },
          "options__2": {
            "label": "Accentuation 2"
          },
          "options__3": {
            "label": "Arrière-plan 1"
          },
          "options__4": {
            "label": "Arrière-plan 2"
          },
          "options__5": {
            "label": "Inverser"
          },
          "label": "Combinaison de couleurs",
          "info": "Utilisée pour la zone de texte."
        },
        "stack_images_on_mobile": {
          "label": "Empiler des images sur un mobile"
        },
        "adapt_height_first_image": {
          "label": "Adapter la hauteur de la section à la taille de la première image",
          "info": "Remplace le paramètre de hauteur de la bannière d'image lorsqu'il est activé."
        },
        "show_text_box": {
          "label": "Afficher la zone de texte sur le bureau"
        },
        "image_overlay_opacity": {
          "label": "Opacité de la superposition d'images"
        },
        "header": {
          "content": "Mise en page mobile"
        },
        "show_text_below": {
          "label": "Afficher le texte sous les images"
        },
        "image_height": {
          "label": "Hauteur de la bannière",
          "options__1": {
            "label": "Petit"
          },
          "options__2": {
            "label": "Moyen"
          },
          "options__3": {
            "label": "Grand"
          },
          "info": "Pour optimiser vos résultats, utilisez une image ayant un rapport d'aspect de 3:2. [En savoir plus](https://help.shopify.com/en/manual/shopify-admin/productivity-tools/image-editor#understanding-image-aspect-ratio)"
        },
        "text_alignment": {
          "options__1": {
            "label": "Gauche"
          },
          "options__2": {
            "label": "Centre"
          },
          "options__3": {
            "label": "Droite"
          },
          "label": "Alignement du texte"
        },
        "mobile_text_alignment": {
          "options__1": {
            "label": "Gauche"
          },
          "options__2": {
            "label": "Centre"
          },
          "options__3": {
            "label": "Droite"
          },
          "label": "Alignement du texte sur mobile"
        },
        "desktop_content_position": {
          "options__1": {
            "label": "En haut à gauche"
          },
          "options__2": {
            "label": "En haut au centre"
          },
          "options__3": {
            "label": "En haut à droite"
          },
          "options__4": {
            "label": "Au milieu à gauche"
          },
          "options__5": {
            "label": "Centré au milieu"
          },
          "options__6": {
            "label": "Au milieu à droite"
          },
          "options__7": {
            "label": "En bas à gauche"
          },
          "options__8": {
            "label": "En bas au centre"
          },
          "options__9": {
            "label": "En bas à droite"
          },
          "label": "Position du contenu sur le bureau"
        },
        "desktop_content_alignment": {
          "options__1": {
            "label": "Gauche"
          },
          "options__2": {
            "label": "Centre"
          },
          "options__3": {
            "label": "Droite"
          },
          "label": "Alignement du contenu du bureau"
        },
        "mobile_content_alignment": {
          "options__1": {
            "label": "Gauche"
          },
          "options__2": {
            "label": "Centre"
          },
          "options__3": {
            "label": "Droite"
          },
          "label": "Alignement du contenu sur mobile"
        }
      },
      "blocks": {
        "heading": {
          "name": "Titre",
          "settings": {
            "heading": {
              "label": "Titre"
            },
            "heading_size": {
              "options__1": {
                "label": "Moyen"
              },
              "options__2": {
                "label": "Grand"
              },
              "label": "Taille de la police du titre"
            }
          }
        },
        "text": {
          "name": "Texte",
          "settings": {
            "text": {
              "label": "Description"
            }
          }
        },
        "buttons": {
          "name": "Boutons",
          "settings": {
            "button_label_1": {
              "label": "Texte du premier bouton",
              "info": "Laisser le texte vide pour masquer le bouton."
            },
            "button_link_1": {
              "label": "Lien du premier bouton"
            },
            "button_style_secondary_1": {
              "label": "Utiliser le style du bouton en relief"
            },
            "button_label_2": {
              "label": "Texte du deuxième bouton",
              "info": "Laisser le texte vide pour masquer le bouton."
            },
            "button_link_2": {
              "label": "Lien du deuxième bouton"
            },
            "button_style_secondary_2": {
              "label": "Utiliser le style du bouton en relief"
            }
          }
        }
      },
      "presets": {
        "name": "Bannière avec image"
      }
    },
    "image-with-text": {
      "name": "Image avec texte",
      "settings": {
        "image": {
          "label": "Image"
        },
        "height": {
          "options__1": {
            "label": "Adapter à l'image"
          },
          "options__2": {
            "label": "Petit"
          },
          "options__3": {
            "label": "Grand"
          },
          "label": "Rapport d'image"
        },
        "color_scheme": {
          "options__1": {
            "label": "Arrière-plan 1"
          },
          "options__2": {
            "label": "Arrière-plan 2"
          },
          "options__3": {
            "label": "Inverser"
          },
          "options__4": {
            "label": "Accentuation 1"
          },
          "options__5": {
            "label": "Accentuation 2"
          },
          "label": "Combinaison de couleurs"
        },
        "layout": {
          "options__1": {
            "label": "L'image en premier"
          },
          "options__2": {
            "label": "Le texte en premier"
          },
          "label": "Mise en page du bureau",
          "info": "La mise en page par défaut pour les appareils mobiles est « Image en premier »."
        }
      },
      "blocks": {
        "heading": {
          "name": "Titre",
          "settings": {
            "heading": {
              "label": "Titre"
            }
          }
        },
        "text": {
          "name": "Texte",
          "settings": {
            "text": {
              "label": "Description"
            }
          }
        },
        "button": {
          "name": "Bouton",
          "settings": {
            "button_label": {
              "label": "Texte du bouton",
              "info": "Laisser le texte vide pour masquer le bouton."
            },
            "button_link": {
              "label": "Lien du bouton"
            }
          }
        }
      },
      "presets": {
        "name": "Image avec texte"
      }
    },
    "main-article": {
      "name": "Article de blog",
      "blocks": {
        "featured_image": {
          "name": "Image vedette",
          "settings": {
            "image_height": {
              "label": "Hauteur de l'image vedette",
              "options__1": {
                "label": "Adapter à l'image"
              },
              "options__2": {
                "label": "Petit"
              },
              "options__3": {
                "label": "Moyen"
              },
              "info": "Pour optimiser vos résultats, utilisez une image ayant un rapport d'aspect de 16:9. [En savoir plus](https://help.shopify.com/en/manual/shopify-admin/productivity-tools/image-editor#understanding-image-aspect-ratio)",
              "options__4": {
                "label": "Grand"
              }
            }
          }
        },
        "title": {
          "name": "Titre",
          "settings": {
            "blog_show_date": {
              "label": "Afficher la date"
            },
            "blog_show_author": {
              "label": "Afficher l'auteur"
            }
          }
        },
        "content": {
          "name": "Contenu"
        },
        "share": {
          "name": "Partager",
          "settings": {
            "featured_image_info": {
              "content": "Si vous incluez un lien dans les publications sur les réseaux sociaux, l'image vedette de la page sera affichée comme image d'aperçu. [En savoir plus](https://help.shopify.com/en/manual/online-store/images/showing-social-media-thumbnail-images)."
            },
            "title_info": {
              "content": "Un titre et une description de la boutique sont inclus avec l'image d'aperçu. [En savoir plus](https://help.shopify.com/en/manual/promoting-marketing/seo/adding-keywords#set-a-title-and-description-for-your-online-store)."
            },
            "text": {
              "label": "Texte"
            }
          }
        }
      }
    },
    "main-blog": {
      "name": "Articles de blog",
      "settings": {
        "header": {
          "content": "Carte d'article de blog"
        },
        "show_image": {
          "label": "Afficher les images vedettes"
        },
        "paragraph": {
          "content": "Pour changer les extraits, modifiez vos articles de blog. [En savoir plus](https://help.shopify.com/en/manual/online-store/blogs/writing-blogs#display-an-excerpt-from-a-blog-post)"
        },
        "show_date": {
          "label": "Afficher la date"
        },
        "show_author": {
          "label": "Afficher l'auteur"
        },
        "layout": {
          "label": "Mise en page sur les grands écrans",
          "options__1": {
            "label": "Grille"
          },
          "options__2": {
            "label": "Collage"
          }
        },
        "image_height": {
          "label": "Hauteur de l'image vedette",
          "options__1": {
            "label": "Adapter à l'image"
          },
          "options__2": {
            "label": "Petit"
          },
          "options__3": {
            "label": "Moyen"
          },
          "options__4": {
            "label": "Grand"
          },
          "info": "Pour optimiser vos résultats, utilisez une image ayant un rapport d'aspect de 3:2. [En savoir plus](https://help.shopify.com/en/manual/shopify-admin/productivity-tools/image-editor#understanding-image-aspect-ratio)"
        }
      }
    },
    "main-cart-footer": {
      "name": "Sous-total",
      "settings": {
        "show_cart_note": {
          "label": "Activer la note de panier"
        }
      },
      "blocks": {
        "subtotal": {
          "name": "Sous-total du prix"
        },
        "buttons": {
          "name": "Bouton de paiement"
        }
      }
    },
    "main-cart-items": {
      "name": "Articles",
      "settings": {
        "show_vendor": {
          "label": "Afficher le distributeur"
        }
      }
    },
    "main-collection-banner": {
      "name": "Bannière de collection",
      "settings": {
        "paragraph": {
          "content": "Pour ajouter une description ou une image, modifiez votre collection. [En savoir plus](https://help.shopify.com/en/manual/products/collections/collection-layout)"
        },
        "show_collection_description": {
          "label": "Afficher la description de la collection"
        },
        "show_collection_image": {
          "label": "Afficher l'image de la collection",
          "info": "Pour optimiser vos résultats, utilisez une image ayant un rapport d'aspect de 16:9. [En savoir plus](https://help.shopify.com/en/manual/shopify-admin/productivity-tools/image-editor#understanding-image-aspect-ratio)"
        }
      }
    },
    "main-collection-product-grid": {
      "name": "Grille de produit",
      "settings": {
        "products_per_page": {
          "label": "Produits par page"
        },
        "enable_filtering": {
          "label": "Activer le filtrage",
          "info": "Personnaliser les [filtres](/admin/menus)"
        },
        "enable_sorting": {
          "label": "Activer le tri"
        },
        "image_ratio": {
          "label": "Rapport d'image",
          "options__1": {
            "label": "Adapter à l'image"
          },
          "options__2": {
            "label": "Portrait"
          },
          "options__3": {
            "label": "Square"
          }
        },
        "show_secondary_image": {
          "label": "Afficher la deuxième image en survol"
        },
        "add_image_padding": {
          "label": "Ajouter une marge intérieure à l'image"
        },
        "show_vendor": {
          "label": "Afficher le distributeur"
        },
        "header__1": {
          "content": "Filtrage et tri"
        },
        "header__3": {
          "content": "Carte de produit"
        },
        "enable_tags": {
          "label": "Activer le filtrage",
          "info": "[Personnaliser les filtres](/admin/menus)"
        },
        "show_image_outline": {
          "label": "Afficher la bordure de l'image"
        },
        "collapse_on_larger_devices": {
          "label": "Réduire sur les écrans plus grands"
        },
        "show_rating": {
          "label": "Afficher la note du produit",
          "info": "Pour afficher une note, ajoutez une application d'évaluation de produits. [En savoir plus](https://help.shopify.com/manual/online-store/themes/os20/themes-by-shopify/dawn/page-types#product-grid-show-product-rating)"
        }
      }
    },
    "main-list-collections": {
      "name": "Page de liste des collections",
      "settings": {
        "title": {
          "label": "Titre"
        },
        "sort": {
          "label": "Trier les collections par :",
          "options__1": {
            "label": "Alphabétique, de A à Z"
          },
          "options__2": {
            "label": "Alphabétique, de Z à A"
          },
          "options__3": {
            "label": "Date, de la plus récente à la plus ancienne"
          },
          "options__4": {
            "label": "Date, de la plus ancienne à la plus récente"
          },
          "options__5": {
            "label": "Nombre de produits, par ordre décroissant"
          },
          "options__6": {
            "label": "Nombre de produits, par ordre croissant"
          }
        },
        "image_ratio": {
          "label": "Rapport d'image",
          "options__1": {
            "label": "Adapter à l'image"
          },
          "options__2": {
            "label": "Portrait"
          },
          "options__3": {
            "label": "Square"
          },
          "info": "Pour ajouter des images, modifiez vos collections. [En savoir plus](https://help.shopify.com/en/manual/products/collections)"
        },
        "color_scheme": {
          "options__1": {
            "label": "Accentuation 1"
          },
          "options__2": {
            "label": "Accentuation 2"
          },
          "options__3": {
            "label": "Arrière-plan 1"
          },
          "options__4": {
            "label": "Arrière-plan 2"
          },
          "options__5": {
            "label": "Inverser"
          },
          "label": "Combinaison de couleurs"
        },
        "image_padding": {
          "label": "Ajouter une marge intérieure à l'image"
        }
      }
    },
    "main-page": {
      "name": "Page"
    },
    "main-password-footer": {
      "name": "Pied de page du mot de passe",
      "settings": {
        "color_scheme": {
          "options__1": {
            "label": "Accentuation 1"
          },
          "options__2": {
            "label": "Accentuation 2"
          },
          "options__3": {
            "label": "Arrière-plan 1"
          },
          "options__4": {
            "label": "Arrière-plan 2"
          },
          "options__5": {
            "label": "Inverser"
          },
          "label": "Combinaison de couleurs"
        }
      }
    },
    "main-password-header": {
      "name": "En-tête du mot de passe",
      "settings": {
        "logo": {
          "label": "Image du logo"
        },
        "logo_max_width": {
          "label": "Largeur personnalisée du logo",
          "unit": "px"
        },
        "color_scheme": {
          "options__1": {
            "label": "Accentuation 1"
          },
          "options__2": {
            "label": "Accentuation 2"
          },
          "options__3": {
            "label": "Arrière-plan 1"
          },
          "options__4": {
            "label": "Arrière-plan 2"
          },
          "options__5": {
            "label": "Inverser"
          },
          "label": "Combinaison de couleurs"
        }
      }
    },
    "main-product": {
      "blocks": {
        "text": {
          "name": "Texte",
          "settings": {
            "text": {
              "label": "Texte"
            },
            "text_style": {
              "label": "Style de texte",
              "options__1": {
                "label": "Corps"
              },
              "options__2": {
                "label": "Sous-titre"
              },
              "options__3": {
                "label": "Majuscule"
              }
            }
          }
        },
        "title": {
          "name": "Titre"
        },
        "price": {
          "name": "Prix"
        },
        "quantity_selector": {
          "name": "Sélecteur de quantité"
        },
        "variant_picker": {
          "name": "Sélecteur de variante",
          "settings": {
            "picker_type": {
              "label": "Type",
              "options__1": {
                "label": "Menu déroulant"
              },
              "options__2": {
                "label": "Bouton"
              }
            }
          }
        },
        "buy_buttons": {
          "name": "Boutons d'achat",
          "settings": {
            "show_dynamic_checkout": {
              "label": "Afficher les boutons de paiement dynamique",
              "info": "En utilisant les méthodes de paiement disponibles sur votre boutique, les clients voient leur option préférée, comme PayPal ou Apple Pay. [En savoir plus](https://help.shopify.com/manual/using-themes/change-the-layout/dynamic-checkout)"
            }
          }
        },
        "pickup_availability": {
          "name": "Disponibilité du service de retrait"
        },
        "description": {
          "name": "Description"
        },
        "share": {
          "name": "Partager",
          "settings": {
            "featured_image_info": {
              "content": "Si vous incluez un lien dans les publications sur les réseaux sociaux, l'image vedette de la page sera affichée comme image d'aperçu. [En savoir plus](https://help.shopify.com/en/manual/online-store/images/showing-social-media-thumbnail-images)."
            },
            "title_info": {
              "content": "Un titre et une description de la boutique sont inclus avec l'image d'aperçu. [En savoir plus](https://help.shopify.com/en/manual/promoting-marketing/seo/adding-keywords#set-a-title-and-description-for-your-online-store)."
            },
            "text": {
              "label": "Texte"
            }
          }
        },
        "collapsible_tab": {
          "name": "Onglet réductible",
          "settings": {
            "heading": {
              "info": "Incluez un titre qui explique le contenu.",
              "label": "Titre"
            },
            "content": {
              "label": "Contenu de l'onglet"
            },
            "page": {
              "label": "Contenu de l'onglet de la page"
            },
            "icon": {
              "options__1": {
                "label": "Aucune"
              },
              "options__2": {
                "label": "postale"
              },
              "options__3": {
                "label": "Bulle de chat"
              },
              "options__4": {
                "label": "Coche"
              },
              "options__5": {
                "label": "Séchoir"
              },
              "options__6": {
                "label": "Œil"
              },
              "options__7": {
                "label": "Cœur"
              },
              "options__8": {
                "label": "Fer"
              },
              "options__9": {
                "label": "Feuille"
              },
              "options__10": {
                "label": "Cuir"
              },
              "options__11": {
                "label": "Cadenas"
              },
              "options__12": {
                "label": "Épingle sur la carte"
              },
              "options__13": {
                "label": "Pantalons"
              },
              "options__14": {
                "label": "Avion"
              },
              "options__15": {
                "label": "Balise de prix"
              },
              "options__16": {
                "label": "Point d'interrogation"
              },
              "options__17": {
                "label": "Retour"
              },
              "options__18": {
                "label": "Règle"
              },
              "options__19": {
                "label": "Chemise"
              },
              "options__20": {
                "label": "Chaussure"
              },
              "options__21": {
                "label": "Silhouette"
              },
              "options__22": {
                "label": "Étoile"
              },
              "options__23": {
                "label": "Camion"
              },
              "options__24": {
                "label": "Lavage"
              },
              "label": "Icône"
            }
          }
        },
        "popup": {
          "name": "Pop-up",
          "settings": {
            "link_label": {
              "label": "Étiquette de lien"
            },
            "page": {
              "label": "Page"
            }
          }
        },
        "custom_liquid": {
          "name": "Liquid personnalisé",
          "settings": {
            "custom_liquid": {
              "label": "Liquid personnalisé",
              "info": "Ajoutez des extraits d'application ou autre code Liquid pour créer des personnalisations avancées."
            }
          }
        },
        "rating": {
          "name": "Note de produit",
          "settings": {
            "paragraph": {
              "content": "Pour afficher une note, ajoutez une application d'évaluation de produits. [En savoir plus](https://help.shopify.com/manual/online-store/themes/os20/themes-by-shopify/dawn/page-types#product-rating-block)"
            }
          }
        }
      },
      "settings": {
        "header": {
          "content": "Support multimédia",
          "info": "En savoir plus sur les [types de supports multimédia.](https://help.shopify.com/manual/products/product-media)"
        },
        "enable_video_looping": {
          "label": "Activer le bouclage de la vidéo"
        },
        "enable_sticky_info": {
          "label": "Activer les informations produits collées sur de grands écrans"
        },
        "hide_variants": {
          "label": "Masquer les supports multimédias des autres variantes après la sélection d'une variante"
        }
      },
      "name": "Informations produits"
    },
    "main-search": {
      "name": "Résultats de la recherche",
      "settings": {
        "image_ratio": {
          "label": "Rapport d'image",
          "options__1": {
            "label": "Adapter à l'image"
          },
          "options__2": {
            "label": "Portrait"
          },
          "options__3": {
            "label": "Square"
          }
        },
        "show_secondary_image": {
          "label": "Afficher la deuxième image en survol"
        },
        "add_image_padding": {
          "label": "Ajouter de l'espace au pourtour de l'image"
        },
        "show_vendor": {
          "label": "Afficher le distributeur"
        },
        "header__1": {
          "content": "Carte de produit"
        },
        "header__2": {
          "content": "Carte de blog"
        },
        "article_show_date": {
          "label": "Afficher la date"
        },
        "article_show_author": {
          "label": "Afficher l'auteur"
        },
        "show_image_outline": {
          "label": "Afficher la bordure de l'image"
        },
        "show_rating": {
          "label": "Afficher la note du produit",
          "info": "Pour afficher une note, ajoutez une application d'évaluation de produits. [En savoir plus](https://help.shopify.com/manual/online-store/themes/os20/themes-by-shopify/dawn/page-types#search-results-show-product-rating)"
        }
      }
    },
    "multicolumn": {
      "name": "Multicolonne",
      "settings": {
        "title": {
          "label": "Titre"
        },
        "image_width": {
          "label": "Largeur d'image",
          "options__1": {
            "label": "Un tiers de largeur de la colonne"
          },
          "options__2": {
            "label": "Demi-largeur de colonne"
          },
          "options__3": {
            "label": "Largeur complète de colonne"
          }
        },
        "image_ratio": {
          "label": "Rapport d'image",
          "options__1": {
            "label": "Adapter à l'image"
          },
          "options__2": {
            "label": "Portrait"
          },
          "options__3": {
            "label": "Square"
          },
          "options__4": {
            "label": "Cercle"
          }
        },
        "column_alignment": {
          "label": "Alignement de colonne",
          "options__1": {
            "label": "Gauche"
          },
          "options__2": {
            "label": "Centre"
          }
        },
        "background_style": {
          "label": "Arrière-plan secondaire",
          "options__1": {
            "label": "Aucune"
          },
          "options__2": {
            "label": "Afficher comme arrière-plan de la colonne"
          },
          "options__3": {
            "label": "Afficher comme arrière-plan de la section"
          }
        },
        "button_label": {
          "label": "Texte du bouton"
        },
        "button_link": {
          "label": "Lien du bouton"
        },
        "swipe_on_mobile": {
          "label": "Activer le balayage sur mobile"
        }
      },
      "blocks": {
        "column": {
          "name": "Colonne",
          "settings": {
            "image": {
              "label": "Image"
            },
            "title": {
              "label": "Titre"
            },
            "text": {
              "label": "Description"
            },
            "link_label": {
              "label": "Étiquette de lien"
            },
            "link": {
              "label": "Lien"
            }
          }
        }
      },
      "presets": {
        "name": "Multicolonne"
      }
    },
    "newsletter": {
      "name": "Inscription à la liste de diffusion",
      "settings": {
        "color_scheme": {
          "label": "Combinaison de couleurs",
          "options__1": {
            "label": "Accentuation 1"
          },
          "options__2": {
            "label": "Accentuation 2"
          },
          "options__3": {
            "label": "Arrière-plan 1"
          },
          "options__4": {
            "label": "Arrière-plan 2"
          },
          "options__5": {
            "label": "Inverser"
          }
        },
        "full_width": {
          "label": "Rendre la section pleine largeur"
        },
        "paragraph": {
          "content": "Chaque abonnement aux e-mails entraîne la création d'un compte client. [En savoir plus](https://help.shopify.com/en/manual/customers)"
        }
      },
      "blocks": {
        "heading": {
          "name": "Titre",
          "settings": {
            "heading": {
              "label": "Titre"
            }
          }
        },
        "paragraph": {
          "name": "Sous-titre",
          "settings": {
            "paragraph": {
              "label": "Description"
            }
          }
        },
        "email_form": {
          "name": "Formulaire électronique"
        }
      },
      "presets": {
        "name": "Inscription à la liste de diffusion"
      }
    },
    "page": {
      "name": "Page",
      "settings": {
        "page": {
          "label": "Page"
        }
      },
      "presets": {
        "name": "Page"
      }
    },
    "product-recommendations": {
      "name": "Recommandations de produits",
      "settings": {
        "heading": {
          "label": "Titre"
        },
        "header__2": {
          "content": "Carte de produit"
        },
        "image_ratio": {
          "label": "Rapport d'image",
          "options__1": {
            "label": "Adapter à l'image"
          },
          "options__2": {
            "label": "Portrait"
          },
          "options__3": {
            "label": "Square"
          }
        },
        "show_secondary_image": {
          "label": "Afficher la deuxième image en survol"
        },
        "add_image_padding": {
          "label": "Ajouter une marge intérieure à l'image"
        },
        "show_vendor": {
          "label": "Afficher le distributeur"
        },
        "paragraph__1": {
          "content": "Les recommandations dynamiques utilisent les informations sur les commandes et les produits pour changer et s'améliorer au fil du temps. [En savoir plus](https://help.shopify.com/en/themes/development/recommended-products)"
        },
        "show_image_outline": {
          "label": "Afficher la bordure de l'image"
        },
        "show_rating": {
          "label": "Afficher la note du produit",
          "info": "Pour afficher une note, ajoutez une application d'évaluation de produits. [En savoir plus](https://help.shopify.com/manual/online-store/themes/os20/themes-by-shopify/dawn/page-types#product-recommendations-show-product-rating)"
        }
      }
    },
    "rich-text": {
      "name": "Texte enrichi",
      "settings": {
        "color_scheme": {
          "options__1": {
            "label": "Accentuation 1"
          },
          "options__2": {
            "label": "Accentuation 2"
          },
          "options__3": {
            "label": "Arrière-plan 1"
          },
          "options__4": {
            "label": "Arrière-plan 2"
          },
          "options__5": {
            "label": "Inverser"
          },
          "label": "Combinaison de couleurs"
        },
        "full_width": {
          "label": "Rendre la section pleine largeur"
        }
      },
      "blocks": {
        "heading": {
          "name": "Titre",
          "settings": {
            "heading": {
              "label": "Titre"
            },
            "heading_size": {
              "options__1": {
                "label": "Petit"
              },
              "options__2": {
                "label": "Moyen"
              },
              "label": "Taille de la police du titre",
              "options__3": {
                "label": "Grand"
              }
            }
          }
        },
        "text": {
          "name": "Texte",
          "settings": {
            "text": {
              "label": "Description"
            }
          }
        },
        "button": {
          "name": "Bouton",
          "settings": {
            "button_label": {
              "label": "Texte du bouton"
            },
            "button_link": {
              "label": "Lien du bouton"
            },
            "button_style_secondary": {
              "label": "Utiliser le style du bouton en relief"
            }
          }
        }
      },
      "presets": {
        "name": "Texte enrichi"
      }
    },
    "apps": {
      "name": "Applications",
      "settings": {
        "include_margins": {
          "label": "Rendre les marges des sections identiques à celles du thème"
        }
      },
      "presets": {
        "name": "Applications"
      }
    },
    "video": {
      "name": "Vidéo",
      "settings": {
        "heading": {
          "label": "En-tête"
        },
        "cover_image": {
          "label": "Image de couverture"
        },
        "video_url": {
          "label": "URL",
          "placeholder": "Utiliser une URL YouTube ou Vimeo",
          "info": "La vidéo est lue sur la page."
        },
        "description": {
          "label": "Texte alternatif de la vidéo",
          "info": "Décrivez la vidéo pour que les client(e)s utilisant des lecteurs d'écran puissent la regarder."
        },
        "image_padding": {
          "label": "Ajouter une marge intérieure à l'image",
          "info": "Sélectionnez une marge intérieure pour éviter que votre image de couverture soit rognée."
        },
        "full_width": {
          "label": "Rendre la section pleine largeur"
        }
      },
      "presets": {
        "name": "Vidéo"
      }
    },
    "featured-product": {
      "name": "Produit en vedette",
      "blocks": {
        "text": {
          "name": "Texte",
          "settings": {
            "text": {
              "label": "Texte"
            },
            "text_style": {
              "label": "Style de texte",
              "options__1": {
                "label": "Corps"
              },
              "options__2": {
                "label": "Sous-titre"
              },
              "options__3": {
                "label": "Majuscule"
              }
            }
          }
        },
        "title": {
          "name": "Titre"
        },
        "price": {
          "name": "Prix"
        },
        "quantity_selector": {
          "name": "Sélecteur de quantité"
        },
        "variant_picker": {
          "name": "Sélecteur de variante",
          "settings": {
            "picker_type": {
              "label": "Type",
              "options__1": {
                "label": "Menu déroulant"
              },
              "options__2": {
                "label": "Bouton"
              }
            }
          }
        },
        "buy_buttons": {
          "name": "Boutons d'achat",
          "settings": {
            "show_dynamic_checkout": {
              "label": "Afficher les boutons de paiement dynamique",
              "info": "En utilisant les moyens de paiement disponibles sur votre boutique, les clients voient leur option préférée, comme PayPal ou Apple Pay. [En savoir plus](https://help.shopify.com/manual/using-themes/change-the-layout/dynamic-checkout)"
            }
          }
        },
        "description": {
          "name": "Description"
        },
        "share": {
          "name": "Partager",
          "settings": {
            "featured_image_info": {
              "content": "Si vous incluez un lien dans des publications sur les médias sociaux, l'image vedette de la page sera affichée comme image d'aperçu. [En savoir plus](https://help.shopify.com/en/manual/online-store/images/showing-social-media-thumbnail-images)"
            },
            "title_info": {
              "content": "Un titre et une description de la boutique sont inclus avec l'image d'aperçu. [En savoir plus](https://help.shopify.com/en/manual/promoting-marketing/seo/adding-keywords#set-a-title-and-description-for-your-online-store)"
            },
            "text": {
              "label": "Texte"
            }
          }
        },
        "custom_liquid": {
          "name": "Liquid personnalisé",
          "settings": {
            "custom_liquid": {
              "label": "Liquid personnalisé"
            }
          }
        },
        "rating": {
          "name": "Évaluation de produit",
          "settings": {
            "paragraph": {
              "content": "Pour afficher une évaluation, ajoutez une application d'évaluation de produits. [En savoir plus](https://help.shopify.com/manual/online-store/themes/os20/themes-by-shopify/dawn/sections#featured-product-rating)"
            }
          }
        }
      },
      "settings": {
        "product": {
          "label": "Produit"
        },
        "secondary_background": {
          "label": "Afficher l'arrière-plan secondaire"
        },
        "header": {
          "content": "Support multimédia",
          "info": "En savoir plus sur les [types de supports multimédias](https://help.shopify.com/manual/products/product-media)"
        },
        "enable_video_looping": {
          "label": "Activer la vidéo en boucle"
        },
        "hide_variants": {
          "label": "Masquer les médias des variantes non sélectionnées sur le bureau"
        }
      },
      "presets": {
        "name": "Produit en vedette"
      }
    },
    "email-signup-banner": {
      "name": "Bannière d'inscription à la liste de diffusion",
      "settings": {
        "paragraph": {
          "content": "Chaque abonnement par e-mail entraîne la création d'un compte client. [En savoir plus](https://help.shopify.com/en/manual/customers)"
        },
        "image": {
          "label": "Image de fond"
        },
        "show_background_image": {
          "label": "Afficher l'image de fond"
        },
<<<<<<< HEAD
        "desktop_text_box_position": {
          "options__1": {
            "label": "En haut à gauche"
          },
          "options__2": {
            "label": "En haut au centre"
          },
          "options__3": {
            "label": "En haut à droite"
          },
          "label": "Position du texte sur le bureau",
          "options__4": {
            "label": "Au milieu à gauche"
          },
          "options__5": {
            "label": "Centré au milieu"
          },
          "options__6": {
            "label": "Au milieu à droite"
          },
          "options__7": {
            "label": "En bas à gauche"
          },
          "options__8": {
            "label": "En bas au centre"
          },
          "options__9": {
            "label": "En bas à droite"
          }
        },
=======
>>>>>>> 91034738
        "show_text_box": {
          "label": "Afficher la zone de texte sur le bureau"
        },
        "image_overlay_opacity": {
          "label": "Opacité de la superposition d'images"
        },
        "color_scheme": {
          "options__1": {
            "label": "Accentuation 1"
          },
          "options__2": {
            "label": "Accentuation 2"
          },
          "options__3": {
            "label": "Arrière-plan 1"
          },
          "options__4": {
            "label": "Arrière-plan 2"
          },
          "options__5": {
            "label": "Inverser"
          },
          "label": "Combinaison de couleurs",
          "info": "Visible lorsque la zone de texte est affichée"
        },
        "show_text_below": {
          "label": "Afficher le texte sous l'image sur les appareils mobiles"
        },
        "image_height": {
          "label": "Hauteur de la bannière",
          "options__1": {
            "label": "Adapter à l'image"
          },
          "options__2": {
            "label": "Petit"
          },
          "options__3": {
            "label": "Moyen"
          },
          "options__4": {
            "label": "Grand"
          },
          "info": "Pour optimiser vos résultats, utilisez une image ayant un rapport d'aspect de 16:9. [En savoir plus](https://help.shopify.com/en/manual/shopify-admin/productivity-tools/image-editor#understanding-image-aspect-ratio)"
        },
<<<<<<< HEAD
        "text_alignment": {
          "options__1": {
            "label": "Gauche"
          },
          "options__2": {
            "label": "Centre"
          },
          "options__3": {
            "label": "Droite"
          },
          "label": "Alignement du texte"
        },
        "mobile_text_alignment": {
          "options__1": {
            "label": "Gauche"
          },
          "options__2": {
            "label": "Centre"
          },
          "options__3": {
            "label": "Droite"
          },
          "label": "Alignement du texte sur mobile"
        },
        "desktop_content_position": {
          "options__4": {
            "label": "Au milieu à gauche"
          },
          "options__5": {
            "label": "Centré au milieu"
          },
          "options__6": {
            "label": "Au milieu à droite"
          },
          "options__7": {
            "label": "En bas à gauche"
          },
          "options__8": {
            "label": "En bas au centre"
          },
          "options__9": {
            "label": "En bas à droite"
          },
          "options__1": {
            "label": "En haut à gauche"
          },
          "options__2": {
            "label": "En haut au centre"
          },
          "options__3": {
            "label": "En haut à droite"
          }
        },
        "desktop_content_alignment": {
          "options__1": {
            "label": "Gauche"
          },
          "options__2": {
            "label": "Centre"
          },
          "options__3": {
            "label": "Droite"
          },
          "label": "Alignement du texte"
        },
        "mobile_content_alignment": {
          "options__1": {
            "label": "Gauche"
=======
        "desktop_content_position": {
          "options__1": {
            "label": "Haut"
>>>>>>> 91034738
          },
          "options__2": {
            "label": "Centre"
          },
          "options__3": {
<<<<<<< HEAD
            "label": "Droite"
          },
          "label": "Alignement du contenu sur mobile"
=======
            "label": "Bas"
          },
          "label": "Position du contenu sur le bureau"
>>>>>>> 91034738
        }
      },
      "blocks": {
        "heading": {
          "name": "En-tête",
          "settings": {
            "heading": {
              "label": "En-tête"
            }
          }
        },
        "paragraph": {
          "name": "Paragraphe",
          "settings": {
            "paragraph": {
              "label": "Description"
            }
          }
        },
        "email_form": {
          "name": "Formulaire par e-mail"
        }
      },
      "presets": {
        "name": "Bannière d'inscription à la liste de diffusion"
      }
    }
  }
}<|MERGE_RESOLUTION|>--- conflicted
+++ resolved
@@ -1988,39 +1988,6 @@
         "show_background_image": {
           "label": "Afficher l'image de fond"
         },
-<<<<<<< HEAD
-        "desktop_text_box_position": {
-          "options__1": {
-            "label": "En haut à gauche"
-          },
-          "options__2": {
-            "label": "En haut au centre"
-          },
-          "options__3": {
-            "label": "En haut à droite"
-          },
-          "label": "Position du texte sur le bureau",
-          "options__4": {
-            "label": "Au milieu à gauche"
-          },
-          "options__5": {
-            "label": "Centré au milieu"
-          },
-          "options__6": {
-            "label": "Au milieu à droite"
-          },
-          "options__7": {
-            "label": "En bas à gauche"
-          },
-          "options__8": {
-            "label": "En bas au centre"
-          },
-          "options__9": {
-            "label": "En bas à droite"
-          }
-        },
-=======
->>>>>>> 91034738
         "show_text_box": {
           "label": "Afficher la zone de texte sur le bureau"
         },
@@ -2065,7 +2032,6 @@
           },
           "info": "Pour optimiser vos résultats, utilisez une image ayant un rapport d'aspect de 16:9. [En savoir plus](https://help.shopify.com/en/manual/shopify-admin/productivity-tools/image-editor#understanding-image-aspect-ratio)"
         },
-<<<<<<< HEAD
         "text_alignment": {
           "options__1": {
             "label": "Gauche"
@@ -2130,29 +2096,6 @@
             "label": "Droite"
           },
           "label": "Alignement du texte"
-        },
-        "mobile_content_alignment": {
-          "options__1": {
-            "label": "Gauche"
-=======
-        "desktop_content_position": {
-          "options__1": {
-            "label": "Haut"
->>>>>>> 91034738
-          },
-          "options__2": {
-            "label": "Centre"
-          },
-          "options__3": {
-<<<<<<< HEAD
-            "label": "Droite"
-          },
-          "label": "Alignement du contenu sur mobile"
-=======
-            "label": "Bas"
-          },
-          "label": "Position du contenu sur le bureau"
->>>>>>> 91034738
         }
       },
       "blocks": {
