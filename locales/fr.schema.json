{
  "settings_schema": {
    "colors": {
      "name": "Couleurs",
      "settings": {
        "colors_solid_button_labels": {
          "label": "Texte de bouton plein",
          "info": "Utilisé comme couleur de premier plan sur les couleurs d'accentuation."
        },
        "colors_accent_1": {
          "label": "Accentuation 1",
          "info": "Utilisé pour l'arrière-plan de bouton uni."
        },
        "colors_accent_2": {
          "label": "Accentuation 2"
        },
        "header__1": {
          "content": "Couleurs primaires"
        },
        "header__2": {
          "content": "Couleurs secondaires"
        },
        "colors_text": {
          "label": "Texte",
          "info": "Utilisé comme couleur de premier plan sur les couleurs d'arrière-plan."
        },
        "colors_outline_button_labels": {
          "label": "Bouton en relief",
          "info": "Utilisé également pour les liens de texte."
        },
        "colors_background_1": {
          "label": "Arrière-plan 1"
        },
        "colors_background_2": {
          "label": "Arrière-plan 2"
        }
      }
    },
    "typography": {
      "name": "Typographie",
      "settings": {
        "type_header_font": {
          "label": "Police",
          "info": "La sélection d'une police différente peut influencer la vitesse de votre boutique. [En savoir plus sur les polices système.](https:\/\/help.shopify.com\/en\/manual\/online-store\/os\/store-speed\/improving-speed#fonts)"
        },
        "header__1": {
          "content": "Titres"
        },
        "header__2": {
          "content": "Corps"
        },
        "type_body_font": {
          "label": "Police",
          "info": "La sélection d'une police différente peut influencer la vitesse de votre boutique. [En savoir plus sur les polices système.](https:\/\/help.shopify.com\/en\/manual\/online-store\/os\/store-speed\/improving-speed#fonts)"
        }
      }
    },
    "styles": {
      "name": "Styles",
      "settings": {
        "sold_out_badge_color_scheme": {
          "options__1": {
            "label": "Arrière-plan 1"
          },
          "options__2": {
            "label": "Inverser"
          },
          "label": "Schéma de couleurs des badges épuisés"
        },
        "header__1": {
          "content": "Badges"
        },
        "header__2": {
          "content": "Éléments décoratifs"
        },
        "sale_badge_color_scheme": {
          "options__1": {
            "label": "Arrière-plan 2"
          },
          "options__2": {
            "label": "Accentuation 1"
          },
          "options__3": {
            "label": "Accentuation 2"
          },
          "label": "Schéma de couleurs des badges de vente"
        },
        "accent_icons": {
          "options__1": {
            "label": "Accentuation 1"
          },
          "options__2": {
            "label": "Accentuation 2"
          },
          "options__3": {
            "label": "Bouton en relief"
          },
          "options__4": {
            "label": "Texte"
          },
          "label": "Icônes d'accent"
        }
      }
    },
    "social-media": {
      "name": "Médias sociaux",
      "settings": {
        "share_facebook": {
          "label": "Partager sur Facebook"
        },
        "share_twitter": {
          "label": "Tweeter sur Twitter"
        },
        "share_pinterest": {
          "label": "Épingler sur Pinterest"
        },
        "header__1": {
          "content": "Options de partage social"
        },
        "header__2": {
          "content": "Comptes sociaux"
        },
        "social_twitter_link": {
          "label": "Twitter",
          "info": "https:\/\/twitter.com\/shopify"
        },
        "social_facebook_link": {
          "label": "Facebook",
          "info": "https:\/\/facebook.com\/shopify"
        },
        "social_pinterest_link": {
          "label": "Pinterest",
          "info": "https:\/\/pinterest.com\/shopify"
        },
        "social_instagram_link": {
          "label": "Instagram",
          "info": "http:\/\/instagram.com\/shopify"
        },
        "social_tiktok_link": {
          "label": "TikTok",
          "info": "https:\/\/vimeo.com\/shopify"
        },
        "social_tumblr_link": {
          "label": "Tumblr",
          "info": "http:\/\/shopify.tumblr.com"
        },
        "social_snapchat_link": {
          "label": "Snapchat",
          "info": "https:\/\/www.snapchat.com\/add\/shopify"
        },
        "social_youtube_link": {
          "label": "YouTube",
          "info": "https:\/\/www.youtube.com\/shopify"
        },
        "social_vimeo_link": {
          "label": "Vimeo",
          "info": "https:\/\/vimeo.com\/shopify"
        }
      }
    },
    "currency_format": {
      "name": "Format de devise",
      "settings": {
        "content": "Codes de devise",
        "currency_code_enabled": {
          "label": "Afficher les codes de devise"
        },
        "paragraph": "Le panier et les prix au moment du paiement indiquent toujours les codes de devise. Exemple : 1 EUR."
      }
    }
  },
  "sections": {
    "announcement-bar": {
      "name": "Barre d'annonces",
      "blocks": {
        "announcement": {
          "name": "Annonce",
          "settings": {
            "text": {
              "label": "Texte"
            },
            "color_scheme": {
              "label": "Combinaison de couleurs",
              "options__1": {
                "label": "Arrière-plan 1"
              },
              "options__2": {
                "label": "Arrière-plan 2"
              },
              "options__3": {
                "label": "Inverser"
              },
              "options__4": {
                "label": "Accentuation 1"
              },
              "options__5": {
                "label": "Accentuation 2"
              }
            },
            "link": {
              "label": "Lien"
            }
          }
        }
      }
    },
    "collage": {
      "name": "Collage",
      "settings": {
        "heading": {
          "label": "Titre"
        },
        "desktop_layout": {
          "label": "Mise en page du bureau",
          "options__1": {
            "label": "Grand bloc gauche"
          },
          "options__2": {
            "label": "Grand bloc droit"
          }
        },
        "mobile_layout": {
          "label": "Mise en page pour téléphone portable",
          "options__1": {
            "label": "Collage"
          },
          "options__2": {
            "label": "Colonne"
          }
        }
      },
      "blocks": {
        "image": {
          "name": "Image",
          "settings": {
            "image": {
              "label": "Image"
            },
            "image_padding": {
              "label": "Ajouter une marge intérieure à l'image",
              "info": "Sélectionnez une marge intérieure pour éviter que vos images soient rognées."
            },
            "color_scheme": {
              "options__1": {
                "label": "Accentuation 1"
              },
              "options__2": {
                "label": "Accentuation 2"
              },
              "options__3": {
                "label": "Arrière-plan 1"
              },
              "options__4": {
                "label": "Arrière-plan 2"
              },
              "options__5": {
                "label": "Inverser"
              },
              "label": "Combinaison de couleurs",
              "info": "Sélectionner une marge intérieure pour l'image afin de rendre la couleur visible."
            }
          }
        },
        "product": {
          "name": "Produit",
          "settings": {
            "product": {
              "label": "Produit"
            },
            "secondary_background": {
              "label": "Afficher l'arrière-plan secondaire"
            },
            "second_image": {
              "label": "Afficher la deuxième image en survol"
            },
            "image_padding": {
              "label": "Ajouter une marge intérieure à l'image",
              "info": "Sélectionnez une marge intérieure pour éviter que vos images soient rognées."
            }
          }
        },
        "collection": {
          "name": "Collection",
          "settings": {
            "collection": {
              "label": "Collection"
            },
            "image_padding": {
              "label": "Ajouter une marge intérieure à l'image",
              "info": "Sélectionnez une marge intérieure pour éviter que vos images soient rognées."
            },
            "color_scheme": {
              "options__1": {
                "label": "Accentuation 1"
              },
              "options__2": {
                "label": "Accentuation 2"
              },
              "options__3": {
                "label": "Arrière-plan 1"
              },
              "options__4": {
                "label": "Arrière-plan 2"
              },
              "options__5": {
                "label": "Inverser"
              },
              "label": "Combinaison de couleurs"
            }
          }
        },
        "video": {
          "name": "Vidéo",
          "settings": {
            "cover_image": {
              "label": "Image de couverture"
            },
            "video_url": {
              "label": "Lien",
              "info": "Si la section contient d'autres blocs, les vidéos sont lues dans une fenêtre pop-up.",
              "placeholder": "Utiliser un lien YouTube ou Vimeo"
            },
            "image_padding": {
              "label": "Ajouter une marge intérieure à l'image",
              "info": "Sélectionnez une marge intérieure pour éviter que vos images soient rognées."
            }
          }
        }
      },
      "presets": {
        "name": "Collage"
      }
    },
    "collection-list": {
      "name": "Liste des collections",
      "settings": {
        "title": {
          "label": "Titre"
        },
        "image_ratio": {
          "label": "Rapport d'image",
          "options__1": {
            "label": "Adapter à l'image"
          },
          "options__2": {
            "label": "Portrait"
          },
          "options__3": {
            "label": "Square"
          },
          "info": "Pour ajouter des images, [modifiez vos collections](https:\/\/help.shopify.com\/en\/manual\/products\/collections)"
        },
        "color_scheme": {
          "options__1": {
            "label": "Accentuation 1"
          },
          "options__2": {
            "label": "Accentuation 2"
          },
          "options__3": {
            "label": "Arrière-plan 1"
          },
          "options__4": {
            "label": "Arrière-plan 2"
          },
          "options__5": {
            "label": "Inverser"
          },
          "label": "Combinaison de couleurs"
        },
        "swipe_on_mobile": {
          "label": "Activer le balayage sur mobile"
        },
        "image_padding": {
          "label": "Ajouter une marge intérieure à l'image"
        },
        "show_view_all": {
          "label": "Activer le bouton « Tout afficher » si la liste comprend plus de collections que celles affichées"
        }
      },
      "blocks": {
        "featured_collection": {
          "name": "Collection",
          "settings": {
            "collection": {
              "label": "Collection"
            }
          }
        }
      },
      "presets": {
        "name": "Liste des collections"
      }
    },
    "contact-form": {
      "name": "Formulaire de contact",
      "presets": {
        "name": "Formulaire de contact"
      }
    },
    "custom-liquid": {
      "name": "Liquid personnalisé",
      "settings": {
        "custom_liquid": {
          "label": "Liquid personnalisé"
        }
      },
      "presets": {
        "name": "Liquid personnalisé"
      }
    },
    "featured-blog": {
      "name": "Articles de blog",
      "settings": {
        "heading": {
          "label": "Titre"
        },
        "blog": {
          "label": "Blog"
        },
        "post_limit": {
          "label": "Articles de blog"
        },
        "show_view_all": {
          "label": "Activer le bouton « Tout afficher » si le blog comprend plus d'articles que ceux affichés"
        },
        "show_image": {
          "label": "Afficher les images vedettes",
          "info": "Pour obtenir de meilleurs résultats, utilisez une image avec un rapport d'aspect 2:3."
        },
        "soft_background": {
          "label": "Afficher l'arrière-plan secondaire"
        }
      },
      "blocks": {
        "title": {
          "name": "Titre",
          "settings": {
            "show_date": {
              "label": "Afficher la date"
            },
            "show_author": {
              "label": "Afficher l'auteur"
            }
          }
        },
        "summary": {
          "name": "Extrait"
        },
        "link": {
          "name": "Lien"
        }
      },
      "presets": {
        "name": "Articles de blog"
      }
    },
    "featured-collection": {
      "name": "Collection en vedette",
      "settings": {
        "title": {
          "label": "Titre"
        },
        "collection": {
          "label": "Collection"
        },
        "products_to_show": {
          "label": "Quantité maximale de produits à afficher"
        },
        "show_view_all": {
          "label": "Activer le bouton « Tout afficher » si la collection comprend plus de produits que ceux affichés"
        },
        "swipe_on_mobile": {
          "label": "Activer le balayage sur mobile"
        },
        "header": {
          "content": "Carte de produit"
        },
        "image_ratio": {
          "label": "Rapport d'image",
          "options__1": {
            "label": "Adapter à l'image"
          },
          "options__2": {
            "label": "Portrait"
          },
          "options__3": {
            "label": "Square"
          }
        },
        "show_secondary_image": {
          "label": "Afficher la deuxième image en survol"
        },
        "add_image_padding": {
          "label": "Ajouter une marge intérieure"
        },
        "show_vendor": {
          "label": "Afficher le distributeur"
        },
        "show_image_outline": {
          "label": "Afficher le contour de l'image"
        }
      },
      "presets": {
        "name": "Collection en vedette"
      }
    },
    "footer": {
      "name": "Pied de page",
      "blocks": {
        "link_list": {
          "name": "Menu",
          "settings": {
            "heading": {
              "label": "En-tête",
              "info": "Un titre est nécessaire pour afficher le menu."
            },
            "menu": {
              "label": "Menu",
              "info": "Affiche uniquement les éléments de menu de niveau supérieur."
            }
          }
        },
        "text": {
          "name": "Texte",
          "settings": {
            "heading": {
              "label": "En-tête"
            },
            "subtext": {
              "label": "Sous-texte"
            }
          }
        }
      },
      "settings": {
        "color_scheme": {
          "options__1": {
            "label": "Accentuation 1"
          },
          "options__2": {
            "label": "Accentuation 2"
          },
          "options__3": {
            "label": "Arrière-plan 1"
          },
          "options__4": {
            "label": "Arrière-plan 2"
          },
          "options__5": {
            "label": "Inverser"
          },
          "label": "Combinaison de couleurs"
        },
        "newsletter_enable": {
          "label": "Afficher l'inscription à la liste de diffusion"
        },
        "newsletter_heading": {
          "label": "En-tête"
        },
        "header__1": {
          "content": "Inscription à la liste de diffusion",
          "info": "Abonnés ajoutés à votre « marketing accepté » [liste de clients.](https:\/\/help.shopify.com\/en\/manual\/customers\/manage-customers)"
        },
        "header__2": {
          "content": "Icônes de médias sociaux",
          "info": "Pour afficher vos comptes de réseaux sociaux, associez-les dans les paramètres de votre thème."
        },
        "show_social": {
          "label": "Afficher les icônes des médias sociaux"
        },
        "header__3": {
          "content": "Sélecteur de pays\/région"
        },
        "header__4": {
          "info": "Pour ajouter un pays\/une région, allez à vos [paramètres de paiement.](\/admin\/settings\/payments)"
        },
        "enable_country_selector": {
          "label": "Activer le sélecteur de pays\/région"
        },
        "header__5": {
          "content": "Sélecteur de langue"
        },
        "header__6": {
          "info": "Pour ajouter une langue, allez à vos [paramètres de langue.](\/admin\/settings\/languages)"
        },
        "enable_language_selector": {
          "label": "Activer le sélecteur de langue"
        },
        "header__7": {
          "content": "Moyens de paiement"
        },
        "payment_enable": {
          "label": "Afficher les icônes de paiement"
        }
      }
    },
    "header": {
      "name": "En-tête",
      "settings": {
        "logo": {
          "label": "Image du logo"
        },
        "logo_width": {
          "unit": "px",
          "label": "Largeur personnalisée du logo"
        },
        "logo_position": {
          "label": "Position du logo sur un grand écran",
          "options__1": {
            "label": "Centré à gauche"
          },
          "options__2": {
            "label": "En haut à gauche"
          },
          "options__3": {
            "label": "En haut au centre"
          }
        },
        "menu": {
          "label": "Menu"
        },
        "show_line_separator": {
          "label": "Afficher la ligne de séparation"
        },
        "enable_sticky_header": {
          "label": "Activer l'en-tête collé",
          "info": "L'en-tête s'affiche à l'écran lorsque les clients font défiler vers le haut."
        }
      }
    },
    "image-banner": {
      "name": "Bannière avec image",
      "settings": {
        "image": {
          "label": "Première image"
        },
        "image_2": {
          "label": "Deuxième image"
        },
        "desktop_text_box_position": {
          "options__1": {
            "label": "Haut"
          },
          "options__2": {
            "label": "Centre"
          },
          "options__3": {
            "label": "Bas"
          },
          "label": "Position du texte sur le bureau"
        },
        "color_scheme": {
          "options__1": {
            "label": "Accentuation 1"
          },
          "options__2": {
            "label": "Accentuation 2"
          },
          "options__3": {
            "label": "Arrière-plan 1"
          },
          "options__4": {
            "label": "Arrière-plan 2"
          },
          "options__5": {
            "label": "Inverser"
          },
          "label": "Combinaison de couleurs"
        },
        "stack_images_on_mobile": {
          "label": "Empiler des images sur un mobile"
        },
        "adapt_height_first_image": {
          "label": "Adapter la hauteur de la section à la taille de la première image"
        }
      },
      "blocks": {
        "heading": {
          "name": "Titre",
          "settings": {
            "heading": {
              "label": "Titre"
            }
          }
        },
        "text": {
          "name": "Texte",
          "settings": {
            "text": {
              "label": "Description"
            }
          }
        },
        "buttons": {
          "name": "Boutons",
          "settings": {
            "button_label_1": {
              "label": "Texte du premier bouton",
              "info": "Laisser le texte vide pour masquer le bouton."
            },
            "button_link_1": {
              "label": "Lien du premier bouton"
            },
            "button_style_secondary_1": {
              "label": "Utiliser le style du bouton en relief"
            },
            "button_label_2": {
              "label": "Texte du deuxième bouton",
              "info": "Laisser le texte vide pour masquer le bouton."
            },
            "button_link_2": {
              "label": "Lien du deuxième bouton"
            },
            "button_style_secondary_2": {
              "label": "Utiliser le style du bouton en relief"
            }
          }
        }
      },
      "presets": {
        "name": "Bannière avec image"
      }
    },
    "image-with-text": {
      "name": "Image avec texte",
      "settings": {
        "image": {
          "label": "Image"
        },
        "height": {
          "options__1": {
            "label": "Adapter à l'image"
          },
          "options__2": {
            "label": "Petit"
          },
          "options__3": {
            "label": "Grand"
          },
          "label": "Rapport d'image"
        },
        "color_scheme": {
          "options__1": {
            "label": "Arrière-plan 1"
          },
          "options__2": {
            "label": "Arrière-plan 2"
          },
          "options__3": {
            "label": "Inverser"
          },
          "options__4": {
            "label": "Accentuation 1"
          },
          "options__5": {
            "label": "Accentuation 2"
          },
          "label": "Combinaison de couleurs"
        },
        "layout": {
          "options__1": {
            "label": "L'image en premier"
          },
          "options__2": {
            "label": "Le texte en premier"
          },
          "label": "Mise en page du bureau",
          "info": "La mise en page par défaut pour les appareils mobiles est « Image en premier »."
        }
      },
      "blocks": {
        "heading": {
          "name": "Titre",
          "settings": {
            "heading": {
              "label": "Titre"
            }
          }
        },
        "text": {
          "name": "Texte",
          "settings": {
            "text": {
              "label": "Description"
            }
          }
        },
        "button": {
          "name": "Bouton",
          "settings": {
            "button_label": {
              "label": "Texte du bouton",
              "info": "Laisser le texte vide pour masquer le bouton."
            },
            "button_link": {
              "label": "Lien du bouton"
            }
          }
        }
      },
      "presets": {
        "name": "Image avec texte"
      }
    },
    "main-article": {
      "name": "Article de blog",
      "blocks": {
        "featured_image": {
          "name": "Image vedette",
          "settings": {
            "image_height": {
              "label": "Hauteur de l'image vedette",
              "options__1": {
                "label": "Adapter à l'image"
              },
              "options__2": {
                "label": "Moyen"
              },
              "options__3": {
                "label": "Grand"
              },
              "info": "Pour obtenir de meilleurs résultats, utilisez une image avec un rapport d'aspect 16:9."
            }
          }
        },
        "title": {
          "name": "Titre",
          "settings": {
            "blog_show_date": {
              "label": "Afficher la date"
            },
            "blog_show_author": {
              "label": "Afficher l'auteur"
            }
          }
        },
        "content": {
          "name": "Contenu"
        },
        "social_sharing": {
          "name": "Boutons de partage social"
        }
      }
    },
    "main-blog": {
      "name": "Articles de blog",
      "settings": {
        "header": {
          "content": "Carte d'article de blog"
        },
        "show_image": {
          "label": "Afficher les images vedettes",
          "info": "Pour obtenir de meilleurs résultats, utilisez une image avec un rapport d'aspect 2:3."
        },
        "paragraph": {
          "content": "Pour changer les extraits, modifiez vos [article de blog.](https:\/\/help.shopify.com\/en\/manual\/online-store\/blogs\/writing-blogs#display-an-excerpt-from-a-blog-post)"
        }
      },
      "blocks": {
        "title": {
          "name": "Titre",
          "settings": {
            "show_date": {
              "label": "Afficher la date"
            },
            "show_author": {
              "label": "Afficher l'auteur"
            }
          }
        },
        "summary": {
          "name": "Extrait"
        },
        "link": {
          "name": "Lien"
        }
      }
    },
    "main-cart-footer": {
      "name": "Sous-total",
      "settings": {
        "show_cart_note": {
          "label": "Activer la note de panier"
        }
      },
      "blocks": {
        "subtotal": {
          "name": "Sous-total du prix"
        },
        "buttons": {
          "name": "Bouton de paiement"
        }
      }
    },
    "main-cart-items": {
      "name": "Articles",
      "settings": {
        "show_vendor": {
          "label": "Afficher le distributeur"
        }
      }
    },
    "main-collection-banner": {
      "name": "Bannière de collection",
      "settings": {
        "paragraph": {
          "content": "Pour changer les descriptions ou les images de collection, [modifiez vos collections.](\/admin\/collections)"
        },
        "show_collection_description": {
          "label": "Afficher la description de la collection"
        },
        "show_collection_image": {
          "label": "Afficher l'image de la collection",
          "info": "Pour obtenir de meilleurs résultats, utilisez une image avec un rapport d'aspect 16:9."
        }
      }
    },
    "main-collection-product-grid": {
      "name": "Grille de produit",
      "settings": {
        "products_per_page": {
          "label": "Produits par page"
        },
        "enable_filtering": {
          "label": "Activer le filtrage",
          "info": "[Personnaliser les filtres](\/admin\/menus)"
        },
        "enable_sorting": {
          "label": "Activer le tri"
        },
        "image_ratio": {
          "label": "Rapport d'image",
          "options__1": {
            "label": "Adapter à l'image"
          },
          "options__2": {
            "label": "Portrait"
          },
          "options__3": {
            "label": "Square"
          }
        },
        "show_secondary_image": {
          "label": "Afficher la deuxième image en survol"
        },
        "add_image_padding": {
          "label": "Ajouter une marge intérieure à l'image"
        },
        "show_vendor": {
          "label": "Afficher le distributeur"
        },
        "header__1": {
          "content": "Filtrage et tri"
        },
        "header__3": {
          "content": "Carte de produit"
        },
        "enable_tags": {
          "label": "Activer le filtrage",
          "info": "[Personnaliser les filtres](\/admin\/menus)"
        },
        "show_image_outline": {
          "label": "Afficher le contour de l'image"
        }
      }
    },
    "main-list-collections": {
      "name": "Page de liste des collections",
      "settings": {
        "title": {
          "label": "Titre"
        },
        "sort": {
          "label": "Trier les collections par :",
          "options__1": {
            "label": "Alphabétique, de A à Z"
          },
          "options__2": {
            "label": "Alphabétique, de Z à A"
          },
          "options__3": {
            "label": "Date, de la plus récente à la plus ancienne"
          },
          "options__4": {
            "label": "Date, de la plus ancienne à la plus récente"
          },
          "options__5": {
            "label": "Nombre de produits, par ordre décroissant"
          },
          "options__6": {
            "label": "Nombre de produits, par ordre croissant"
          }
        },
        "image_ratio": {
          "label": "Rapport d'image",
          "options__1": {
            "label": "Adapter à l'image"
          },
          "options__2": {
            "label": "Portrait"
          },
          "options__3": {
            "label": "Square"
          },
          "info": "Pour ajouter des images, [modifiez vos collections](https:\/\/help.shopify.com\/en\/manual\/products\/collections)"
        },
        "color_scheme": {
          "options__1": {
            "label": "Accentuation 1"
          },
          "options__2": {
            "label": "Accentuation 2"
          },
          "options__3": {
            "label": "Arrière-plan 1"
          },
          "options__4": {
            "label": "Arrière-plan 2"
          },
          "options__5": {
            "label": "Inverser"
          },
          "label": "Combinaison de couleurs"
        },
        "image_padding": {
          "label": "Ajouter une marge intérieure à l'image"
        }
      }
    },
    "main-page": {
      "name": "Page"
    },
    "main-password-footer": {
      "name": "Pied de page du mot de passe",
      "settings": {
        "color_scheme": {
          "options__1": {
            "label": "Accentuation 1"
          },
          "options__2": {
            "label": "Accentuation 2"
          },
          "options__3": {
            "label": "Arrière-plan 1"
          },
          "options__4": {
            "label": "Arrière-plan 2"
          },
          "options__5": {
            "label": "Inverser"
          },
          "label": "Combinaison de couleurs"
        }
      }
    },
    "main-password-header": {
      "name": "En-tête du mot de passe",
      "settings": {
        "logo": {
          "label": "Image du logo"
        },
        "logo_max_width": {
          "label": "Largeur personnalisée du logo",
          "unit": "px"
        },
        "color_scheme": {
          "options__1": {
            "label": "Accentuation 1"
          },
          "options__2": {
            "label": "Accentuation 2"
          },
          "options__3": {
            "label": "Arrière-plan 1"
          },
          "options__4": {
            "label": "Arrière-plan 2"
          },
          "options__5": {
            "label": "Inverser"
          },
          "label": "Combinaison de couleurs"
        }
      }
    },
    "main-product": {
      "blocks": {
        "text": {
          "name": "Texte",
          "settings": {
            "text": {
              "label": "Texte"
            },
            "text_style": {
              "label": "Style de texte",
              "options__1": {
                "label": "Corps"
              },
              "options__2": {
                "label": "Sous-titre"
              },
              "options__3": {
                "label": "Majuscule"
              }
            }
          }
        },
        "title": {
          "name": "Titre"
        },
        "price": {
          "name": "Prix"
        },
        "quantity_selector": {
          "name": "Sélecteur de quantité"
        },
        "variant_picker": {
          "name": "Sélecteur de variante",
          "settings": {
            "picker_type": {
              "label": "Type",
              "options__1": {
                "label": "Menu déroulant"
              },
              "options__2": {
                "label": "Bouton"
              }
            }
          }
        },
        "buy_buttons": {
          "name": "Boutons d'achat",
          "settings": {
            "show_dynamic_checkout": {
              "label": "Afficher les boutons de paiement dynamique",
              "info": "En utilisant les méthodes de paiement disponibles sur votre boutique, les clients voient leur option préférée, comme PayPal ou Apple Pay. [En savoir plus](https:\/\/help.shopify.com\/manual\/using-themes\/change-the-layout\/dynamic-checkout)"
            }
          }
        },
        "pickup_availability": {
          "name": "Disponibilité du service de retrait"
        },
        "description": {
          "name": "Description"
        },
        "share": {
          "name": "Partager",
          "settings": {
            "featured_image_info": {
              "content": "Si vous incluez un lien dans les publications sur les réseaux sociaux, l'image vedette de la page sera affichée comme image d'aperçu. [En savoir plus](https:\/\/help.shopify.com\/en\/manual\/online-store\/images\/showing-social-media-thumbnail-images)."
            },
            "title_info": {
              "content": "Un titre et une description de la boutique sont inclus avec l'image d'aperçu. [En savoir plus](https:\/\/help.shopify.com\/en\/manual\/promoting-marketing\/seo\/adding-keywords#set-a-title-and-description-for-your-online-store)."
            }
          }
        },
        "collapsible_tab": {
          "name": "Onglet réductible",
          "settings": {
            "heading": {
              "info": "Incluez un titre qui explique le contenu.",
              "label": "Titre"
            },
            "content": {
              "label": "Contenu de l'onglet"
            },
            "page": {
              "label": "Contenu de l'onglet de la page"
            },
            "icon": {
              "options__1": {
                "label": "Aucune"
              },
              "options__2": {
                "label": "postale"
              },
              "options__3": {
                "label": "Bulle de chat"
              },
              "options__4": {
                "label": "Coche"
              },
              "options__5": {
                "label": "Séchoir"
              },
              "options__6": {
                "label": "Œil"
              },
              "options__7": {
                "label": "Cœur"
              },
              "options__8": {
                "label": "Fer"
              },
              "options__9": {
                "label": "Feuille"
              },
              "options__10": {
                "label": "Cuir"
              },
              "options__11": {
                "label": "Cadenas"
              },
              "options__12": {
                "label": "Épingle sur la carte"
              },
              "options__13": {
                "label": "Pantalons"
              },
              "options__14": {
                "label": "Avion"
              },
              "options__15": {
                "label": "Balise de prix"
              },
              "options__16": {
                "label": "Point d'interrogation"
              },
              "options__17": {
                "label": "Retour"
              },
              "options__18": {
                "label": "Règle"
              },
              "options__19": {
                "label": "Chemise"
              },
              "options__20": {
                "label": "Chaussure"
              },
              "options__21": {
                "label": "Silhouette"
              },
              "options__22": {
                "label": "Étoile"
              },
              "options__23": {
                "label": "Camion"
              },
              "options__24": {
                "label": "Lavage"
              },
              "label": "Icône"
            }
          }
        },
        "popup": {
          "name": "Pop-up",
          "settings": {
            "link_label": {
              "label": "Étiquette de lien"
            },
            "page": {
              "label": "Page"
            }
          }
        }
      },
      "settings": {
        "header": {
          "content": "Support multimédia",
          "info": "En savoir plus [types de supports multimédia](https:\/\/help.shopify.com\/manual\/products\/product-media)"
        },
        "enable_video_looping": {
          "label": "Activer le bouclage de la vidéo"
        },
        "enable_sticky_info": {
          "label": "Activer les informations produits collées sur de grands écrans"
        }
      },
      "name": "Informations produits"
    },
    "main-search": {
      "name": "Résultats de la recherche",
      "settings": {
        "image_ratio": {
          "label": "Rapport d'image",
          "options__1": {
            "label": "Adapter à l'image"
          },
          "options__2": {
            "label": "Portrait"
          },
          "options__3": {
            "label": "Square"
          }
        },
        "show_secondary_image": {
          "label": "Afficher la deuxième image en survol"
        },
        "add_image_padding": {
          "label": "Ajouter de l'espace au pourtour de l'image"
        },
        "show_vendor": {
          "label": "Afficher le distributeur"
        },
        "header__1": {
          "content": "Carte de produit"
        },
        "header__2": {
          "content": "Carte de blog"
        },
        "article_show_date": {
          "label": "Afficher la date"
        },
        "article_show_author": {
          "label": "Afficher l'auteur"
        },
        "show_image_outline": {
          "label": "Afficher le contour de l'image"
        }
      }
    },
    "multicolumn": {
      "name": "Multicolonne",
      "settings": {
        "title": {
          "label": "Titre"
        },
        "image_width": {
          "label": "Largeur d'image",
          "options__1": {
            "label": "Un tiers de largeur de la colonne"
          },
          "options__2": {
            "label": "Demi-largeur de colonne"
          },
          "options__3": {
            "label": "Largeur complète de colonne"
          }
        },
        "image_ratio": {
          "label": "Rapport d'image",
          "options__1": {
            "label": "Adapter à l'image"
          },
          "options__2": {
            "label": "Portrait"
          },
          "options__3": {
            "label": "Square"
          },
          "options__4": {
            "label": "Cercle"
          }
        },
        "column_alignment": {
          "label": "Alignement de colonne",
          "options__1": {
            "label": "Gauche"
          },
          "options__2": {
            "label": "Centre"
          }
        },
        "background_style": {
          "label": "Arrière-plan secondaire",
          "options__1": {
            "label": "Aucune"
          },
          "options__2": {
            "label": "Afficher comme arrière-plan de la colonne"
          },
          "options__3": {
            "label": "Afficher comme arrière-plan de la section"
          }
        },
        "button_label": {
          "label": "Texte du bouton"
        },
        "button_link": {
          "label": "Lien du bouton"
        },
        "swipe_on_mobile": {
          "label": "Activer le balayage sur mobile"
        }
      },
      "blocks": {
        "column": {
          "name": "Colonne",
          "settings": {
            "image": {
              "label": "Image"
            },
            "title": {
              "label": "Titre"
            },
            "text": {
              "label": "Description"
            }
          }
        }
      },
      "presets": {
        "name": "Multicolonne"
      }
    },
    "newsletter": {
      "name": "Inscription à la liste de diffusion",
      "settings": {
        "color_scheme": {
          "label": "Combinaison de couleurs",
          "options__1": {
            "label": "Accentuation 1"
          },
          "options__2": {
            "label": "Accentuation 2"
          },
          "options__3": {
            "label": "Arrière-plan 1"
          },
          "options__4": {
            "label": "Arrière-plan 2"
          },
          "options__5": {
            "label": "Inverser"
          }
        },
        "full_width": {
          "label": "Rendre la section pleine largeur"
        },
        "paragraph": {
          "content": "Lorsque les clients s'abonnent aux e-mails, des comptes clients sont créés. [En savoir plus](https:\/\/help.shopify.com\/en\/manual\/customers)"
        }
      },
      "blocks": {
        "heading": {
          "name": "Titre",
          "settings": {
            "heading": {
              "label": "Titre"
            }
          }
        },
        "paragraph": {
          "name": "Sous-titre",
          "settings": {
            "paragraph": {
              "label": "Description"
            }
          }
        },
        "email_form": {
          "name": "Formulaire électronique"
        }
      },
      "presets": {
        "name": "Inscription à la liste de diffusion"
      }
    },
    "page": {
      "name": "Page",
      "settings": {
        "page": {
          "label": "Page"
        }
      },
      "presets": {
        "name": "Page"
      }
    },
    "product-recommendations": {
      "name": "Recommandations de produits",
      "settings": {
        "heading": {
          "label": "Titre"
        },
        "header__1": {
          "content": "Recommandations de produits"
        },
        "header__2": {
          "content": "Carte de produit"
        },
        "image_ratio": {
          "label": "Rapport d'image",
          "options__1": {
            "label": "Adapter à l'image"
          },
          "options__2": {
            "label": "Portrait"
          },
          "options__3": {
            "label": "Square"
          }
        },
        "show_secondary_image": {
          "label": "Afficher la deuxième image en survol"
        },
        "add_image_padding": {
          "label": "Ajouter une marge intérieure à l'image"
        },
        "show_vendor": {
          "label": "Afficher le distributeur"
        },
        "paragraph__1": {
<<<<<<< HEAD
          "content": "Les recommandations dynamiques utilisent les informations sur les commandes et les produits pour changer et s'améliorer au fil du temps. [En savoir plus](https:\/\/help.shopify.com\/en\/themes\/development\/recommended-products)"
=======
          "content": "Les recommandations dynamiques utilisent les informations sur les commandes et les produits pour changer et s'améliorer au fil du temps. [En savoir plus](https://help.shopify.com/en/themes/development/recommended-products)"
        },
        "show_image_outline": {
          "label": "Afficher le contour de l'image"
>>>>>>> 9ee99dac
        }
      }
    },
    "rich-text": {
      "name": "Texte enrichi",
      "settings": {
        "color_scheme": {
          "options__1": {
            "label": "Accentuation 1"
          },
          "options__2": {
            "label": "Accentuation 2"
          },
          "options__3": {
            "label": "Arrière-plan 1"
          },
          "options__4": {
            "label": "Arrière-plan 2"
          },
          "options__5": {
            "label": "Inverser"
          },
          "label": "Combinaison de couleurs"
        },
        "full_width": {
          "label": "Rendre la section pleine largeur"
        }
      },
      "blocks": {
        "heading": {
          "name": "Titre",
          "settings": {
            "heading": {
              "label": "Titre"
            },
            "heading_size": {
              "options__1": {
                "label": "Petit"
              },
              "options__2": {
                "label": "Moyen"
              },
              "label": "Taille de la police du titre"
            }
          }
        },
        "text": {
          "name": "Texte",
          "settings": {
            "text": {
              "label": "Description"
            }
          }
        },
        "button": {
          "name": "Bouton",
          "settings": {
            "button_label": {
              "label": "Texte du bouton"
            },
            "button_link": {
              "label": "Lien du bouton"
            },
            "button_style_secondary": {
              "label": "Utiliser le style du bouton en relief"
            }
          }
        }
      },
      "presets": {
        "name": "Texte enrichi"
      }
    },
    "apps": {
      "name": "Applications",
      "settings": {
        "include_margins": {
          "label": "Rendre les marges des sections identiques à celles du thème"
        }
      },
      "presets": {
        "name": "Applications"
      }
    }
  }
}<|MERGE_RESOLUTION|>--- conflicted
+++ resolved
@@ -1494,14 +1494,10 @@
           "label": "Afficher le distributeur"
         },
         "paragraph__1": {
-<<<<<<< HEAD
           "content": "Les recommandations dynamiques utilisent les informations sur les commandes et les produits pour changer et s'améliorer au fil du temps. [En savoir plus](https:\/\/help.shopify.com\/en\/themes\/development\/recommended-products)"
-=======
-          "content": "Les recommandations dynamiques utilisent les informations sur les commandes et les produits pour changer et s'améliorer au fil du temps. [En savoir plus](https://help.shopify.com/en/themes/development/recommended-products)"
         },
         "show_image_outline": {
           "label": "Afficher le contour de l'image"
->>>>>>> 9ee99dac
         }
       }
     },
