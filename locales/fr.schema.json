--- conflicted
+++ resolved
@@ -426,7 +426,6 @@
           "label": "Très grand"
         }
       },
-<<<<<<< HEAD
       "image_shape": {
         "options__1": {
           "label": "Forme par défaut"
@@ -454,7 +453,7 @@
         },
         "label": "Forme d’image",
         "info": "Les cartes de style standard n’ont pas de bordures lorsqu’une forme d’image est active."
-=======
+      },
       "animation": {
         "content": "Animations",
         "image_behavior": {
@@ -466,7 +465,6 @@
           },
           "label": "Comportement de l’image"
         }
->>>>>>> e8083933
       }
     },
     "announcement-bar": {
