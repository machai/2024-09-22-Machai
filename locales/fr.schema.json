{
  "settings_schema": {
    "colors": {
      "name": "Couleurs",
      "settings": {
        "colors_solid_button_labels": {
          "label": "Texte de bouton plein",
          "info": "Utilisé comme couleur de premier plan sur les couleurs d'accentuation."
        },
        "colors_accent_1": {
          "label": "Accentuation 1",
          "info": "Utilisé pour l'arrière-plan de bouton uni."
        },
        "colors_accent_2": {
          "label": "Accentuation 2"
        },
        "header__1": {
          "content": "Couleurs primaires"
        },
        "header__2": {
          "content": "Couleurs secondaires"
        },
        "colors_text": {
          "label": "Texte",
          "info": "Utilisé comme couleur de premier plan sur les couleurs d'arrière-plan."
        },
        "colors_outline_button_labels": {
          "label": "Bouton en relief",
          "info": "Utilisé également pour les liens de texte."
        },
        "colors_background_1": {
          "label": "Arrière-plan 1"
        },
        "colors_background_2": {
          "label": "Arrière-plan 2"
        },
        "gradient_accent_1": {
          "label": "Dégradé accent 1"
        },
        "gradient_accent_2": {
          "label": "Dégradé accent 2"
        },
        "gradient_background_1": {
          "label": "Dégradé arrière-plan 1"
        },
        "gradient_background_2": {
          "label": "Dégradé arrière-plan 2"
        }
      }
    },
    "typography": {
      "name": "Typographie",
      "settings": {
        "type_header_font": {
          "label": "Police",
          "info": "La sélection d'une police différente peut influencer la vitesse de votre boutique. [En savoir plus sur les polices système.](https://help.shopify.com/manual/online-store/os/store-speed/improving-speed#fonts)"
        },
        "header__1": {
          "content": "Titres"
        },
        "header__2": {
          "content": "Corps"
        },
        "type_body_font": {
          "label": "Police",
          "info": "La sélection d'une police différente peut influencer la vitesse de votre boutique. [En savoir plus sur les polices système.](https://help.shopify.com/manual/online-store/os/store-speed/improving-speed#fonts)"
        },
        "heading_scale": {
          "label": "Échelle de taille de police"
        },
        "body_scale": {
          "label": "Échelle de taille de police"
        }
      }
    },
    "styles": {
      "name": "Icônes",
      "settings": {
        "accent_icons": {
          "options__3": {
            "label": "Bouton en relief"
          },
          "options__4": {
            "label": "Texte"
          },
          "label": "Couleur"
        }
      }
    },
    "social-media": {
      "name": "Médias sociaux",
      "settings": {
        "social_twitter_link": {
          "label": "Twitter",
          "info": "https://twitter.com/shopify"
        },
        "social_facebook_link": {
          "label": "Facebook",
          "info": "https://facebook.com/shopify"
        },
        "social_pinterest_link": {
          "label": "Pinterest",
          "info": "https://pinterest.com/shopify"
        },
        "social_instagram_link": {
          "label": "Instagram",
          "info": "http://instagram.com/shopify"
        },
        "social_tiktok_link": {
          "label": "TikTok",
          "info": "https://vimeo.com/shopify"
        },
        "social_tumblr_link": {
          "label": "Tumblr",
          "info": "http://shopify.tumblr.com"
        },
        "social_snapchat_link": {
          "label": "Snapchat",
          "info": "https://www.snapchat.com/add/shopify"
        },
        "social_youtube_link": {
          "label": "YouTube",
          "info": "https://www.youtube.com/shopify"
        },
        "social_vimeo_link": {
          "label": "Vimeo",
          "info": "https://vimeo.com/shopify"
        },
        "header": {
          "content": "Comptes sociaux"
        }
      }
    },
    "currency_format": {
      "name": "Format de devise",
      "settings": {
        "content": "Codes de devise",
        "currency_code_enabled": {
          "label": "Afficher les codes de devise"
        },
        "paragraph": "Le panier et les prix au moment du paiement indiquent toujours les codes de devise. Exemple : 1 EUR."
      }
    },
    "favicon": {
      "name": "Favicon",
      "settings": {
        "favicon": {
          "label": "Image favicon",
          "info": "Sera réduite à 32 x 32 px"
        }
      }
    },
    "layout": {
      "name": "Mise en page",
      "settings": {
        "page_width": {
          "label": "Largeur de la page"
        },
        "spacing_sections": {
          "label": "Espace vertical entre les sections"
        },
        "header__grid": {
          "content": "Grille"
        },
        "paragraph__grid": {
          "content": "Affecte les zones ayant une mise en page multicolonne."
        },
        "spacing_grid_horizontal": {
          "label": "Espace horizontal"
        },
        "spacing_grid_vertical": {
          "label": "Espace vertical"
        }
      }
    },
    "search_input": {
      "name": "Comportement de recherche",
      "settings": {
        "header": {
          "content": "Suggestions de produits"
        },
        "predictive_search_enabled": {
          "label": "Activer les suggestions de produits"
        },
        "predictive_search_show_vendor": {
          "label": "Afficher le distributeur",
          "info": "Visible lorsque les suggestions de produits sont activées."
        },
        "predictive_search_show_price": {
          "label": "Afficher le prix",
          "info": "Visible lorsque les suggestions de produits sont activées."
        }
      }
    },
    "global": {
      "settings": {
        "header__border": {
          "content": "Bordure"
        },
        "header__shadow": {
          "content": "Ombre"
        },
        "blur": {
          "label": "Flou"
        },
        "corner_radius": {
          "label": "Rayon de coin"
        },
        "horizontal_offset": {
          "label": "Décalage horizontal"
        },
        "vertical_offset": {
          "label": "Décalage vertical"
        },
        "thickness": {
          "label": "Épaisseur"
        },
        "opacity": {
          "label": "Opacité"
        },
        "image_padding": {
          "label": "Marge intérieure de l'image"
        },
        "text_alignment": {
          "options__1": {
            "label": "Gauche"
          },
          "options__2": {
            "label": "Centre"
          },
          "options__3": {
            "label": "Droite"
          },
          "label": "Alignement du texte"
        }
      }
    },
    "badges": {
      "name": "Badges",
      "settings": {
        "position": {
          "options__1": {
            "label": "En bas à gauche"
          },
          "options__2": {
            "label": "En bas à droite"
          },
          "options__3": {
            "label": "En haut à gauche"
          },
          "options__4": {
            "label": "En haut à droite"
          },
          "label": "Position sur les cartes"
        },
        "sale_badge_color_scheme": {
          "label": "Combinaison de couleurs du badge de vente"
        },
        "sold_out_badge_color_scheme": {
          "label": "Combinaison de couleurs du badge de rupture de stock"
        }
      }
    },
    "buttons": {
      "name": "Boutons"
    },
    "variant_pills": {
      "name": "Boutons pilule de variante",
      "paragraph": "Les boutons pilule de variante servent à afficher les variantes de produit. [En savoir plus](https://help.shopify.com/en/manual/online-store/themes/theme-structure/page-types#variant-picker-block)"
    },
    "inputs": {
      "name": "Entrées"
    },
    "content_containers": {
      "name": "Conteneurs de contenu"
    },
    "popups": {
      "name": "Menus déroulants et pop-ups",
      "paragraph": "Affecte les zones telles que les menus déroulants de navigation, les fenêtres modales pop-up et les fenêtres pop-up de panier."
    },
    "media": {
      "name": "Support multimédia"
    },
    "drawers": {
      "name": "Tiroirs"
    },
    "cart": {
      "name": "Panier",
      "settings": {
        "cart_type": {
          "label": "Type de panier",
          "drawer": {
            "label": "Tiroir"
          },
          "page": {
            "label": "Page"
          },
          "notification": {
            "label": "Notification contextuelle"
          }
        },
        "show_vendor": {
          "label": "Afficher le distributeur"
        },
        "show_cart_note": {
          "label": "Activer la note de panier"
        },
        "cart_drawer": {
          "header": "Panier coulissant",
          "collection": {
            "label": "Collection",
            "info": "Visible lorsque le panier coulissant est vide."
          }
        }
      }
    },
    "cards": {
      "name": "Cartes de produit",
      "settings": {
        "style": {
          "options__1": {
            "label": "Standard"
          },
          "options__2": {
            "label": "Carte"
          },
          "label": "Style"
        }
      }
    },
    "collection_cards": {
      "name": "Cartes de collection",
      "settings": {
        "style": {
          "options__1": {
            "label": "Standard"
          },
          "options__2": {
            "label": "Carte"
          },
          "label": "Style"
        }
      }
    },
    "blog_cards": {
      "name": "Cartes de blog",
      "settings": {
        "style": {
          "options__1": {
            "label": "Standard"
          },
          "options__2": {
            "label": "Carte"
          },
          "label": "Style"
        }
      }
    }
  },
  "sections": {
    "all": {
      "padding": {
        "section_padding_heading": "Marge de la section",
        "padding_top": "Marge supérieure",
        "padding_bottom": "Marge inférieure"
      },
      "spacing": "Espacement",
      "colors": {
        "accent_1": {
          "label": "Accent 1"
        },
        "accent_2": {
          "label": "Accent 2"
        },
        "background_1": {
          "label": "Arrière-plan 1"
        },
        "background_2": {
          "label": "Arrière-plan 2"
        },
        "inverse": {
          "label": "Inverser"
        },
        "label": "Combinaison de couleurs",
        "has_cards_info": "Pour modifier le schéma de la carte de couleur, mettez à jour les paramètres de votre thème."
      },
      "heading_size": {
        "label": "Taille du titre",
        "options__1": {
          "label": "Petit"
        },
        "options__2": {
          "label": "Moyen"
        },
        "options__3": {
          "label": "Grand"
        },
        "options__4": {
          "label": "Très grand"
        }
      }
    },
    "announcement-bar": {
      "name": "Barre d'annonces",
      "blocks": {
        "announcement": {
          "name": "Annonce",
          "settings": {
            "text": {
              "label": "Texte"
            },
            "text_alignment": {
              "label": "Alignement du texte",
              "options__1": {
                "label": "Gauche"
              },
              "options__2": {
                "label": "Centre"
              },
              "options__3": {
                "label": "Droite"
              }
            },
            "link": {
              "label": "Lien"
            }
          }
        }
      }
    },
    "collage": {
      "name": "Collage",
      "settings": {
        "heading": {
          "label": "Titre"
        },
        "desktop_layout": {
          "label": "Mise en page du bureau",
          "options__1": {
            "label": "Grand bloc gauche"
          },
          "options__2": {
            "label": "Grand bloc droit"
          }
        },
        "mobile_layout": {
          "label": "Mise en page pour téléphone portable",
          "options__1": {
            "label": "Collage"
          },
          "options__2": {
            "label": "Colonne"
          }
        },
        "card_styles": {
          "label": "Style de cartes",
          "info": "Les styles de cartes produits, de collections et de blogs peuvent être mis à jour dans les paramètres de thème.",
          "options__1": {
            "label": "Utiliser des styles de cartes individuels"
          },
          "options__2": {
            "label": "Style pour toutes en tant que cartes de produits"
          }
        }
      },
      "blocks": {
        "image": {
          "name": "Image",
          "settings": {
            "image": {
              "label": "Image"
            },
            "image_padding": {
              "label": "Utilisez le ratio original de l'image",
              "info": "Sélectionnez cette option pour éviter que votre image ne soit rognée."
            }
          }
        },
        "product": {
          "name": "Produit",
          "settings": {
            "product": {
              "label": "Produit"
            },
            "secondary_background": {
              "label": "Afficher l'arrière-plan secondaire"
            },
            "second_image": {
              "label": "Afficher la deuxième image en survol"
            }
          }
        },
        "collection": {
          "name": "Collection",
          "settings": {
            "collection": {
              "label": "Collection"
            }
          }
        },
        "video": {
          "name": "Vidéo",
          "settings": {
            "cover_image": {
              "label": "Image de couverture"
            },
            "video_url": {
              "label": "URL",
              "info": "Si la section contient d'autres blocs, la vidéo est lue dans une fenêtre pop-up.",
              "placeholder": "Utiliser une URL YouTube ou Vimeo"
            },
            "image_padding": {
              "label": "Utilisez le ratio original de l'image",
              "info": "Sélectionnez cette option pour éviter que votre image ne soit rognée."
            },
            "description": {
              "label": "Texte alternatif de la vidéo",
              "info": "Décrivez la vidéo pour les clients utilisant des lecteurs d'écran. [En savoir plus](https://help.shopify.com/manual/online-store/themes/theme-structure/theme-features#video-block)"
            }
          }
        }
      },
      "presets": {
        "name": "Collage"
      }
    },
    "collection-list": {
      "name": "Liste des collections",
      "settings": {
        "title": {
          "label": "Titre"
        },
        "image_ratio": {
          "label": "Rapport d'image",
          "options__1": {
            "label": "Adapter à l'image"
          },
          "options__2": {
            "label": "Portrait"
          },
          "options__3": {
            "label": "Square"
          },
          "info": "Pour ajouter des images, modifiez vos collections. [En savoir plus](https://help.shopify.com/manual/products/collections)"
        },
        "swipe_on_mobile": {
          "label": "Activer le balayage sur mobile"
        },
        "show_view_all": {
          "label": "Activer le bouton « Tout afficher » si la liste comprend plus de collections que celles affichées"
        },
        "columns_desktop": {
          "label": "Nombre de colonnes sur ordinateur"
        },
        "header_mobile": {
          "content": "Mise en page sur mobile"
        },
        "columns_mobile": {
          "label": "Nombre de colonnes sur mobile",
          "options__1": {
            "label": "1 colonne"
          },
          "options__2": {
            "label": "2 colonnes"
          }
        }
      },
      "blocks": {
        "featured_collection": {
          "name": "Collection",
          "settings": {
            "collection": {
              "label": "Collection"
            }
          }
        }
      },
      "presets": {
        "name": "Liste des collections"
      }
    },
    "contact-form": {
      "name": "Formulaire de contact",
      "presets": {
        "name": "Formulaire de contact"
      }
    },
    "custom-liquid": {
      "name": "Liquid personnalisé",
      "settings": {
        "custom_liquid": {
          "label": "Liquid personnalisé",
          "info": "Ajoutez des extraits d'application ou autre code Liquid pour créer des personnalisations avancées."
        }
      },
      "presets": {
        "name": "Liquid personnalisé"
      }
    },
    "featured-blog": {
      "name": "Articles de blog",
      "settings": {
        "heading": {
          "label": "Titre"
        },
        "blog": {
          "label": "Blog"
        },
        "post_limit": {
          "label": "Nombre d'articles de blog à afficher"
        },
        "show_view_all": {
          "label": "Activer le bouton « Tout afficher » si le blog comprend plus d'articles que ceux affichés"
        },
        "show_image": {
          "label": "Afficher les images vedettes",
          "info": "Pour optimiser vos résultats, utilisez une image ayant un rapport d'aspect de 3:2. [En savoir plus](https://help.shopify.com/manual/shopify-admin/productivity-tools/image-editor#understanding-image-aspect-ratio)"
        },
        "show_date": {
          "label": "Afficher la date"
        },
        "show_author": {
          "label": "Afficher l'auteur"
        },
        "columns_desktop": {
          "label": "Nombre de colonnes sur ordinateur"
        }
      },
      "presets": {
        "name": "Articles de blog"
      }
    },
    "featured-collection": {
      "name": "Collection en vedette",
      "settings": {
        "title": {
          "label": "Titre"
        },
        "collection": {
          "label": "Collection"
        },
        "products_to_show": {
          "label": "Quantité maximale de produits à afficher"
        },
        "show_view_all": {
          "label": "Activer le style « Tout afficher » si la collection comprend plus de produits que ce qui est affiché"
        },
        "header": {
          "content": "Carte de produit"
        },
        "image_ratio": {
          "label": "Rapport d'image",
          "options__1": {
            "label": "Adapter à l'image"
          },
          "options__2": {
            "label": "Portrait"
          },
          "options__3": {
            "label": "Square"
          }
        },
        "show_secondary_image": {
          "label": "Afficher la deuxième image en survol"
        },
        "show_vendor": {
          "label": "Afficher le distributeur"
        },
        "show_rating": {
          "label": "Afficher la note du produit",
          "info": "Pour afficher une note, ajoutez une application d'évaluation de produits. [En savoir plus](https://help.shopify.com/manual/online-store/themes/theme-structure/theme-features#featured-collection-show-product-rating)"
        },
        "enable_quick_buy": {
          "label": "Activer le bouton d'ajout rapide",
          "info": "Optimal avec un type de panier pop-up ou à tiroir."
        },
        "columns_desktop": {
          "label": "Nombre de colonnes sur ordinateur"
        },
        "description": {
          "label": "Description"
        },
        "show_description": {
          "label": "Afficher la description de la collection à partir de l'interface administrateur"
        },
        "description_style": {
          "label": "Style de la description",
          "options__1": {
            "label": "Corps"
          },
          "options__2": {
            "label": "Sous-titre"
          },
          "options__3": {
            "label": "Majuscule"
          }
        },
        "view_all_style": {
          "options__1": {
            "label": "Lien"
          },
          "options__2": {
            "label": "Bouton en relief"
          },
          "options__3": {
            "label": "Bouton plein"
          },
          "label": "Style « Tout afficher »"
        },
        "enable_desktop_slider": {
          "label": "Activer le carrousel sur ordinateur"
        },
        "full_width": {
          "label": "Rendre les produits pleine largeur"
        },
        "header_mobile": {
          "content": "Mise en page sur mobile"
        },
        "columns_mobile": {
          "label": "Nombre de colonnes sur mobile",
          "options__1": {
            "label": "1 colonne"
          },
          "options__2": {
            "label": "2 colonnes"
          }
        },
        "swipe_on_mobile": {
          "label": "Activer le balayage sur mobile"
        }
      },
      "presets": {
        "name": "Collection en vedette"
      }
    },
    "footer": {
      "name": "Pied de page",
      "blocks": {
        "link_list": {
          "name": "Menu",
          "settings": {
            "heading": {
              "label": "En-tête"
            },
            "menu": {
              "label": "Menu",
              "info": "Affiche uniquement les éléments de menu de niveau supérieur."
            }
          }
        },
        "text": {
          "name": "Texte",
          "settings": {
            "heading": {
              "label": "En-tête"
            },
            "subtext": {
              "label": "Sous-texte"
            }
          }
        }
      },
      "settings": {
        "newsletter_enable": {
          "label": "Afficher l'inscription à la liste de diffusion"
        },
        "newsletter_heading": {
          "label": "En-tête"
        },
        "header__1": {
          "content": "Inscription à la liste de diffusion",
          "info": "Abonnés automatiquement ajoutés à votre liste de clients « marketing accepté ». [En savoir plus](https://help.shopify.com/manual/customers/manage-customers)"
        },
        "header__2": {
          "content": "Icônes de médias sociaux",
          "info": "Pour afficher vos comptes de réseaux sociaux, associez-les dans les paramètres de votre thème."
        },
        "show_social": {
          "label": "Afficher les icônes des médias sociaux"
        },
        "header__3": {
          "content": "Sélecteur de pays/région"
        },
        "header__4": {
          "info": "Pour ajouter un pays/une région, allez à vos [paramètres de paiement.](/admin/settings/payments)"
        },
        "enable_country_selector": {
          "label": "Activer le sélecteur de pays/région"
        },
        "header__5": {
          "content": "Sélecteur de langue"
        },
        "header__6": {
          "info": "Pour ajouter une langue, allez à vos [paramètres de langue.](/admin/settings/languages)"
        },
        "enable_language_selector": {
          "label": "Activer le sélecteur de langue"
        },
        "header__7": {
          "content": "Moyens de paiement"
        },
        "payment_enable": {
          "label": "Afficher les icônes de paiement"
        },
        "margin_top": {
          "label": "Marge supérieure"
        }
      }
    },
    "header": {
      "name": "En-tête",
      "settings": {
        "logo": {
          "label": "Image du logo"
        },
        "logo_width": {
          "unit": "px",
          "label": "Largeur personnalisée du logo"
        },
        "logo_position": {
          "label": "Emplacement du logo du bureau",
          "options__1": {
            "label": "Centré à gauche"
          },
          "options__2": {
            "label": "En haut à gauche"
          },
          "options__3": {
            "label": "En haut au centre"
          },
          "options__4": {
            "label": "Centré au milieu"
          }
        },
        "menu": {
          "label": "Menu"
        },
        "show_line_separator": {
          "label": "Afficher la ligne de séparation"
        },
        "enable_sticky_header": {
          "label": "Activer l'en-tête collé",
          "info": "L'en-tête s'affiche à l'écran lorsque les clients font défiler vers le haut."
        },
        "margin_bottom": {
          "label": "Marge inférieure"
        },
        "menu_type_desktop": {
          "label": "Type de menu sur ordinateur",
          "info": "Le type de menu est automatiquement optimisé pour les mobiles.",
          "options__1": {
            "label": "Menu déroulant"
          },
          "options__2": {
            "label": "Méga menu"
          }
        },
        "mobile_layout": {
          "content": "Mise en page sur mobile"
        },
        "mobile_logo_position": {
          "label": "Position du logo sur mobile",
          "options__1": {
            "label": "Centre"
          },
          "options__2": {
            "label": "Gauche"
          }
        }
      }
    },
    "image-banner": {
      "name": "Bannière avec image",
      "settings": {
        "image": {
          "label": "Première image"
        },
        "image_2": {
          "label": "Deuxième image"
        },
        "color_scheme": {
          "info": "Visible lorsque le conteneur est affiché."
        },
        "stack_images_on_mobile": {
          "label": "Empiler des images sur un mobile"
        },
        "adapt_height_first_image": {
          "label": "Adapter la hauteur de la section à la taille de la première image",
          "info": "Remplace le paramètre de hauteur de la bannière d'image lorsqu'il est activé."
        },
        "show_text_box": {
          "label": "Afficher le conteneur sur le bureau"
        },
        "image_overlay_opacity": {
          "label": "Opacité de la superposition d'images"
        },
        "header": {
          "content": "Mise en page mobile"
        },
        "show_text_below": {
          "label": "Afficher le conteneur sur le mobile"
        },
        "image_height": {
          "label": "Hauteur de la bannière",
          "options__1": {
            "label": "Petit"
          },
          "options__2": {
            "label": "Moyen"
          },
          "options__3": {
            "label": "Grand"
          },
          "info": "Pour optimiser vos résultats, utilisez une image ayant un rapport d'aspect de 3:2. [En savoir plus](https://help.shopify.com/manual/shopify-admin/productivity-tools/image-editor#understanding-image-aspect-ratio)"
        },
        "desktop_content_position": {
          "options__1": {
            "label": "En haut à gauche"
          },
          "options__2": {
            "label": "En haut au centre"
          },
          "options__3": {
            "label": "En haut à droite"
          },
          "options__4": {
            "label": "Au milieu à gauche"
          },
          "options__5": {
            "label": "Centré au milieu"
          },
          "options__6": {
            "label": "Au milieu à droite"
          },
          "options__7": {
            "label": "En bas à gauche"
          },
          "options__8": {
            "label": "En bas au centre"
          },
          "options__9": {
            "label": "En bas à droite"
          },
          "label": "Position du contenu sur le bureau"
        },
        "desktop_content_alignment": {
          "options__1": {
            "label": "Gauche"
          },
          "options__2": {
            "label": "Centre"
          },
          "options__3": {
            "label": "Droite"
          },
          "label": "Alignement du contenu du bureau"
        },
        "mobile_content_alignment": {
          "options__1": {
            "label": "Gauche"
          },
          "options__2": {
            "label": "Centre"
          },
          "options__3": {
            "label": "Droite"
          },
          "label": "Alignement du contenu sur mobile"
        }
      },
      "blocks": {
        "heading": {
          "name": "Titre",
          "settings": {
            "heading": {
              "label": "Titre"
            }
          }
        },
        "text": {
          "name": "Texte",
          "settings": {
            "text": {
              "label": "Description"
            },
            "text_style": {
              "options__1": {
                "label": "Corps"
              },
              "options__2": {
                "label": "Sous-titre"
              },
              "options__3": {
                "label": "Majuscule"
              },
              "label": "Style de texte"
            }
          }
        },
        "buttons": {
          "name": "Boutons",
          "settings": {
            "button_label_1": {
              "label": "Texte du premier bouton",
              "info": "Laisser le texte vide pour masquer le bouton."
            },
            "button_link_1": {
              "label": "Lien du premier bouton"
            },
            "button_style_secondary_1": {
              "label": "Utiliser le style du bouton en relief"
            },
            "button_label_2": {
              "label": "Texte du deuxième bouton",
              "info": "Laisser le texte vide pour masquer le bouton."
            },
            "button_link_2": {
              "label": "Lien du deuxième bouton"
            },
            "button_style_secondary_2": {
              "label": "Utiliser le style du bouton en relief"
            }
          }
        }
      },
      "presets": {
        "name": "Bannière avec image"
      }
    },
    "image-with-text": {
      "name": "Image avec texte",
      "settings": {
        "image": {
          "label": "Image"
        },
        "height": {
          "options__1": {
            "label": "Adapter à l'image"
          },
          "options__2": {
            "label": "Petit"
          },
          "options__3": {
            "label": "Grand"
          },
          "label": "Hauteur de l'image"
        },
        "layout": {
          "options__1": {
            "label": "L'image en premier"
          },
          "options__2": {
            "label": "Deuxième image"
          },
          "label": "Placement de l'image sur ordinateur",
          "info": "La mise en page par défaut pour les appareils mobiles est « Image en premier »."
        },
        "desktop_image_width": {
          "options__1": {
            "label": "Petit"
          },
          "options__2": {
            "label": "Moyen"
          },
          "options__3": {
            "label": "Grand"
          },
          "label": "Largeur d'image sur ordinateur",
          "info": "L'image est automatiquement optimisée pour les mobiles."
        },
        "desktop_content_alignment": {
          "options__1": {
            "label": "Gauche"
          },
          "options__2": {
            "label": "Centre"
          },
          "options__3": {
            "label": "Droite"
          },
          "label": "Alignement du contenu sur ordinateur"
        },
        "desktop_content_position": {
          "options__1": {
            "label": "Haut"
          },
          "options__2": {
            "label": "Milieu"
          },
          "options__3": {
            "label": "Bas"
          },
          "label": "Position du contenu sur ordinateur"
        },
        "content_layout": {
          "options__1": {
            "label": "Aucun chevauchement"
          },
          "options__2": {
            "label": "Chevauchement"
          },
          "label": "Mise en page du contenu"
        },
        "mobile_content_alignment": {
          "options__1": {
            "label": "Gauche"
          },
          "options__2": {
            "label": "Centre"
          },
          "options__3": {
            "label": "Droite"
          },
          "label": "Alignement du contenu sur mobile"
        }
      },
      "blocks": {
        "heading": {
          "name": "Titre",
          "settings": {
            "heading": {
              "label": "Titre"
            }
          }
        },
        "text": {
          "name": "Texte",
          "settings": {
            "text": {
              "label": "Contenu"
            },
            "text_style": {
              "label": "Style de texte",
              "options__1": {
                "label": "Corps"
              },
              "options__2": {
                "label": "Sous-titre"
              }
            }
          }
        },
        "button": {
          "name": "Bouton",
          "settings": {
            "button_label": {
              "label": "Texte du bouton",
              "info": "Laisser le texte vide pour masquer le bouton."
            },
            "button_link": {
              "label": "Lien du bouton"
            }
          }
        },
        "caption": {
          "name": "Légende",
          "settings": {
            "text": {
              "label": "Texte"
            },
            "text_style": {
              "label": "Style de texte",
              "options__1": {
                "label": "Sous-titre"
              },
              "options__2": {
                "label": "Majuscule"
              }
            },
            "caption_size": {
              "label": "Taille du texte",
              "options__1": {
                "label": "Petit"
              },
              "options__2": {
                "label": "Moyen"
              },
              "options__3": {
                "label": "Grand"
              }
            }
          }
        }
      },
      "presets": {
        "name": "Image avec texte"
      }
    },
    "main-article": {
      "name": "Article de blog",
      "blocks": {
        "featured_image": {
          "name": "Image vedette",
          "settings": {
            "image_height": {
              "label": "Hauteur de l'image vedette",
              "options__1": {
                "label": "Adapter à l'image"
              },
              "options__2": {
                "label": "Petit"
              },
              "options__3": {
                "label": "Moyen"
              },
              "info": "Pour optimiser vos résultats, utilisez une image ayant un rapport d'aspect de 16:9. [En savoir plus](https://help.shopify.com/manual/shopify-admin/productivity-tools/image-editor#understanding-image-aspect-ratio)",
              "options__4": {
                "label": "Grand"
              }
            }
          }
        },
        "title": {
          "name": "Titre",
          "settings": {
            "blog_show_date": {
              "label": "Afficher la date"
            },
            "blog_show_author": {
              "label": "Afficher l'auteur"
            }
          }
        },
        "content": {
          "name": "Contenu"
        },
        "share": {
          "name": "Partager",
          "settings": {
            "featured_image_info": {
              "content": "Si vous incluez un lien dans les publications sur les réseaux sociaux, l'image vedette de la page sera affichée comme image d'aperçu. [En savoir plus](https://help.shopify.com/manual/online-store/images/showing-social-media-thumbnail-images)."
            },
            "title_info": {
              "content": "Un titre et une description de la boutique sont inclus avec l'image d'aperçu. [En savoir plus](https://help.shopify.com/manual/promoting-marketing/seo/adding-keywords#set-a-title-and-description-for-your-online-store)."
            },
            "text": {
              "label": "Texte"
            }
          }
        }
      }
    },
    "main-blog": {
      "name": "Articles de blog",
      "settings": {
        "header": {
          "content": "Carte d'article de blog"
        },
        "show_image": {
          "label": "Afficher les images vedettes"
        },
        "paragraph": {
          "content": "Pour changer les extraits, modifiez vos articles de blog. [En savoir plus](https://help.shopify.com/manual/online-store/blogs/writing-blogs#display-an-excerpt-from-a-blog-post)"
        },
        "show_date": {
          "label": "Afficher la date"
        },
        "show_author": {
          "label": "Afficher l'auteur"
        },
        "layout": {
          "label": "Mise en page du bureau",
          "options__1": {
            "label": "Grille"
          },
          "options__2": {
            "label": "Collage"
          },
          "info": "Les publications sont empilées sur mobile."
        },
        "image_height": {
          "label": "Hauteur de l'image vedette",
          "options__1": {
            "label": "Adapter à l'image"
          },
          "options__2": {
            "label": "Petit"
          },
          "options__3": {
            "label": "Moyen"
          },
          "options__4": {
            "label": "Grand"
          },
          "info": "Pour optimiser vos résultats, utilisez une image ayant un rapport d'aspect de 3:2. [En savoir plus](https://help.shopify.com/manual/shopify-admin/productivity-tools/image-editor#understanding-image-aspect-ratio)"
        }
      }
    },
    "main-cart-footer": {
      "name": "Sous-total",
      "blocks": {
        "subtotal": {
          "name": "Sous-total du prix"
        },
        "buttons": {
          "name": "Bouton de paiement"
        }
      }
    },
    "main-cart-items": {
      "name": "Articles"
    },
    "main-collection-banner": {
      "name": "Bannière de collection",
      "settings": {
        "paragraph": {
          "content": "Pour ajouter une description ou une image, modifiez votre collection. [En savoir plus](https://help.shopify.com/manual/products/collections/collection-layout)"
        },
        "show_collection_description": {
          "label": "Afficher la description de la collection"
        },
        "show_collection_image": {
          "label": "Afficher l'image de la collection",
          "info": "Pour optimiser vos résultats, utilisez une image ayant un rapport d'aspect de 16:9. [En savoir plus](https://help.shopify.com/manual/shopify-admin/productivity-tools/image-editor#understanding-image-aspect-ratio)"
        }
      }
    },
    "main-collection-product-grid": {
      "name": "Grille de produit",
      "settings": {
        "products_per_page": {
          "label": "Produits par page"
        },
        "enable_filtering": {
          "label": "Activer le filtrage",
          "info": "Personnaliser les [filtres](/admin/menus)"
        },
        "enable_sorting": {
          "label": "Activer le tri"
        },
        "image_ratio": {
          "label": "Rapport d'image",
          "options__1": {
            "label": "Adapter à l'image"
          },
          "options__2": {
            "label": "Portrait"
          },
          "options__3": {
            "label": "Square"
          }
        },
        "show_secondary_image": {
          "label": "Afficher la deuxième image en survol"
        },
        "show_vendor": {
          "label": "Afficher le distributeur"
        },
        "header__1": {
          "content": "Filtrage et tri"
        },
        "header__3": {
          "content": "Carte de produit"
        },
        "enable_tags": {
          "label": "Activer le filtrage",
          "info": "[Personnaliser les filtres](/admin/menus)"
        },
        "show_rating": {
          "label": "Afficher la note du produit",
          "info": "Pour afficher une note, ajoutez une application d'évaluation de produits. [En savoir plus](https://help.shopify.com/manual/online-store/themes/theme-structure/page-types#product-grid-section-settings)"
        },
        "enable_quick_buy": {
          "label": "Activer le bouton d'ajout rapide",
          "info": "Optimal avec un type de panier pop-up ou à tiroir."
        },
        "columns_desktop": {
          "label": "Nombre de colonnes sur ordinateur"
        },
        "header_mobile": {
          "content": "Mise en page sur mobile"
        },
        "columns_mobile": {
          "label": "Nombre de colonnes sur mobile",
          "options__1": {
            "label": "1 colonne"
          },
          "options__2": {
            "label": "2 colonnes"
          }
        },
        "filter_type": {
          "label": "Mise en page des filtres sur ordinateur",
          "options__1": {
            "label": "Horizontale"
          },
          "options__2": {
            "label": "Verticale"
          },
          "options__3": {
            "label": "Tiroir"
          },
          "info": "Le tiroir correspond à la mise en page par défaut sur les appareils mobiles."
        }
      }
    },
    "main-list-collections": {
      "name": "Page de liste des collections",
      "settings": {
        "title": {
          "label": "Titre"
        },
        "sort": {
          "label": "Trier les collections par :",
          "options__1": {
            "label": "Alphabétique, de A à Z"
          },
          "options__2": {
            "label": "Alphabétique, de Z à A"
          },
          "options__3": {
            "label": "Date, de la plus récente à la plus ancienne"
          },
          "options__4": {
            "label": "Date, de la plus ancienne à la plus récente"
          },
          "options__5": {
            "label": "Nombre de produits, par ordre décroissant"
          },
          "options__6": {
            "label": "Nombre de produits, par ordre croissant"
          }
        },
        "image_ratio": {
          "label": "Rapport d'image",
          "options__1": {
            "label": "Adapter à l'image"
          },
          "options__2": {
            "label": "Portrait"
          },
          "options__3": {
            "label": "Square"
          },
          "info": "Pour ajouter des images, modifiez vos collections. [En savoir plus](https://help.shopify.com/manual/products/collections)"
        },
        "columns_desktop": {
          "label": "Nombre de colonnes sur ordinateur"
        },
        "header_mobile": {
          "content": "Mise en page sur mobile"
        },
        "columns_mobile": {
          "label": "Nombre de colonnes sur mobile",
          "options__1": {
            "label": "1 colonne"
          },
          "options__2": {
            "label": "2 colonnes"
          }
        }
      }
    },
    "main-page": {
      "name": "Page"
    },
    "main-password-footer": {
      "name": "Pied de page du mot de passe"
    },
    "main-password-header": {
      "name": "En-tête du mot de passe",
      "settings": {
        "logo": {
          "label": "Image du logo"
        },
        "logo_max_width": {
          "label": "Largeur personnalisée du logo",
          "unit": "px"
        }
      }
    },
    "main-product": {
      "blocks": {
        "text": {
          "name": "Texte",
          "settings": {
            "text": {
              "label": "Texte"
            },
            "text_style": {
              "label": "Style de texte",
              "options__1": {
                "label": "Corps"
              },
              "options__2": {
                "label": "Sous-titre"
              },
              "options__3": {
                "label": "Majuscule"
              }
            }
          }
        },
        "title": {
          "name": "Titre"
        },
        "price": {
          "name": "Prix"
        },
        "quantity_selector": {
          "name": "Sélecteur de quantité"
        },
        "variant_picker": {
          "name": "Sélecteur de variante",
          "settings": {
            "picker_type": {
              "label": "Type",
              "options__1": {
                "label": "Menu déroulant"
              },
              "options__2": {
                "label": "Comprimés"
              }
            }
          }
        },
        "buy_buttons": {
          "name": "Boutons d'achat",
          "settings": {
            "show_dynamic_checkout": {
              "label": "Afficher les boutons de paiement dynamique",
              "info": "En utilisant les méthodes de paiement disponibles sur votre boutique, les clients voient leur option préférée, comme PayPal ou Apple Pay. [En savoir plus](https://help.shopify.com/manual/using-themes/change-the-layout/dynamic-checkout)"
            }
          }
        },
        "pickup_availability": {
          "name": "Disponibilité du service de retrait"
        },
        "description": {
          "name": "Description"
        },
        "share": {
          "name": "Partager",
          "settings": {
            "featured_image_info": {
              "content": "Si vous incluez un lien dans les publications sur les réseaux sociaux, l'image vedette de la page sera affichée comme image d'aperçu. [En savoir plus](https://help.shopify.com/manual/online-store/images/showing-social-media-thumbnail-images)."
            },
            "title_info": {
              "content": "Un titre et une description de la boutique sont inclus avec l'image d'aperçu. [En savoir plus](https://help.shopify.com/manual/promoting-marketing/seo/adding-keywords#set-a-title-and-description-for-your-online-store)."
            },
            "text": {
              "label": "Texte"
            }
          }
        },
        "collapsible_tab": {
          "name": "Rangée réductible",
          "settings": {
            "heading": {
              "info": "Incluez un titre qui explique le contenu.",
              "label": "Titre"
            },
            "content": {
              "label": "Contenu de la rangée"
            },
            "page": {
              "label": "Contenu de la rangée de la page"
            },
            "icon": {
              "options__1": {
                "label": "Aucune"
              },
              "options__2": {
                "label": "Pomme"
              },
              "options__3": {
                "label": "Banane"
              },
              "options__4": {
                "label": "Bouteille"
              },
              "options__5": {
                "label": "Boîte"
              },
              "options__6": {
                "label": "Carotte"
              },
              "options__7": {
                "label": "Bulle de chat"
              },
              "options__8": {
                "label": "Coche"
              },
              "options__9": {
                "label": "Presse-papiers"
              },
              "options__10": {
                "label": "Produits laitiers"
              },
              "options__11": {
                "label": "Sans produits laitiers"
              },
              "options__12": {
                "label": "Sèche-linge"
              },
              "options__13": {
                "label": "Œil"
              },
              "options__14": {
                "label": "Feu"
              },
              "options__15": {
                "label": "Sans gluten"
              },
              "options__16": {
                "label": "Cœur"
              },
              "options__17": {
                "label": "Fer"
              },
              "options__18": {
                "label": "Feuille"
              },
              "options__19": {
                "label": "Cuir"
              },
              "options__20": {
                "label": "Foudre"
              },
              "options__21": {
                "label": "Rouge à lèvres"
              },
              "options__22": {
                "label": "Cadenas"
              },
              "options__23": {
                "label": "Épingle sur la carte"
              },
              "options__24": {
                "label": "Sans noix"
              },
              "label": "Icône",
              "options__25": {
                "label": "Pantalons"
              },
              "options__26": {
                "label": "Empreinte"
              },
              "options__27": {
                "label": "Poivre"
              },
              "options__28": {
                "label": "Parfum"
              },
              "options__29": {
                "label": "Avion"
              },
              "options__30": {
                "label": "Plantes"
              },
              "options__31": {
                "label": "Étiquette de prix"
              },
              "options__32": {
                "label": "Point d'interrogation"
              },
              "options__33": {
                "label": "Recyclage"
              },
              "options__34": {
                "label": "Retour"
              },
              "options__35": {
                "label": "Règle"
              },
              "options__36": {
                "label": "Plat de service"
              },
              "options__37": {
                "label": "Chemise"
              },
              "options__38": {
                "label": "Chaussure"
              },
              "options__39": {
                "label": "Silhouette"
              },
              "options__40": {
                "label": "Flocon de neige"
              },
              "options__41": {
                "label": "Étoile"
              },
              "options__42": {
                "label": "Chronomètre"
              },
              "options__43": {
                "label": "Camion"
              },
              "options__44": {
                "label": "Lavage"
              }
            }
          }
        },
        "popup": {
          "name": "Pop-up",
          "settings": {
            "link_label": {
              "label": "Étiquette de lien"
            },
            "page": {
              "label": "Page"
            }
          }
        },
        "custom_liquid": {
          "name": "Liquid personnalisé",
          "settings": {
            "custom_liquid": {
              "label": "Liquid personnalisé",
              "info": "Ajoutez des extraits d'application ou autre code Liquid pour créer des personnalisations avancées."
            }
          }
        },
        "rating": {
          "name": "Note de produit",
          "settings": {
            "paragraph": {
              "content": "Pour afficher une note, ajoutez une application d'évaluation de produits. [En savoir plus](https://help.shopify.com/manual/online-store/themes/theme-structure/page-types#product-rating-block)"
            }
          }
        },
        "complementary_products": {
          "name": "Produits complémentaires",
          "settings": {
            "paragraph": {
              "content": "Pour sélectionner des produits complémentaires, ajoutez l'application Search & Discovery. [En savoir plus](https://help.shopify.com/manual/online-store/search-and-discovery/product-recommendations)"
            },
            "heading": {
              "label": "En-tête"
            },
            "make_collapsible_row": {
              "label": "Afficher sous forme de ligne réductible"
            },
            "icon": {
              "info": "Visible lorsque la ligne réductible est affichée."
            },
            "product_list_limit": {
              "label": "Quantité maximale de produits à afficher"
            },
            "products_per_page": {
              "label": "Nombre de produits par page"
            },
            "pagination_style": {
              "label": "Style de pagination",
              "options": {
                "option_1": "Points",
                "option_2": "Compteur",
                "option_3": "Numéros"
              }
            },
            "product_card": {
              "heading": "Carte de produit"
            },
            "image_ratio": {
              "label": "Rapport d’aspect de l’image",
              "options": {
                "option_1": "Portrait",
                "option_2": "Carrés"
              }
            },
            "enable_quick_add": {
              "label": "Activer le bouton d'ajout rapide"
            }
          }
        },
        "icon_with_text": {
          "name": "Icône avec texte",
          "settings": {
            "layout": {
              "label": "Mise en page",
              "options__1": {
                "label": "Horizontale"
              },
              "options__2": {
                "label": "Verticale"
              }
            },
            "content": {
              "label": "Contenu",
              "info": "Choisissez une icône ou ajoutez une image pour chaque colonne ou rangée."
            },
            "heading": {
              "info": "Laissez l'intitulé du titre vide pour masquer la colonne de l'icône."
            },
            "icon_1": {
              "label": "Première icône"
            },
            "image_1": {
              "label": "Première image"
            },
            "heading_1": {
              "label": "Premier titre"
            },
            "icon_2": {
              "label": "Deuxième icône"
            },
            "image_2": {
              "label": "Deuxième image"
            },
            "heading_2": {
              "label": "Deuxième titre"
            },
            "icon_3": {
              "label": "Troisième icône"
            },
            "image_3": {
              "label": "Troisième image"
            },
            "heading_3": {
              "label": "Troisième titre"
            }
          }
        },
<<<<<<< HEAD
        "inventory": {
          "name": "État des stocks",
=======
        "sku": {
          "name": "SKU",
>>>>>>> 81f194a5
          "settings": {
            "text_style": {
              "label": "Style de texte",
              "options__1": {
                "label": "Corps"
              },
              "options__2": {
                "label": "Sous‑titre"
              },
              "options__3": {
                "label": "Majuscule"
              }
<<<<<<< HEAD
            },
            "inventory_threshold": {
              "label": "Seuil de stock faible",
              "info": "Sélectionnez 0 pour toujours indiquer la quantité en stock, si disponible."
            },
            "show_inventory_quantity": {
              "label": "Afficher l'inventaire"
=======
>>>>>>> 81f194a5
            }
          }
        }
      },
      "settings": {
        "header": {
          "content": "Support multimédia",
          "info": "En savoir plus sur les [types de supports multimédia.](https://help.shopify.com/manual/products/product-media)"
        },
        "enable_video_looping": {
          "label": "Activer le bouclage de la vidéo"
        },
        "enable_sticky_info": {
          "label": "Activez le contenu de la note flottante sur le bureau"
        },
        "hide_variants": {
          "label": "Masquer les supports multimédias des autres variantes après la sélection d'une variante"
        },
        "gallery_layout": {
          "label": "Mise en page du bureau",
          "options__1": {
            "label": "Empilé"
          },
          "options__2": {
            "label": "2 colonnes"
          },
          "options__3": {
            "label": "Vignettes"
          },
          "options__4": {
            "label": "Carrousel de vignettes"
          }
        },
        "media_size": {
          "label": "Taille du support de bureau",
          "info": "Les médias sont automatiquement optimisés pour les mobiles.",
          "options__1": {
            "label": "Petit"
          },
          "options__2": {
            "label": "Moyen"
          },
          "options__3": {
            "label": "Grand"
          }
        },
        "mobile_thumbnails": {
          "label": "Mise en page sur mobile",
          "options__1": {
            "label": "2 colonnes"
          },
          "options__2": {
            "label": "Afficher les vignettes"
          },
          "options__3": {
            "label": "Masquer les vignettes"
          }
        },
        "media_position": {
          "label": "Position des supports multimédias sur ordinateur",
          "info": "La position est automatiquement optimisée pour les mobiles.",
          "options__1": {
            "label": "Gauche"
          },
          "options__2": {
            "label": "Droite"
          }
        }
      },
      "name": "Informations produits"
    },
    "main-search": {
      "name": "Résultats de la recherche",
      "settings": {
        "image_ratio": {
          "label": "Rapport d'image",
          "options__1": {
            "label": "Adapter à l'image"
          },
          "options__2": {
            "label": "Portrait"
          },
          "options__3": {
            "label": "Square"
          }
        },
        "show_secondary_image": {
          "label": "Afficher la deuxième image en survol"
        },
        "show_vendor": {
          "label": "Afficher le distributeur"
        },
        "header__1": {
          "content": "Carte de produit"
        },
        "header__2": {
          "content": "Carte de blog",
          "info": "Les styles de cartes de blog s’appliquent également aux cartes de page dans les résultats de recherche. Pour modifier les styles de cartes, mettez à jour les paramètres de votre thème."
        },
        "article_show_date": {
          "label": "Afficher la date"
        },
        "article_show_author": {
          "label": "Afficher l'auteur"
        },
        "show_rating": {
          "label": "Afficher la note du produit",
          "info": "Pour afficher une note, ajoutez une application d'évaluation de produits. [En savoir plus](https://help.shopify.com/manual/online-store/themes/theme-structure/page-types#search-results-section-settings)"
        },
        "columns_desktop": {
          "label": "Nombre de colonnes sur ordinateur"
        },
        "header_mobile": {
          "content": "Mise en page sur mobile"
        },
        "columns_mobile": {
          "label": "Nombre de colonnes sur mobile",
          "options__1": {
            "label": "1 colonne"
          },
          "options__2": {
            "label": "2 colonnes"
          }
        }
      }
    },
    "multicolumn": {
      "name": "Multicolonne",
      "settings": {
        "title": {
          "label": "Titre"
        },
        "image_width": {
          "label": "Largeur d'image",
          "options__1": {
            "label": "Un tiers de largeur de la colonne"
          },
          "options__2": {
            "label": "Demi-largeur de colonne"
          },
          "options__3": {
            "label": "Largeur complète de colonne"
          }
        },
        "image_ratio": {
          "label": "Rapport d'image",
          "options__1": {
            "label": "Adapter à l'image"
          },
          "options__2": {
            "label": "Portrait"
          },
          "options__3": {
            "label": "Square"
          },
          "options__4": {
            "label": "Cercle"
          }
        },
        "column_alignment": {
          "label": "Alignement de colonne",
          "options__1": {
            "label": "Gauche"
          },
          "options__2": {
            "label": "Centre"
          }
        },
        "background_style": {
          "label": "Arrière-plan secondaire",
          "options__1": {
            "label": "Aucune"
          },
          "options__2": {
            "label": "Afficher comme arrière-plan de la colonne"
          }
        },
        "button_label": {
          "label": "Texte du bouton"
        },
        "button_link": {
          "label": "Lien du bouton"
        },
        "swipe_on_mobile": {
          "label": "Activer le balayage sur mobile"
        },
        "columns_desktop": {
          "label": "Nombre de colonnes sur ordinateur"
        },
        "header_mobile": {
          "content": "Mise en page sur mobile"
        },
        "columns_mobile": {
          "label": "Nombre de colonnes sur mobile",
          "options__1": {
            "label": "1 colonne"
          },
          "options__2": {
            "label": "2 colonnes"
          }
        }
      },
      "blocks": {
        "column": {
          "name": "Colonne",
          "settings": {
            "image": {
              "label": "Image"
            },
            "title": {
              "label": "Titre"
            },
            "text": {
              "label": "Description"
            },
            "link_label": {
              "label": "Étiquette de lien"
            },
            "link": {
              "label": "Lien"
            }
          }
        }
      },
      "presets": {
        "name": "Multicolonne"
      }
    },
    "newsletter": {
      "name": "Inscription à la liste de diffusion",
      "settings": {
        "full_width": {
          "label": "Rendre la section pleine largeur"
        },
        "paragraph": {
          "content": "Chaque abonnement aux e-mails entraîne la création d'un compte client. [En savoir plus](https://help.shopify.com/manual/customers)"
        }
      },
      "blocks": {
        "heading": {
          "name": "Titre",
          "settings": {
            "heading": {
              "label": "Titre"
            }
          }
        },
        "paragraph": {
          "name": "Sous-titre",
          "settings": {
            "paragraph": {
              "label": "Description"
            }
          }
        },
        "email_form": {
          "name": "Formulaire électronique"
        }
      },
      "presets": {
        "name": "Inscription à la liste de diffusion"
      }
    },
    "page": {
      "name": "Page",
      "settings": {
        "page": {
          "label": "Page"
        }
      },
      "presets": {
        "name": "Page"
      }
    },
    "product-recommendations": {
      "name": "Recommandations de produits",
      "settings": {
        "heading": {
          "label": "Titre"
        },
        "header__2": {
          "content": "Carte de produit"
        },
        "image_ratio": {
          "label": "Rapport d'image",
          "options__1": {
            "label": "Adapter à l'image"
          },
          "options__2": {
            "label": "Portrait"
          },
          "options__3": {
            "label": "Square"
          }
        },
        "show_secondary_image": {
          "label": "Afficher la deuxième image en survol"
        },
        "show_vendor": {
          "label": "Afficher le distributeur"
        },
        "paragraph__1": {
          "content": "Les recommandations dynamiques utilisent les informations sur les commandes et les produits pour changer et s'améliorer au fil du temps. [En savoir plus](https://help.shopify.com/themes/development/recommended-products)"
        },
        "show_rating": {
          "label": "Afficher la note du produit",
          "info": "Pour afficher une note, ajoutez une application d'évaluation de produits. [En savoir plus](https://help.shopify.com/manual/online-store/themes/theme-structure/page-types#product-recommendations-section-settings)"
        },
        "columns_desktop": {
          "label": "Nombre de colonnes sur ordinateur"
        },
        "header_mobile": {
          "content": "Mise en page sur mobile"
        },
        "columns_mobile": {
          "label": "Nombre de colonnes sur mobile",
          "options__1": {
            "label": "1 colonne"
          },
          "options__2": {
            "label": "2 colonnes"
          }
        },
        "products_to_show": {
          "label": "Quantité maximale de produits à afficher"
        }
      }
    },
    "rich-text": {
      "name": "Texte enrichi",
      "settings": {
        "full_width": {
          "label": "Rendre la section pleine largeur"
        },
        "desktop_content_position": {
          "options__1": {
            "label": "Gauche"
          },
          "options__2": {
            "label": "Centre"
          },
          "options__3": {
            "label": "Droite"
          },
          "label": "Position du contenu sur ordinateur",
          "info": "La position est automatiquement optimisée pour les mobiles."
        },
        "content_alignment": {
          "options__1": {
            "label": "Gauche"
          },
          "options__2": {
            "label": "Centre"
          },
          "options__3": {
            "label": "Droite"
          },
          "label": "Alignement du contenu"
        }
      },
      "blocks": {
        "heading": {
          "name": "Titre",
          "settings": {
            "heading": {
              "label": "Titre"
            }
          }
        },
        "text": {
          "name": "Texte",
          "settings": {
            "text": {
              "label": "Description"
            }
          }
        },
        "buttons": {
          "name": "Boutons",
          "settings": {
            "button_label_1": {
              "label": "Texte du premier bouton",
              "info": "Laissez le texte vide pour masquer le bouton."
            },
            "button_link_1": {
              "label": "Lien du premier bouton"
            },
            "button_style_secondary_1": {
              "label": "Utiliser le style de bouton en relief"
            },
            "button_label_2": {
              "label": "Texte du deuxième bouton",
              "info": "Laissez le texte vide pour masquer le bouton."
            },
            "button_link_2": {
              "label": "Lien du deuxième bouton"
            },
            "button_style_secondary_2": {
              "label": "Utiliser le style de bouton en relief"
            }
          }
        },
        "caption": {
          "name": "Légende",
          "settings": {
            "text": {
              "label": "Texte"
            },
            "text_style": {
              "label": "Style de texte",
              "options__1": {
                "label": "Sous‑titre"
              },
              "options__2": {
                "label": "Majuscule"
              }
            },
            "caption_size": {
              "label": "Taille du texte",
              "options__1": {
                "label": "Petit"
              },
              "options__2": {
                "label": "Moyen"
              },
              "options__3": {
                "label": "Grand"
              }
            }
          }
        }
      },
      "presets": {
        "name": "Texte enrichi"
      }
    },
    "apps": {
      "name": "Applications",
      "settings": {
        "include_margins": {
          "label": "Rendre les marges des sections identiques à celles du thème"
        }
      },
      "presets": {
        "name": "Applications"
      }
    },
    "video": {
      "name": "Vidéo",
      "settings": {
        "heading": {
          "label": "En-tête"
        },
        "cover_image": {
          "label": "Image de couverture"
        },
        "video_url": {
          "label": "URL",
          "placeholder": "Utiliser une URL YouTube ou Vimeo",
          "info": "La vidéo est lue sur la page."
        },
        "description": {
          "label": "Texte alternatif de la vidéo",
          "info": "Décrivez la vidéo pour les clients utilisant des lecteurs d'écran. [En savoir plus](https://help.shopify.com/manual/online-store/themes/theme-structure/theme-features#video)"
        },
        "image_padding": {
          "label": "Ajouter une marge intérieure à l'image",
          "info": "Sélectionnez une marge intérieure pour éviter que votre image de couverture soit rognée."
        },
        "full_width": {
          "label": "Rendre la section pleine largeur"
        }
      },
      "presets": {
        "name": "Vidéo"
      }
    },
    "featured-product": {
      "name": "Produit en vedette",
      "blocks": {
        "text": {
          "name": "Texte",
          "settings": {
            "text": {
              "label": "Texte"
            },
            "text_style": {
              "label": "Style de texte",
              "options__1": {
                "label": "Corps"
              },
              "options__2": {
                "label": "Sous-titre"
              },
              "options__3": {
                "label": "Majuscule"
              }
            }
          }
        },
        "title": {
          "name": "Titre"
        },
        "price": {
          "name": "Prix"
        },
        "quantity_selector": {
          "name": "Sélecteur de quantité"
        },
        "variant_picker": {
          "name": "Sélecteur de variante",
          "settings": {
            "picker_type": {
              "label": "Type",
              "options__1": {
                "label": "Menu déroulant"
              },
              "options__2": {
                "label": "Pilules"
              }
            }
          }
        },
        "buy_buttons": {
          "name": "Boutons d'achat",
          "settings": {
            "show_dynamic_checkout": {
              "label": "Afficher les boutons de paiement dynamique",
              "info": "En utilisant les moyens de paiement disponibles sur votre boutique, les clients voient leur option préférée, comme PayPal ou Apple Pay. [En savoir plus](https://help.shopify.com/manual/using-themes/change-the-layout/dynamic-checkout)"
            }
          }
        },
        "description": {
          "name": "Description"
        },
        "share": {
          "name": "Partager",
          "settings": {
            "featured_image_info": {
              "content": "Si vous incluez un lien dans des publications sur les médias sociaux, l'image vedette de la page sera affichée comme image d'aperçu. [En savoir plus](https://help.shopify.com/manual/online-store/images/showing-social-media-thumbnail-images)"
            },
            "title_info": {
              "content": "Un titre et une description de la boutique sont inclus avec l'image d'aperçu. [En savoir plus](https://help.shopify.com/manual/promoting-marketing/seo/adding-keywords#set-a-title-and-description-for-your-online-store)"
            },
            "text": {
              "label": "Texte"
            }
          }
        },
        "custom_liquid": {
          "name": "Liquid personnalisé",
          "settings": {
            "custom_liquid": {
              "label": "Liquid personnalisé"
            }
          }
        },
        "rating": {
          "name": "Évaluation de produit",
          "settings": {
            "paragraph": {
              "content": "Pour afficher une évaluation, ajoutez une application d'évaluation de produits. [En savoir plus](https://help.shopify.com/manual/online-store/themes/theme-structure/theme-features#featured-product-rating)"
            }
          }
        },
        "sku": {
          "name": "SKU",
          "settings": {
            "text_style": {
              "label": "Style de texte",
              "options__1": {
                "label": "Corps"
              },
              "options__2": {
                "label": "Sous‑titre"
              },
              "options__3": {
                "label": "Majuscule"
              }
            }
          }
        }
      },
      "settings": {
        "product": {
          "label": "Produit"
        },
        "secondary_background": {
          "label": "Afficher l'arrière-plan secondaire"
        },
        "header": {
          "content": "Support multimédia",
          "info": "En savoir plus sur les [types de supports multimédias](https://help.shopify.com/manual/products/product-media)"
        },
        "enable_video_looping": {
          "label": "Activer la vidéo en boucle"
        },
        "hide_variants": {
          "label": "Masquer les médias des variantes non sélectionnées sur le bureau"
        },
        "media_position": {
          "label": "Position des supports multimédias sur ordinateur",
          "info": "La position est automatiquement optimisée pour les mobiles.",
          "options__1": {
            "label": "Gauche"
          },
          "options__2": {
            "label": "Droite"
          }
        }
      },
      "presets": {
        "name": "Produit en vedette"
      }
    },
    "email-signup-banner": {
      "name": "Bannière d'inscription à la liste de diffusion",
      "settings": {
        "paragraph": {
          "content": "Chaque abonnement par e-mail entraîne la création d'un compte client. [En savoir plus](https://help.shopify.com/manual/customers)"
        },
        "image": {
          "label": "Image de fond"
        },
        "show_background_image": {
          "label": "Afficher l'image de fond"
        },
        "show_text_box": {
          "label": "Afficher le conteneur sur le bureau"
        },
        "image_overlay_opacity": {
          "label": "Opacité de la superposition d'images"
        },
        "color_scheme": {
          "info": "Visible lorsque le conteneur est affiché."
        },
        "show_text_below": {
          "label": "Afficher le contenu sous l'image sur le mobile",
          "info": "Pour optimiser vos résultats, utilisez une image ayant un rapport d'aspect de 16:9. [En savoir plus](https://help.shopify.com/manual/shopify-admin/productivity-tools/image-editor#understanding-image-aspect-ratio)"
        },
        "image_height": {
          "label": "Hauteur de la bannière",
          "options__1": {
            "label": "Adapter à l'image"
          },
          "options__2": {
            "label": "Petit"
          },
          "options__3": {
            "label": "Moyen"
          },
          "options__4": {
            "label": "Grand"
          },
          "info": "Pour optimiser vos résultats, utilisez une image ayant un rapport d'aspect de 16:9. [En savoir plus](https://help.shopify.com/manual/shopify-admin/productivity-tools/image-editor#understanding-image-aspect-ratio)"
        },
        "desktop_content_position": {
          "options__4": {
            "label": "Au milieu à gauche"
          },
          "options__5": {
            "label": "Centré au milieu"
          },
          "options__6": {
            "label": "Au milieu à droite"
          },
          "options__7": {
            "label": "En bas à gauche"
          },
          "options__8": {
            "label": "En bas au centre"
          },
          "options__9": {
            "label": "En bas à droite"
          },
          "options__1": {
            "label": "En haut à gauche"
          },
          "options__2": {
            "label": "En haut au centre"
          },
          "options__3": {
            "label": "En haut à droite"
          },
          "label": "Position du contenu sur le bureau"
        },
        "desktop_content_alignment": {
          "options__1": {
            "label": "Gauche"
          },
          "options__2": {
            "label": "Centre"
          },
          "options__3": {
            "label": "Droite"
          },
          "label": "Alignement du contenu du bureau"
        },
        "header": {
          "content": "Mise en page mobile"
        },
        "mobile_content_alignment": {
          "options__1": {
            "label": "Gauche"
          },
          "options__2": {
            "label": "Centre"
          },
          "options__3": {
            "label": "Droite"
          },
          "label": "Alignement du contenu sur mobile"
        }
      },
      "blocks": {
        "heading": {
          "name": "En-tête",
          "settings": {
            "heading": {
              "label": "En-tête"
            }
          }
        },
        "paragraph": {
          "name": "Paragraphe",
          "settings": {
            "paragraph": {
              "label": "Description"
            },
            "text_style": {
              "options__1": {
                "label": "Corps"
              },
              "options__2": {
                "label": "Sous-titre"
              },
              "label": "Style de texte"
            }
          }
        },
        "email_form": {
          "name": "Formulaire par e-mail"
        }
      },
      "presets": {
        "name": "Bannière d'inscription à la liste de diffusion"
      }
    },
    "slideshow": {
      "name": "Diaporama",
      "settings": {
        "layout": {
          "label": "Mise en page",
          "options__1": {
            "label": "Pleine largeur"
          },
          "options__2": {
            "label": "Grille"
          }
        },
        "slide_height": {
          "label": "Hauteur de diapositive",
          "options__1": {
            "label": "Adapter à la première image"
          },
          "options__2": {
            "label": "Petit"
          },
          "options__3": {
            "label": "Moyen"
          },
          "options__4": {
            "label": "Grand"
          }
        },
        "slider_visual": {
          "label": "Style de pagination",
          "options__1": {
            "label": "Compteur"
          },
          "options__2": {
            "label": "Points"
          },
          "options__3": {
            "label": "Numéros"
          }
        },
        "auto_rotate": {
          "label": "Rotation automatique des diapositives"
        },
        "change_slides_speed": {
          "label": "Changer de diapositive toutes les"
        },
        "show_text_below": {
          "label": "Afficher le contenu sous les images sur le mobile"
        },
        "mobile": {
          "content": "Mise en page sur mobile"
        },
        "accessibility": {
          "content": "Accessibilité",
          "label": "Description du diaporama",
          "info": "Décrivez le diaporama pour les clients utilisant des lecteurs d'écran."
        }
      },
      "blocks": {
        "slide": {
          "name": "Diapositive",
          "settings": {
            "image": {
              "label": "Image"
            },
            "heading": {
              "label": "En-tête"
            },
            "subheading": {
              "label": "Sous-titre"
            },
            "button_label": {
              "label": "Texte du bouton",
              "info": "Laissez le texte vide pour masquer le bouton."
            },
            "link": {
              "label": "Lien du bouton"
            },
            "secondary_style": {
              "label": "Utiliser le style de bouton en relief"
            },
            "box_align": {
              "label": "Position du contenu sur ordinateur",
              "options__1": {
                "label": "En haut à gauche"
              },
              "options__2": {
                "label": "En haut au centre"
              },
              "options__3": {
                "label": "En haut à droite"
              },
              "options__4": {
                "label": "Centré à gauche"
              },
              "options__5": {
                "label": "Centré au milieu"
              },
              "options__6": {
                "label": "Au milieu à droite"
              },
              "options__7": {
                "label": "En bas à gauche"
              },
              "options__8": {
                "label": "En bas au centre"
              },
              "options__9": {
                "label": "En bas à droite"
              },
              "info": "L'emplacement est optimisé pour le mobile automatiquement."
            },
            "show_text_box": {
              "label": "Afficher le conteneur sur ordinateur"
            },
            "text_alignment": {
              "label": "Alignement du contenu sur ordinateur",
              "option_1": {
                "label": "Gauche"
              },
              "option_2": {
                "label": "Centre"
              },
              "option_3": {
                "label": "Droite"
              }
            },
            "image_overlay_opacity": {
              "label": "Opacité de la superposition d'images"
            },
            "color_scheme": {
              "info": "Visible lorsque le conteneur est affiché."
            },
            "text_alignment_mobile": {
              "label": "Alignement du contenu sur mobile",
              "options__1": {
                "label": "Gauche"
              },
              "options__2": {
                "label": "Centre"
              },
              "options__3": {
                "label": "Droite"
              }
            }
          }
        }
      },
      "presets": {
        "name": "Diaporama"
      }
    },
    "collapsible_content": {
      "name": "Contenu réductible",
      "settings": {
        "caption": {
          "label": "Légende"
        },
        "heading": {
          "label": "Titre"
        },
        "heading_alignment": {
          "label": "Alignement des titres",
          "options__1": {
            "label": "Gauche"
          },
          "options__2": {
            "label": "Centre"
          },
          "options__3": {
            "label": "Droite"
          }
        },
        "layout": {
          "label": "Mise en page",
          "options__1": {
            "label": "Aucun contenant"
          },
          "options__2": {
            "label": "Conteneur de rangée"
          },
          "options__3": {
            "label": "Conteneur de section"
          }
        },
        "container_color_scheme": {
          "label": "Combinaison de couleurs du conteneur",
          "info": "Visible lorsque la Mise en page est définie comme conteneur de Ligne ou de Section."
        },
        "open_first_collapsible_row": {
          "label": "Ouvrir d'abord la rangée réductible"
        },
        "header": {
          "content": "Mise en page des images"
        },
        "image": {
          "label": "Image"
        },
        "image_ratio": {
          "label": "Rapport d'image",
          "options__1": {
            "label": "Adapter à l'image"
          },
          "options__2": {
            "label": "Petit"
          },
          "options__3": {
            "label": "Grand"
          }
        },
        "desktop_layout": {
          "label": "Mise en page du bureau",
          "options__1": {
            "label": "L'image en premier"
          },
          "options__2": {
            "label": "L'image en deuxième"
          },
          "info": "L'image apparaît toujours en premier sur un appareil mobile."
        }
      },
      "blocks": {
        "collapsible_row": {
          "name": "Rangée réductible",
          "settings": {
            "heading": {
              "info": "Incluez un titre qui explique le contenu.",
              "label": "Titre"
            },
            "row_content": {
              "label": "Contenu de la rangée"
            },
            "page": {
              "label": "Contenu de la rangée de la page"
            },
            "icon": {
              "label": "Icône",
              "options__1": {
                "label": "Aucun"
              },
              "options__2": {
                "label": "Pomme"
              },
              "options__3": {
                "label": "Banane"
              },
              "options__4": {
                "label": "Bouteille"
              },
              "options__5": {
                "label": "Boîte"
              },
              "options__6": {
                "label": "Carotte"
              },
              "options__7": {
                "label": "Bulle de chat"
              },
              "options__8": {
                "label": "Coche"
              },
              "options__9": {
                "label": "Presse-papiers"
              },
              "options__10": {
                "label": "Produits laitiers"
              },
              "options__11": {
                "label": "Sans produits laitiers"
              },
              "options__12": {
                "label": "Sèche-linge"
              },
              "options__13": {
                "label": "Œil"
              },
              "options__14": {
                "label": "Feu"
              },
              "options__15": {
                "label": "Sans gluten"
              },
              "options__16": {
                "label": "Cœur"
              },
              "options__17": {
                "label": "Fer"
              },
              "options__18": {
                "label": "Feuille"
              },
              "options__19": {
                "label": "Cuir"
              },
              "options__20": {
                "label": "Foudre"
              },
              "options__21": {
                "label": "Rouge à lèvres"
              },
              "options__22": {
                "label": "Cadenas"
              },
              "options__23": {
                "label": "Épingle sur la carte"
              },
              "options__24": {
                "label": "Sans noix"
              },
              "options__25": {
                "label": "Pantalons"
              },
              "options__26": {
                "label": "Empreinte"
              },
              "options__27": {
                "label": "Poivre"
              },
              "options__28": {
                "label": "Parfum"
              },
              "options__29": {
                "label": "Avion"
              },
              "options__30": {
                "label": "Plantes"
              },
              "options__31": {
                "label": "Étiquette de prix"
              },
              "options__32": {
                "label": "Point d'interrogation"
              },
              "options__33": {
                "label": "Recyclage"
              },
              "options__34": {
                "label": "Retour"
              },
              "options__35": {
                "label": "Règle"
              },
              "options__36": {
                "label": "Plat de service"
              },
              "options__37": {
                "label": "Chemise"
              },
              "options__38": {
                "label": "Chaussure"
              },
              "options__39": {
                "label": "Silhouette"
              },
              "options__40": {
                "label": "Flocon de neige"
              },
              "options__41": {
                "label": "Étoile"
              },
              "options__42": {
                "label": "Chronomètre"
              },
              "options__43": {
                "label": "Camion"
              },
              "options__44": {
                "label": "Lavage"
              }
            }
          }
        }
      },
      "presets": {
        "name": "Contenu réductible"
      }
    },
    "main-account": {
      "name": "Compte"
    },
    "main-activate-account": {
      "name": "Activation du compte"
    },
    "main-addresses": {
      "name": "Adresses"
    },
    "main-login": {
      "name": "Se connecter"
    },
    "main-order": {
      "name": "Commande"
    },
    "main-register": {
      "name": "Inscription"
    },
    "main-reset-password": {
      "name": "Réinitialisation du mot de passe"
    }
  }
}<|MERGE_RESOLUTION|>--- conflicted
+++ resolved
@@ -1813,13 +1813,8 @@
             }
           }
         },
-<<<<<<< HEAD
-        "inventory": {
-          "name": "État des stocks",
-=======
         "sku": {
           "name": "SKU",
->>>>>>> 81f194a5
           "settings": {
             "text_style": {
               "label": "Style de texte",
@@ -1832,7 +1827,23 @@
               "options__3": {
                 "label": "Majuscule"
               }
-<<<<<<< HEAD
+            }
+          }
+        },
+        "inventory": {
+          "name": "État des stocks",
+          "settings": {
+            "text_style": {
+              "label": "Style de texte",
+              "options__1": {
+                "label": "Corps"
+              },
+              "options__2": {
+                "label": "Sous‑titre"
+              },
+              "options__3": {
+                "label": "Majuscule"
+              }
             },
             "inventory_threshold": {
               "label": "Seuil de stock faible",
@@ -1840,8 +1851,6 @@
             },
             "show_inventory_quantity": {
               "label": "Afficher l'inventaire"
-=======
->>>>>>> 81f194a5
             }
           }
         }
