--- conflicted
+++ resolved
@@ -1502,14 +1502,10 @@
           "label": "Mostrar proveedor"
         },
         "paragraph__1": {
-<<<<<<< HEAD
           "content": "Las recomendaciones dinámicas usan información de pedidos y productos para cambiar y mejorar con el tiempo. [Más información](https:\/\/help.shopify.com\/es\/themes\/development\/recommended-products)"
-=======
-          "content": "Las recomendaciones dinámicas usan información de pedidos y productos para cambiar y mejorar con el tiempo. [Más información](https://help.shopify.com/es/themes/development/recommended-products)"
         },
         "show_image_outline": {
           "label": "Mostrar contorno de la imagen"
->>>>>>> 9ee99dac
         }
       }
     },
