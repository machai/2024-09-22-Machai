--- conflicted
+++ resolved
@@ -426,7 +426,6 @@
           "label": "Extra grande"
         }
       },
-<<<<<<< HEAD
       "image_shape": {
         "options__1": {
           "label": "Predeterminado"
@@ -454,7 +453,7 @@
         },
         "label": "Forma de la imagen",
         "info": "Las tarjetas de estilo estándar no tienen bordes cuando la forma de una imagen está activa."
-=======
+      },
       "animation": {
         "content": "Animaciones",
         "image_behavior": {
@@ -466,7 +465,6 @@
           },
           "label": "Comportamiento de la imagen"
         }
->>>>>>> e8083933
       }
     },
     "announcement-bar": {
