--- conflicted
+++ resolved
@@ -622,7 +622,6 @@
         "columns_desktop": {
           "label": "Número de columnas en el escritorio"
         },
-<<<<<<< HEAD
         "description": {
           "label": "Descripción"
         },
@@ -659,24 +658,20 @@
         "full_width": {
           "label": "Definir ancho completo de productos"
         },
-        "mobile_header": {
+        "header_mobile": {
           "content": "Diseño para móviles"
+        },
+        "columns_mobile": {
+          "label": "Número de columnas en la versión para móviles",
+          "options__1": {
+            "label": "1 columna"
+          },
+          "options__2": {
+            "label": "2 columnas"
+          }
         },
         "enable_mobile_slider": {
           "label": "Activar uso de banda magnética en el móvil"
-=======
-        "header_mobile": {
-          "content": "Diseño para móviles"
-        },
-        "columns_mobile": {
-          "label": "Número de columnas en la versión para móviles",
-          "options__1": {
-            "label": "1 columna"
-          },
-          "options__2": {
-            "label": "2 columnas"
-          }
->>>>>>> 406cb6cd
         }
       },
       "presets": {
