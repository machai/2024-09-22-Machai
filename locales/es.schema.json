{
  "settings_schema": {
    "colors": {
      "name": "Colores",
      "settings": {
        "colors_solid_button_labels": {
          "label": "Etiqueta de botón sólido",
          "info": "Se utiliza como color de primer plano sobre los colores de acento."
        },
        "colors_accent_1": {
          "label": "Acento 1",
          "info": "Se utiliza para el fondo de botón sólido"
        },
        "colors_accent_2": {
          "label": "Acento 2"
        },
        "header__1": {
          "content": "Colores primarios"
        },
        "header__2": {
          "content": "Colores secundarios"
        },
        "colors_text": {
          "label": "Texto",
          "info": "Se utiliza como color de primer plano sobre los colores de fondo."
        },
        "colors_outline_button_labels": {
          "label": "Botón con contorno",
          "info": "También se utiliza para enlaces de texto."
        },
        "colors_background_1": {
          "label": "Fondo 1"
        },
        "colors_background_2": {
          "label": "Fondo 2"
        },
        "gradient_accent_1": {
          "label": "Degradado resaltado 1"
        },
        "gradient_accent_2": {
          "label": "Degradado resaltado 2"
        },
        "gradient_background_1": {
          "label": "Degradado de fondo 1"
        },
        "gradient_background_2": {
          "label": "Degradado de fondo 2"
        }
      }
    },
    "typography": {
      "name": "Tipografía",
      "settings": {
        "type_header_font": {
          "label": "Fuente",
          "info": "Seleccionar una fuente diferente puede afectar la velocidad de tu tienda online. [Más información sobre fuentes de sistema.](https:\/\/help.shopify.com\/manual\/online-store\/os\/store-speed\/improving-speed#fonts)"
        },
        "header__1": {
          "content": "Títulos"
        },
        "header__2": {
          "content": "Cuerpo"
        },
        "type_body_font": {
          "label": "Fuente",
          "info": "Seleccionar una fuente diferente puede afectar la velocidad de tu tienda online. [Más información sobre fuentes de sistema.](https:\/\/help.shopify.com\/manual\/online-store\/os\/store-speed\/improving-speed#fonts)"
        },
        "heading_scale": {
          "label": "Escala de tamaño de fuente"
        },
        "body_scale": {
          "label": "Escala de tamaño de fuente"
        }
      }
    },
    "styles": {
      "name": "Íconos",
      "settings": {
        "accent_icons": {
          "options__3": {
            "label": "Botón con contorno"
          },
          "options__4": {
            "label": "Texto"
          },
          "label": "Color"
        }
      }
    },
    "social-media": {
      "name": "Redes sociales",
      "settings": {
        "social_twitter_link": {
          "label": "Twitter",
          "info": "https:\/\/twitter.com\/shopify"
        },
        "social_facebook_link": {
          "label": "Facebook",
          "info": "https:\/\/www.facebook.com\/ShopifyES\/"
        },
        "social_pinterest_link": {
          "label": "Pinterest",
          "info": "https:\/\/pinterest.com\/shopify"
        },
        "social_instagram_link": {
          "label": "Instagram",
          "info": "http:\/\/instagram.com\/shopify"
        },
        "social_tiktok_link": {
          "label": "TikTok",
          "info": "https:\/\/tiktok.com\/@shopify"
        },
        "social_tumblr_link": {
          "label": "Tumblr",
          "info": "https:\/\/shopify.tumblr.com"
        },
        "social_snapchat_link": {
          "label": "Snapchat",
          "info": "https:\/\/www.snapchat.com\/add\/shopify"
        },
        "social_youtube_link": {
          "label": "YouTube",
          "info": "https:\/\/www.youtube.com\/shopify"
        },
        "social_vimeo_link": {
          "label": "Vimeo",
          "info": "https:\/\/vimeo.com\/shopify"
        },
        "header": {
          "content": "Cuentas de redes sociales"
        }
      }
    },
    "currency_format": {
      "name": "Formato de moneda",
      "settings": {
        "content": "Códigos de moneda",
        "currency_code_enabled": {
          "label": "Mostrar códigos de moneda"
        },
        "paragraph": "Los precios en el carrito y la pantalla de pago siempre muestran códigos de moneda. Ejemplo: USD 1,00."
      }
    },
    "layout": {
      "name": "Diseño",
      "settings": {
        "page_width": {
          "label": "Ancho de página"
        },
        "spacing_sections": {
          "label": "Espacio entre las secciones de la plantilla"
        },
        "header__grid": {
          "content": "Cuadrícula"
        },
        "paragraph__grid": {
          "content": "Afecta áreas con diseño de multicolumna"
        },
        "spacing_grid_horizontal": {
          "label": "Espacio horizontal"
        },
        "spacing_grid_vertical": {
          "label": "Espacio vertical"
        }
      }
    },
    "search_input": {
      "name": "Comportamiento de búsqueda",
      "settings": {
        "header": {
          "content": "Sugerencias de productos"
        },
        "predictive_search_enabled": {
          "label": "Activar sugerencias de productos"
        },
        "predictive_search_show_vendor": {
          "label": "Mostrar proveedor",
          "info": "Visible cuando las sugerencias de productos están activadas."
        },
        "predictive_search_show_price": {
          "label": "Mostrar precio",
          "info": "Visible cuando las sugerencias de productos están activadas."
        }
      }
    },
    "global": {
      "settings": {
        "header__border": {
          "content": "Borde"
        },
        "header__shadow": {
          "content": "Sombra"
        },
        "blur": {
          "label": "Difuminar"
        },
        "corner_radius": {
          "label": "Radio de esquina"
        },
        "horizontal_offset": {
          "label": "Desalineación horizontal"
        },
        "vertical_offset": {
          "label": "Desalineación vertical"
        },
        "thickness": {
          "label": "Grosor"
        },
        "opacity": {
          "label": "Opacidad"
        },
        "image_padding": {
          "label": "Relleno de imagen"
        },
        "text_alignment": {
          "options__1": {
            "label": "Izquierda"
          },
          "options__2": {
            "label": "Centrado"
          },
          "options__3": {
            "label": "Derecha"
          },
          "label": "Alineación de texto"
        }
      }
    },
    "badges": {
      "name": "Emblemas",
      "settings": {
        "position": {
          "options__1": {
            "label": "Abajo a la izquierda"
          },
          "options__2": {
            "label": "Abajo a la derecha"
          },
          "options__3": {
            "label": "Arriba a la izquierda"
          },
          "options__4": {
            "label": "Arriba a la derecha"
          },
          "label": "Posición de las tarjetas"
        },
        "sale_badge_color_scheme": {
          "label": "Esquema de color de distintivo de oferta"
        },
        "sold_out_badge_color_scheme": {
          "label": "Esquema de color de emblema de agotado"
        }
      }
    },
    "buttons": {
      "name": "Botones"
    },
    "variant_pills": {
      "name": "Botones de variantes",
      "paragraph": "Los botones de variantes son una forma de mostrar las variantes de producto. [Más información](https:\/\/help.shopify.com\/en\/manual\/online-store\/themes\/theme-structure\/page-types#variant-picker-block)"
    },
    "inputs": {
      "name": "Entradas"
    },
    "content_containers": {
      "name": "Contenedores de contenido"
    },
    "popups": {
      "name": "Menús desplegables y ventanas emergentes",
      "paragraph": "Afecta áreas como los menús desplegables de navegación, las ventanas emergentes y los carritos emergentes."
    },
    "media": {
      "name": "Multimedia"
    },
    "drawers": {
      "name": "Cajones"
    },
    "cart": {
      "name": "Carrito",
      "settings": {
        "cart_type": {
          "label": "Tipo de carrito",
          "drawer": {
            "label": "Lateral"
          },
          "page": {
            "label": "Página"
          },
          "notification": {
            "label": "Notificación emergente"
          }
        },
        "show_vendor": {
          "label": "Mostrar proveedor"
        },
        "show_cart_note": {
          "label": "Habilitar nota del carrito"
        },
        "cart_drawer": {
          "header": "Carrito lateral",
          "collection": {
            "label": "Colección",
            "info": "Visible cuando el carrito lateral está vacío."
          }
        }
      }
    },
    "cards": {
      "name": "Tarjetas de producto",
      "settings": {
        "style": {
          "options__1": {
            "label": "Estándar"
          },
          "options__2": {
            "label": "Tarjeta"
          },
          "label": "Estilo"
        }
      }
    },
    "collection_cards": {
      "name": "Tarjetas de colección",
      "settings": {
        "style": {
          "options__1": {
            "label": "Estándar"
          },
          "options__2": {
            "label": "Tarjeta"
          },
          "label": "Estilo"
        }
      }
    },
    "blog_cards": {
      "name": "Tarjetas de blogs",
      "settings": {
        "style": {
          "options__1": {
            "label": "Estándar"
          },
          "options__2": {
            "label": "Tarjeta"
          },
          "label": "Estilo"
        }
      }
    },
    "logo": {
      "name": "Logo",
      "settings": {
        "logo_image": {
          "label": "Logo"
        },
        "logo_width": {
          "label": "Ancho del logo de escritorio",
          "info": "El ancho del logo se optimiza automáticamente para dispositivos móviles."
        },
        "favicon": {
          "label": "Imagen de favicon",
          "info": "Se reducirá a 32 × 32 px"
        }
      }
    }
  },
  "sections": {
    "all": {
      "padding": {
        "section_padding_heading": "Relleno de sección",
        "padding_top": "Relleno superior",
        "padding_bottom": "Relleno inferior"
      },
      "spacing": "Espaciado",
      "colors": {
        "accent_1": {
          "label": "Acento 1"
        },
        "accent_2": {
          "label": "Acento 2"
        },
        "background_1": {
          "label": "Fondo 1"
        },
        "background_2": {
          "label": "Fondo 2"
        },
        "inverse": {
          "label": "Invertir"
        },
        "label": "Esquema de colores",
        "has_cards_info": "Para cambiar el esquema de color de la tarjeta, actualiza la configuración del tema."
      },
      "heading_size": {
        "label": "Tamaño del título",
        "options__1": {
          "label": "Pequeño"
        },
        "options__2": {
          "label": "Mediano"
        },
        "options__3": {
          "label": "Grande"
        },
        "options__4": {
          "label": "Extra grande"
        }
      }
    },
    "announcement-bar": {
      "name": "Barra de anuncios",
      "blocks": {
        "announcement": {
          "name": "Anuncio",
          "settings": {
            "text": {
              "label": "Texto"
            },
            "text_alignment": {
              "label": "Alineación de texto",
              "options__1": {
                "label": "Izquierda"
              },
              "options__2": {
                "label": "Centrado"
              },
              "options__3": {
                "label": "Derecha"
              }
            },
            "link": {
              "label": "Enlace"
            }
          }
        }
      }
    },
    "collage": {
      "name": "Collage",
      "settings": {
        "heading": {
          "label": "Título"
        },
        "desktop_layout": {
          "label": "Diseño para computadora",
          "options__1": {
            "label": "Bloque grande izquierdo"
          },
          "options__2": {
            "label": "Bloque grande derecho"
          }
        },
        "mobile_layout": {
          "label": "Diseño para móviles",
          "options__1": {
            "label": "Collage"
          },
          "options__2": {
            "label": "Columna"
          }
        },
        "card_styles": {
          "label": "Estilo de tarjeta",
          "info": "La configuración del tema permite actualizar los estilos de tarjeta de blog, producto y colección.",
          "options__1": {
            "label": "Usar estilos de tarjeta individuales"
          },
          "options__2": {
            "label": "Definir todos los estilos como tarjetas de producto"
          }
        }
      },
      "blocks": {
        "image": {
          "name": "Imagen",
          "settings": {
            "image": {
              "label": "Imagen"
            }
          }
        },
        "product": {
          "name": "Producto",
          "settings": {
            "product": {
              "label": "Producto"
            },
            "secondary_background": {
              "label": "Mostrar fondo secundario"
            },
            "second_image": {
              "label": "Mostrar segunda imagen al pasar el cursor"
            }
          }
        },
        "collection": {
          "name": "Colección",
          "settings": {
            "collection": {
              "label": "Colección"
            }
          }
        },
        "video": {
          "name": "Video",
          "settings": {
            "cover_image": {
              "label": "Imagen de portada"
            },
            "video_url": {
              "label": "URL",
              "info": "El video se reproduce en una ventana emergente si la sección contiene otros bloques.",
              "placeholder": "Utiliza una URL de YouTube o Vimeo"
            },
            "description": {
              "label": "Texto alternativo del video",
              "info": "Describe el video para los clientes que usan lectores de pantalla. [Más información](https:\/\/help.shopify.com\/manual\/online-store\/themes\/theme-structure\/theme-features#video-block)"
            }
          }
        }
      },
      "presets": {
        "name": "Collage"
      }
    },
    "collection-list": {
      "name": "Lista de colecciones",
      "settings": {
        "title": {
          "label": "Título"
        },
        "image_ratio": {
          "label": "Relación de aspecto de imagen",
          "options__1": {
            "label": "Adaptar a la imagen"
          },
          "options__2": {
            "label": "Retrato"
          },
          "options__3": {
            "label": "Cuadrado"
          },
          "info": "Agregar imágenes editando tus colecciones. [Más información](https:\/\/help.shopify.com\/manual\/products\/collections)"
        },
        "swipe_on_mobile": {
          "label": "Activar uso de banda magnética en el móvil"
        },
        "show_view_all": {
          "label": "Habilitar el botón \"Ver todos\" si la lista incluye más colecciones de las que se muestran"
        },
        "columns_desktop": {
          "label": "Número de columnas en el escritorio"
        },
        "header_mobile": {
          "content": "Diseño para móviles"
        },
        "columns_mobile": {
          "label": "Número de columnas en la versión para móviles",
          "options__1": {
            "label": "1 columna"
          },
          "options__2": {
            "label": "2 columnas"
          }
        }
      },
      "blocks": {
        "featured_collection": {
          "name": "Colección",
          "settings": {
            "collection": {
              "label": "Colección"
            }
          }
        }
      },
      "presets": {
        "name": "Lista de colecciones"
      }
    },
    "contact-form": {
      "name": "Formulario de contacto",
      "presets": {
        "name": "Formulario de contacto"
      }
    },
    "custom-liquid": {
      "name": "Liquid personalizado",
      "settings": {
        "custom_liquid": {
          "label": "Liquid personalizado",
          "info": "Agrega fragmentos u otros códigos de Liquid para crear personalizaciones avanzadas."
        }
      },
      "presets": {
        "name": "Liquid personalizado"
      }
    },
    "featured-blog": {
      "name": "Artículos de blog",
      "settings": {
        "heading": {
          "label": "Título"
        },
        "blog": {
          "label": "Blog"
        },
        "post_limit": {
          "label": "Número de artículos del blog que mostrar"
        },
        "show_view_all": {
          "label": "Habilitar el botón \"Ver todos\" si el blog tiene más artículos de los que se muestran"
        },
        "show_image": {
          "label": "Mostrar imagen destacada",
          "info": "Para resultados óptimos, utiliza una imagen con una relación de aspecto 3:2. [Más información](https:\/\/help.shopify.com\/manual\/shopify-admin\/productivity-tools\/image-editor#understanding-image-aspect-ratio)"
        },
        "show_date": {
          "label": "Mostrar fecha"
        },
        "show_author": {
          "label": "Mostrar autor"
        },
        "columns_desktop": {
          "label": "Número de columnas en el escritorio"
        }
      },
      "presets": {
        "name": "Artículos de blog"
      }
    },
    "featured-collection": {
      "name": "Colección destacada",
      "settings": {
        "title": {
          "label": "Título"
        },
        "collection": {
          "label": "Colección"
        },
        "products_to_show": {
          "label": "Máximo de productos para mostrar"
        },
        "show_view_all": {
          "label": "Habilitar \"Ver todos\" si la colección tiene más productos de los que se muestran"
        },
        "header": {
          "content": "Tarjeta de producto"
        },
        "image_ratio": {
          "label": "Relación de aspecto de imagen",
          "options__1": {
            "label": "Adaptar a la imagen"
          },
          "options__2": {
            "label": "Retrato"
          },
          "options__3": {
            "label": "Cuadrado"
          }
        },
        "show_secondary_image": {
          "label": "Mostrar segunda imagen al pasar el cursor"
        },
        "show_vendor": {
          "label": "Mostrar proveedor"
        },
        "show_rating": {
          "label": "Mostrar calificación de productos",
          "info": "Para mostrar una calificación, agrega una aplicación de calificación de productos [Más información](https:\/\/help.shopify.com\/manual\/online-store\/themes\/theme-structure\/theme-features#featured-collection-show-product-rating)"
        },
        "columns_desktop": {
          "label": "Número de columnas en el escritorio"
        },
        "description": {
          "label": "Descripción"
        },
        "show_description": {
          "label": "Mostrar descripción de la colección desde el panel de control"
        },
        "description_style": {
          "label": "Estilo de descripción",
          "options__1": {
            "label": "Cuerpo"
          },
          "options__2": {
            "label": "Subtítulo"
          },
          "options__3": {
            "label": "Mayúscula"
          }
        },
        "view_all_style": {
          "label": "Estilo \"Ver todos\"",
          "options__1": {
            "label": "Enlace"
          },
          "options__2": {
            "label": "Botón con contorno"
          },
          "options__3": {
            "label": "Botón sólido"
          }
        },
        "enable_desktop_slider": {
          "label": "Activar carrusel en computadora"
        },
        "full_width": {
          "label": "Definir ancho completo de productos"
        },
        "header_mobile": {
          "content": "Diseño para móviles"
        },
        "columns_mobile": {
          "label": "Número de columnas en la versión para móviles",
          "options__1": {
            "label": "1 columna"
          },
          "options__2": {
            "label": "2 columnas"
          }
        },
        "swipe_on_mobile": {
          "label": "Activar uso de banda magnética en el móvil"
        },
        "enable_quick_buy": {
          "label": "Activar botón de agregado rápido",
          "info": "Funciona de manera óptima con ventanas emergentes o carritos laterales."
        }
      },
      "presets": {
        "name": "Colección destacada"
      }
    },
    "footer": {
      "name": "Pie de página",
      "blocks": {
        "link_list": {
          "name": "Menú",
          "settings": {
            "heading": {
              "label": "Encabezado"
            },
            "menu": {
              "label": "Menú",
              "info": "Muestra solo los elementos del menú de nivel superior."
            }
          }
        },
        "text": {
          "name": "Texto",
          "settings": {
            "heading": {
              "label": "Encabezado"
            },
            "subtext": {
              "label": "Subtexto"
            }
          }
        }
      },
      "settings": {
        "newsletter_enable": {
          "label": "Mostrar suscriptor de correo electrónico"
        },
        "newsletter_heading": {
          "label": "Encabezado"
        },
        "header__1": {
          "content": "Suscriptor de correo electrónico",
          "info": "Suscriptores agregados automáticamente a tu lista de clientes \"marketing aceptado\". [Más información](https:\/\/help.shopify.com\/manual\/customers\/manage-customers)"
        },
        "header__2": {
          "content": "Íconos de redes sociales",
          "info": "Para mostrar tus cuentas de redes sociales, vincúlalas en la configuración de tu tema."
        },
        "show_social": {
          "label": "Mostrar íconos de redes sociales"
        },
        "header__3": {
          "content": "Selector de país\/región"
        },
        "header__4": {
          "info": "Para agregar un país o una región, ve a la [configuración del mercado.](\/admin\/settings\/markets)"
        },
        "enable_country_selector": {
          "label": "Activar selector de país\/región"
        },
        "header__5": {
          "content": "Selector de idioma"
        },
        "header__6": {
          "info": "Para agregar un idioma, ve a tu [configuración de idiomas.](\/admin\/settings\/languages)"
        },
        "enable_language_selector": {
          "label": "Activar selector de idioma"
        },
        "header__7": {
          "content": "Formas de pago"
        },
        "payment_enable": {
          "label": "Mostrar íconos de pago"
        },
        "margin_top": {
          "label": "Margen superior"
        },
        "header__8": {
          "content": "Enlaces a las políticas",
          "info": "Para agregar las políticas de la tienda, ve a tu [configuración de políticas](\/admin\/settings\/legal)."
        },
        "show_policy": {
          "label": "Mostrar enlaces a las políticas"
        }
      }
    },
    "header": {
      "name": "Encabezado",
      "settings": {
        "logo_position": {
          "label": "Posición de logo en computadora",
          "options__1": {
            "label": "Centrado a la izquierda"
          },
          "options__2": {
            "label": "Arriba a la izquierda"
          },
          "options__3": {
            "label": "Superior centrada"
          },
          "options__4": {
            "label": "Centrado en el medio"
          }
        },
        "menu": {
          "label": "Menú"
        },
        "show_line_separator": {
          "label": "Mostrar línea separadora"
        },
        "margin_bottom": {
          "label": "Margen inferior"
        },
        "menu_type_desktop": {
          "label": "Tipo de menú de escritorio",
          "info": "El tipo de menú se optimiza automáticamente para celular.",
          "options__1": {
            "label": "Desplegable"
          },
          "options__2": {
            "label": "Mega menú"
          }
        },
        "mobile_layout": {
          "content": "Diseño para dispositivo móvil"
        },
        "mobile_logo_position": {
          "label": "Posición del logo en dispositivo móvil",
          "options__1": {
            "label": "Centro"
          },
          "options__2": {
            "label": "Izquierda"
          }
        },
        "logo_header": {
          "content": "Logo"
        },
        "logo_help": {
          "content": "Edita tu logotipo en [configuración del tema](\/editor?context=theme&category=logo)."
        },
        "sticky_header_type": {
          "label": "Encabezado fijo",
          "options__1": {
            "label": "Ninguno"
          },
          "options__2": {
            "label": "Al desplazarse hacia arriba"
          },
          "options__3": {
            "label": "Siempre"
          },
          "options__4": {
            "label": "Reducir el tamaño del logo siempre"
          }
        }
      }
    },
    "image-banner": {
      "name": "Banner de imagen",
      "settings": {
        "image": {
          "label": "Primera imagen"
        },
        "image_2": {
          "label": "Segunda imagen"
        },
        "color_scheme": {
          "info": "Visible cuando se muestre el contenedor."
        },
        "stack_images_on_mobile": {
          "label": "Apilar imágenes en móviles"
        },
        "adapt_height_first_image": {
          "label": "Adaptar altura de sección a tamaño de primera imagen",
          "info": "Sobrescribe la configuración de altura del banner de imagen cuando está seleccionada."
        },
        "show_text_box": {
          "label": "Mostrar contenedor en la computadora"
        },
        "image_overlay_opacity": {
          "label": "Opacidad de la sobreposición de imagen"
        },
        "header": {
          "content": "Diseño para móviles"
        },
        "show_text_below": {
          "label": "Mostrar contenedor en el móvil"
        },
        "image_height": {
          "label": "Altura del banner",
          "options__1": {
            "label": "Adaptar a la primera imagen"
          },
          "options__2": {
            "label": "Pequeño"
          },
          "options__3": {
            "label": "Mediano"
          },
          "info": "Para resultados óptimos, utiliza una imagen con una relación de aspecto 3:2. [Más información](https:\/\/help.shopify.com\/manual\/shopify-admin\/productivity-tools\/image-editor#understanding-image-aspect-ratio)",
          "options__4": {
            "label": "Grande"
          }
        },
        "desktop_content_position": {
          "options__1": {
            "label": "Arriba a la izquierda"
          },
          "options__2": {
            "label": "Arriba en el centro"
          },
          "options__3": {
            "label": "Arriba a la derecha"
          },
          "options__4": {
            "label": "Centrado a la izquierda"
          },
          "options__5": {
            "label": "Centrado en el medio"
          },
          "options__6": {
            "label": "Centrado a la derecha"
          },
          "options__7": {
            "label": "Abajo a la izquierda"
          },
          "options__8": {
            "label": "Abajo en el centro"
          },
          "options__9": {
            "label": "Abajo a la derecha"
          },
          "label": "Posición del contenido en la computadora"
        },
        "desktop_content_alignment": {
          "options__1": {
            "label": "Izquierda"
          },
          "options__2": {
            "label": "Centro"
          },
          "options__3": {
            "label": "Derecha"
          },
          "label": "Alineación del contenido en la computadora"
        },
        "mobile_content_alignment": {
          "options__1": {
            "label": "Izquierda"
          },
          "options__2": {
            "label": "Centro"
          },
          "options__3": {
            "label": "Derecha"
          },
          "label": "Alineación del contenido en el móvil"
        }
      },
      "blocks": {
        "heading": {
          "name": "Título",
          "settings": {
            "heading": {
              "label": "Título"
            }
          }
        },
        "text": {
          "name": "Texto",
          "settings": {
            "text": {
              "label": "Descripción"
            },
            "text_style": {
              "options__1": {
                "label": "Cuerpo"
              },
              "options__2": {
                "label": "Subtítulo"
              },
              "options__3": {
                "label": "Mayúscula"
              },
              "label": "Estilo de texto"
            }
          }
        },
        "buttons": {
          "name": "Botones",
          "settings": {
            "button_label_1": {
              "label": "Primera etiqueta de botón",
              "info": "Deja la etiqueta en blanco para ocultar el botón."
            },
            "button_link_1": {
              "label": "Primer enlace de botón"
            },
            "button_style_secondary_1": {
              "label": "Usar estilo de botón con contorno"
            },
            "button_label_2": {
              "label": "Primera etiqueta de botón",
              "info": "Deja la etiqueta en blanco para ocultar el botón."
            },
            "button_link_2": {
              "label": "Segundo enlace de botón"
            },
            "button_style_secondary_2": {
              "label": "Usar estilo de botón con contorno"
            }
          }
        }
      },
      "presets": {
        "name": "Banner de imagen"
      }
    },
    "image-with-text": {
      "name": "Imagen con texto",
      "settings": {
        "image": {
          "label": "Imagen"
        },
        "height": {
          "options__1": {
            "label": "Adaptar a la imagen"
          },
          "options__2": {
            "label": "Pequeño"
          },
          "options__3": {
            "label": "Mediano"
          },
          "label": "Altura de imagen",
          "options__4": {
            "label": "Grande"
          }
        },
        "layout": {
          "options__1": {
            "label": "Imagen primero"
          },
          "options__2": {
            "label": "Imagen segunda"
          },
          "label": "Ubicación de la imagen en computadoras",
          "info": "La imagen primero es el diseño predeterminado para móviles."
        },
        "desktop_image_width": {
          "options__1": {
            "label": "Pequeña"
          },
          "options__2": {
            "label": "Mediana"
          },
          "options__3": {
            "label": "Grande"
          },
          "label": "Ancho de la imagen en computadoras",
          "info": "La imagen se optimiza automáticamente para dispositivos móviles."
        },
        "desktop_content_alignment": {
          "options__1": {
            "label": "Izquierda"
          },
          "options__2": {
            "label": "Centrado"
          },
          "options__3": {
            "label": "Derecha"
          },
          "label": "Alineación del contenido en computadoras"
        },
        "desktop_content_position": {
          "options__1": {
            "label": "Arriba"
          },
          "options__2": {
            "label": "Centrada"
          },
          "options__3": {
            "label": "Abajo"
          },
          "label": "Posición del contenido en computadoras"
        },
        "content_layout": {
          "options__1": {
            "label": "Sin solapamiento"
          },
          "options__2": {
            "label": "Solapamiento"
          },
          "label": "Diseño de contenido"
        },
        "mobile_content_alignment": {
          "options__1": {
            "label": "Izquierda"
          },
          "options__2": {
            "label": "Centrado"
          },
          "options__3": {
            "label": "Derecha"
          },
          "label": "Alineación del contenido en dispositivos móviles"
        }
      },
      "blocks": {
        "heading": {
          "name": "Título",
          "settings": {
            "heading": {
              "label": "Título"
            }
          }
        },
        "text": {
          "name": "Texto",
          "settings": {
            "text": {
              "label": "Contenido"
            },
            "text_style": {
              "label": "Estilo de texto",
              "options__1": {
                "label": "Cuerpo"
              },
              "options__2": {
                "label": "Subtítulo"
              }
            }
          }
        },
        "button": {
          "name": "Botón",
          "settings": {
            "button_label": {
              "label": "Etiqueta de botón",
              "info": "Deja la etiqueta en blanco para ocultar el botón."
            },
            "button_link": {
              "label": "Enlace de botón"
            }
          }
        },
        "caption": {
          "name": "Leyenda",
          "settings": {
            "text": {
              "label": "Texto"
            },
            "text_style": {
              "label": "Estilo de texto",
              "options__1": {
                "label": "Subtítulo"
              },
              "options__2": {
                "label": "Mayúscula"
              }
            },
            "caption_size": {
              "label": "Tamaño del texto",
              "options__1": {
                "label": "Pequeño"
              },
              "options__2": {
                "label": "Mediano"
              },
              "options__3": {
                "label": "Grande"
              }
            }
          }
        }
      },
      "presets": {
        "name": "Imagen con texto"
      }
    },
    "main-article": {
      "name": "Artículo de blog",
      "blocks": {
        "featured_image": {
          "name": "Imagen destacada",
          "settings": {
            "image_height": {
              "label": "Altura de imagen destacada",
              "options__1": {
                "label": "Adaptar a la imagen"
              },
              "options__2": {
                "label": "Pequeña"
              },
              "options__3": {
                "label": "Mediana"
              },
              "info": "Para mejores resultados, utiliza una imagen con una relación de aspecto 16:9. [Más información](https:\/\/help.shopify.com\/manual\/shopify-admin\/productivity-tools\/image-editor#understanding-image-aspect-ratio)",
              "options__4": {
                "label": "Grande"
              }
            }
          }
        },
        "title": {
          "name": "Título",
          "settings": {
            "blog_show_date": {
              "label": "Mostrar fecha"
            },
            "blog_show_author": {
              "label": "Mostrar autor"
            }
          }
        },
        "content": {
          "name": "Contenido"
        },
        "share": {
          "name": "Compartir",
          "settings": {
            "featured_image_info": {
              "content": "Si incluyes un enlace en publicaciones de redes sociales, la imagen destacada de la página se mostrará como la imagen de vista previa. [Más información](https:\/\/help.shopify.com\/manual\/online-store\/images\/showing-social-media-thumbnail-images)."
            },
            "title_info": {
              "content": "Con la imagen de vista previa se incluye un nombre y descripción de la tienda. [Más información](https:\/\/help.shopify.com\/manual\/promoting-marketing\/seo\/adding-keywords#set-a-title-and-description-for-your-online-store)"
            },
            "text": {
              "label": "texto"
            }
          }
        }
      }
    },
    "main-blog": {
      "name": "Artículos de blog",
      "settings": {
        "header": {
          "content": "Tarjeta de artículo de blog"
        },
        "show_image": {
          "label": "Mostrar imagen destacada"
        },
        "paragraph": {
          "content": "Cambiar extractos editando tus artículo del blog. [Más información](https:\/\/help.shopify.com\/manual\/online-store\/blogs\/writing-blogs#display-an-excerpt-from-a-blog-post)"
        },
        "show_date": {
          "label": "Mostrar fecha"
        },
        "show_author": {
          "label": "Mostrar autor"
        },
        "layout": {
          "label": "Diseño para computadora",
          "options__1": {
            "label": "Cuadrícula"
          },
          "options__2": {
            "label": "Collage"
          },
          "info": "Las publicaciones se apilaron en el dispositivo móvil."
        },
        "image_height": {
          "label": "Altura de imagen destacada",
          "options__1": {
            "label": "Adaptar a la imagen"
          },
          "options__2": {
            "label": "Pequeña"
          },
          "options__3": {
            "label": "Mediana"
          },
          "options__4": {
            "label": "Grande"
          },
          "info": "Para resultados óptimos, utiliza una imagen con una relación de aspecto 3:2. [Más información](https:\/\/help.shopify.com\/manual\/shopify-admin\/productivity-tools\/image-editor#understanding-image-aspect-ratio)"
        }
      }
    },
    "main-cart-footer": {
      "name": "Subtotal",
      "blocks": {
        "subtotal": {
          "name": "Precio subtotal"
        },
        "buttons": {
          "name": "Botón de pago"
        }
      }
    },
    "main-cart-items": {
      "name": "Artículos"
    },
    "main-collection-banner": {
      "name": "Banner de colección",
      "settings": {
        "paragraph": {
          "content": "agregar una descripción o imagen editando tu colección. [Más información](https:\/\/help.shopify.com\/manual\/products\/collections\/collection-layout)"
        },
        "show_collection_description": {
          "label": "Mostrar descripción de la colección"
        },
        "show_collection_image": {
          "label": "Mostrar imagen de la colección",
          "info": "Para mejores resultados, utiliza una imagen con una relación de aspecto 16:9. [Más información](https:\/\/help.shopify.com\/manual\/shopify-admin\/productivity-tools\/image-editor#understanding-image-aspect-ratio)"
        }
      }
    },
    "main-collection-product-grid": {
      "name": "Cuadrícula de productos",
      "settings": {
        "products_per_page": {
          "label": "Productos por página"
        },
        "image_ratio": {
          "label": "Relación de aspecto de imagen",
          "options__1": {
            "label": "Adaptar a la imagen"
          },
          "options__2": {
            "label": "Retrato"
          },
          "options__3": {
            "label": "Cuadrado"
          }
        },
        "show_secondary_image": {
          "label": "Mostrar segunda imagen al pasar el cursor"
        },
        "show_vendor": {
          "label": "Mostrar proveedor"
        },
        "enable_tags": {
          "label": "Habilitar filtrado",
<<<<<<< HEAD
          "info": "[Personalizar filtros](\/admin\/menus)"
        },
        "enable_filtering": {
          "label": "Habilitar filtrado",
          "info": "Personalizar [filtros](\/admin\/menus)"
=======
          "info": "Personaliza los filtros con la aplicación Search & Discovery. [Más información](https://help.shopify.com/manual/online-store/search-and-discovery/filters)"
        },
        "enable_filtering": {
          "label": "Habilitar filtrado",
          "info": "Personaliza los filtros con la aplicación Search & Discovery. [Más información](https://help.shopify.com/manual/online-store/search-and-discovery/filters)"
>>>>>>> 3e6bc979
        },
        "enable_sorting": {
          "label": "Habilitar ordenado"
        },
        "header__1": {
          "content": "Filtrado y ordenado"
        },
        "header__3": {
          "content": "Tarjeta de producto"
        },
        "show_rating": {
          "label": "Mostrar calificación de productos",
          "info": "Para mostrar una calificación, agrega una aplicación de calificación de productos [Más información](https:\/\/help.shopify.com\/manual\/online-store\/themes\/theme-structure\/page-types#product-grid-section-settings)"
        },
        "columns_desktop": {
          "label": "Número de columnas en el escritorio"
        },
        "header_mobile": {
          "content": "Diseño para móviles"
        },
        "columns_mobile": {
          "label": "Número de columnas en la versión para móviles",
          "options__1": {
            "label": "1 columna"
          },
          "options__2": {
            "label": "2 columnas"
          }
        },
        "enable_quick_buy": {
          "label": "Activar botón de agregado rápido",
          "info": "Funciona de manera óptima con ventanas emergentes o carritos laterales."
        },
        "filter_type": {
          "label": "Filtro de diseño para computadora",
          "options__1": {
            "label": "Horizontal"
          },
          "options__2": {
            "label": "Vertical"
          },
          "options__3": {
            "label": "Cajón"
          },
          "info": "El cajón es el diseño para móviles predeterminado."
        }
      }
    },
    "main-list-collections": {
      "name": "Página de lista de colecciones",
      "settings": {
        "title": {
          "label": "Título"
        },
        "sort": {
          "label": "Ordenar colecciones por:",
          "options__1": {
            "label": "Alfabéticamente, A-Z"
          },
          "options__2": {
            "label": "Alfabéticamente, Z-A"
          },
          "options__3": {
            "label": "Fecha: reciente a antigua"
          },
          "options__4": {
            "label": "Fecha: antigua a reciente"
          },
          "options__5": {
            "label": "Recuento de productos, de mayor a menor"
          },
          "options__6": {
            "label": "Recuento de productos, de menor a mayor"
          }
        },
        "image_ratio": {
          "label": "Relación de aspecto de imagen",
          "options__1": {
            "label": "Adaptar a la imagen"
          },
          "options__2": {
            "label": "Retrato"
          },
          "options__3": {
            "label": "Cuadrado"
          },
          "info": "Agregar imágenes editando tus colecciones. [Más información](https:\/\/help.shopify.com\/manual\/products\/collections)"
        },
        "columns_desktop": {
          "label": "Número de columnas en la versión para computadora"
        },
        "header_mobile": {
          "content": "Diseño para móviles"
        },
        "columns_mobile": {
          "label": "Número de columnas en la versión para móviles",
          "options__1": {
            "label": "1 columna"
          },
          "options__2": {
            "label": "2 columnas"
          }
        }
      }
    },
    "main-page": {
      "name": "Página"
    },
    "main-password-footer": {
      "name": "Pie de página de contraseña"
    },
    "main-password-header": {
      "name": "Encabezado de contraseña",
      "settings": {
        "logo_header": {
          "content": "Logo"
        },
        "logo_help": {
          "content": "Edita tu logo en la configuración del tema."
        }
      }
    },
    "main-product": {
      "name": "Información de producto",
      "blocks": {
        "text": {
          "name": "Texto",
          "settings": {
            "text": {
              "label": "Texto"
            },
            "text_style": {
              "label": "Text style",
              "options__1": {
                "label": "Cuerpo"
              },
              "options__2": {
                "label": "Subtítulo"
              },
              "options__3": {
                "label": "Mayúscula"
              }
            }
          }
        },
        "title": {
          "name": "Título"
        },
        "price": {
          "name": "Precio"
        },
        "quantity_selector": {
          "name": "Selector de cantidad"
        },
        "variant_picker": {
          "name": "Selector de variante",
          "settings": {
            "picker_type": {
              "label": "Tipo",
              "options__1": {
                "label": "Desplegable"
              },
              "options__2": {
                "label": "Miniaturas"
              }
            }
          }
        },
        "buy_buttons": {
          "name": "Botones de compras",
          "settings": {
            "show_dynamic_checkout": {
              "label": "Mostrar botones de pago dinámico",
              "info": "Utilizando las formas de pago disponibles en tu tienda, los clientes ven la opción de su preferencia, como PayPal o Apple Pay. [Más información](https:\/\/help.shopify.com\/manual\/using-themes\/change-the-layout\/dynamic-checkout)"
            }
          }
        },
        "pickup_availability": {
          "name": "Disponibilidad de retiro"
        },
        "description": {
          "name": "Descripción"
        },
        "share": {
          "name": "Compartir",
          "settings": {
            "featured_image_info": {
              "content": "Si incluyes un enlace en publicaciones de redes sociales, la imagen destacada de la página se mostrará como la imagen de vista previa. [Más información](https:\/\/help.shopify.com\/manual\/online-store\/images\/showing-social-media-thumbnail-images)."
            },
            "title_info": {
              "content": "Con la imagen de vista previa se incluye un nombre y descripción de la tienda. [Más información](https:\/\/help.shopify.com\/manual\/promoting-marketing\/seo\/adding-keywords#set-a-title-and-description-for-your-online-store)"
            },
            "text": {
              "label": "texto"
            }
          }
        },
        "collapsible_tab": {
          "name": "Fila desplegable",
          "settings": {
            "heading": {
              "info": "Incluye un título que explique el contenido.",
              "label": "Título"
            },
            "content": {
              "label": "Contenido de fila"
            },
            "page": {
              "label": "Contenido de fila de la página"
            },
            "icon": {
              "label": "Ícono",
              "options__1": {
                "label": "Ninguno"
              },
              "options__2": {
                "label": "Manzana"
              },
              "options__3": {
                "label": "Plátano"
              },
              "options__4": {
                "label": "Biberón"
              },
              "options__5": {
                "label": "Apartado postal"
              },
              "options__6": {
                "label": "Zanahoria"
              },
              "options__7": {
                "label": "Globo de chat"
              },
              "options__8": {
                "label": "Marca de verificación"
              },
              "options__9": {
                "label": "Portapapeles"
              },
              "options__10": {
                "label": "Lácteos"
              },
              "options__11": {
                "label": "Libre de lácteos"
              },
              "options__12": {
                "label": "Secador"
              },
              "options__13": {
                "label": "Ojo"
              },
              "options__14": {
                "label": "Fuego"
              },
              "options__15": {
                "label": "Libre de gluten"
              },
              "options__16": {
                "label": "Corazón"
              },
              "options__17": {
                "label": "Plancha"
              },
              "options__18": {
                "label": "Hoja"
              },
              "options__19": {
                "label": "Cuero"
              },
              "options__20": {
                "label": "Relámpago"
              },
              "options__21": {
                "label": "Lápiz labial"
              },
              "options__22": {
                "label": "Candado"
              },
              "options__23": {
                "label": "Alfiler en mapa"
              },
              "options__24": {
                "label": "Libre de nueces"
              },
              "options__25": {
                "label": "Pantalones"
              },
              "options__26": {
                "label": "Huella de pata"
              },
              "options__27": {
                "label": "Pimienta"
              },
              "options__28": {
                "label": "Perfume"
              },
              "options__29": {
                "label": "Avión"
              },
              "options__30": {
                "label": "Planta"
              },
              "options__31": {
                "label": "Etiqueta de precio"
              },
              "options__32": {
                "label": "Signo de interrogación"
              },
              "options__33": {
                "label": "Reciclar"
              },
              "options__34": {
                "label": "Devolución"
              },
              "options__35": {
                "label": "Regla"
              },
              "options__36": {
                "label": "Plato de servir"
              },
              "options__37": {
                "label": "Camisa"
              },
              "options__38": {
                "label": "Zapato"
              },
              "options__39": {
                "label": "Silueta"
              },
              "options__40": {
                "label": "Copo de nieve"
              },
              "options__41": {
                "label": "Estrella"
              },
              "options__42": {
                "label": "Cronómetro"
              },
              "options__43": {
                "label": "Camión"
              },
              "options__44": {
                "label": "Lavado"
              }
            }
          }
        },
        "popup": {
          "name": "Ventana emergente",
          "settings": {
            "link_label": {
              "label": "Vincular etiqueta"
            },
            "page": {
              "label": "Página"
            }
          }
        },
        "custom_liquid": {
          "name": "Liquid personalizado",
          "settings": {
            "custom_liquid": {
              "label": "Liquid personalizado",
              "info": "Agrega fragmentos u otros códigos de Liquid para crear personalizaciones avanzadas."
            }
          }
        },
        "rating": {
          "name": "Calificación de los productos",
          "settings": {
            "paragraph": {
              "content": "Para mostrar una calificación, agrega una aplicación de calificación de productos [Más información](https:\/\/help.shopify.com\/manual\/online-store\/themes\/theme-structure\/page-types#product-rating-block)"
            }
          }
        },
        "complementary_products": {
          "name": "Productos complementarios",
          "settings": {
            "paragraph": {
              "content": "Para seleccionar productos complementarios, agrega la aplicación Search & Discovery. [Más información](https:\/\/help.shopify.com\/manual\/online-store\/search-and-discovery\/product-recommendations)"
            },
            "heading": {
              "label": "Encabezado"
            },
            "make_collapsible_row": {
              "label": "Mostrar como una fila plegable"
            },
            "icon": {
              "info": "Visible cuando se muestra la fila plegable."
            },
            "product_list_limit": {
              "label": "Número máximo de productos para mostrar"
            },
            "products_per_page": {
              "label": "Cantidad de productos por página"
            },
            "pagination_style": {
              "label": "Estilo de paginación",
              "options": {
                "option_1": "Puntos",
                "option_2": "Contador",
                "option_3": "Números"
              }
            },
            "product_card": {
              "heading": "Tarjeta de producto"
            },
            "image_ratio": {
              "label": "Relación de aspecto de imagen",
              "options": {
                "option_1": "Retrato",
                "option_2": "Cuadrado"
              }
            },
            "enable_quick_add": {
              "label": "Activar botón de agregado rápido"
            }
          }
        },
        "icon_with_text": {
          "name": "Ícono con texto",
          "settings": {
            "layout": {
              "label": "Diseño",
              "options__1": {
                "label": "Horizontal"
              },
              "options__2": {
                "label": "Vertical"
              }
            },
            "content": {
              "label": "Contenido",
              "info": "Elige un ícono o agrega una imagen para cada columna o fila."
            },
            "heading": {
              "info": "Deja la etiqueta de encabezado en blanco para ocultar la columna del ícono."
            },
            "icon_1": {
              "label": "Primer ícono"
            },
            "image_1": {
              "label": "Primera imagen"
            },
            "heading_1": {
              "label": "Primer encabezado"
            },
            "icon_2": {
              "label": "Segundo ícono"
            },
            "image_2": {
              "label": "Segunda imagen"
            },
            "heading_2": {
              "label": "Segundo encabezado"
            },
            "icon_3": {
              "label": "Tercer ícono"
            },
            "image_3": {
              "label": "Tercera imagen"
            },
            "heading_3": {
              "label": "Tercer encabezado"
            }
          }
        },
        "sku": {
          "name": "SKU",
          "settings": {
            "text_style": {
              "label": "Estilo de texto",
              "options__1": {
                "label": "Cuerpo"
              },
              "options__2": {
                "label": "Subtítulo"
              },
              "options__3": {
                "label": "Mayúscula"
              }
            }
          }
        },
        "inventory": {
          "name": "Estado del inventario",
          "settings": {
            "text_style": {
              "label": "Estilo de texto",
              "options__1": {
                "label": "Cuerpo"
              },
              "options__2": {
                "label": "Subtítulo"
              },
              "options__3": {
                "label": "Mayúscula"
              }
            },
            "inventory_threshold": {
              "label": "Umbral de inventario bajo",
              "info": "Elige 0 para que siempre se muestre en existencias si está disponible."
            },
            "show_inventory_quantity": {
              "label": "Mostrar recuento de inventario"
            }
          }
        }
      },
      "settings": {
        "header": {
          "content": "Multimedia",
          "info": "Obtén más información sobre [tipos de elementos multimedia.](https:\/\/help.shopify.com\/manual\/products\/product-media)"
        },
        "enable_video_looping": {
          "label": "Activar la reproducción de video en bucle"
        },
        "enable_sticky_info": {
          "label": "Activar contenido fijo en computadoras"
        },
        "hide_variants": {
          "label": "Ocultar los elementos multimedia de las demás variantes tras seleccionar una de ellas"
        },
        "gallery_layout": {
          "label": "Diseño para computadora",
          "options__1": {
            "label": "Apilado"
          },
          "options__2": {
            "label": "Dos columnas"
          },
          "options__3": {
            "label": "Miniaturas"
          },
          "options__4": {
            "label": "Carrusel de miniaturas"
          }
        },
        "media_size": {
          "label": "Ancho del elemento multimedia en computadora",
          "info": "Los elementos multimedia se optimizan automáticamente para dispositivos móviles.",
          "options__1": {
            "label": "Pequeño"
          },
          "options__2": {
            "label": "Mediano"
          },
          "options__3": {
            "label": "Grande"
          }
        },
        "mobile_thumbnails": {
          "label": "Diseño para móviles",
          "options__1": {
            "label": "Dos columnas"
          },
          "options__2": {
            "label": "Mostrar miniaturas"
          },
          "options__3": {
            "label": "Ocultar miniaturas"
          }
        },
        "media_position": {
          "label": "Posición de contenido multimedia en el escritorio",
          "info": "La posición se optimiza automáticamente para dispositivos móviles.",
          "options__1": {
            "label": "Izquierda"
          },
          "options__2": {
            "label": "Derecha"
          }
        },
        "image_zoom": {
          "label": "Ampliar imagen",
          "info": "En dispositivos móviles, la opción Hacer clic y pasar sobre el elemento cambia a Abrir Lightbox de forma predeterminada.",
          "options__1": {
            "label": "Abrir Lightbox"
          },
          "options__2": {
            "label": "Hacer clic y pasar sobre el elemento"
          },
          "options__3": {
            "label": "Sin zoom"
          }
        },
        "constrain_to_viewport": {
          "label": "Ajustar el elemento multimedia a la altura de la pantalla"
        },
        "media_fit": {
          "label": "Ajuste del elemento multimedia",
          "options__1": {
            "label": "Original"
          },
          "options__2": {
            "label": "Rellenar"
          }
        }
      }
    },
    "main-search": {
      "name": "Resultados de búsqueda",
      "settings": {
        "image_ratio": {
          "label": "Relación de aspecto de imagen",
          "options__1": {
            "label": "Adaptar a la imagen"
          },
          "options__2": {
            "label": "Retrato"
          },
          "options__3": {
            "label": "Cuadrado"
          }
        },
        "show_secondary_image": {
          "label": "Mostrar segunda imagen al pasar el cursor"
        },
        "show_vendor": {
          "label": "Mostrar proveedor"
        },
        "header__1": {
          "content": "Tarjeta de producto"
        },
        "header__2": {
          "content": "Tarjeta de blog",
          "info": "Los estilos de tarjeta de blog también se aplican a las tarjetas de página en los resultados de búsqueda. Para cambiar los estilos de tarjeta, modifica la configuración del tema."
        },
        "article_show_date": {
          "label": "Mostrar fecha"
        },
        "article_show_author": {
          "label": "Mostrar autor"
        },
        "show_rating": {
          "label": "Mostrar calificación de productos",
          "info": "Para mostrar una calificación, agrega una aplicación de calificación de productos [Más información](https:\/\/help.shopify.com\/manual\/online-store\/themes\/theme-structure\/page-types#search-results-section-settings)"
        },
        "columns_desktop": {
          "label": "Número de columnas en el escritorio"
        },
        "header_mobile": {
          "content": "Diseño para móviles"
        },
        "columns_mobile": {
          "label": "Número de columnas en la versión para móviles",
          "options__1": {
            "label": "1 columna"
          },
          "options__2": {
            "label": "2 columnas"
          }
        }
      }
    },
    "multicolumn": {
      "name": "Multicolumna",
      "settings": {
        "title": {
          "label": "Título"
        },
        "image_width": {
          "label": "Ancho de imagen",
          "options__1": {
            "label": "Ancho de un tercio de columna"
          },
          "options__2": {
            "label": "Ancho de mitad de columna"
          },
          "options__3": {
            "label": "Ancho completo de columna"
          }
        },
        "image_ratio": {
          "label": "Relación de aspecto de imagen",
          "options__1": {
            "label": "Adaptar a la imagen"
          },
          "options__2": {
            "label": "Retrato"
          },
          "options__3": {
            "label": "Cuadrado"
          },
          "options__4": {
            "label": "Círculo"
          }
        },
        "column_alignment": {
          "label": "Alineación de columna",
          "options__1": {
            "label": "Izquierda"
          },
          "options__2": {
            "label": "Centrado"
          }
        },
        "background_style": {
          "label": "Fondo secundario",
          "options__1": {
            "label": "Ninguno"
          },
          "options__2": {
            "label": "Mostrar como fondo de columna"
          }
        },
        "button_label": {
          "label": "Etiqueta de botón"
        },
        "button_link": {
          "label": "Enlace de botón"
        },
        "swipe_on_mobile": {
          "label": "Activar uso de banda magnética en el móvil"
        },
        "columns_desktop": {
          "label": "Número de columnas en el escritorio"
        },
        "header_mobile": {
          "content": "Diseño para móviles"
        },
        "columns_mobile": {
          "label": "Número de columnas en la versión para móviles",
          "options__1": {
            "label": "1 columna"
          },
          "options__2": {
            "label": "2 columnas"
          }
        }
      },
      "blocks": {
        "column": {
          "name": "Columna",
          "settings": {
            "image": {
              "label": "Imagen"
            },
            "title": {
              "label": "Título"
            },
            "text": {
              "label": "Descripción"
            },
            "link_label": {
              "label": "Vincular etiqueta"
            },
            "link": {
              "label": "Enlace"
            }
          }
        }
      },
      "presets": {
        "name": "Multicolumna"
      }
    },
    "newsletter": {
      "name": "Suscriptor de correo electrónico",
      "settings": {
        "full_width": {
          "label": "Definir ancho completo en sección"
        },
        "paragraph": {
          "content": "Con cada suscripción a correos electrónicos se crean cuentas de cliente. [Más información](https:\/\/help.shopify.com\/manual\/customers)"
        }
      },
      "blocks": {
        "heading": {
          "name": "Título",
          "settings": {
            "heading": {
              "label": "Título"
            }
          }
        },
        "paragraph": {
          "name": "Subtítulo",
          "settings": {
            "paragraph": {
              "label": "Descripción"
            }
          }
        },
        "email_form": {
          "name": "Formulario de correo electrónico"
        }
      },
      "presets": {
        "name": "Suscriptor de correo electrónico"
      }
    },
    "page": {
      "name": "Página",
      "settings": {
        "page": {
          "label": "Página"
        }
      },
      "presets": {
        "name": "Página"
      }
    },
    "rich-text": {
      "name": "Texto enriquecido",
      "settings": {
        "full_width": {
          "label": "Definir ancho completo en sección"
        },
        "desktop_content_position": {
          "options__1": {
            "label": "Izquierda"
          },
          "options__2": {
            "label": "Centrado"
          },
          "options__3": {
            "label": "Derecha"
          },
          "label": "Posición del contenido en el escritorio",
          "info": "La posición se optimizó automáticamente para dispositivos móviles."
        },
        "content_alignment": {
          "options__1": {
            "label": "Izquierda"
          },
          "options__2": {
            "label": "Centrado"
          },
          "options__3": {
            "label": "Derecha"
          },
          "label": "Alineación de contenido"
        }
      },
      "blocks": {
        "heading": {
          "name": "Título",
          "settings": {
            "heading": {
              "label": "Título"
            }
          }
        },
        "text": {
          "name": "Texto",
          "settings": {
            "text": {
              "label": "Descripción"
            }
          }
        },
        "buttons": {
          "name": "Botones",
          "settings": {
            "button_label_1": {
              "label": "Primera etiqueta de botón",
              "info": "Deja la etiqueta en blanco para ocultar el botón."
            },
            "button_link_1": {
              "label": "Primer enlace de botón"
            },
            "button_style_secondary_1": {
              "label": "Usar estilo de botón con contorno"
            },
            "button_label_2": {
              "label": "Segunda etiqueta de botón",
              "info": "Deja la etiqueta en blanco para ocultar el botón."
            },
            "button_link_2": {
              "label": "Segundo enlace de botón"
            },
            "button_style_secondary_2": {
              "label": "Usar estilo de botón con contorno"
            }
          }
        },
        "caption": {
          "name": "Leyenda",
          "settings": {
            "text": {
              "label": "Texto"
            },
            "text_style": {
              "label": "Estilo de texto",
              "options__1": {
                "label": "Subtítulo"
              },
              "options__2": {
                "label": "Mayúscula"
              }
            },
            "caption_size": {
              "label": "Tamaño del texto",
              "options__1": {
                "label": "Pequeño"
              },
              "options__2": {
                "label": "Mediano"
              },
              "options__3": {
                "label": "Grande"
              }
            }
          }
        }
      },
      "presets": {
        "name": "Texto enriquecido"
      }
    },
    "apps": {
      "name": "Aplicaciones",
      "settings": {
        "include_margins": {
          "label": "Hacer que los márgenes de sección sean iguales al tema"
        }
      },
      "presets": {
        "name": "Aplicaciones"
      }
    },
    "video": {
      "name": "Video",
      "settings": {
        "heading": {
          "label": "Encabezado"
        },
        "cover_image": {
          "label": "Imagen de portada"
        },
        "video_url": {
          "label": "URL",
          "placeholder": "Utiliza una URL de YouTube o Vimeo",
          "info": "El video se reproduce en la página."
        },
        "description": {
          "label": "Texto alternativo del video",
          "info": "Describe el video para los clientes que usan lectores de pantalla. [Más información](https:\/\/help.shopify.com\/manual\/online-store\/themes\/theme-structure\/theme-features#video)"
        },
        "image_padding": {
          "label": "Agregar relleno de imagen",
          "info": "Selecciona relleno de imagen si no deseas que se corte tu imagen de portada."
        },
        "full_width": {
          "label": "Definir ancho completo en sección"
        }
      },
      "presets": {
        "name": "Video"
      }
    },
    "featured-product": {
      "name": "Producto destacado",
      "blocks": {
        "text": {
          "name": "Texto",
          "settings": {
            "text": {
              "label": "Texto"
            },
            "text_style": {
              "label": "Estilo de texto",
              "options__1": {
                "label": "Cuerpo"
              },
              "options__2": {
                "label": "Subtítulo"
              },
              "options__3": {
                "label": "Mayúscula"
              }
            }
          }
        },
        "title": {
          "name": "Título"
        },
        "price": {
          "name": "Precio"
        },
        "quantity_selector": {
          "name": "Selector de cantidad"
        },
        "variant_picker": {
          "name": "Selector de variante",
          "settings": {
            "picker_type": {
              "label": "Tipo",
              "options__1": {
                "label": "Desplegable"
              },
              "options__2": {
                "label": "Botones"
              }
            }
          }
        },
        "buy_buttons": {
          "name": "Botones de compras",
          "settings": {
            "show_dynamic_checkout": {
              "label": "Mostrar botones de pago dinámico",
              "info": "Utilizando las formas de pago disponibles en tu tienda, los clientes ven la opción de su preferencia, como PayPal o Apple Pay. [Más información](https:\/\/help.shopify.com\/manual\/using-themes\/change-the-layout\/dynamic-checkout)"
            }
          }
        },
        "description": {
          "name": "Descripción"
        },
        "share": {
          "name": "Compartir",
          "settings": {
            "featured_image_info": {
              "content": "Si incluyes un enlace en publicaciones de redes sociales, la imagen destacada de la página se mostrará como la imagen de vista previa. [Más información](https:\/\/help.shopify.com\/manual\/online-store\/images\/showing-social-media-thumbnail-images)"
            },
            "title_info": {
              "content": "Con la imagen de vista previa se incluye un nombre y descripción de la tienda. [Más información](https:\/\/help.shopify.com\/manual\/promoting-marketing\/seo\/adding-keywords#set-a-title-and-description-for-your-online-store)"
            },
            "text": {
              "label": "Texto"
            }
          }
        },
        "custom_liquid": {
          "name": "Liquid personalizado",
          "settings": {
            "custom_liquid": {
              "label": "Liquid personalizado"
            }
          }
        },
        "rating": {
          "name": "Calificación de productos",
          "settings": {
            "paragraph": {
              "content": "Agrega una aplicación para mostrar las calificaciones de los productos. [Más información](https:\/\/help.shopify.com\/manual\/online-store\/themes\/theme-structure\/theme-features#featured-product-rating)"
            }
          }
        },
        "sku": {
          "name": "SKU",
          "settings": {
            "text_style": {
              "label": "Estilo de texto",
              "options__1": {
                "label": "Cuerpo"
              },
              "options__2": {
                "label": "Subtítulo"
              },
              "options__3": {
                "label": "Mayúscula"
              }
            }
          }
        }
      },
      "settings": {
        "product": {
          "label": "Producto"
        },
        "secondary_background": {
          "label": "Mostrar fondo secundario"
        },
        "header": {
          "content": "Multimedia",
          "info": "Más información sobre [tipos de elementos multimedia](https:\/\/help.shopify.com\/manual\/products\/product-media)"
        },
        "enable_video_looping": {
          "label": "Activar la reproducción de video en bucle"
        },
        "hide_variants": {
          "label": "Ocultar elementos multimedia de variantes no seleccionadas en el escritorio"
        },
        "media_position": {
          "label": "Posición del contenido multimedia en computadoras de escritorio",
          "info": "La posición se optimiza automáticamente para dispositivos móviles.",
          "options__1": {
            "label": "Izquierda"
          },
          "options__2": {
            "label": "Derecha"
          }
        }
      },
      "presets": {
        "name": "Producto destacado"
      }
    },
    "email-signup-banner": {
      "name": "Banner de suscripción de correo electrónico",
      "settings": {
        "paragraph": {
          "content": "Con cada suscripción a correos electrónicos se crea una cuenta de cliente. [Más información](https:\/\/help.shopify.com\/manual\/customers)"
        },
        "image": {
          "label": "Imagen de fondo"
        },
        "show_background_image": {
          "label": "Mostrar imagen de fondo"
        },
        "show_text_box": {
          "label": "Mostrar contenedor en la computadora"
        },
        "image_overlay_opacity": {
          "label": "Opacidad de la sobreposición de imagen"
        },
        "color_scheme": {
          "info": "Visible cuando se muestre el contenedor."
        },
        "show_text_below": {
          "label": "Mostrar el contenido debajo de la imagen en el móvil",
          "info": "Para mejores resultados, utiliza una imagen con una relación de aspecto 16:9. [Más información](https:\/\/help.shopify.com\/manual\/shopify-admin\/productivity-tools\/image-editor#understanding-image-aspect-ratio)"
        },
        "image_height": {
          "label": "Altura del banner",
          "options__1": {
            "label": "Adaptar a la imagen"
          },
          "options__2": {
            "label": "Pequeña"
          },
          "options__3": {
            "label": "Mediana"
          },
          "options__4": {
            "label": "Grande"
          },
          "info": "Para mejores resultados, utiliza una imagen con una relación de aspecto 16:9. [Más información](https:\/\/help.shopify.com\/manual\/shopify-admin\/productivity-tools\/image-editor#understanding-image-aspect-ratio)"
        },
        "desktop_content_position": {
          "options__1": {
            "label": "Arriba a la izquierda"
          },
          "options__2": {
            "label": "Arriba en el centro"
          },
          "options__3": {
            "label": "Arriba a la derecha"
          },
          "options__4": {
            "label": "Centrado a la izquierda"
          },
          "options__5": {
            "label": "Centrado en el medio"
          },
          "options__6": {
            "label": "Centrado a la derecha"
          },
          "options__7": {
            "label": "Abajo a la izquierda"
          },
          "options__8": {
            "label": "Abajo en el centro"
          },
          "options__9": {
            "label": "Abajo a la derecha"
          },
          "label": "Posición del contenido en la computadora"
        },
        "desktop_content_alignment": {
          "options__1": {
            "label": "Izquierda"
          },
          "options__2": {
            "label": "Centro"
          },
          "options__3": {
            "label": "Derecha"
          },
          "label": "Alineación del contenido en la computadora"
        },
        "header": {
          "content": "Diseño para móviles"
        },
        "mobile_content_alignment": {
          "options__1": {
            "label": "Izquierda"
          },
          "options__2": {
            "label": "Centro"
          },
          "options__3": {
            "label": "Derecha"
          },
          "label": "Alineación del contenido en el móvil"
        }
      },
      "blocks": {
        "heading": {
          "name": "Título",
          "settings": {
            "heading": {
              "label": "Título"
            }
          }
        },
        "paragraph": {
          "name": "Párrafo",
          "settings": {
            "paragraph": {
              "label": "Descripción"
            },
            "text_style": {
              "options__1": {
                "label": "Cuerpo"
              },
              "options__2": {
                "label": "Subtítulo"
              },
              "label": "Estilo de texto"
            }
          }
        },
        "email_form": {
          "name": "Formulario de correo electrónico"
        }
      },
      "presets": {
        "name": "Banner de suscripción de correo electrónico"
      }
    },
    "slideshow": {
      "name": "Presentación de diapositivas",
      "settings": {
        "layout": {
          "label": "Diseño",
          "options__1": {
            "label": "Ancho completo"
          },
          "options__2": {
            "label": "Cuadrícula"
          }
        },
        "slide_height": {
          "label": "Altura de diapositiva",
          "options__1": {
            "label": "Adaptar a la primera imagen"
          },
          "options__2": {
            "label": "Pequeña"
          },
          "options__3": {
            "label": "Mediana"
          },
          "options__4": {
            "label": "Grande"
          }
        },
        "slider_visual": {
          "label": "Estilo de paginación",
          "options__1": {
            "label": "Contador"
          },
          "options__2": {
            "label": "Puntos"
          },
          "options__3": {
            "label": "Números"
          }
        },
        "auto_rotate": {
          "label": "Rotar las diapositivas automáticamente"
        },
        "change_slides_speed": {
          "label": "Cambiar diapositivas cada"
        },
        "mobile": {
          "content": "Diseño para móviles"
        },
        "show_text_below": {
          "label": "Mostrar el contenido debajo de las imágenes en el móvil"
        },
        "accessibility": {
          "content": "Accesibilidad",
          "label": "Descripción de la presentación de diapositivas",
          "info": "Describe la presentación de diapositivas para los clientes utilizando lectores de pantallas."
        }
      },
      "blocks": {
        "slide": {
          "name": "Diapositiva",
          "settings": {
            "image": {
              "label": "Imagen"
            },
            "heading": {
              "label": "Título"
            },
            "subheading": {
              "label": "Subtítulo"
            },
            "button_label": {
              "label": "Etiqueta de botón",
              "info": "Deja la etiqueta en blanco para ocultar el botón."
            },
            "link": {
              "label": "Enlace de botón"
            },
            "secondary_style": {
              "label": "Usar estilo de botón con contorno"
            },
            "box_align": {
              "label": "Posición del contenido en computadoras",
              "options__1": {
                "label": "Arriba a la izquierda"
              },
              "options__2": {
                "label": "Arriba en el centro"
              },
              "options__3": {
                "label": "Arriba a la derecha"
              },
              "options__4": {
                "label": "Centrado a la izquierda"
              },
              "options__5": {
                "label": "Centrado en el medio"
              },
              "options__6": {
                "label": "Centrado a la derecha"
              },
              "options__7": {
                "label": "Abajo a la izquierda"
              },
              "options__8": {
                "label": "Abajo en el centro"
              },
              "options__9": {
                "label": "Abajo a la derecha"
              },
              "info": "La posición se optimizó automáticamente para dispositivos móviles."
            },
            "show_text_box": {
              "label": "Mostrar contenedor en computadoras"
            },
            "text_alignment": {
              "label": "Alineación del contenido en computadoras",
              "option_1": {
                "label": "Izquierda"
              },
              "option_2": {
                "label": "Centrado"
              },
              "option_3": {
                "label": "Derecha"
              }
            },
            "image_overlay_opacity": {
              "label": "Opacidad de la sobreposición de imagen"
            },
            "color_scheme": {
              "info": "Visible cuando se muestre el contenedor."
            },
            "text_alignment_mobile": {
              "label": "Alineación del contenido en dispositivos móviles",
              "options__1": {
                "label": "Izquierda"
              },
              "options__2": {
                "label": "Centrado"
              },
              "options__3": {
                "label": "Derecha"
              }
            }
          }
        }
      },
      "presets": {
        "name": "Presentación de diapositivas"
      }
    },
    "collapsible_content": {
      "name": "Contenido desplegable",
      "settings": {
        "caption": {
          "label": "Leyenda"
        },
        "heading": {
          "label": "Encabezado"
        },
        "heading_alignment": {
          "label": "Alineación del encabezado",
          "options__1": {
            "label": "Izquierda"
          },
          "options__2": {
            "label": "Centrado"
          },
          "options__3": {
            "label": "Derecha"
          }
        },
        "layout": {
          "label": "Diseño",
          "options__1": {
            "label": "Sin contenedor"
          },
          "options__2": {
            "label": "Contenedor de fila"
          },
          "options__3": {
            "label": "Contenedor de sección"
          }
        },
        "container_color_scheme": {
          "label": "Esquema de color del contenedor",
          "info": "Visible cuando el diseño está configurado como fila o contenedor de sección."
        },
        "open_first_collapsible_row": {
          "label": "Abrir primera fila desplegable"
        },
        "header": {
          "content": "Diseño de la imagen"
        },
        "image": {
          "label": "Imagen"
        },
        "image_ratio": {
          "label": "Relación de aspecto de imagen",
          "options__1": {
            "label": "Adaptar a la imagen"
          },
          "options__2": {
            "label": "Pequeña"
          },
          "options__3": {
            "label": "Grande"
          }
        },
        "desktop_layout": {
          "label": "Diseño para computadora",
          "options__1": {
            "label": "Imagen primero"
          },
          "options__2": {
            "label": "Imagen de segundo"
          },
          "info": "La imagen siempre primero en dispositivos móviles."
        }
      },
      "blocks": {
        "collapsible_row": {
          "name": "Fila desplegable",
          "settings": {
            "heading": {
              "info": "Incluye un título que explique el contenido.",
              "label": "Encabezado"
            },
            "row_content": {
              "label": "Contenido de fila"
            },
            "page": {
              "label": "Contenido de fila de la página"
            },
            "icon": {
              "label": "Ícono",
              "options__1": {
                "label": "Ninguno"
              },
              "options__2": {
                "label": "Manzana"
              },
              "options__3": {
                "label": "Plátano"
              },
              "options__4": {
                "label": "Biberón"
              },
              "options__5": {
                "label": "Apartado postal"
              },
              "options__6": {
                "label": "Zanahoria"
              },
              "options__7": {
                "label": "Globo de chat"
              },
              "options__8": {
                "label": "Marca de verificación"
              },
              "options__9": {
                "label": "Portapapeles"
              },
              "options__10": {
                "label": "Lácteos"
              },
              "options__11": {
                "label": "Libre de lácteos"
              },
              "options__12": {
                "label": "Secador"
              },
              "options__13": {
                "label": "Ojo"
              },
              "options__14": {
                "label": "Fuego"
              },
              "options__15": {
                "label": "Libre de gluten"
              },
              "options__16": {
                "label": "Corazón"
              },
              "options__17": {
                "label": "Plancha"
              },
              "options__18": {
                "label": "Hoja"
              },
              "options__19": {
                "label": "Cuero"
              },
              "options__20": {
                "label": "Relámpago"
              },
              "options__21": {
                "label": "Lápiz labial"
              },
              "options__22": {
                "label": "Candado"
              },
              "options__23": {
                "label": "Alfiler en mapa"
              },
              "options__24": {
                "label": "Libre de nueces"
              },
              "options__25": {
                "label": "Pantalones"
              },
              "options__26": {
                "label": "Huella de pata"
              },
              "options__27": {
                "label": "Pimienta"
              },
              "options__28": {
                "label": "Perfume"
              },
              "options__29": {
                "label": "Avión"
              },
              "options__30": {
                "label": "Planta"
              },
              "options__31": {
                "label": "Etiqueta de precio"
              },
              "options__32": {
                "label": "Signo de interrogación"
              },
              "options__33": {
                "label": "Reciclar"
              },
              "options__34": {
                "label": "Devolución"
              },
              "options__35": {
                "label": "Regla"
              },
              "options__36": {
                "label": "Plato de servir"
              },
              "options__37": {
                "label": "Camisa"
              },
              "options__38": {
                "label": "Zapato"
              },
              "options__39": {
                "label": "Silueta"
              },
              "options__40": {
                "label": "Copo de nieve"
              },
              "options__41": {
                "label": "Estrella"
              },
              "options__42": {
                "label": "Cronómetro"
              },
              "options__43": {
                "label": "Camión"
              },
              "options__44": {
                "label": "Lavado"
              }
            }
          }
        }
      },
      "presets": {
        "name": "Contenido desplegable"
      }
    },
    "main-account": {
      "name": "Cuenta"
    },
    "main-activate-account": {
      "name": "Activación de cuenta"
    },
    "main-addresses": {
      "name": "Direcciones"
    },
    "main-login": {
      "name": "Inicio de sesión"
    },
    "main-order": {
      "name": "Pedido"
    },
    "main-register": {
      "name": "Registro"
    },
    "main-reset-password": {
      "name": "Restablecimiento de contraseña"
    },
    "related-products": {
      "name": "Productos relacionados",
      "settings": {
        "heading": {
          "label": "Encabezado"
        },
        "products_to_show": {
          "label": "Número máximo de productos para mostrar"
        },
        "columns_desktop": {
          "label": "Número de columnas en la versión para computadora"
        },
        "paragraph__1": {
          "content": "Las recomendaciones dinámicas usan la información de pedidos y productos para cambiar y mejorar con el tiempo. [Más información](https:\/\/help.shopify.com\/themes\/development\/recommended-products)"
        },
        "header__2": {
          "content": "Tarjeta de producto"
        },
        "image_ratio": {
          "label": "Relación de aspecto de imagen",
          "options__1": {
            "label": "Adaptar a la imagen"
          },
          "options__2": {
            "label": "Vertical"
          },
          "options__3": {
            "label": "Cuadrada"
          }
        },
        "show_secondary_image": {
          "label": "Mostrar segunda imagen al pasar el cursor"
        },
        "show_vendor": {
          "label": "Mostrar proveedor"
        },
        "show_rating": {
          "label": "Mostrar calificación de productos",
          "info": "Agrega una aplicación para mostrar las calificaciones de los productos. [Más información](https:\/\/help.shopify.com\/manual\/online-store\/themes\/theme-structure\/page-types#product-recommendations-section-settings)"
        },
        "header_mobile": {
          "content": "Diseño para móviles"
        },
        "columns_mobile": {
          "label": "Número de columnas en la versión para móviles",
          "options__1": {
            "label": "Una columna"
          },
          "options__2": {
            "label": "Dos columnas"
          }
        }
      }
    }
  }
}<|MERGE_RESOLUTION|>--- conflicted
+++ resolved
@@ -1363,19 +1363,11 @@
         },
         "enable_tags": {
           "label": "Habilitar filtrado",
-<<<<<<< HEAD
-          "info": "[Personalizar filtros](\/admin\/menus)"
-        },
-        "enable_filtering": {
-          "label": "Habilitar filtrado",
-          "info": "Personalizar [filtros](\/admin\/menus)"
-=======
           "info": "Personaliza los filtros con la aplicación Search & Discovery. [Más información](https://help.shopify.com/manual/online-store/search-and-discovery/filters)"
         },
         "enable_filtering": {
           "label": "Habilitar filtrado",
           "info": "Personaliza los filtros con la aplicación Search & Discovery. [Más información](https://help.shopify.com/manual/online-store/search-and-discovery/filters)"
->>>>>>> 3e6bc979
         },
         "enable_sorting": {
           "label": "Habilitar ordenado"
