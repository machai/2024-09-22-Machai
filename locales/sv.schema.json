{
  "settings_schema": {
    "colors": {
      "name": "Färger",
      "settings": {
        "colors_solid_button_labels": {
          "label": "Tydlig knappetikett",
          "info": "Används som förgrundsfärg på accentfärger."
        },
        "colors_accent_1": {
          "label": "Accent 1",
          "info": "Används för tydlig knappbakgrund."
        },
        "colors_accent_2": {
          "label": "Accent 2"
        },
        "header__1": {
          "content": "Primärfärger"
        },
        "header__2": {
          "content": "Sekundära färger"
        },
        "colors_text": {
          "label": "Text",
          "info": "Används som förgrundsfärg på bakgrundsfärger."
        },
        "colors_outline_button_labels": {
          "label": "Knapp-kontur",
          "info": "Används också för textlänkar."
        },
        "colors_background_1": {
          "label": "Bakgrund 1"
        },
        "colors_background_2": {
          "label": "Bakgrund 2"
        }
      }
    },
    "typography": {
      "name": "Typografi",
      "settings": {
        "type_header_font": {
          "label": "Typsnitt",
          "info": "Om du väljer ett annat typsnitt kan det påverka butikshastigheten. [Lär dig mer om typsnitt i system.](https:\/\/help.shopify.com\/en\/manual\/online-store\/os\/store-speed\/improving-speed#fonts)"
        },
        "header__1": {
          "content": "Rubriker"
        },
        "header__2": {
          "content": "Brödtext"
        },
        "type_body_font": {
          "label": "Typsnitt",
          "info": "Om du väljer ett annat typsnitt kan det påverka butikshastigheten. [Lär dig mer om typsnitt i system.](https:\/\/help.shopify.com\/en\/manual\/online-store\/os\/store-speed\/improving-speed#fonts)"
        }
      }
    },
    "styles": {
      "name": "Stilar",
      "settings": {
        "sale_badge_color_scheme": {
          "options__1": {
            "label": "Bakgrund 2"
          },
          "options__2": {
            "label": "Accent 1"
          },
          "options__3": {
            "label": "Accent 2"
          },
          "label": "Färgschema för försäljningsbricka"
        },
        "sold_out_badge_color_scheme": {
          "options__1": {
            "label": "Bakgrund 1"
          },
          "options__2": {
            "label": "Omvänd"
          },
          "label": "Utsålt färgschema för märken"
        },
        "header__1": {
          "content": "Märken"
        },
        "header__2": {
          "content": "Dekorativa element"
        },
        "accent_icons": {
          "options__1": {
            "label": "Accent 1"
          },
          "options__2": {
            "label": "Accent 2"
          },
          "options__3": {
            "label": "Knappkontur"
          },
          "options__4": {
            "label": "Text"
          },
          "label": "Accentikoner"
        }
      }
    },
    "social-media": {
      "name": "Sociala medier",
      "settings": {
        "share_facebook": {
          "label": "Dela på Facebook"
        },
        "share_twitter": {
          "label": "Tweet på Twitter"
        },
        "share_pinterest": {
          "label": "Spara en pin på Pinterest"
        },
        "header__1": {
          "content": "Alternativ för social delning"
        },
        "header__2": {
          "content": "Sociala konton"
        },
        "social_twitter_link": {
          "label": "Twitter",
          "info": "https:\/\/twitter.com\/shopify"
        },
        "social_facebook_link": {
          "label": "Facebook",
          "info": "https:\/\/facebook.com\/shopify"
        },
        "social_pinterest_link": {
          "label": "Pinterest",
          "info": "https:\/\/pinterest.com\/shopify"
        },
        "social_instagram_link": {
          "label": "Instagram",
          "info": "https:\/\/instagram.com\/shopify"
        },
        "social_tiktok_link": {
          "label": "TikTok",
          "info": "https:\/\/tiktok.com\/@shopify"
        },
        "social_tumblr_link": {
          "label": "Tumblr",
          "info": "http:\/\/shopify.tumblr.com"
        },
        "social_snapchat_link": {
          "label": "Snapchat",
          "info": "https:\/\/www.snapchat.com\/add\/shopify"
        },
        "social_youtube_link": {
          "label": "YouTube",
          "info": "https:\/\/www.youtube.com\/user\/shopify"
        },
        "social_vimeo_link": {
          "label": "Vimeo",
          "info": "https:\/\/vimeo.com\/shopify"
        }
      }
    },
    "currency_format": {
      "name": "Valutaformat",
      "settings": {
        "content": "Valutakoder",
        "currency_code_enabled": {
          "label": "Visa valutakoder"
        },
        "paragraph": "Priser i varukorgen och kassan visar alltid valutakoder. T.ex. 1,00 USD."
      }
    }
  },
  "sections": {
    "announcement-bar": {
      "name": "Meddelandefält",
      "blocks": {
        "announcement": {
          "settings": {
            "text": {
              "label": "Text"
            },
            "color_scheme": {
              "label": "Färgschema",
              "options__1": {
                "label": "Bakgrund 1"
              },
              "options__2": {
                "label": "Bakgrund 2"
              },
              "options__3": {
                "label": "Omvänd"
              },
              "options__4": {
                "label": "Accent 1"
              },
              "options__5": {
                "label": "Accent 2"
              }
            },
            "link": {
              "label": "Länk"
            }
          },
          "name": "Meddelande"
        }
      }
    },
    "collage": {
      "name": "Kollage",
      "settings": {
        "heading": {
          "label": "Rubrik"
        },
        "desktop_layout": {
          "label": "Layout för dator",
          "options__1": {
            "label": "Stort block till vänster"
          },
          "options__2": {
            "label": "Stort block till höger"
          }
        },
        "mobile_layout": {
          "label": "Mobil layout",
          "options__1": {
            "label": "Kollage"
          },
          "options__2": {
            "label": "Kolumn"
          }
        }
      },
      "blocks": {
        "image": {
          "settings": {
            "image": {
              "label": "Bild"
            },
            "image_padding": {
              "label": "Lägg till bild-padding",
              "info": "Välj bild-padding om du inte vill att dina bilder ska beskäras."
            },
            "color_scheme": {
              "options__1": {
                "label": "Accent 1"
              },
              "options__2": {
                "label": "Accent 2"
              },
              "options__3": {
                "label": "Bakgrund 1"
              },
              "options__4": {
                "label": "Bakgrund 2"
              },
              "options__5": {
                "label": "Omvänd"
              },
              "label": "Färgschema",
              "info": "Välj bild-padding för att visa färg."
            }
          },
          "name": "Bild"
        },
        "product": {
          "settings": {
            "product": {
              "label": "Produkt"
            },
            "secondary_background": {
              "label": "Visa sekundär bakgrund"
            },
            "second_image": {
              "label": "Visa andra bild på hovring"
            },
            "image_padding": {
              "label": "Lägg till bild-padding",
              "info": "Välj bild-padding om du inte vill att dina bilder ska beskäras."
            }
          },
          "name": "Produkt"
        },
        "collection": {
          "settings": {
            "collection": {
              "label": "Produktserie"
            },
            "image_padding": {
              "label": "Lägg till bild-padding",
              "info": "Välj bild-padding om du inte vill att dina bilder ska beskäras."
            },
            "color_scheme": {
              "options__1": {
                "label": "Accent 1"
              },
              "options__2": {
                "label": "Accent 2"
              },
              "options__3": {
                "label": "Bakgrund 1"
              },
              "options__4": {
                "label": "Bakgrund 2"
              },
              "options__5": {
                "label": "Omvänd"
              },
              "label": "Färgschema"
            }
          },
          "name": "Produktserie"
        },
        "video": {
          "settings": {
            "cover_image": {
              "label": "Omslagsbild"
            },
            "video_url": {
              "label": "Länk",
              "info": "Videor kommer spelas i en pop-up om avsnittet innehåller andra block.",
              "placeholder": "Använd en YouTube- eller Vimeo-länk"
            },
            "image_padding": {
              "label": "Lägg till bild-padding",
              "info": "Välj bild-padding om du inte vill att dina bilder ska beskäras."
            }
          },
          "name": "Video"
        }
      },
      "presets": {
        "name": "Kollage",
        "category": "Bild"
      }
    },
    "collection-list": {
      "name": "Kollektionslista",
      "settings": {
        "title": {
          "label": "Rubrik"
        },
        "image_ratio": {
          "label": "Bildförhållande",
          "options__1": {
            "label": "Anpassa till bild"
          },
          "options__2": {
            "label": "Porträtt"
          },
          "options__3": {
            "label": "Square"
          },
          "info": "För att lägga till bilder, [redigera dina produktserier](https:\/\/help.shopify.com\/en\/manual\/products\/collections)"
        },
        "color_scheme": {
          "options__1": {
            "label": "Accent 1"
          },
          "options__2": {
            "label": "Accent 2"
          },
          "options__3": {
            "label": "Bakgrund 1"
          },
          "options__4": {
            "label": "Bakgrund 2"
          },
          "options__5": {
            "label": "Omvänd"
          },
          "label": "Färgschema"
        },
        "swipe_on_mobile": {
          "label": "Aktivera swipe på mobilen"
        },
        "image_padding": {
          "label": "Lägg till bild-padding"
        },
        "show_view_all": {
          "label": "Aktivera \"Visa alla\"-knappen om listan innehåller fler produktserier än vad som visas"
        }
      },
      "blocks": {
        "featured_collection": {
          "settings": {
            "collection": {
              "label": "Produktserie"
            }
          },
          "name": "Produktserie"
        }
      },
      "presets": {
        "name": "Kollektionslista",
        "category": "Produktserie"
      }
    },
    "contact-form": {
      "name": "Kontaktformulär",
      "presets": {
        "name": "Kontaktformulär",
        "category": "Köparengagemang"
      }
    },
    "custom-liquid": {
      "name": "Anpassa Liquid",
      "settings": {
        "custom_liquid": {
          "label": "Anpassa Liquid"
        }
      },
      "presets": {
        "name": "Anpassa Liquid",
        "category": "Text"
      }
    },
    "featured-blog": {
      "name": "Blogginlägg",
      "settings": {
        "heading": {
          "label": "Rubrik"
        },
        "blog": {
          "label": "Blogg"
        },
        "post_limit": {
          "label": "Blogginlägg"
        },
        "show_view_all": {
          "label": "Aktivera \"Visa alla\"-knappen om bloggen innehåller fler blogginlägg än vad som visas"
        },
        "show_image": {
          "label": "Visa framhävd bild",
          "info": "Använd en bild med aspektförhållande 2:3, för bästa resultat."
        },
        "soft_background": {
          "label": "Visa sekundär bakgrund"
        }
      },
      "blocks": {
        "title": {
          "settings": {
            "show_date": {
              "label": "Visa datum"
            },
            "show_author": {
              "label": "Visa författare"
            }
          },
          "name": "Titel"
        },
        "summary": {
          "name": "Utdrag"
        },
        "link": {
          "name": "Länk"
        }
      },
      "presets": {
        "name": "Blogginlägg",
        "category": "Blogg"
      }
    },
    "featured-collection": {
      "name": "Utvald produktserie",
      "settings": {
        "title": {
          "label": "Rubrik"
        },
        "collection": {
          "label": "Produktserie"
        },
        "products_to_show": {
          "label": "Maximalt antal produkter att visa"
        },
        "show_view_all": {
          "label": "Aktivera \"Visa alla\"-knappen om produktserien innehåller fler produkter än vad som visas"
        },
        "swipe_on_mobile": {
          "label": "Aktivera swipe på mobilen"
        },
        "header": {
          "content": "Produktkort"
        },
        "image_ratio": {
          "label": "Bildförhållande",
          "options__1": {
            "label": "Anpassa till bild"
          },
          "options__2": {
            "label": "Porträtt"
          },
          "options__3": {
            "label": "Square"
          }
        },
        "show_secondary_image": {
          "label": "Visa andra bild på hovring"
        },
        "add_image_padding": {
          "label": "Lägg till padding"
        },
        "show_vendor": {
          "label": "Visa säljare"
        },
        "show_image_outline": {
          "label": "Visa kantlinje för bild"
        }
      },
      "presets": {
        "name": "Utvald produktserie",
        "category": "Produktserie"
      }
    },
    "footer": {
      "name": "Sidfot",
      "blocks": {
        "link_list": {
          "settings": {
            "heading": {
              "label": "Rubrik",
              "info": "Det krävs en rubrik för att visa menyn."
            },
            "menu": {
              "label": "Meny",
              "info": "Visa endast menyobjekt på toppnivå."
            }
          },
          "name": "Meny"
        },
        "text": {
          "settings": {
            "heading": {
              "label": "Rubrik"
            },
            "subtext": {
              "label": "Undertext"
            }
          },
          "name": "Text"
        }
      },
      "settings": {
        "color_scheme": {
          "options__1": {
            "label": "Accent 1"
          },
          "options__2": {
            "label": "Accent 2"
          },
          "options__3": {
            "label": "Bakgrund 1"
          },
          "options__4": {
            "label": "Bakgrund 2"
          },
          "options__5": {
            "label": "Omvänd"
          },
          "label": "Färgschema"
        },
        "newsletter_enable": {
          "label": "Visa e-postregistrering"
        },
        "newsletter_heading": {
          "label": "Rubrik"
        },
        "header__1": {
          "info": "Prenumeranter som lagts till till “accepterar marknadsföring” [kundlista.](https:\/\/help.shopify.com\/en\/manual\/customers\/manage-customers)",
          "content": "E-postregistrering"
        },
        "header__2": {
          "content": "Sociala medier-ikoner",
          "info": "För att visa dina sociala medier-konton, länka dem i dina tema-inställningar."
        },
        "show_social": {
          "label": "Visa sociala medier-ikoner"
        },
        "header__3": {
          "content": "Land\/region-väljare"
        },
        "header__4": {
          "info": "Om du vill lägga till land\/region går du till dina [betalningsinställningar.](\/admin\/settings\/payments)"
        },
        "enable_country_selector": {
          "label": "Aktivera land\/region-väljare"
        },
        "header__5": {
          "content": "Språkväljare"
        },
        "header__6": {
          "info": "Om du vill lägga till ett språk går du till dina [språkinställningar.](\/admin\/settings\/languages)"
        },
        "enable_language_selector": {
          "label": "Aktivera språkväljare"
        },
        "header__7": {
          "content": "Betalningsmetoder"
        },
        "payment_enable": {
          "label": "Visa betalningsikoner"
        }
      }
    },
    "header": {
      "name": "Rubrik",
      "settings": {
        "logo": {
          "label": "Logotypbild"
        },
        "logo_width": {
          "unit": "px",
          "label": "Anpassad logotypsbredd"
        },
        "logo_position": {
          "label": "Logotypposition på stor skärm",
          "options__1": {
            "label": "Mitten till vänster"
          },
          "options__2": {
            "label": "Överst till vänster"
          },
          "options__3": {
            "label": "Längst upp i mitten"
          }
        },
        "menu": {
          "label": "Meny"
        },
        "show_line_separator": {
          "label": "Visa avskiljande linje"
        },
        "enable_sticky_header": {
          "label": "Aktivera fast rubrik",
          "info": "Rubrik visas på skärmen när kunder skrollar upp."
        }
      }
    },
    "image-banner": {
      "name": "Bildbanner",
      "settings": {
        "image": {
          "label": "Första bild"
        },
        "image_2": {
          "label": "Andra bild"
        },
        "desktop_text_box_position": {
          "options__1": {
            "label": "Högst upp"
          },
          "options__2": {
            "label": "Centrera"
          },
          "options__3": {
            "label": "Längst ner"
          },
          "label": "Text-position dator"
        },
        "color_scheme": {
          "options__1": {
            "label": "Accent 1"
          },
          "options__2": {
            "label": "Accent 2"
          },
          "options__3": {
            "label": "Bakgrund 1"
          },
          "options__4": {
            "label": "Bakgrund 2"
          },
          "options__5": {
            "label": "Omvänd"
          },
          "label": "Färgschema"
        },
        "stack_images_on_mobile": {
          "label": "Stapla bilder på mobil"
        },
        "adapt_height_first_image": {
          "label": "Anpassa avsnittets höjd till storleken på första bilden."
        }
      },
      "blocks": {
        "heading": {
          "settings": {
            "heading": {
              "label": "Rubrik"
            }
          },
          "name": "Rubrik"
        },
        "text": {
          "settings": {
            "text": {
              "label": "Beskrivning"
            }
          },
          "name": "Text"
        },
        "buttons": {
          "settings": {
            "button_label_1": {
              "label": "Första knappetikett",
              "info": "Lämna etiketten tom eller dölj knappen."
            },
            "button_link_1": {
              "label": "Första knapplänk"
            },
            "button_style_secondary_1": {
              "label": "Använd stil för knappkontur"
            },
            "button_label_2": {
              "label": "Andra knappetikett",
              "info": "Lämna etiketten tom eller dölj knappen."
            },
            "button_link_2": {
              "label": "Andra knapplänk"
            },
            "button_style_secondary_2": {
              "label": "Använd stil för knappkontur"
            }
          },
          "name": "Knappar"
        }
      },
      "presets": {
        "name": "Bildbanner",
        "category": "Bild"
      }
    },
    "image-with-text": {
      "name": "Bild med text",
      "settings": {
        "image": {
          "label": "Bild"
        },
        "height": {
          "options__1": {
            "label": "Anpassa till bild"
          },
          "options__2": {
            "label": "Liten"
          },
          "options__3": {
            "label": "Stor"
          },
          "label": "Bildförhållande"
        },
        "color_scheme": {
          "options__1": {
            "label": "Bakgrund 1"
          },
          "options__2": {
            "label": "Bakgrund 2"
          },
          "options__3": {
            "label": "Omvänd"
          },
          "options__4": {
            "label": "Accent 1"
          },
          "options__5": {
            "label": "Accent 2"
          },
          "label": "Färgschema"
        },
        "layout": {
          "options__1": {
            "label": "Bild först"
          },
          "options__2": {
            "label": "Text först"
          },
          "label": "Layout för dator",
          "info": "Bild först är standard-layout för mobil."
        }
      },
      "blocks": {
        "heading": {
          "settings": {
            "heading": {
              "label": "Rubrik"
            }
          },
          "name": "Rubrik"
        },
        "text": {
          "settings": {
            "text": {
              "label": "Beskrivning"
            }
          },
          "name": "Text"
        },
        "button": {
          "settings": {
            "button_label": {
              "label": "Knappetikett",
              "info": "Lämna etiketten tom eller dölj knappen."
            },
            "button_link": {
              "label": "Knapplänk"
            }
          },
          "name": "Knapp"
        }
      },
      "presets": {
        "name": "Bild med text",
        "category": "Bild"
      }
    },
    "main-article": {
      "name": "Blogginlägg",
      "blocks": {
        "featured_image": {
          "settings": {
            "image_height": {
              "label": "Bildhöjd på utvald bild",
              "options__1": {
                "label": "Anpassa till bild"
              },
              "options__2": {
                "label": "Medel"
              },
              "options__3": {
                "label": "Stor"
              },
              "info": "Använd en bild med aspektförhållande 16:9, för bästa resultat."
            }
          },
          "name": "Utvald bild"
        },
        "title": {
          "settings": {
            "blog_show_date": {
              "label": "Visa datum"
            },
            "blog_show_author": {
              "label": "Visa författare"
            }
          },
          "name": "Titel"
        },
        "content": {
          "name": "Innehåll"
        },
        "social_sharing": {
          "name": "Delningsknappar på sociala medier"
        }
      }
    },
    "main-blog": {
      "name": "Blogginlägg",
      "settings": {
        "header": {
          "content": "Kort för blogginlägg"
        },
        "show_image": {
          "label": "Visa framhävd bild",
          "info": "Använd en bild med aspektförhållande 2:3, för bästa resultat."
        },
        "paragraph": {
          "content": "För att ändra utdrag, redigera dina [blogginlägg.](https:\/\/help.shopify.com\/en\/manual\/online-store\/blogs\/writing-blogs#display-an-excerpt-from-a-blog-post)"
        }
      },
      "blocks": {
        "title": {
          "settings": {
            "show_date": {
              "label": "Visa datum"
            },
            "show_author": {
              "label": "Visa författare"
            }
          },
          "name": "Titel"
        },
        "summary": {
          "name": "Utdrag"
        },
        "link": {
          "name": "Länk"
        }
      }
    },
    "main-cart-footer": {
      "name": "Delsumma",
      "settings": {
        "show_cart_note": {
          "label": "Aktivera varukorgsmeddelande"
        }
      },
      "blocks": {
        "subtotal": {
          "name": "Delsumma"
        },
        "buttons": {
          "name": "Knapp för att betala i kassan"
        }
      }
    },
    "main-cart-items": {
      "name": "Artiklar",
      "settings": {
        "show_vendor": {
          "label": "Visa säljare"
        }
      }
    },
    "main-collection-banner": {
      "name": "Banner för produktserie",
      "settings": {
        "paragraph": {
          "content": "För att ändra beskrivningar av produktserier eller produktseriebilder, [redigera dina produktserier.](\/admin\/collections)"
        },
        "show_collection_description": {
          "label": "Visa produktseriebeskrivning"
        },
        "show_collection_image": {
          "label": "Visa produktseriebild",
          "info": "Använd en bild med aspektförhållande 16:9, för bästa resultat."
        }
      }
    },
    "main-collection-product-grid": {
      "name": "Produktrutnät",
      "settings": {
        "products_per_page": {
          "label": "Produkter per rad"
        },
        "image_ratio": {
          "label": "Bildförhållande",
          "options__1": {
            "label": "Anpassa till bild"
          },
          "options__2": {
            "label": "Porträtt"
          },
          "options__3": {
            "label": "Square"
          }
        },
        "show_secondary_image": {
          "label": "Visa andra bild på hovring"
        },
        "add_image_padding": {
          "label": "Lägg till bild-padding"
        },
        "show_vendor": {
          "label": "Visa säljare"
        },
        "header__1": {
          "content": "Filtrering och sortering"
        },
        "header__2": {
          "content": "Filtrering och sortering"
        },
        "enable_tags": {
          "label": "Aktivera filtrering",
          "info": "[Kundfilter](\/admin\/menus)"
        },
        "enable_filtering": {
          "label": "Aktivera filtrering",
          "info": "[Anpassa filter](\/admin\/menus)"
        },
        "enable_sorting": {
          "label": "Aktivera sortering"
        },
        "header__3": {
          "content": "Produktkort"
        },
        "show_image_outline": {
          "label": "Visa kantlinje för bild"
        }
      }
    },
    "main-list-collections": {
      "name": "Kollektionslistsida",
      "settings": {
        "title": {
          "label": "Rubrik"
        },
        "sort": {
          "label": "Sortera kollektioner efter:",
          "options__1": {
            "label": "Alfabetiskt, A–Ö"
          },
          "options__2": {
            "label": "Alfabetiskt, Ö–A"
          },
          "options__3": {
            "label": "Datum, nytt till gammalt"
          },
          "options__4": {
            "label": "Datum, gammalt till nytt"
          },
          "options__5": {
            "label": "Produktantal, högt till lågt"
          },
          "options__6": {
            "label": "Produktantal, lågt till högt"
          }
        },
        "image_ratio": {
          "label": "Bildförhållande",
          "options__1": {
            "label": "Anpassa till bild"
          },
          "options__2": {
            "label": "Porträtt"
          },
          "options__3": {
            "label": "Square"
          },
          "info": "För att lägga till bilder, [redigera dina produktserier](https:\/\/help.shopify.com\/en\/manual\/products\/collections)"
        },
        "color_scheme": {
          "options__1": {
            "label": "Accent 1"
          },
          "options__2": {
            "label": "Accent 2"
          },
          "options__3": {
            "label": "Bakgrund 1"
          },
          "options__4": {
            "label": "Bakgrund 2"
          },
          "options__5": {
            "label": "Omvänd"
          },
          "label": "Färgschema"
        },
        "image_padding": {
          "label": "Lägg till bild-padding"
        }
      }
    },
    "main-page": {
      "name": "Sida"
    },
    "main-password-footer": {
      "name": "Lösenord sidfot",
      "settings": {
        "color_scheme": {
          "options__1": {
            "label": "Accent 1"
          },
          "options__2": {
            "label": "Accent 2"
          },
          "options__3": {
            "label": "Bakgrund 1"
          },
          "options__4": {
            "label": "Bakgrund 2"
          },
          "options__5": {
            "label": "Omvänd"
          },
          "label": "Färgschema"
        }
      }
    },
    "main-password-header": {
      "name": "Lösenord sidhuvud",
      "settings": {
        "logo": {
          "label": "Logotypbild"
        },
        "logo_max_width": {
          "label": "Anpassad logotypsbredd",
          "unit": "px"
        },
        "color_scheme": {
          "options__1": {
            "label": "Accent 1"
          },
          "options__2": {
            "label": "Accent 2"
          },
          "options__3": {
            "label": "Bakgrund 1"
          },
          "options__4": {
            "label": "Bakgrund 2"
          },
          "options__5": {
            "label": "Omvänd"
          },
          "label": "Färgschema"
        }
      }
    },
    "main-product": {
      "name": "Produktinformation",
      "blocks": {
        "text": {
          "settings": {
            "text": {
              "label": "Text"
            },
            "text_style": {
              "label": "Textstil",
              "options__1": {
                "label": "Brödtext"
              },
              "options__2": {
                "label": "Textning"
              },
              "options__3": {
                "label": "Stor bokstav"
              }
            }
          },
          "name": "Text"
        },
        "variant_picker": {
          "settings": {
            "picker_type": {
              "label": "Typ",
              "options__1": {
                "label": "Rullgardinsmeny"
              },
              "options__2": {
                "label": "Knapp"
              }
            }
          },
          "name": "Variantväljare"
        },
        "buy_buttons": {
          "settings": {
            "show_dynamic_checkout": {
              "label": "Visa dynamiska utcheckningsknappar",
              "info": "Genom att använda tillgängliga betalningsmetoder i butiken kan kunder se valt alternativ, till exempel PayPal eller Apple Pay. [Läs mer](https:\/\/help.shopify.com\/manual\/using-themes\/change-the-layout\/dynamic-checkout)"
            }
          },
          "name": "Köpknappar"
        },
        "share": {
          "settings": {
            "header": {
              "content": "Dela",
              "info": "När du delar en länk från din webbutik via sociala medier visas den utvalda bilden för den sidan. [Läs mer](https:\/\/help.shopify.com\/en\/manual\/online-store\/images\/showing-social-media-thumbnail-images). Ange en titel och beskrivning för din webbutik. [Läs mer](https:\/\/help.shopify.com\/en\/manual\/promoting-marketing\/seo\/adding-keywords#set-a-title-and-description-for-your-online-store)"
            },
            "featured_image_info": {
              "content": "Om du inkluderar en länk i inlägg på sociala medier kommer sidans utvalda bild att visas som förhandsgranskningsbild. [Läs mer](https:\/\/help.shopify.com\/en\/manual\/online-store\/images\/showing-social-media-thumbnail-images)."
            },
            "title_info": {
              "content": "Ett butiksnamn och en beskrivning inkluderas med förhandsgranskningsbilden. [Läs mer](https:\/\/help.shopify.com\/en\/manual\/promoting-marketing\/seo\/adding-keywords#set-a-title-and-description-for-your-online-store)."
            }
          },
          "name": "Dela"
        },
        "collapsible_tab": {
          "settings": {
            "heading": {
              "info": "Inkludera en rubrik som beskriver innehållet.",
              "label": "Rubrik"
            },
            "content": {
              "label": "Flikens innehåll"
            },
            "page": {
              "label": "Flikinnehåll från sida"
            },
            "icon": {
              "label": "Ikon",
              "options__1": {
                "label": "Inga"
              },
              "options__2": {
                "label": "Box"
              },
              "options__3": {
                "label": "Chattbubbla"
              },
              "options__4": {
                "label": "Bock"
              },
              "options__5": {
                "label": "Torkare"
              },
              "options__6": {
                "label": "Öga"
              },
              "options__7": {
                "label": "Hjärta"
              },
              "options__8": {
                "label": "Järn"
              },
              "options__9": {
                "label": "Blad"
              },
              "options__10": {
                "label": "Läder"
              },
              "options__11": {
                "label": "Lås"
              },
              "options__12": {
                "label": "Kartlägg pin"
              },
              "options__13": {
                "label": "Byxor"
              },
              "options__14": {
                "label": "Flygplan"
              },
              "options__15": {
                "label": "Prislapp"
              },
              "options__16": {
                "label": "Frågetecken"
              },
              "options__17": {
                "label": "Retur"
              },
              "options__18": {
                "label": "Linjal"
              },
              "options__19": {
                "label": "Skjorta"
              },
              "options__20": {
                "label": "Sko"
              },
              "options__21": {
                "label": "Siluett"
              },
              "options__22": {
                "label": "Stjärna"
              },
              "options__23": {
                "label": "Lastbil"
              },
              "options__24": {
                "label": "Tvätt"
              }
            }
          },
          "name": "Flik som kan döljas"
        },
        "popup": {
          "settings": {
            "link_label": {
              "label": "Länketikett"
            },
            "page": {
              "label": "Sida"
            }
          },
          "name": "Pop-up"
        },
        "title": {
          "name": "Titel"
        },
        "price": {
          "name": "Pris"
        },
        "quantity_selector": {
          "name": "Kvantitetsväljare"
        },
        "pickup_availability": {
          "name": "Hämtningsmöjligheter"
        },
        "description": {
          "name": "Beskrivning"
        }
      },
      "settings": {
        "header": {
          "content": "Media",
          "info": "Läs mer om [mediatyper](https:\/\/help.shopify.com\/manual\/products\/product-media)"
        },
        "enable_video_looping": {
          "label": "Aktivera video-loopning"
        },
        "enable_sticky_info": {
          "label": "Aktivera fast produktinformation på stora skärmar"
        }
      }
    },
    "main-search": {
      "name": "Sökresultat",
      "settings": {
        "image_ratio": {
          "label": "Bildförhållande",
          "options__1": {
            "label": "Anpassa till bild"
          },
          "options__2": {
            "label": "Porträtt"
          },
          "options__3": {
            "label": "Square"
          }
        },
        "show_secondary_image": {
          "label": "Visa andra bild på hovring"
        },
        "add_image_padding": {
          "label": "Lägg till bild-padding"
        },
        "show_vendor": {
          "label": "Visa säljare"
        },
        "header__1": {
          "content": "Produktkort"
        },
        "header__2": {
          "content": "Bloggkort"
        },
        "article_show_date": {
          "label": "Visa datum"
        },
        "article_show_author": {
          "label": "Visa författare"
        },
        "show_image_outline": {
          "label": "Visa kantlinje för bild"
        }
      }
    },
    "multicolumn": {
      "name": "Multikolumn",
      "settings": {
        "title": {
          "label": "Rubrik"
        },
        "image_width": {
          "label": "Bildbredd",
          "options__1": {
            "label": "En tredjedels bredd av kolumn"
          },
          "options__2": {
            "label": "Halva kolumnens bredd"
          },
          "options__3": {
            "label": "Hela kolumnens bredd"
          }
        },
        "image_ratio": {
          "label": "Bildförhållande",
          "options__1": {
            "label": "Anpassa till bild"
          },
          "options__2": {
            "label": "Porträtt"
          },
          "options__3": {
            "label": "Square"
          },
          "options__4": {
            "label": "Cirkel"
          }
        },
        "column_alignment": {
          "label": "Kolumnjustering",
          "options__1": {
            "label": "Vänster"
          },
          "options__2": {
            "label": "Centrera"
          }
        },
        "background_style": {
          "label": "Sekundär bakgrund",
          "options__1": {
            "label": "Inga"
          },
          "options__2": {
            "label": "Visa som kolumnbakgrund"
          },
          "options__3": {
            "label": "Visa som sekundär bakgrund"
          }
        },
        "button_label": {
          "label": "Knappetikett"
        },
        "button_link": {
          "label": "Knapplänk"
        },
        "swipe_on_mobile": {
          "label": "Aktivera swipe på mobilen"
        }
      },
      "blocks": {
        "column": {
          "settings": {
            "image": {
              "label": "Bild"
            },
            "title": {
              "label": "Rubrik"
            },
            "text": {
              "label": "Beskrivning"
            }
          },
          "name": "Kolumn"
        }
      },
      "presets": {
        "name": "Multikolumn",
        "category": "Bild"
      }
    },
    "newsletter": {
      "name": "E-postregistrering",
      "settings": {
        "color_scheme": {
          "label": "Färgschema",
          "options__1": {
            "label": "Accent 1"
          },
          "options__2": {
            "label": "Accent 2"
          },
          "options__3": {
            "label": "Bakgrund 1"
          },
          "options__4": {
            "label": "Bakgrund 2"
          },
          "options__5": {
            "label": "Omvänd"
          }
        },
        "full_width": {
          "label": "Ge avsnittet full bredd"
        },
        "paragraph": {
          "content": "Kundkonton skapas när kunder registrerar sig för e-post. [Läs mer](https:\/\/help.shopify.com\/en\/manual\/customers)"
        }
      },
      "blocks": {
        "heading": {
          "settings": {
            "heading": {
              "label": "Rubrik"
            }
          },
          "name": "Rubrik"
        },
        "paragraph": {
          "settings": {
            "paragraph": {
              "label": "Beskrivning"
            }
          },
          "name": "Underrubrik"
        },
        "email_form": {
          "name": "E-postformulär"
        }
      },
      "presets": {
        "name": "E-postregistrering",
        "category": "Köparengagemang"
      }
    },
    "page": {
      "name": "Sida",
      "settings": {
        "page": {
          "label": "Sida"
        }
      },
      "presets": {
        "name": "Sida",
        "category": "Köparengagemang"
      }
    },
    "product-recommendations": {
      "name": "Produktrekommendationer",
      "settings": {
        "header": {
          "info": "Dynamiska rekommendationer använder order- och produktinformation för att ändras och förbättras över tid. [Läs mer](https:\/\/help.shopify.com\/en\/themes\/development\/recommended-products)"
        },
        "heading": {
          "label": "Rubrik"
        },
        "header__1": {
          "content": "Produktrekommendationer",
          "info": "Dynamiska rekommendationer använder order- och produktinformation för att ändras och förbättras över tid. [Läs mer](https:\/\/help.shopify.com\/en\/themes\/development\/recommended-products)"
        },
        "header__2": {
          "content": "Produktkort"
        },
        "image_ratio": {
          "label": "Bildförhållande",
          "options__1": {
            "label": "Anpassa till bild"
          },
          "options__2": {
            "label": "Porträtt"
          },
          "options__3": {
            "label": "Square"
          }
        },
        "show_secondary_image": {
          "label": "Visa andra bild på hovring"
        },
        "add_image_padding": {
          "label": "Lägg till bild-padding"
        },
        "show_vendor": {
          "label": "Visa säljare"
        },
        "paragraph__1": {
<<<<<<< HEAD
          "content": "Dynamiska rekommendationer använder order- och produktinformation för att ändras och förbättras över tid. [Läs mer](https:\/\/help.shopify.com\/en\/themes\/development\/recommended-products)"
=======
          "content": "Dynamiska rekommendationer använder order- och produktinformation för att ändras och förbättras över tid. [Läs mer](https://help.shopify.com/en/themes/development/recommended-products)"
        },
        "show_image_outline": {
          "label": "Visa kantlinje för bild"
>>>>>>> 9ee99dac
        }
      }
    },
    "rich-text": {
      "name": "Rich text",
      "settings": {
        "color_scheme": {
          "options__1": {
            "label": "Accent 1"
          },
          "options__2": {
            "label": "Accent 2"
          },
          "options__3": {
            "label": "Bakgrund 1"
          },
          "options__4": {
            "label": "Bakgrund 2"
          },
          "options__5": {
            "label": "Omvänd"
          },
          "label": "Färgschema"
        },
        "full_width": {
          "label": "Ge avsnittet full bredd"
        }
      },
      "blocks": {
        "heading": {
          "settings": {
            "heading": {
              "label": "Rubrik"
            },
            "heading_size": {
              "options__1": {
                "label": "Liten"
              },
              "options__2": {
                "label": "Medel"
              },
              "label": "Rubrikens typsnittsstorlek"
            }
          },
          "name": "Rubrik"
        },
        "text": {
          "settings": {
            "text": {
              "label": "Beskrivning"
            }
          },
          "name": "Text"
        },
        "button": {
          "settings": {
            "button_label": {
              "label": "Knappetikett"
            },
            "button_link": {
              "label": "Knapplänk"
            },
            "button_style_secondary": {
              "label": "Använd stil för knappkontur"
            }
          },
          "name": "Knapp"
        }
      },
      "presets": {
        "name": "Rich text",
        "category": "Text"
      }
    },
    "apps": {
      "name": "Appar",
      "settings": {
        "include_margins": {
          "label": "Gör avsnittsmarginaler likadana som temat"
        }
      },
      "presets": {
        "name": "Appar"
      }
    }
  }
}<|MERGE_RESOLUTION|>--- conflicted
+++ resolved
@@ -1516,14 +1516,10 @@
           "label": "Visa säljare"
         },
         "paragraph__1": {
-<<<<<<< HEAD
           "content": "Dynamiska rekommendationer använder order- och produktinformation för att ändras och förbättras över tid. [Läs mer](https:\/\/help.shopify.com\/en\/themes\/development\/recommended-products)"
-=======
-          "content": "Dynamiska rekommendationer använder order- och produktinformation för att ändras och förbättras över tid. [Läs mer](https://help.shopify.com/en/themes/development/recommended-products)"
         },
         "show_image_outline": {
           "label": "Visa kantlinje för bild"
->>>>>>> 9ee99dac
         }
       }
     },
