{
  "settings_schema": {
    "colors": {
      "name": "Färger",
      "settings": {
        "colors_solid_button_labels": {
          "label": "Tydlig knappetikett",
          "info": "Används som förgrundsfärg på accentfärger."
        },
        "colors_accent_1": {
          "label": "Accent 1",
          "info": "Används för tydlig knappbakgrund."
        },
        "colors_accent_2": {
          "label": "Accent 2"
        },
        "header__1": {
          "content": "Primärfärger"
        },
        "header__2": {
          "content": "Sekundära färger"
        },
        "colors_text": {
          "label": "Text",
          "info": "Används som förgrundsfärg på bakgrundsfärger."
        },
        "colors_outline_button_labels": {
          "label": "Knapp-kontur",
          "info": "Används också för textlänkar."
        },
        "colors_background_1": {
          "label": "Bakgrund 1"
        },
        "colors_background_2": {
          "label": "Bakgrund 2"
        }
      }
    },
    "typography": {
      "name": "Typografi",
      "settings": {
        "type_header_font": {
          "label": "Typsnitt",
          "info": "Om du väljer ett annat typsnitt kan det påverka butikshastigheten. [Lär dig mer om typsnitt i system.](https:\/\/help.shopify.com\/en\/manual\/online-store\/os\/store-speed\/improving-speed#fonts)"
        },
        "header__1": {
          "content": "Rubriker"
        },
        "header__2": {
          "content": "Brödtext"
        },
        "type_body_font": {
          "label": "Typsnitt",
          "info": "Om du väljer ett annat typsnitt kan det påverka butikshastigheten. [Lär dig mer om typsnitt i system.](https:\/\/help.shopify.com\/en\/manual\/online-store\/os\/store-speed\/improving-speed#fonts)"
        }
      }
    },
    "styles": {
      "name": "Stilar",
      "settings": {
        "sale_badge_color_scheme": {
          "options__1": {
            "label": "Bakgrund 2"
          },
          "options__2": {
            "label": "Accent 1"
          },
          "options__3": {
            "label": "Accent 2"
          },
          "label": "Färgschema för försäljningsbricka"
        },
        "sold_out_badge_color_scheme": {
          "options__1": {
            "label": "Bakgrund 1"
          },
          "options__2": {
            "label": "Omvänd"
          },
          "label": "Utsålt färgschema för märken"
        },
        "header__1": {
          "content": "Märken"
        },
        "header__2": {
          "content": "Dekorativa element"
        },
        "accent_icons": {
          "options__1": {
            "label": "Accent 1"
          },
          "options__2": {
            "label": "Accent 2"
          },
          "options__3": {
            "label": "Knappkontur"
          },
          "options__4": {
            "label": "Text"
          },
          "label": "Accentikoner"
        }
      }
    },
    "social-media": {
      "name": "Sociala medier",
      "settings": {
        "share_facebook": {
          "label": "Dela på Facebook"
        },
        "share_twitter": {
          "label": "Tweet på Twitter"
        },
        "share_pinterest": {
          "label": "Spara en pin på Pinterest"
        },
        "header__1": {
          "content": "Alternativ för social delning"
        },
        "header__2": {
          "content": "Sociala konton"
        },
        "social_twitter_link": {
          "label": "Twitter",
          "info": "https:\/\/twitter.com\/shopify"
        },
        "social_facebook_link": {
          "label": "Facebook",
          "info": "https:\/\/facebook.com\/shopify"
        },
        "social_pinterest_link": {
          "label": "Pinterest",
          "info": "https:\/\/pinterest.com\/shopify"
        },
        "social_instagram_link": {
          "label": "Instagram",
          "info": "https:\/\/instagram.com\/shopify"
        },
        "social_tiktok_link": {
          "label": "TikTok",
          "info": "https:\/\/tiktok.com\/@shopify"
        },
        "social_tumblr_link": {
          "label": "Tumblr",
          "info": "http:\/\/shopify.tumblr.com"
        },
        "social_snapchat_link": {
          "label": "Snapchat",
          "info": "https:\/\/www.snapchat.com\/add\/shopify"
        },
        "social_youtube_link": {
          "label": "YouTube",
          "info": "https:\/\/www.youtube.com\/user\/shopify"
        },
        "social_vimeo_link": {
          "label": "Vimeo",
          "info": "https:\/\/vimeo.com\/shopify"
        }
      }
    }
  },
  "sections": {
    "announcement-bar": {
      "name": "Meddelandefält",
      "blocks": {
        "announcement": {
          "settings": {
            "text": {
              "label": "Text"
            },
            "color_scheme": {
              "label": "Färgschema",
              "options__1": {
                "label": "Bakgrund 1"
              },
              "options__2": {
                "label": "Bakgrund 2"
              },
              "options__3": {
                "label": "Omvänd"
              },
              "options__4": {
                "label": "Accent 1"
              },
              "options__5": {
                "label": "Accent 2"
              }
            },
            "link": {
              "label": "Länk"
            }
          },
          "name": "Meddelande"
        }
      }
    },
    "collage": {
      "name": "Kollage",
      "settings": {
        "heading": {
          "label": "Rubrik"
        },
        "desktop_layout": {
          "label": "Layout för dator",
          "options__1": {
            "label": "Stort block till vänster"
          },
          "options__2": {
            "label": "Stort block till höger"
          }
        },
        "mobile_layout": {
          "label": "Mobil layout",
          "options__1": {
            "label": "Kollage"
          },
          "options__2": {
            "label": "Kolumn"
          }
        }
      },
      "blocks": {
        "image": {
          "settings": {
            "image": {
              "label": "Bild"
            },
            "image_padding": {
              "label": "Lägg till bild-padding",
              "info": "Välj bild-padding om du inte vill att dina bilder ska beskäras."
            },
            "color_scheme": {
              "options__1": {
                "label": "Accent 1"
              },
              "options__2": {
                "label": "Accent 2"
              },
              "options__3": {
                "label": "Bakgrund 1"
              },
              "options__4": {
                "label": "Bakgrund 2"
              },
              "options__5": {
                "label": "Omvänd"
              },
              "label": "Färgschema",
              "info": "Välj bild-padding för att visa färg."
            }
          },
          "name": "Bild"
        },
        "product": {
          "settings": {
            "product": {
              "label": "Produkt"
            },
            "secondary_background": {
              "label": "Visa sekundär bakgrund"
            },
            "second_image": {
              "label": "Visa andra bild på hovring"
            },
            "image_padding": {
              "label": "Lägg till bild-padding",
              "info": "Välj bild-padding om du inte vill att dina bilder ska beskäras."
            }
          },
          "name": "Produkt"
        },
        "collection": {
          "settings": {
            "collection": {
              "label": "Produktserie"
            },
            "image_padding": {
              "label": "Lägg till bild-padding",
              "info": "Välj bild-padding om du inte vill att dina bilder ska beskäras."
            },
            "color_scheme": {
              "options__1": {
                "label": "Accent 1"
              },
              "options__2": {
                "label": "Accent 2"
              },
              "options__3": {
                "label": "Bakgrund 1"
              },
              "options__4": {
                "label": "Bakgrund 2"
              },
              "options__5": {
                "label": "Omvänd"
              },
              "label": "Färgschema"
            }
          },
          "name": "Produktserie"
        },
        "video": {
          "settings": {
            "cover_image": {
              "label": "Omslagsbild"
            },
            "video_url": {
              "label": "Länk",
              "info": "Videor kommer spelas i en pop-up om avsnittet innehåller andra block.",
              "placeholder": "Använd en YouTube- eller Vimeo-länk"
            },
            "image_padding": {
              "label": "Lägg till bild-padding",
              "info": "Välj bild-padding om du inte vill att dina bilder ska beskäras."
            }
          },
          "name": "Video"
        }
      },
      "presets": {
        "name": "Kollage",
        "category": "Bild"
      }
    },
    "collection-list": {
      "name": "Kollektionslista",
      "settings": {
        "title": {
          "label": "Rubrik"
        },
        "image_ratio": {
          "label": "Bildförhållande",
          "options__1": {
            "label": "Anpassa till bild"
          },
          "options__2": {
            "label": "Porträtt"
          },
          "options__3": {
            "label": "Square"
          },
          "info": "För att lägga till bilder, [redigera dina produktserier](https:\/\/help.shopify.com\/en\/manual\/products\/collections)"
        },
        "color_scheme": {
          "options__1": {
            "label": "Accent 1"
          },
          "options__2": {
            "label": "Accent 2"
          },
          "options__3": {
            "label": "Bakgrund 1"
          },
          "options__4": {
            "label": "Bakgrund 2"
          },
          "options__5": {
            "label": "Omvänd"
          },
          "label": "Färgschema"
        },
        "swipe_on_mobile": {
          "label": "Aktivera swipe på mobilen"
        },
        "image_padding": {
          "label": "Lägg till bild-padding"
        },
        "show_view_all": {
          "label": "Aktivera \"Visa alla\"-knappen om listan innehåller fler produktserier än vad som visas"
        }
      },
      "blocks": {
        "featured_collection": {
          "settings": {
            "collection": {
              "label": "Produktserie"
            }
          },
          "name": "Produktserie"
        }
      },
      "presets": {
        "name": "Kollektionslista",
        "category": "Produktserie"
      }
    },
    "contact-form": {
      "name": "Kontaktformulär",
      "presets": {
        "name": "Kontaktformulär",
        "category": "Köparengagemang"
      }
    },
    "custom-liquid": {
      "name": "Anpassa Liquid",
      "settings": {
        "custom_liquid": {
          "label": "Anpassa Liquid"
        }
      },
      "presets": {
        "name": "Anpassa Liquid",
        "category": "Text"
      }
    },
    "featured-blog": {
      "name": "Blogginlägg",
      "settings": {
        "heading": {
          "label": "Rubrik"
        },
        "blog": {
          "label": "Blogg"
        },
        "post_limit": {
          "label": "Blogginlägg"
        },
        "show_view_all": {
          "label": "Aktivera \"Visa alla\"-knappen om bloggen innehåller fler blogginlägg än vad som visas"
        },
        "show_image": {
          "label": "Visa framhävd bild",
          "info": "Använd en bild med aspektförhållande 2:3, för bästa resultat."
        },
        "soft_background": {
          "label": "Visa sekundär bakgrund"
        }
      },
      "blocks": {
        "title": {
          "settings": {
            "show_date": {
              "label": "Visa datum"
            },
            "show_author": {
              "label": "Visa författare"
            }
          },
          "name": "Titel"
        },
        "summary": {
          "name": "Utdrag"
        },
        "link": {
          "name": "Länk"
        }
      },
      "presets": {
        "name": "Blogginlägg",
        "category": "Blogg"
      }
    },
    "featured-collection": {
      "name": "Utvald produktserie",
      "settings": {
        "title": {
          "label": "Rubrik"
        },
        "collection": {
          "label": "Produktserie"
        },
        "products_to_show": {
          "label": "Maximalt antal produkter att visa"
        },
        "show_view_all": {
          "label": "Aktivera \"Visa alla\"-knappen om produktserien innehåller fler produkter än vad som visas"
        },
        "swipe_on_mobile": {
          "label": "Aktivera swipe på mobilen"
        },
        "header": {
          "content": "Produktkort"
        },
        "image_ratio": {
          "label": "Bildförhållande",
          "options__1": {
            "label": "Anpassa till bild"
          },
          "options__2": {
            "label": "Porträtt"
          },
          "options__3": {
            "label": "Square"
          }
        },
        "show_secondary_image": {
          "label": "Visa andra bild på hovring"
        },
        "add_image_padding": {
          "label": "Lägg till padding"
        },
        "show_vendor": {
          "label": "Visa säljare"
        }
      },
      "presets": {
        "name": "Utvald produktserie",
        "category": "Produktserie"
      }
    },
    "footer": {
      "name": "Sidfot",
      "blocks": {
        "link_list": {
          "settings": {
            "heading": {
              "label": "Rubrik",
              "info": "Det krävs en rubrik för att visa menyn."
            },
            "menu": {
              "label": "Meny",
              "info": "Visa endast menyobjekt på toppnivå."
            }
          },
          "name": "Meny"
        },
        "text": {
          "settings": {
            "heading": {
              "label": "Rubrik"
            },
            "subtext": {
              "label": "Undertext"
            }
          },
          "name": "Text"
        }
      },
      "settings": {
        "color_scheme": {
          "options__1": {
            "label": "Accent 1"
          },
          "options__2": {
            "label": "Accent 2"
          },
          "options__3": {
            "label": "Bakgrund 1"
          },
          "options__4": {
            "label": "Bakgrund 2"
          },
          "options__5": {
            "label": "Omvänd"
          },
          "label": "Färgschema"
        },
        "newsletter_enable": {
          "label": "Visa e-postregistrering"
        },
        "newsletter_heading": {
          "label": "Rubrik"
        },
        "header__1": {
          "info": "Prenumeranter som lagts till till “accepterar marknadsföring” [kundlista.](https:\/\/help.shopify.com\/en\/manual\/customers\/manage-customers)",
          "content": "E-postregistrering"
        },
        "header__2": {
          "content": "Sociala medier-ikoner",
          "info": "För att visa dina sociala medier-konton, länka dem i dina tema-inställningar."
        },
        "show_social": {
          "label": "Visa sociala medier-ikoner"
        },
        "header__3": {
          "content": "Land\/region-väljare"
        },
        "header__4": {
          "info": "Om du vill lägga till land\/region går du till dina [betalningsinställningar.](\/admin\/settings\/payments)"
        },
        "enable_country_selector": {
          "label": "Aktivera land\/region-väljare"
        },
        "header__5": {
          "content": "Språkväljare"
        },
        "header__6": {
          "info": "Om du vill lägga till ett språk går du till dina [språkinställningar.](\/admin\/settings\/languages)"
        },
        "enable_language_selector": {
          "label": "Aktivera språkväljare"
        },
        "header__7": {
          "content": "Betalningsmetoder"
        },
        "payment_enable": {
          "label": "Visa betalningsikoner"
        }
      }
    },
    "header": {
      "name": "Rubrik",
      "settings": {
        "logo": {
          "label": "Logotypbild"
        },
        "logo_width": {
          "unit": "px",
          "label": "Anpassad logotypsbredd"
        },
        "logo_position": {
          "label": "Logotypposition på stor skärm",
          "options__1": {
            "label": "Mitten till vänster"
          },
          "options__2": {
            "label": "Överst till vänster"
          },
          "options__3": {
            "label": "Längst upp i mitten"
          }
        },
        "menu": {
          "label": "Meny"
        },
        "show_line_separator": {
          "label": "Visa avskiljande linje"
        },
        "enable_sticky_header": {
          "label": "Aktivera fast rubrik",
          "info": "Rubrik visas på skärmen när kunder skrollar upp."
        }
      }
    },
    "image-banner": {
      "name": "Bildbanner",
      "settings": {
        "image": {
          "label": "Första bild"
        },
        "image_2": {
          "label": "Andra bild"
        },
        "desktop_text_box_position": {
          "options__1": {
            "label": "Högst upp"
          },
          "options__2": {
            "label": "Centrera"
          },
          "options__3": {
            "label": "Längst ner"
          },
          "label": "Text-position dator"
        },
        "color_scheme": {
          "options__1": {
            "label": "Accent 1"
          },
          "options__2": {
            "label": "Accent 2"
          },
          "options__3": {
            "label": "Bakgrund 1"
          },
          "options__4": {
            "label": "Bakgrund 2"
          },
          "options__5": {
            "label": "Omvänd"
          },
          "label": "Färgschema"
        },
        "stack_images_on_mobile": {
          "label": "Stapla bilder på mobil"
        },
        "adapt_height_first_image": {
          "label": "Anpassa avsnittets höjd till storleken på första bilden."
        }
      },
      "blocks": {
        "heading": {
          "settings": {
            "heading": {
              "label": "Rubrik"
            }
          },
          "name": "Rubrik"
        },
        "text": {
          "settings": {
            "text": {
              "label": "Beskrivning"
            }
          },
          "name": "Text"
        },
        "buttons": {
          "settings": {
            "button_label_1": {
              "label": "Första knappetikett",
              "info": "Lämna etiketten tom eller dölj knappen."
            },
            "button_link_1": {
              "label": "Första knapplänk"
            },
            "button_style_secondary_1": {
              "label": "Använd stil för knappkontur"
            },
            "button_label_2": {
              "label": "Andra knappetikett",
              "info": "Lämna etiketten tom eller dölj knappen."
            },
            "button_link_2": {
              "label": "Andra knapplänk"
            },
            "button_style_secondary_2": {
              "label": "Använd stil för knappkontur"
            }
          },
          "name": "Knappar"
        }
      },
      "presets": {
        "name": "Bildbanner",
        "category": "Bild"
      }
    },
    "image-with-text": {
      "name": "Bild med text",
      "settings": {
        "image": {
          "label": "Bild"
        },
        "height": {
          "options__1": {
            "label": "Anpassa till bild"
          },
          "options__2": {
            "label": "Liten"
          },
          "options__3": {
            "label": "Stor"
          },
          "label": "Bildförhållande"
        },
        "color_scheme": {
          "options__1": {
            "label": "Bakgrund 1"
          },
          "options__2": {
            "label": "Bakgrund 2"
          },
          "options__3": {
            "label": "Omvänd"
          },
          "options__4": {
            "label": "Accent 1"
          },
          "options__5": {
            "label": "Accent 2"
          },
          "label": "Färgschema"
        },
        "layout": {
          "options__1": {
            "label": "Bild först"
          },
          "options__2": {
            "label": "Text först"
          },
          "label": "Layout för dator",
          "info": "Bild först är standard-layout för mobil."
        }
      },
      "blocks": {
        "heading": {
          "settings": {
            "heading": {
              "label": "Rubrik"
            }
          },
          "name": "Rubrik"
        },
        "text": {
          "settings": {
            "text": {
              "label": "Beskrivning"
            }
          },
          "name": "Text"
        },
        "button": {
          "settings": {
            "button_label": {
              "label": "Knappetikett",
              "info": "Lämna etiketten tom eller dölj knappen."
            },
            "button_link": {
              "label": "Knapplänk"
            }
          },
          "name": "Knapp"
        }
      },
      "presets": {
        "name": "Bild med text",
        "category": "Bild"
      }
    },
    "main-article": {
      "name": "Blogginlägg",
      "blocks": {
        "featured_image": {
          "settings": {
            "image_height": {
              "label": "Bildhöjd på utvald bild",
              "options__1": {
                "label": "Anpassa till bild"
              },
              "options__2": {
                "label": "Medel"
              },
              "options__3": {
                "label": "Stor"
              },
              "info": "Använd en bild med aspektförhållande 16:9, för bästa resultat."
            }
          },
          "name": "Utvald bild"
        },
        "title": {
          "settings": {
            "blog_show_date": {
              "label": "Visa datum"
            },
            "blog_show_author": {
              "label": "Visa författare"
            }
          },
          "name": "Titel"
        },
        "content": {
          "name": "Innehåll"
        },
        "social_sharing": {
          "name": "Delningsknappar på sociala medier"
        }
      }
    },
    "main-blog": {
      "name": "Blogginlägg",
      "settings": {
        "header": {
          "content": "Kort för blogginlägg"
        },
        "show_image": {
          "label": "Visa framhävd bild",
          "info": "Använd en bild med aspektförhållande 2:3, för bästa resultat."
        },
        "paragraph": {
          "content": "För att ändra utdrag, redigera dina [blogginlägg.](https:\/\/help.shopify.com\/en\/manual\/online-store\/blogs\/writing-blogs#display-an-excerpt-from-a-blog-post)"
        }
      },
      "blocks": {
        "title": {
          "settings": {
            "show_date": {
              "label": "Visa datum"
            },
            "show_author": {
              "label": "Visa författare"
            }
          },
          "name": "Titel"
        },
        "summary": {
          "name": "Utdrag"
        },
        "link": {
          "name": "Länk"
        }
      }
    },
    "main-cart-footer": {
      "name": "Delsumma",
      "settings": {
        "show_cart_note": {
          "label": "Aktivera varukorgsmeddelande"
        }
      },
      "blocks": {
        "subtotal": {
          "name": "Delsumma"
        },
        "buttons": {
          "name": "Knapp för att betala i kassan"
        }
      }
    },
    "main-cart-items": {
      "name": "Artiklar",
      "settings": {
        "show_vendor": {
          "label": "Visa säljare"
        }
      }
    },
    "main-collection-banner": {
      "name": "Banner för produktserie",
      "settings": {
        "paragraph": {
          "content": "För att ändra beskrivningar av produktserier eller produktseriebilder, [redigera dina produktserier.](\/admin\/collections)"
        },
        "show_collection_description": {
          "label": "Visa produktseriebeskrivning"
        },
        "show_collection_image": {
          "label": "Visa produktseriebild",
          "info": "Använd en bild med aspektförhållande 16:9, för bästa resultat."
        }
      }
    },
    "main-collection-product-grid": {
      "name": "Produktrutnät",
      "settings": {
        "products_per_page": {
          "label": "Produkter per rad"
        },
        "image_ratio": {
          "label": "Bildförhållande",
          "options__1": {
            "label": "Anpassa till bild"
          },
          "options__2": {
            "label": "Porträtt"
          },
          "options__3": {
            "label": "Square"
          }
        },
        "show_secondary_image": {
          "label": "Visa andra bild på hovring"
        },
        "add_image_padding": {
          "label": "Lägg till bild-padding"
        },
        "show_vendor": {
          "label": "Visa säljare"
        },
        "header__1": {
          "content": "Filtrering och sortering"
        },
        "header__2": {
          "content": "Filtrering och sortering"
        },
        "enable_tags": {
          "label": "Aktivera filtrering",
          "info": "[Kundfilter](\/admin\/menus)"
        },
        "enable_sort": {
          "label": "Aktivera sortering"
        },
        "enable_filtering": {
          "label": "Aktivera filtrering",
          "info": "[Anpassa filter](/admin/menus)"
        },
        "enable_sorting": {
          "label": "Aktivera sortering"
        },
        "header__3": {
          "content": "Produktkort"
        }
      }
    },
    "main-list-collections": {
      "name": "Kollektionslistsida",
      "settings": {
        "title": {
          "label": "Rubrik"
        },
        "sort": {
          "label": "Sortera kollektioner efter:",
          "options__1": {
            "label": "Alfabetiskt, A–Ö"
          },
          "options__2": {
            "label": "Alfabetiskt, Ö–A"
          },
          "options__3": {
            "label": "Datum, nytt till gammalt"
          },
          "options__4": {
            "label": "Datum, gammalt till nytt"
          },
          "options__5": {
            "label": "Produktantal, högt till lågt"
          },
          "options__6": {
            "label": "Produktantal, lågt till högt"
          }
        },
        "image_ratio": {
          "label": "Bildförhållande",
          "options__1": {
            "label": "Anpassa till bild"
          },
          "options__2": {
            "label": "Porträtt"
          },
          "options__3": {
            "label": "Square"
          },
          "info": "För att lägga till bilder, [redigera dina produktserier](https:\/\/help.shopify.com\/en\/manual\/products\/collections)"
        },
        "color_scheme": {
          "options__1": {
            "label": "Accent 1"
          },
          "options__2": {
            "label": "Accent 2"
          },
          "options__3": {
            "label": "Bakgrund 1"
          },
          "options__4": {
            "label": "Bakgrund 2"
          },
          "options__5": {
            "label": "Omvänd"
          },
          "label": "Färgschema"
        },
        "image_padding": {
          "label": "Lägg till bild-padding"
        }
      }
    },
    "main-page": {
      "name": "Sida"
    },
    "main-password-footer": {
      "name": "Lösenord sidfot",
      "settings": {
        "color_scheme": {
          "options__1": {
            "label": "Accent 1"
          },
          "options__2": {
            "label": "Accent 2"
          },
          "options__3": {
            "label": "Bakgrund 1"
          },
          "options__4": {
            "label": "Bakgrund 2"
          },
          "options__5": {
            "label": "Omvänd"
          },
          "label": "Färgschema"
        }
      }
    },
    "main-password-header": {
      "name": "Lösenord sidhuvud",
      "settings": {
        "logo": {
          "label": "Logotypbild"
        },
        "logo_max_width": {
          "label": "Anpassad logotypsbredd",
          "unit": "px"
        },
        "color_scheme": {
          "options__1": {
            "label": "Accent 1"
          },
          "options__2": {
            "label": "Accent 2"
          },
          "options__3": {
            "label": "Bakgrund 1"
          },
          "options__4": {
            "label": "Bakgrund 2"
          },
          "options__5": {
            "label": "Omvänd"
          },
          "label": "Färgschema"
        }
      }
    },
    "main-product": {
      "name": "Produktinformation",
      "blocks": {
        "text": {
          "settings": {
            "text": {
              "label": "Text"
            },
            "text_style": {
              "label": "Textstil",
              "options__1": {
                "label": "Brödtext"
              },
              "options__2": {
                "label": "Textning"
              },
              "options__3": {
                "label": "Stor bokstav"
              }
            }
          },
          "name": "Text"
        },
        "variant_picker": {
          "settings": {
            "picker_type": {
              "label": "Typ",
              "options__1": {
                "label": "Rullgardinsmeny"
              },
              "options__2": {
                "label": "Knapp"
              }
            }
          },
          "name": "Variantväljare"
        },
        "buy_buttons": {
          "settings": {
            "show_dynamic_checkout": {
              "label": "Visa dynamiska utcheckningsknappar",
              "info": "Genom att använda tillgängliga betalningsmetoder i butiken kan kunder se valt alternativ, till exempel PayPal eller Apple Pay. [Läs mer](https:\/\/help.shopify.com\/manual\/using-themes\/change-the-layout\/dynamic-checkout)"
            }
          },
          "name": "Köpknappar"
        },
        "share": {
          "settings": {
            "header": {
              "content": "Dela",
<<<<<<< HEAD
              "info": "När du delar en länk från din webbutik via sociala medier visas den utvalda bilden för den sidan. [Läs mer](https:\/\/help.shopify.com\/en\/manual\/online-store\/images\/showing-social-media-thumbnail-images). Ange en titel och beskrivning för din webbutik. [Läs mer](https:\/\/help.shopify.com\/en\/manual\/promoting-marketing\/seo\/adding-keywords#set-a-title-and-description-for-your-online-store)"
=======
              "info": "När du delar en länk från din webbutik via sociala medier visas den utvalda bilden för den sidan. [Läs mer](https://help.shopify.com/en/manual/online-store/images/showing-social-media-thumbnail-images). Ange en titel och beskrivning för din webbutik. [Läs mer](https://help.shopify.com/en/manual/promoting-marketing/seo/adding-keywords#set-a-title-and-description-for-your-online-store)"
            },
            "featured_image_info": {
              "content": "Om du inkluderar en länk i inlägg på sociala medier kommer sidans utvalda bild att visas som förhandsgranskningsbild. [Läs mer](https://help.shopify.com/en/manual/online-store/images/showing-social-media-thumbnail-images)."
            },
            "title_info": {
              "content": "Ett butiksnamn och en beskrivning inkluderas med förhandsgranskningsbilden. [Läs mer](https://help.shopify.com/en/manual/promoting-marketing/seo/adding-keywords#set-a-title-and-description-for-your-online-store)."
>>>>>>> 32c77deb
            }
          },
          "name": "Dela"
        },
        "collapsible_tab": {
          "settings": {
            "heading": {
              "info": "Inkludera en rubrik som beskriver innehållet.",
              "label": "Rubrik"
            },
            "content": {
              "label": "Flikens innehåll"
            },
            "page": {
              "label": "Flikinnehåll från sida"
            },
            "icon": {
              "label": "Ikon",
              "options__1": {
                "label": "Inga"
              },
              "options__2": {
                "label": "Box"
              },
              "options__3": {
                "label": "Chattbubbla"
              },
              "options__4": {
                "label": "Bock"
              },
              "options__5": {
                "label": "Torkare"
              },
              "options__6": {
                "label": "Öga"
              },
              "options__7": {
                "label": "Hjärta"
              },
              "options__8": {
                "label": "Järn"
              },
              "options__9": {
                "label": "Blad"
              },
              "options__10": {
                "label": "Läder"
              },
              "options__11": {
                "label": "Lås"
              },
              "options__12": {
                "label": "Kartlägg pin"
              },
              "options__13": {
                "label": "Byxor"
              },
              "options__14": {
                "label": "Flygplan"
              },
              "options__15": {
                "label": "Prislapp"
              },
              "options__16": {
                "label": "Frågetecken"
              },
              "options__17": {
                "label": "Retur"
              },
              "options__18": {
                "label": "Linjal"
              },
              "options__19": {
                "label": "Skjorta"
              },
              "options__20": {
                "label": "Sko"
              },
              "options__21": {
                "label": "Siluett"
              },
              "options__22": {
                "label": "Stjärna"
              },
              "options__23": {
                "label": "Lastbil"
              },
              "options__24": {
                "label": "Tvätt"
              }
            }
          },
          "name": "Flik som kan döljas"
        },
        "popup": {
          "settings": {
            "link_label": {
              "label": "Länketikett"
            },
            "page": {
              "label": "Sida"
            }
          },
          "name": "Pop-up"
        },
        "title": {
          "name": "Titel"
        },
        "price": {
          "name": "Pris"
        },
        "quantity_selector": {
          "name": "Kvantitetsväljare"
        },
        "pickup_availability": {
          "name": "Hämtningsmöjligheter"
        },
        "description": {
          "name": "Beskrivning"
        }
      },
      "settings": {
        "header": {
          "content": "Media",
          "info": "Läs mer om [mediatyper](https:\/\/help.shopify.com\/manual\/products\/product-media)"
        },
        "enable_video_looping": {
          "label": "Aktivera video-loopning"
        },
        "enable_sticky_info": {
          "label": "Aktivera fast produktinformation på stora skärmar"
        }
      }
    },
    "main-search": {
      "name": "Sökresultat",
      "settings": {
        "image_ratio": {
          "label": "Bildförhållande",
          "options__1": {
            "label": "Anpassa till bild"
          },
          "options__2": {
            "label": "Porträtt"
          },
          "options__3": {
            "label": "Square"
          }
        },
        "show_secondary_image": {
          "label": "Visa andra bild på hovring"
        },
        "enable_image_padding": {
          "label": "Lägg till bild-padding"
        },
        "show_vendor": {
          "label": "Visa säljare"
        },
        "header__1": {
          "content": "Produktkort"
        },
        "header__2": {
          "content": "Bloggkort"
        },
        "article_show_date": {
          "label": "Visa datum"
        },
        "article_show_author": {
          "label": "Visa författare"
        }
      }
    },
    "multicolumn": {
      "name": "Multikolumn",
      "settings": {
        "title": {
          "label": "Rubrik"
        },
        "image_width": {
          "label": "Bildbredd",
          "options__1": {
            "label": "En tredjedels bredd av kolumn"
          },
          "options__2": {
            "label": "Halva kolumnens bredd"
          },
          "options__3": {
            "label": "Hela kolumnens bredd"
          }
        },
        "image_ratio": {
          "label": "Bildförhållande",
          "options__1": {
            "label": "Anpassa till bild"
          },
          "options__2": {
            "label": "Porträtt"
          },
          "options__3": {
            "label": "Square"
          },
          "options__4": {
            "label": "Cirkel"
          }
        },
        "column_alignment": {
          "label": "Kolumnjustering",
          "options__1": {
            "label": "Vänster"
          },
          "options__2": {
            "label": "Centrera"
          }
        },
        "background_style": {
          "label": "Sekundär bakgrund",
          "options__1": {
            "label": "Inga"
          },
          "options__2": {
            "label": "Visa som kolumnbakgrund"
          },
          "options__3": {
            "label": "Visa som sekundär bakgrund"
          }
        },
        "button_label": {
          "label": "Knappetikett"
        },
        "button_link": {
          "label": "Knapplänk"
        },
        "swipe_on_mobile": {
          "label": "Aktivera swipe på mobilen"
        }
      },
      "blocks": {
        "column": {
          "settings": {
            "image": {
              "label": "Bild"
            },
            "title": {
              "label": "Rubrik"
            },
            "text": {
              "label": "Beskrivning"
            }
          },
          "name": "Kolumn"
        }
      },
      "presets": {
        "name": "Multikolumn",
        "category": "Bild"
      }
    },
    "newsletter": {
      "name": "E-postregistrering",
      "settings": {
        "color_scheme": {
          "label": "Färgschema",
          "options__1": {
            "label": "Accent 1"
          },
          "options__2": {
            "label": "Accent 2"
          },
          "options__3": {
            "label": "Bakgrund 1"
          },
          "options__4": {
            "label": "Bakgrund 2"
          },
          "options__5": {
            "label": "Omvänd"
          }
        },
        "full_width": {
          "label": "Ge avsnittet full bredd"
        },
        "paragraph": {
          "content": "Kundkonton skapas när kunder registrerar sig för e-post. [Läs mer](https:\/\/help.shopify.com\/en\/manual\/customers)"
        }
      },
      "blocks": {
        "heading": {
          "settings": {
            "heading": {
              "label": "Rubrik"
            }
          },
          "name": "Rubrik"
        },
        "paragraph": {
          "settings": {
            "paragraph": {
              "label": "Beskrivning"
            }
          },
          "name": "Underrubrik"
        },
        "email_form": {
          "name": "E-postformulär"
        }
      },
      "presets": {
        "name": "E-postregistrering",
        "category": "Köparengagemang"
      }
    },
    "page": {
      "name": "Sida",
      "settings": {
        "page": {
          "label": "Sida"
        }
      },
      "presets": {
        "name": "Sida",
        "category": "Köparengagemang"
      }
    },
    "product-recommendations": {
      "name": "Produktrekommendationer",
      "settings": {
        "header": {
          "info": "Dynamiska rekommendationer använder order- och produktinformation för att ändras och förbättras över tid. [Läs mer](https:\/\/help.shopify.com\/en\/themes\/development\/recommended-products)"
        },
        "heading": {
          "label": "Rubrik"
        },
        "header__1": {
          "content": "Produktrekommendationer",
          "info": "Dynamiska rekommendationer använder order- och produktinformation för att ändras och förbättras över tid. [Läs mer](https:\/\/help.shopify.com\/en\/themes\/development\/recommended-products)"
        },
        "header__2": {
          "content": "Produktkort"
        },
        "image_ratio": {
          "label": "Bildförhållande",
          "options__1": {
            "label": "Anpassa till bild"
          },
          "options__2": {
            "label": "Porträtt"
          },
          "options__3": {
            "label": "Square"
          }
        },
        "show_secondary_image": {
          "label": "Visa andra bild på hovring"
        },
        "add_image_padding": {
          "label": "Lägg till bild-padding"
        },
        "show_vendor": {
          "label": "Visa säljare"
        },
        "paragraph__1": {
          "content": "Dynamiska rekommendationer använder order- och produktinformation för att ändras och förbättras över tid. [Läs mer](https://help.shopify.com/en/themes/development/recommended-products)"
        }
      }
    },
    "rich-text": {
      "name": "Rich text",
      "settings": {
        "color_scheme": {
          "options__1": {
            "label": "Accent 1"
          },
          "options__2": {
            "label": "Accent 2"
          },
          "options__3": {
            "label": "Bakgrund 1"
          },
          "options__4": {
            "label": "Bakgrund 2"
          },
          "options__5": {
            "label": "Omvänd"
          },
          "label": "Färgschema"
        },
        "full_width": {
          "label": "Ge avsnittet full bredd"
        }
      },
      "blocks": {
        "heading": {
          "settings": {
            "heading": {
              "label": "Rubrik"
            },
            "heading_size": {
              "options__1": {
                "label": "Liten"
              },
              "options__2": {
                "label": "Medel"
              },
              "label": "Rubrikens typsnittsstorlek"
            }
          },
          "name": "Rubrik"
        },
        "text": {
          "settings": {
            "text": {
              "label": "Beskrivning"
            }
          },
          "name": "Text"
        },
        "button": {
          "settings": {
            "button_label": {
              "label": "Knappetikett"
            },
            "button_link": {
              "label": "Knapplänk"
            },
            "button_style_secondary": {
              "label": "Använd stil för knappkontur"
            }
          },
          "name": "Knapp"
        }
      },
      "presets": {
        "name": "Rich text",
        "category": "Text"
      }
    },
    "apps": {
      "name": "Appar",
      "settings": {
        "include_margins": {
          "label": "Gör avsnittsmarginaler likadana som temat"
        }
      },
      "presets": {
        "name": "Appar"
      }
    }
  }
}<|MERGE_RESOLUTION|>--- conflicted
+++ resolved
@@ -41,7 +41,7 @@
       "settings": {
         "type_header_font": {
           "label": "Typsnitt",
-          "info": "Om du väljer ett annat typsnitt kan det påverka butikshastigheten. [Lär dig mer om typsnitt i system.](https:\/\/help.shopify.com\/en\/manual\/online-store\/os\/store-speed\/improving-speed#fonts)"
+          "info": "Om du väljer ett annat typsnitt kan det påverka butikshastigheten. [Lär dig mer om typsnitt i system.](https://help.shopify.com/en/manual/online-store/os/store-speed/improving-speed#fonts)"
         },
         "header__1": {
           "content": "Rubriker"
@@ -51,7 +51,7 @@
         },
         "type_body_font": {
           "label": "Typsnitt",
-          "info": "Om du väljer ett annat typsnitt kan det påverka butikshastigheten. [Lär dig mer om typsnitt i system.](https:\/\/help.shopify.com\/en\/manual\/online-store\/os\/store-speed\/improving-speed#fonts)"
+          "info": "Om du väljer ett annat typsnitt kan det påverka butikshastigheten. [Lär dig mer om typsnitt i system.](https://help.shopify.com/en/manual/online-store/os/store-speed/improving-speed#fonts)"
         }
       }
     },
@@ -122,39 +122,39 @@
         },
         "social_twitter_link": {
           "label": "Twitter",
-          "info": "https:\/\/twitter.com\/shopify"
+          "info": "https://twitter.com/shopify"
         },
         "social_facebook_link": {
           "label": "Facebook",
-          "info": "https:\/\/facebook.com\/shopify"
+          "info": "https://facebook.com/shopify"
         },
         "social_pinterest_link": {
           "label": "Pinterest",
-          "info": "https:\/\/pinterest.com\/shopify"
+          "info": "https://pinterest.com/shopify"
         },
         "social_instagram_link": {
           "label": "Instagram",
-          "info": "https:\/\/instagram.com\/shopify"
+          "info": "https://instagram.com/shopify"
         },
         "social_tiktok_link": {
           "label": "TikTok",
-          "info": "https:\/\/tiktok.com\/@shopify"
+          "info": "https://tiktok.com/@shopify"
         },
         "social_tumblr_link": {
           "label": "Tumblr",
-          "info": "http:\/\/shopify.tumblr.com"
+          "info": "http://shopify.tumblr.com"
         },
         "social_snapchat_link": {
           "label": "Snapchat",
-          "info": "https:\/\/www.snapchat.com\/add\/shopify"
+          "info": "https://www.snapchat.com/add/shopify"
         },
         "social_youtube_link": {
           "label": "YouTube",
-          "info": "https:\/\/www.youtube.com\/user\/shopify"
+          "info": "https://www.youtube.com/user/shopify"
         },
         "social_vimeo_link": {
           "label": "Vimeo",
-          "info": "https:\/\/vimeo.com\/shopify"
+          "info": "https://vimeo.com/shopify"
         }
       }
     }
@@ -339,7 +339,7 @@
           "options__3": {
             "label": "Square"
           },
-          "info": "För att lägga till bilder, [redigera dina produktserier](https:\/\/help.shopify.com\/en\/manual\/products\/collections)"
+          "info": "För att lägga till bilder, [redigera dina produktserier](https://help.shopify.com/en/manual/products/collections)"
         },
         "color_scheme": {
           "options__1": {
@@ -552,7 +552,7 @@
           "label": "Rubrik"
         },
         "header__1": {
-          "info": "Prenumeranter som lagts till till “accepterar marknadsföring” [kundlista.](https:\/\/help.shopify.com\/en\/manual\/customers\/manage-customers)",
+          "info": "Prenumeranter som lagts till till “accepterar marknadsföring” [kundlista.](https://help.shopify.com/en/manual/customers/manage-customers)",
           "content": "E-postregistrering"
         },
         "header__2": {
@@ -563,19 +563,19 @@
           "label": "Visa sociala medier-ikoner"
         },
         "header__3": {
-          "content": "Land\/region-väljare"
+          "content": "Land/region-väljare"
         },
         "header__4": {
-          "info": "Om du vill lägga till land\/region går du till dina [betalningsinställningar.](\/admin\/settings\/payments)"
+          "info": "Om du vill lägga till land/region går du till dina [betalningsinställningar.](/admin/settings/payments)"
         },
         "enable_country_selector": {
-          "label": "Aktivera land\/region-väljare"
+          "label": "Aktivera land/region-väljare"
         },
         "header__5": {
           "content": "Språkväljare"
         },
         "header__6": {
-          "info": "Om du vill lägga till ett språk går du till dina [språkinställningar.](\/admin\/settings\/languages)"
+          "info": "Om du vill lägga till ett språk går du till dina [språkinställningar.](/admin/settings/languages)"
         },
         "enable_language_selector": {
           "label": "Aktivera språkväljare"
@@ -849,7 +849,7 @@
           "info": "Använd en bild med aspektförhållande 2:3, för bästa resultat."
         },
         "paragraph": {
-          "content": "För att ändra utdrag, redigera dina [blogginlägg.](https:\/\/help.shopify.com\/en\/manual\/online-store\/blogs\/writing-blogs#display-an-excerpt-from-a-blog-post)"
+          "content": "För att ändra utdrag, redigera dina [blogginlägg.](https://help.shopify.com/en/manual/online-store/blogs/writing-blogs#display-an-excerpt-from-a-blog-post)"
         }
       },
       "blocks": {
@@ -900,7 +900,7 @@
       "name": "Banner för produktserie",
       "settings": {
         "paragraph": {
-          "content": "För att ändra beskrivningar av produktserier eller produktseriebilder, [redigera dina produktserier.](\/admin\/collections)"
+          "content": "För att ändra beskrivningar av produktserier eller produktseriebilder, [redigera dina produktserier.](/admin/collections)"
         },
         "show_collection_description": {
           "label": "Visa produktseriebeskrivning"
@@ -946,7 +946,7 @@
         },
         "enable_tags": {
           "label": "Aktivera filtrering",
-          "info": "[Kundfilter](\/admin\/menus)"
+          "info": "[Kundfilter](/admin/menus)"
         },
         "enable_sort": {
           "label": "Aktivera sortering"
@@ -1001,7 +1001,7 @@
           "options__3": {
             "label": "Square"
           },
-          "info": "För att lägga till bilder, [redigera dina produktserier](https:\/\/help.shopify.com\/en\/manual\/products\/collections)"
+          "info": "För att lägga till bilder, [redigera dina produktserier](https://help.shopify.com/en/manual/products/collections)"
         },
         "color_scheme": {
           "options__1": {
@@ -1123,7 +1123,7 @@
           "settings": {
             "show_dynamic_checkout": {
               "label": "Visa dynamiska utcheckningsknappar",
-              "info": "Genom att använda tillgängliga betalningsmetoder i butiken kan kunder se valt alternativ, till exempel PayPal eller Apple Pay. [Läs mer](https:\/\/help.shopify.com\/manual\/using-themes\/change-the-layout\/dynamic-checkout)"
+              "info": "Genom att använda tillgängliga betalningsmetoder i butiken kan kunder se valt alternativ, till exempel PayPal eller Apple Pay. [Läs mer](https://help.shopify.com/manual/using-themes/change-the-layout/dynamic-checkout)"
             }
           },
           "name": "Köpknappar"
@@ -1132,9 +1132,6 @@
           "settings": {
             "header": {
               "content": "Dela",
-<<<<<<< HEAD
-              "info": "När du delar en länk från din webbutik via sociala medier visas den utvalda bilden för den sidan. [Läs mer](https:\/\/help.shopify.com\/en\/manual\/online-store\/images\/showing-social-media-thumbnail-images). Ange en titel och beskrivning för din webbutik. [Läs mer](https:\/\/help.shopify.com\/en\/manual\/promoting-marketing\/seo\/adding-keywords#set-a-title-and-description-for-your-online-store)"
-=======
               "info": "När du delar en länk från din webbutik via sociala medier visas den utvalda bilden för den sidan. [Läs mer](https://help.shopify.com/en/manual/online-store/images/showing-social-media-thumbnail-images). Ange en titel och beskrivning för din webbutik. [Läs mer](https://help.shopify.com/en/manual/promoting-marketing/seo/adding-keywords#set-a-title-and-description-for-your-online-store)"
             },
             "featured_image_info": {
@@ -1142,7 +1139,6 @@
             },
             "title_info": {
               "content": "Ett butiksnamn och en beskrivning inkluderas med förhandsgranskningsbilden. [Läs mer](https://help.shopify.com/en/manual/promoting-marketing/seo/adding-keywords#set-a-title-and-description-for-your-online-store)."
->>>>>>> 32c77deb
             }
           },
           "name": "Dela"
@@ -1267,7 +1263,7 @@
       "settings": {
         "header": {
           "content": "Media",
-          "info": "Läs mer om [mediatyper](https:\/\/help.shopify.com\/manual\/products\/product-media)"
+          "info": "Läs mer om [mediatyper](https://help.shopify.com/manual/products/product-media)"
         },
         "enable_video_looping": {
           "label": "Aktivera video-loopning"
@@ -1425,7 +1421,7 @@
           "label": "Ge avsnittet full bredd"
         },
         "paragraph": {
-          "content": "Kundkonton skapas när kunder registrerar sig för e-post. [Läs mer](https:\/\/help.shopify.com\/en\/manual\/customers)"
+          "content": "Kundkonton skapas när kunder registrerar sig för e-post. [Läs mer](https://help.shopify.com/en/manual/customers)"
         }
       },
       "blocks": {
@@ -1470,14 +1466,14 @@
       "name": "Produktrekommendationer",
       "settings": {
         "header": {
-          "info": "Dynamiska rekommendationer använder order- och produktinformation för att ändras och förbättras över tid. [Läs mer](https:\/\/help.shopify.com\/en\/themes\/development\/recommended-products)"
+          "info": "Dynamiska rekommendationer använder order- och produktinformation för att ändras och förbättras över tid. [Läs mer](https://help.shopify.com/en/themes/development/recommended-products)"
         },
         "heading": {
           "label": "Rubrik"
         },
         "header__1": {
           "content": "Produktrekommendationer",
-          "info": "Dynamiska rekommendationer använder order- och produktinformation för att ändras och förbättras över tid. [Läs mer](https:\/\/help.shopify.com\/en\/themes\/development\/recommended-products)"
+          "info": "Dynamiska rekommendationer använder order- och produktinformation för att ändras och förbättras över tid. [Läs mer](https://help.shopify.com/en/themes/development/recommended-products)"
         },
         "header__2": {
           "content": "Produktkort"
