--- conflicted
+++ resolved
@@ -622,7 +622,6 @@
         "columns_desktop": {
           "label": "Antalet kolumner på skrivbordet"
         },
-<<<<<<< HEAD
         "description": {
           "label": "Beskrivning"
         },
@@ -658,25 +657,21 @@
         },
         "full_width": {
           "label": "Ge produkterna full bredd"
-        },
-        "mobile_header": {
+        }
+        "header_mobile": {
           "content": "Mobil layout"
+        },
+        "columns_mobile": {
+          "label": "Antal kolumner på mobil",
+          "options__1": {
+            "label": "1 kolumn"
+          },
+          "options__2": {
+            "label": "2 kolumner"
+          }
         },
         "enable_mobile_slider": {
           "label": "Aktivera swipe på mobilen"
-=======
-        "header_mobile": {
-          "content": "Mobil layout"
-        },
-        "columns_mobile": {
-          "label": "Antal kolumner på mobil",
-          "options__1": {
-            "label": "1 kolumn"
-          },
-          "options__2": {
-            "label": "2 kolumner"
-          }
->>>>>>> 406cb6cd
         }
       },
       "presets": {
