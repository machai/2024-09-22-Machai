{
  "settings_schema": {
    "colors": {
      "name": "Färger",
      "settings": {
        "colors_solid_button_labels": {
          "label": "Tydlig knappetikett",
          "info": "Används som förgrundsfärg på accentfärger."
        },
        "colors_accent_1": {
          "label": "Accent 1",
          "info": "Används för tydlig knappbakgrund."
        },
        "colors_accent_2": {
          "label": "Accent 2"
        },
        "header__1": {
          "content": "Primärfärger"
        },
        "header__2": {
          "content": "Sekundära färger"
        },
        "colors_text": {
          "label": "Text",
          "info": "Används som förgrundsfärg på bakgrundsfärger."
        },
        "colors_outline_button_labels": {
          "label": "Knapp-kontur",
          "info": "Används också för textlänkar."
        },
        "colors_background_1": {
          "label": "Bakgrund 1"
        },
        "colors_background_2": {
          "label": "Bakgrund 2"
        },
        "gradient_accent_1": {
          "label": "Tonad accent 1"
        },
        "gradient_accent_2": {
          "label": "Tonad accent 2"
        },
        "gradient_background_1": {
          "label": "Tonad bakgrund 1"
        },
        "gradient_background_2": {
          "label": "Tonad bakgrund 2"
        }
      }
    },
    "typography": {
      "name": "Typografi",
      "settings": {
        "type_header_font": {
          "label": "Typsnitt",
          "info": "Om du väljer ett annat typsnitt kan det påverka butikshastigheten. [Lär dig mer om typsnitt i system.](https://help.shopify.com/manual/online-store/os/store-speed/improving-speed#fonts)"
        },
        "header__1": {
          "content": "Rubriker"
        },
        "header__2": {
          "content": "Brödtext"
        },
        "type_body_font": {
          "label": "Typsnitt",
          "info": "Om du väljer ett annat typsnitt kan det påverka butikshastigheten. [Lär dig mer om typsnitt i system.](https://help.shopify.com/manual/online-store/os/store-speed/improving-speed#fonts)"
        },
        "heading_scale": {
          "label": "Skala för teckenstorlek"
        },
        "body_scale": {
          "label": "Skala för teckenstorlek"
        }
      }
    },
    "styles": {
      "name": "Ikoner",
      "settings": {
        "accent_icons": {
          "options__3": {
            "label": "Knappkontur"
          },
          "options__4": {
            "label": "Text"
          },
          "label": "Färg"
        }
      }
    },
    "social-media": {
      "name": "Sociala medier",
      "settings": {
        "social_twitter_link": {
          "label": "Twitter",
          "info": "https://twitter.com/shopify"
        },
        "social_facebook_link": {
          "label": "Facebook",
          "info": "https://facebook.com/shopify"
        },
        "social_pinterest_link": {
          "label": "Pinterest",
          "info": "https://pinterest.com/shopify"
        },
        "social_instagram_link": {
          "label": "Instagram",
          "info": "https://instagram.com/shopify"
        },
        "social_tiktok_link": {
          "label": "TikTok",
          "info": "https://tiktok.com/@shopify"
        },
        "social_tumblr_link": {
          "label": "Tumblr",
          "info": "http://shopify.tumblr.com"
        },
        "social_snapchat_link": {
          "label": "Snapchat",
          "info": "https://www.snapchat.com/add/shopify"
        },
        "social_youtube_link": {
          "label": "YouTube",
          "info": "https://www.youtube.com/user/shopify"
        },
        "social_vimeo_link": {
          "label": "Vimeo",
          "info": "https://vimeo.com/shopify"
        },
        "header": {
          "content": "Sociala konton"
        }
      }
    },
    "currency_format": {
      "name": "Valutaformat",
      "settings": {
        "content": "Valutakoder",
        "currency_code_enabled": {
          "label": "Visa valutakoder"
        },
        "paragraph": "Priser i varukorgen och kassan visar alltid valutakoder. T.ex. 1,00 USD."
      }
    },
    "favicon": {
      "name": "Favicon",
      "settings": {
        "favicon": {
          "label": "Favicon-bild",
          "info": "Kommer skalas ned till 32 x 32 px"
        }
      }
    },
    "layout": {
      "name": "Layout",
      "settings": {
        "page_width": {
          "label": "Sidbredd"
        },
        "spacing_sections": {
          "label": "Vertikalt utrymme mellan avsnitt"
        },
        "header__grid": {
          "content": "Rutnät"
        },
        "paragraph__grid": {
          "content": "Påverkar områden med en flerkolumnslayout."
        },
        "spacing_grid_horizontal": {
          "label": "Horisontellt utrymme"
        },
        "spacing_grid_vertical": {
          "label": "Vertikalt utrymme"
        }
      }
    },
    "search_input": {
      "name": "Sökbeteende",
      "settings": {
        "header": {
          "content": "Produktförslag"
        },
        "predictive_search_enabled": {
          "label": "Aktivera produktförslag"
        },
        "predictive_search_show_vendor": {
          "label": "Visa säljare",
          "info": "Synlig när produktförslag är aktiverat."
        },
        "predictive_search_show_price": {
          "label": "Visa pris",
          "info": "Synlig när produktförslag är aktiverat."
        }
      }
    },
    "global": {
      "settings": {
        "header__border": {
          "content": "Kant"
        },
        "header__shadow": {
          "content": "Skugga"
        },
        "blur": {
          "label": "Suddighet"
        },
        "corner_radius": {
          "label": "Hörnradie"
        },
        "horizontal_offset": {
          "label": "Horisontell kompensation"
        },
        "vertical_offset": {
          "label": "Vertikal kompensation"
        },
        "thickness": {
          "label": "Tjocklek"
        },
        "opacity": {
          "label": "Opacitet"
        },
        "image_padding": {
          "label": "Bild-padding"
        },
        "text_alignment": {
          "options__1": {
            "label": "Vänster"
          },
          "options__2": {
            "label": "Centrera"
          },
          "options__3": {
            "label": "Höger"
          },
          "label": "Textjustering"
        }
      }
    },
    "badges": {
      "name": "Brickor",
      "settings": {
        "position": {
          "options__1": {
            "label": "Nere till vänster"
          },
          "options__2": {
            "label": "Nere till höger"
          },
          "options__3": {
            "label": "Överst till vänster"
          },
          "options__4": {
            "label": "Överst till höger"
          },
          "label": "Position på kort"
        },
        "sale_badge_color_scheme": {
          "label": "Färgschema för försäljningsbricka"
        },
        "sold_out_badge_color_scheme": {
          "label": "Utsålt färgschema för bricka"
        }
      }
    },
    "buttons": {
      "name": "Knappar"
    },
    "variant_pills": {
      "name": "Variantkapslar",
      "paragraph": "Variantpiller är ett sätt att visa produktvarianter på. [Mer information](https://help.shopify.com/en/manual/online-store/themes/theme-structure/page-types#variant-picker-block)"
    },
    "inputs": {
      "name": "Inmatningar"
    },
    "content_containers": {
      "name": "Innehållsbehållare"
    },
    "popups": {
      "name": "Rullgardinsmenyer och popup-rutor",
      "paragraph": "Påverkar områden såsom rullgardinsmenyer för navigering, popup-modalfönster och popup-rutor för varukorg."
    },
    "media": {
      "name": "Media"
    },
    "drawers": {
      "name": "Lådor"
    },
    "cart": {
      "name": "Varukorg",
      "settings": {
        "cart_type": {
          "label": "Varukorgstyp",
          "drawer": {
            "label": "Låda"
          },
          "page": {
            "label": "Sida"
          },
          "notification": {
            "label": "Popup-avisering"
          }
        },
        "show_vendor": {
          "label": "Visa säljare"
        },
        "show_cart_note": {
          "label": "Aktivera varukorgsanteckning"
        },
        "cart_drawer": {
          "header": "Varukorgspanel",
          "collection": {
            "label": "Produktserie",
            "info": "Synlig när varukorgspanelen är tom."
          }
        }
      }
    },
    "cards": {
      "name": "Produktkort",
      "settings": {
        "style": {
          "options__1": {
            "label": "Standard"
          },
          "options__2": {
            "label": "Kort"
          },
          "label": "Stil"
        }
      }
    },
    "collection_cards": {
      "name": "Kategorikort",
      "settings": {
        "style": {
          "options__1": {
            "label": "Standard"
          },
          "options__2": {
            "label": "Kort"
          },
          "label": "Stil"
        }
      }
    },
    "blog_cards": {
      "name": "Bloggkort",
      "settings": {
        "style": {
          "options__1": {
            "label": "Standard"
          },
          "options__2": {
            "label": "Kort"
          },
          "label": "Stil"
        }
      }
    }
  },
  "sections": {
    "all": {
      "padding": {
        "section_padding_heading": "Padding för avsnitt",
        "padding_top": "Övre padding",
        "padding_bottom": "Nedre padding"
      },
      "spacing": "Radavstånd",
      "colors": {
        "accent_1": {
          "label": "Accent 1"
        },
        "accent_2": {
          "label": "Accent 2"
        },
        "background_1": {
          "label": "Bakgrund 1"
        },
        "background_2": {
          "label": "Bakgrund 2"
        },
        "inverse": {
          "label": "Omvänd"
        },
        "label": "Färgschema",
        "has_cards_info": "Uppdatera dina temainställningar för att ändra kortets färgsättning."
      },
      "heading_size": {
        "label": "Rubrikstorlek",
        "options__1": {
          "label": "Liten"
        },
        "options__2": {
          "label": "Medel"
        },
        "options__3": {
          "label": "Stor"
        },
        "options__4": {
          "label": "Extra stor"
        }
      }
    },
    "announcement-bar": {
      "name": "Meddelandefält",
      "blocks": {
        "announcement": {
          "settings": {
            "text": {
              "label": "Text"
            },
            "text_alignment": {
              "label": "Textjustering",
              "options__1": {
                "label": "Vänster"
              },
              "options__2": {
                "label": "Centrera"
              },
              "options__3": {
                "label": "Höger"
              }
            },
            "link": {
              "label": "Länk"
            }
          },
          "name": "Meddelande"
        }
      }
    },
    "collage": {
      "name": "Kollage",
      "settings": {
        "heading": {
          "label": "Rubrik"
        },
        "desktop_layout": {
          "label": "Layout för dator",
          "options__1": {
            "label": "Stort block till vänster"
          },
          "options__2": {
            "label": "Stort block till höger"
          }
        },
        "mobile_layout": {
          "label": "Mobil layout",
          "options__1": {
            "label": "Kollage"
          },
          "options__2": {
            "label": "Kolumn"
          }
        },
        "card_styles": {
          "label": "Kortstil",
          "info": "Du kan uppdatera kortstilar för produkter, kategorier och bloggen i temainställningarna.",
          "options__1": {
            "label": "Använd individuella kortstilar"
          },
          "options__2": {
            "label": "Styla alla som produktkort"
          }
        }
      },
      "blocks": {
        "image": {
          "settings": {
            "image": {
              "label": "Bild"
            },
            "image_padding": {
              "label": "Använd ursprungliga bildförhållanden",
              "info": "Välj om du inte vill att din bild beskärs."
            }
          },
          "name": "Bild"
        },
        "product": {
          "settings": {
            "product": {
              "label": "Produkt"
            },
            "secondary_background": {
              "label": "Visa sekundär bakgrund"
            },
            "second_image": {
              "label": "Visa andra bild på hovring"
            }
          },
          "name": "Produkt"
        },
        "collection": {
          "settings": {
            "collection": {
              "label": "Produktserie"
            }
          },
          "name": "Produktserie"
        },
        "video": {
          "settings": {
            "cover_image": {
              "label": "Omslagsbild"
            },
            "video_url": {
              "label": "URL",
              "info": "Video spelas i en pop-up om avsnittet innehåller andra block.",
              "placeholder": "Använd en YouTube- eller en Vimeo-URL"
            },
            "image_padding": {
              "label": "Använd ursprungliga bildförhållanden",
              "info": "Välj om du inte vill att din bild beskärs."
            },
            "description": {
              "label": "Alternativtext för video",
              "info": "Beskriv videon för kunder som använder skärmläsare. [Mer information](https://help.shopify.com/manual/online-store/themes/theme-structure/theme-features#video-block)"
            }
          },
          "name": "Video"
        }
      },
      "presets": {
        "name": "Kollage"
      }
    },
    "collection-list": {
      "name": "Kollektionslista",
      "settings": {
        "title": {
          "label": "Rubrik"
        },
        "image_ratio": {
          "label": "Bildförhållande",
          "options__1": {
            "label": "Anpassa till bild"
          },
          "options__2": {
            "label": "Porträtt"
          },
          "options__3": {
            "label": "Fyrkantig"
          },
          "info": "Lägg till bilder genom att redigera dina produktserier. [Mer information](https://help.shopify.com/manual/products/collections)"
        },
        "swipe_on_mobile": {
          "label": "Aktivera swipe på mobilen"
        },
        "show_view_all": {
          "label": "Aktivera \"Visa alla\"-knappen om listan innehåller fler produktserier än vad som visas"
        },
        "columns_desktop": {
          "label": "Antalet kolumner på skrivbordet"
        },
        "header_mobile": {
          "content": "Mobil layout"
        },
        "columns_mobile": {
          "label": "Antal kolumner på mobil",
          "options__1": {
            "label": "1 kolumn"
          },
          "options__2": {
            "label": "2 kolumner"
          }
        }
      },
      "blocks": {
        "featured_collection": {
          "settings": {
            "collection": {
              "label": "Produktserie"
            }
          },
          "name": "Produktserie"
        }
      },
      "presets": {
        "name": "Kollektionslista"
      }
    },
    "contact-form": {
      "name": "Kontaktformulär",
      "presets": {
        "name": "Kontaktformulär"
      }
    },
    "custom-liquid": {
      "name": "Anpassa Liquid",
      "settings": {
        "custom_liquid": {
          "label": "Anpassa Liquid",
          "info": "Lägg till appfragment eller annan Liquid-kod för att skapa avancerade anpassningar."
        }
      },
      "presets": {
        "name": "Anpassa Liquid"
      }
    },
    "featured-blog": {
      "name": "Blogginlägg",
      "settings": {
        "heading": {
          "label": "Rubrik"
        },
        "blog": {
          "label": "Blogg"
        },
        "post_limit": {
          "label": "Antalet blogginlägg att visa"
        },
        "show_view_all": {
          "label": "Aktivera \"Visa alla\"-knappen om bloggen innehåller fler blogginlägg än vad som visas"
        },
        "show_image": {
          "label": "Visa framhävd bild",
          "info": "Använd en bild med bildformat 3:2, för bästa resultat. [Mer information](https://help.shopify.com/manual/shopify-admin/productivity-tools/image-editor#understanding-image-aspect-ratio)"
        },
        "show_date": {
          "label": "Visa datum"
        },
        "show_author": {
          "label": "Visa författare"
        },
        "columns_desktop": {
          "label": "Antalet kolumner på skrivbordet"
        }
      },
      "presets": {
        "name": "Blogginlägg"
      }
    },
    "featured-collection": {
      "name": "Utvald produktserie",
      "settings": {
        "title": {
          "label": "Rubrik"
        },
        "collection": {
          "label": "Produktserie"
        },
        "products_to_show": {
          "label": "Maximalt antal produkter att visa"
        },
        "show_view_all": {
          "label": "Aktivera \"Visa alla\" om produktserien innehåller fler produkter än vad som visas"
        },
        "header": {
          "content": "Produktkort"
        },
        "image_ratio": {
          "label": "Bildförhållande",
          "options__1": {
            "label": "Anpassa till bild"
          },
          "options__2": {
            "label": "Porträtt"
          },
          "options__3": {
            "label": "Fyrkantig"
          }
        },
        "show_secondary_image": {
          "label": "Visa andra bild på hovring"
        },
        "show_vendor": {
          "label": "Visa säljare"
        },
        "show_rating": {
          "label": "Visa produktbetyg",
          "info": "Lägg till en produktbedömningsapp för att visa ett betyg. [Mer information](https://help.shopify.com/manual/online-store/themes/theme-structure/theme-features#featured-collection-show-product-rating)"
        },
        "enable_quick_buy": {
          "label": "Aktivera knapp för snabb tilläggning",
          "info": "Optimal med varukorg av popup- eller lådtyp."
        },
        "columns_desktop": {
          "label": "Antalet kolumner på skrivbordet"
        },
        "description": {
          "label": "Beskrivning"
        },
        "show_description": {
          "label": "Visa produktseriebeskrivning från Shopify-admin"
        },
        "description_style": {
          "label": "Beskrivningsstil",
          "options__1": {
            "label": "Brödtext"
          },
          "options__2": {
            "label": "Underrubrik"
          },
          "options__3": {
            "label": "Stora bokstäver"
          }
        },
        "view_all_style": {
          "options__1": {
            "label": "Länk"
          },
          "options__2": {
            "label": "Knappkontur"
          },
          "options__3": {
            "label": "Tydlig knapp"
          },
          "label": "\"Visa alla\"-stil"
        },
        "enable_desktop_slider": {
          "label": "Aktivera karusell på dator"
        },
        "full_width": {
          "label": "Ge produkterna full bredd"
        },
        "header_mobile": {
          "content": "Mobil layout"
        },
        "columns_mobile": {
          "label": "Antal kolumner på mobil",
          "options__1": {
            "label": "1 kolumn"
          },
          "options__2": {
            "label": "2 kolumner"
          }
        },
        "swipe_on_mobile": {
          "label": "Aktivera swipe på mobilen"
        }
      },
      "presets": {
        "name": "Utvald produktserie"
      }
    },
    "footer": {
      "name": "Sidfot",
      "blocks": {
        "link_list": {
          "settings": {
            "heading": {
              "label": "Rubrik"
            },
            "menu": {
              "label": "Meny",
              "info": "Visa endast menyobjekt på toppnivå."
            }
          },
          "name": "Meny"
        },
        "text": {
          "settings": {
            "heading": {
              "label": "Rubrik"
            },
            "subtext": {
              "label": "Undertext"
            }
          },
          "name": "Text"
        }
      },
      "settings": {
        "newsletter_enable": {
          "label": "Visa e-postregistrering"
        },
        "newsletter_heading": {
          "label": "Rubrik"
        },
        "header__1": {
          "info": "Prenumeranter som lagts till automatiskt till listan med ”accepterar marknadsföring”. [Mer information](https://help.shopify.com/manual/customers/manage-customers)",
          "content": "E-postregistrering"
        },
        "header__2": {
          "content": "Sociala medier-ikoner",
          "info": "För att visa dina sociala medier-konton, länka dem i dina tema-inställningar."
        },
        "show_social": {
          "label": "Visa sociala medier-ikoner"
        },
        "header__3": {
          "content": "Land/region-väljare"
        },
        "header__4": {
          "info": "Om du vill lägga till land/region går du till dina [betalningsinställningar.](/admin/settings/payments)"
        },
        "enable_country_selector": {
          "label": "Aktivera land/region-väljare"
        },
        "header__5": {
          "content": "Språkväljare"
        },
        "header__6": {
          "info": "Om du vill lägga till ett språk går du till dina [språkinställningar.](/admin/settings/languages)"
        },
        "enable_language_selector": {
          "label": "Aktivera språkväljare"
        },
        "header__7": {
          "content": "Betalningsmetoder"
        },
        "payment_enable": {
          "label": "Visa betalningsikoner"
        },
        "margin_top": {
          "label": "Övre marginal"
        }
      }
    },
    "header": {
      "name": "Rubrik",
      "settings": {
        "logo": {
          "label": "Logotypbild"
        },
        "logo_width": {
          "unit": "px",
          "label": "Anpassad logotypsbredd"
        },
        "logo_position": {
          "label": "Desktoplogotypens position",
          "options__1": {
            "label": "Mitten till vänster"
          },
          "options__2": {
            "label": "Överst till vänster"
          },
          "options__3": {
            "label": "Längst upp i mitten"
          },
          "options__4": {
            "label": "Mitten centrerat"
          }
        },
        "menu": {
          "label": "Meny"
        },
        "show_line_separator": {
          "label": "Visa avskiljande linje"
        },
        "enable_sticky_header": {
          "label": "Aktivera fast rubrik",
          "info": "Rubrik visas på skärmen när kunder skrollar upp."
        },
        "margin_bottom": {
          "label": "Nedre marginal"
        },
        "menu_type_desktop": {
          "label": "Typ av skrivbordsmeny",
          "info": "Menytyp optimeras automatiskt för mobila enheter.",
          "options__1": {
            "label": "Rullgardinsmeny"
          },
          "options__2": {
            "label": "Megameny"
          }
        },
        "mobile_layout": {
          "content": "Mobil layout"
        },
        "mobile_logo_position": {
          "label": "Placering av logotyp på mobil",
          "options__1": {
            "label": "Centrera"
          },
          "options__2": {
            "label": "Vänster"
          }
        }
      }
    },
    "image-banner": {
      "name": "Bildbanner",
      "settings": {
        "image": {
          "label": "Första bild"
        },
        "image_2": {
          "label": "Andra bild"
        },
        "color_scheme": {
          "info": "Synlig när ruta visas."
        },
        "stack_images_on_mobile": {
          "label": "Stapla bilder på mobil"
        },
        "adapt_height_first_image": {
          "label": "Anpassa avsnittets höjd till storleken på första bilden.",
          "info": "Skriver över inställning för bildbanner-höjden när den markeras."
        },
        "show_text_box": {
          "label": "Visa ruta på skrivbord"
        },
        "image_overlay_opacity": {
          "label": "Bildens opacitet för överlagring"
        },
        "header": {
          "content": "Mobil layout"
        },
        "show_text_below": {
          "label": "Visa ruta på mobil"
        },
        "image_height": {
          "label": "Banner-höjd",
          "options__1": {
            "label": "Liten"
          },
          "options__2": {
            "label": "Medel"
          },
          "options__3": {
            "label": "Stor"
          },
          "info": "Använd en bild med bildformat 3:2, för bästa resultat. [Mer information](https://help.shopify.com/manual/shopify-admin/productivity-tools/image-editor#understanding-image-aspect-ratio)"
        },
        "desktop_content_position": {
          "options__1": {
            "label": "Längst upp till vänster"
          },
          "options__2": {
            "label": "Längst upp i mitten"
          },
          "options__3": {
            "label": "Längst upp till höger"
          },
          "options__4": {
            "label": "Mitten till vänster"
          },
          "options__5": {
            "label": "Mitten centrerat"
          },
          "options__6": {
            "label": "Mitten till höger"
          },
          "options__7": {
            "label": "Längst ner till vänster"
          },
          "options__8": {
            "label": "Längst ner i mitten"
          },
          "options__9": {
            "label": "Längst ner till höger"
          },
          "label": "Innehållsposition på dator"
        },
        "desktop_content_alignment": {
          "options__1": {
            "label": "Vänster"
          },
          "options__2": {
            "label": "Centrera"
          },
          "options__3": {
            "label": "Höger"
          },
          "label": "Linjering av innehåll på dator"
        },
        "mobile_content_alignment": {
          "options__1": {
            "label": "Vänster"
          },
          "options__2": {
            "label": "Centrera"
          },
          "options__3": {
            "label": "Höger"
          },
          "label": "Linjering av innehåll på mobil"
        }
      },
      "blocks": {
        "heading": {
          "settings": {
            "heading": {
              "label": "Rubrik"
            }
          },
          "name": "Rubrik"
        },
        "text": {
          "settings": {
            "text": {
              "label": "Beskrivning"
            },
            "text_style": {
              "options__1": {
                "label": "Brödtext"
              },
              "options__2": {
                "label": "Underrubrik"
              },
              "options__3": {
                "label": "Stora bokstäver"
              },
              "label": "Textstil"
            }
          },
          "name": "Text"
        },
        "buttons": {
          "settings": {
            "button_label_1": {
              "label": "Första knappetikett",
              "info": "Lämna etiketten tom eller dölj knappen."
            },
            "button_link_1": {
              "label": "Första knapplänk"
            },
            "button_style_secondary_1": {
              "label": "Använd stil för knappkontur"
            },
            "button_label_2": {
              "label": "Andra knappetikett",
              "info": "Lämna etiketten tom eller dölj knappen."
            },
            "button_link_2": {
              "label": "Andra knapplänk"
            },
            "button_style_secondary_2": {
              "label": "Använd stil för knappkontur"
            }
          },
          "name": "Knappar"
        }
      },
      "presets": {
        "name": "Bildbanner"
      }
    },
    "image-with-text": {
      "name": "Bild med text",
      "settings": {
        "image": {
          "label": "Bild"
        },
        "height": {
          "options__1": {
            "label": "Anpassa till bild"
          },
          "options__2": {
            "label": "Liten"
          },
          "options__3": {
            "label": "Stor"
          },
          "label": "Bildhöjd"
        },
        "layout": {
          "options__1": {
            "label": "Bild först"
          },
          "options__2": {
            "label": "Andra bild"
          },
          "label": "Placering av datorbild",
          "info": "Bild först är standard-layout för mobil."
        },
        "desktop_image_width": {
          "options__1": {
            "label": "Liten"
          },
          "options__2": {
            "label": "Medel"
          },
          "options__3": {
            "label": "Stor"
          },
          "label": "Bildbredd för dator",
          "info": "Bilden optimeras automatiskt för mobilen."
        },
        "desktop_content_alignment": {
          "options__1": {
            "label": "Vänster"
          },
          "options__3": {
            "label": "Höger"
          },
          "label": "Justering av innehåll på skrivbord",
          "options__2": {
            "label": "Centrera"
          }
        },
        "desktop_content_position": {
          "options__1": {
            "label": "Högst upp"
          },
          "options__2": {
            "label": "Mitten"
          },
          "options__3": {
            "label": "Längst ner"
          },
          "label": "Innehållsposition på dator"
        },
        "content_layout": {
          "options__1": {
            "label": "Ingen överlappning"
          },
          "options__2": {
            "label": "Överlappande"
          },
          "label": "Innehållslayout"
        },
        "mobile_content_alignment": {
          "options__1": {
            "label": "Vänster"
          },
          "options__3": {
            "label": "Höger"
          },
          "label": "Linjering av innehåll på mobil",
          "options__2": {
            "label": "Centrera"
          }
        }
      },
      "blocks": {
        "heading": {
          "settings": {
            "heading": {
              "label": "Rubrik"
            }
          },
          "name": "Rubrik"
        },
        "text": {
          "settings": {
            "text": {
              "label": "Innehåll"
            },
            "text_style": {
              "label": "Textstil",
              "options__1": {
                "label": "Brödtext"
              },
              "options__2": {
                "label": "Underrubrik"
              }
            }
          },
          "name": "Text"
        },
        "button": {
          "settings": {
            "button_label": {
              "label": "Knappetikett",
              "info": "Lämna etiketten tom eller dölj knappen."
            },
            "button_link": {
              "label": "Knapplänk"
            }
          },
          "name": "Knapp"
        },
        "caption": {
          "name": "Rubrik",
          "settings": {
            "text": {
              "label": "Text"
            },
            "text_style": {
              "label": "Textstil",
              "options__1": {
                "label": "Underrubrik"
              },
              "options__2": {
                "label": "Stora bokstäver"
              }
            },
            "caption_size": {
              "label": "Textstorlek",
              "options__1": {
                "label": "Liten"
              },
              "options__2": {
                "label": "Medel"
              },
              "options__3": {
                "label": "Stor"
              }
            }
          }
        }
      },
      "presets": {
        "name": "Bild med text"
      }
    },
    "main-article": {
      "name": "Blogginlägg",
      "blocks": {
        "featured_image": {
          "settings": {
            "image_height": {
              "label": "Bildhöjd på utvald bild",
              "options__1": {
                "label": "Anpassa till bild"
              },
              "options__2": {
                "label": "Liten"
              },
              "options__3": {
                "label": "Medel"
              },
              "info": "Använd en bild med bildformat 16:9, för bästa resultat. [Mer information](https://help.shopify.com/manual/shopify-admin/productivity-tools/image-editor#understanding-image-aspect-ratio)",
              "options__4": {
                "label": "Stor"
              }
            }
          },
          "name": "Utvald bild"
        },
        "title": {
          "settings": {
            "blog_show_date": {
              "label": "Visa datum"
            },
            "blog_show_author": {
              "label": "Visa författare"
            }
          },
          "name": "Titel"
        },
        "content": {
          "name": "Innehåll"
        },
        "share": {
          "name": "Dela",
          "settings": {
            "featured_image_info": {
              "content": "Om du inkluderar en länk i inlägg på sociala medier kommer sidans utvalda bild att visas som förhandsgranskningsbild. [Läs mer](https://help.shopify.com/manual/online-store/images/showing-social-media-thumbnail-images)."
            },
            "title_info": {
              "content": "Ett butiksnamn och en beskrivning inkluderas med förhandsgranskningsbilden. [Läs mer](https://help.shopify.com/manual/promoting-marketing/seo/adding-keywords#set-a-title-and-description-for-your-online-store)."
            },
            "text": {
              "label": "Text"
            }
          }
        }
      }
    },
    "main-blog": {
      "name": "Blogginlägg",
      "settings": {
        "header": {
          "content": "Kort för blogginlägg"
        },
        "show_image": {
          "label": "Visa framhävd bild"
        },
        "paragraph": {
          "content": "Ändra utdrag genom att redigera dina blogginlägg. [Mer information](https://help.shopify.com/manual/online-store/blogs/writing-blogs#display-an-excerpt-from-a-blog-post)"
        },
        "show_date": {
          "label": "Visa datum"
        },
        "show_author": {
          "label": "Visa författare"
        },
        "layout": {
          "label": "Desktoplayout",
          "options__1": {
            "label": "Rutnät"
          },
          "options__2": {
            "label": "Kollage"
          },
          "info": "Inläggen staplas på mobilen."
        },
        "image_height": {
          "label": "Bildhöjd på utvald bild",
          "options__1": {
            "label": "Anpassa till bild"
          },
          "options__2": {
            "label": "Liten"
          },
          "options__3": {
            "label": "Medel"
          },
          "options__4": {
            "label": "Stor"
          },
          "info": "Använd en bild med bildformat 3:2, för bästa resultat. [Mer information](https://help.shopify.com/manual/shopify-admin/productivity-tools/image-editor#understanding-image-aspect-ratio)"
        }
      }
    },
    "main-cart-footer": {
      "name": "Delsumma",
      "blocks": {
        "subtotal": {
          "name": "Delsumma"
        },
        "buttons": {
          "name": "Knapp för att betala i kassan"
        }
      }
    },
    "main-cart-items": {
      "name": "Artiklar"
    },
    "main-collection-banner": {
      "name": "Banner för produktserie",
      "settings": {
        "paragraph": {
          "content": "Lägg till en beskrivning eller en bild genom att redigera din produktserie. [Mer information](https://help.shopify.com/manual/products/collections/collection-layout)"
        },
        "show_collection_description": {
          "label": "Visa produktseriebeskrivning"
        },
        "show_collection_image": {
          "label": "Visa produktseriebild",
          "info": "Använd en bild med bildformat 16:9, för bästa resultat. [Mer information](https://help.shopify.com/manual/shopify-admin/productivity-tools/image-editor#understanding-image-aspect-ratio)"
        }
      }
    },
    "main-collection-product-grid": {
      "name": "Produktrutnät",
      "settings": {
        "products_per_page": {
          "label": "Produkter per rad"
        },
        "image_ratio": {
          "label": "Bildförhållande",
          "options__1": {
            "label": "Anpassa till bild"
          },
          "options__2": {
            "label": "Porträtt"
          },
          "options__3": {
            "label": "Fyrkantig"
          }
        },
        "show_secondary_image": {
          "label": "Visa andra bild på hovring"
        },
        "show_vendor": {
          "label": "Visa säljare"
        },
        "header__1": {
          "content": "Filtrering och sortering"
        },
        "enable_tags": {
          "label": "Aktivera filtrering",
          "info": "[Kundfilter](/admin/menus)"
        },
        "enable_filtering": {
          "label": "Aktivera filtrering",
          "info": "Anpassa [filter](/admin/menus)"
        },
        "enable_sorting": {
          "label": "Aktivera sortering"
        },
        "header__3": {
          "content": "Produktkort"
        },
        "show_rating": {
          "label": "Visa produktbetyg",
          "info": "Lägg till en produktbedömningsapp för att visa ett betyg. [Mer information](https://help.shopify.com/manual/online-store/themes/theme-structure/page-types#product-grid-section-settings)"
        },
        "enable_quick_buy": {
          "label": "Aktivera knapp för snabb tilläggning",
          "info": "Optimal med varukorg av popup- eller lådtyp."
        },
        "columns_desktop": {
          "label": "Antalet kolumner på skrivbordet"
        },
        "header_mobile": {
          "content": "Mobil layout"
        },
        "columns_mobile": {
          "label": "Antal kolumner på mobil",
          "options__1": {
            "label": "1 kolumn"
          },
          "options__2": {
            "label": "2 kolumner"
          }
        },
        "filter_type": {
          "label": "Filterlayout för dator",
          "options__1": {
            "label": "Liggande"
          },
          "options__2": {
            "label": "Stående"
          },
          "options__3": {
            "label": "Låda"
          },
          "info": "Låda är standardlayouten för mobil."
        }
      }
    },
    "main-list-collections": {
      "name": "Kollektionslistsida",
      "settings": {
        "title": {
          "label": "Rubrik"
        },
        "sort": {
          "label": "Sortera kollektioner efter:",
          "options__1": {
            "label": "Alfabetiskt, A–Ö"
          },
          "options__2": {
            "label": "Alfabetiskt, Ö–A"
          },
          "options__3": {
            "label": "Datum, nytt till gammalt"
          },
          "options__4": {
            "label": "Datum, gammalt till nytt"
          },
          "options__5": {
            "label": "Produktantal, högt till lågt"
          },
          "options__6": {
            "label": "Produktantal, lågt till högt"
          }
        },
        "image_ratio": {
          "label": "Bildförhållande",
          "options__1": {
            "label": "Anpassa till bild"
          },
          "options__2": {
            "label": "Porträtt"
          },
          "options__3": {
            "label": "Fyrkantig"
          },
          "info": "Lägg till bilder genom att redigera dina produktserier. [Mer information](https://help.shopify.com/manual/products/collections)"
        },
        "columns_desktop": {
          "label": "Antalet kolumner på skrivbordet"
        },
        "header_mobile": {
          "content": "Mobil layout"
        },
        "columns_mobile": {
          "label": "Antal kolumner på mobil",
          "options__1": {
            "label": "1 kolumn"
          },
          "options__2": {
            "label": "2 kolumner"
          }
        }
      }
    },
    "main-page": {
      "name": "Sida"
    },
    "main-password-footer": {
      "name": "Lösenord sidfot"
    },
    "main-password-header": {
      "name": "Lösenord sidhuvud",
      "settings": {
        "logo": {
          "label": "Logotypbild"
        },
        "logo_max_width": {
          "label": "Anpassad logotypsbredd",
          "unit": "px"
        }
      }
    },
    "main-product": {
      "name": "Produktinformation",
      "blocks": {
        "text": {
          "settings": {
            "text": {
              "label": "Text"
            },
            "text_style": {
              "label": "Textstil",
              "options__1": {
                "label": "Brödtext"
              },
              "options__2": {
                "label": "Textning"
              },
              "options__3": {
                "label": "Stor bokstav"
              }
            }
          },
          "name": "Text"
        },
        "variant_picker": {
          "settings": {
            "picker_type": {
              "label": "Typ",
              "options__1": {
                "label": "Rullgardinsmeny"
              },
              "options__2": {
                "label": "Kapslar"
              }
            }
          },
          "name": "Variantväljare"
        },
        "buy_buttons": {
          "settings": {
            "show_dynamic_checkout": {
              "label": "Visa dynamiska utcheckningsknappar",
              "info": "Genom att använda tillgängliga betalningsmetoder i butiken kan kunder se valt alternativ, till exempel PayPal eller Apple Pay. [Läs mer](https://help.shopify.com/manual/using-themes/change-the-layout/dynamic-checkout)"
            }
          },
          "name": "Köpknappar"
        },
        "share": {
          "settings": {
            "featured_image_info": {
              "content": "Om du inkluderar en länk i inlägg på sociala medier kommer sidans utvalda bild att visas som förhandsgranskningsbild. [Läs mer](https://help.shopify.com/manual/online-store/images/showing-social-media-thumbnail-images)."
            },
            "title_info": {
              "content": "Ett butiksnamn och en beskrivning inkluderas med förhandsgranskningsbilden. [Läs mer](https://help.shopify.com/manual/promoting-marketing/seo/adding-keywords#set-a-title-and-description-for-your-online-store)."
            },
            "text": {
              "label": "Text"
            }
          },
          "name": "Dela"
        },
        "collapsible_tab": {
          "settings": {
            "heading": {
              "info": "Inkludera en rubrik som beskriver innehållet.",
              "label": "Rubrik"
            },
            "content": {
              "label": "Radinnehåll"
            },
            "page": {
              "label": "Radinnehåll från sida"
            },
            "icon": {
              "label": "Ikon",
              "options__1": {
                "label": "Inga"
              },
              "options__2": {
                "label": "Äpple"
              },
              "options__3": {
                "label": "Banan"
              },
              "options__4": {
                "label": "Flaska"
              },
              "options__5": {
                "label": "Låda"
              },
              "options__6": {
                "label": "Morot"
              },
              "options__7": {
                "label": "Chattbubbla"
              },
              "options__8": {
                "label": "Bock"
              },
              "options__9": {
                "label": "Urklipp"
              },
              "options__10": {
                "label": "Mejeriprodukt"
              },
              "options__11": {
                "label": "Fri från mejeriprodukter"
              },
              "options__12": {
                "label": "Torkare"
              },
              "options__13": {
                "label": "Öga"
              },
              "options__14": {
                "label": "Eld"
              },
              "options__15": {
                "label": "Glutenfri"
              },
              "options__16": {
                "label": "Hjärta"
              },
              "options__17": {
                "label": "Strykjärn"
              },
              "options__18": {
                "label": "Blad"
              },
              "options__19": {
                "label": "Läder"
              },
              "options__20": {
                "label": "Blixt"
              },
              "options__21": {
                "label": "Läppstift"
              },
              "options__22": {
                "label": "Lås"
              },
              "options__23": {
                "label": "Kartnål"
              },
              "options__24": {
                "label": "Utan nötter"
              },
              "options__25": {
                "label": "Byxor"
              },
              "options__26": {
                "label": "Tassavtryck"
              },
              "options__27": {
                "label": "Peppar"
              },
              "options__28": {
                "label": "Parfym"
              },
              "options__29": {
                "label": "Flygplan"
              },
              "options__30": {
                "label": "Växt"
              },
              "options__31": {
                "label": "Prislapp"
              },
              "options__32": {
                "label": "Frågetecken"
              },
              "options__33": {
                "label": "Återvinn"
              },
              "options__34": {
                "label": "Gå tillbaka"
              },
              "options__35": {
                "label": "Linjal"
              },
              "options__36": {
                "label": "Serveringsfat"
              },
              "options__37": {
                "label": "Skjorta"
              },
              "options__38": {
                "label": "Sko"
              },
              "options__39": {
                "label": "Siluett"
              },
              "options__40": {
                "label": "Snöflinga"
              },
              "options__41": {
                "label": "Stjärna"
              },
              "options__42": {
                "label": "Stoppur"
              },
              "options__43": {
                "label": "Lastbil"
              },
              "options__44": {
                "label": "Tvätt"
              }
            }
          },
          "name": "Rad som kan döljas"
        },
        "popup": {
          "settings": {
            "link_label": {
              "label": "Länketikett"
            },
            "page": {
              "label": "Sida"
            }
          },
          "name": "Pop-up"
        },
        "title": {
          "name": "Titel"
        },
        "price": {
          "name": "Pris"
        },
        "quantity_selector": {
          "name": "Kvantitetsväljare"
        },
        "pickup_availability": {
          "name": "Hämtningsmöjligheter"
        },
        "description": {
          "name": "Beskrivning"
        },
        "custom_liquid": {
          "name": "Anpassa Liquid",
          "settings": {
            "custom_liquid": {
              "label": "Anpassa Liquid",
              "info": "Lägg till appfragment eller annan Liquid-kod för att skapa avancerade anpassningar."
            }
          }
        },
        "rating": {
          "name": "Produktbetyg",
          "settings": {
            "paragraph": {
              "content": "Lägg till en produktbedömningsapp för att visa ett betyg. [Mer information](https://help.shopify.com/manual/online-store/themes/theme-structure/page-types#product-rating-block)"
            }
          }
        },
        "complementary_products": {
          "name": "Kompletterande produkter",
          "settings": {
            "paragraph": {
              "content": "Lägg till appen Search & Discovery för att välja tilläggsprodukter. [Mer information](https://help.shopify.com/manual/online-store/search-and-discovery/product-recommendations)"
            },
            "heading": {
              "label": "Rubrik"
            },
            "make_collapsible_row": {
              "label": "Visa som komprimerbar rad"
            },
            "icon": {
              "info": "Synlig när komprimerbar rad visas."
            },
            "product_list_limit": {
              "label": "Maximalt antal produkter att visa"
            },
            "products_per_page": {
              "label": "Antal produkter per sida"
            },
            "pagination_style": {
              "label": "Pagineringsstil",
              "options": {
                "option_1": "Prickar",
                "option_2": "Räknare",
                "option_3": "Siffror"
              }
            },
            "product_card": {
              "heading": "Produktkort"
            },
            "image_ratio": {
              "label": "Bildförhållande",
              "options": {
                "option_1": "Porträtt",
                "option_2": "Fyrkantig"
              }
            },
            "enable_quick_add": {
              "label": "Aktivera knapp för snabb tilläggning"
            }
          }
        },
        "icon_with_text": {
          "name": "Ikon med text",
          "settings": {
            "layout": {
              "label": "Layout",
              "options__1": {
                "label": "Liggande"
              },
              "options__2": {
                "label": "Stående"
              }
            },
            "content": {
              "label": "Innehåll",
              "info": "Välj en ikon eller lägg till en bild för varje kolumn eller rad."
            },
            "heading": {
              "info": "Lämna rubriketiketten tom för att dölja ikonkolumnen."
            },
            "icon_1": {
              "label": "Första ikon"
            },
            "image_1": {
              "label": "Första bild"
            },
            "heading_1": {
              "label": "Första rubrik"
            },
            "icon_2": {
              "label": "Andra ikon"
            },
            "image_2": {
              "label": "Andra bild"
            },
            "heading_2": {
              "label": "Andra rubrik"
            },
            "icon_3": {
              "label": "Tredje ikon"
            },
            "image_3": {
              "label": "Tredje bild"
            },
            "heading_3": {
              "label": "Tredje rubrik"
            }
          }
        },
<<<<<<< HEAD
        "inventory": {
          "name": "Lagerstatus",
=======
        "sku": {
          "name": "Lagerhållningsenhet",
>>>>>>> 81f194a5
          "settings": {
            "text_style": {
              "label": "Textstil",
              "options__1": {
                "label": "Brödtext"
              },
              "options__2": {
                "label": "Underrubrik"
              },
              "options__3": {
                "label": "Stora bokstäver"
              }
<<<<<<< HEAD
            },
            "inventory_threshold": {
              "label": "Tröskel för låg lagernivå",
              "info": "Välj 0 för att alltid visa i lager om tillgängligt."
            },
            "show_inventory_quantity": {
              "label": "Visa inventering"
=======
>>>>>>> 81f194a5
            }
          }
        }
      },
      "settings": {
        "header": {
          "content": "Media",
          "info": "Mer information om [mediatyper.](https://help.shopify.com/manual/products/product-media)"
        },
        "enable_video_looping": {
          "label": "Aktivera video-loopning"
        },
        "enable_sticky_info": {
          "label": "Aktivera fast innehåll på desktop"
        },
        "hide_variants": {
          "label": "Dölj andra varianters media efter att du valt en variant"
        },
        "gallery_layout": {
          "label": "Desktoplayout",
          "options__1": {
            "label": "Staplade"
          },
          "options__2": {
            "label": "2 kolumner"
          },
          "options__3": {
            "label": "Miniatyrbilder"
          },
          "options__4": {
            "label": "Miniatyrbildskarusell"
          }
        },
        "media_size": {
          "label": "Mediastorlek på desktop",
          "options__1": {
            "label": "Liten"
          },
          "options__2": {
            "label": "Medel"
          },
          "options__3": {
            "label": "Stor"
          },
          "info": "Media optimeras automatiskt för mobilen."
        },
        "mobile_thumbnails": {
          "label": "Mobil layout",
          "options__1": {
            "label": "2 kolumner"
          },
          "options__2": {
            "label": "Visa miniatyrbilder"
          },
          "options__3": {
            "label": "Dölj miniatyrbilder"
          }
        },
        "media_position": {
          "label": "Datorns media-position",
          "info": "Positionen optimeras automatiskt för mobilen.",
          "options__1": {
            "label": "Vänster"
          },
          "options__2": {
            "label": "Höger"
          }
        }
      }
    },
    "main-search": {
      "name": "Sökresultat",
      "settings": {
        "image_ratio": {
          "label": "Bildförhållande",
          "options__1": {
            "label": "Anpassa till bild"
          },
          "options__2": {
            "label": "Porträtt"
          },
          "options__3": {
            "label": "Fyrkantig"
          }
        },
        "show_secondary_image": {
          "label": "Visa andra bild på hovring"
        },
        "show_vendor": {
          "label": "Visa säljare"
        },
        "header__1": {
          "content": "Produktkort"
        },
        "header__2": {
          "content": "Bloggkort",
          "info": "Bloggkortsstilar tillämpas även för sidkort i sökresultat. Uppdatera dina temainställningar för att ändra kortstilar."
        },
        "article_show_date": {
          "label": "Visa datum"
        },
        "article_show_author": {
          "label": "Visa författare"
        },
        "show_rating": {
          "label": "Visa produktbetyg",
          "info": "Lägg till en produktbedömningsapp för att visa ett betyg. [Mer information](https://help.shopify.com/manual/online-store/themes/theme-structure/page-types#search-results-section-settings)"
        },
        "columns_desktop": {
          "label": "Antalet kolumner på skrivbordet"
        },
        "header_mobile": {
          "content": "Mobil layout"
        },
        "columns_mobile": {
          "label": "Antal kolumner på mobil",
          "options__1": {
            "label": "1 kolumn"
          },
          "options__2": {
            "label": "2 kolumner"
          }
        }
      }
    },
    "multicolumn": {
      "name": "Multikolumn",
      "settings": {
        "title": {
          "label": "Rubrik"
        },
        "image_width": {
          "label": "Bildbredd",
          "options__1": {
            "label": "En tredjedels bredd av kolumn"
          },
          "options__2": {
            "label": "Halva kolumnens bredd"
          },
          "options__3": {
            "label": "Hela kolumnens bredd"
          }
        },
        "image_ratio": {
          "label": "Bildförhållande",
          "options__1": {
            "label": "Anpassa till bild"
          },
          "options__2": {
            "label": "Porträtt"
          },
          "options__3": {
            "label": "Fyrkantig"
          },
          "options__4": {
            "label": "Cirkel"
          }
        },
        "column_alignment": {
          "label": "Kolumnjustering",
          "options__1": {
            "label": "Vänster"
          },
          "options__2": {
            "label": "Centrera"
          }
        },
        "background_style": {
          "label": "Sekundär bakgrund",
          "options__1": {
            "label": "Inga"
          },
          "options__2": {
            "label": "Visa som kolumnbakgrund"
          }
        },
        "button_label": {
          "label": "Knappetikett"
        },
        "button_link": {
          "label": "Knapplänk"
        },
        "swipe_on_mobile": {
          "label": "Aktivera swipe på mobilen"
        },
        "columns_desktop": {
          "label": "Antalet kolumner på skrivbordet"
        },
        "header_mobile": {
          "content": "Mobil layout"
        },
        "columns_mobile": {
          "label": "Antal kolumner på mobil",
          "options__1": {
            "label": "1 kolumn"
          },
          "options__2": {
            "label": "2 kolumner"
          }
        }
      },
      "blocks": {
        "column": {
          "settings": {
            "image": {
              "label": "Bild"
            },
            "title": {
              "label": "Rubrik"
            },
            "text": {
              "label": "Beskrivning"
            },
            "link_label": {
              "label": "Länketikett"
            },
            "link": {
              "label": "Länk"
            }
          },
          "name": "Kolumn"
        }
      },
      "presets": {
        "name": "Multikolumn"
      }
    },
    "newsletter": {
      "name": "E-postregistrering",
      "settings": {
        "full_width": {
          "label": "Ge avsnittet full bredd"
        },
        "paragraph": {
          "content": "Varje e-postprenumeration skapar ett kundkonto. [Mer information](https://help.shopify.com/manual/customers)"
        }
      },
      "blocks": {
        "heading": {
          "settings": {
            "heading": {
              "label": "Rubrik"
            }
          },
          "name": "Rubrik"
        },
        "paragraph": {
          "settings": {
            "paragraph": {
              "label": "Beskrivning"
            }
          },
          "name": "Underrubrik"
        },
        "email_form": {
          "name": "E-postformulär"
        }
      },
      "presets": {
        "name": "E-postregistrering"
      }
    },
    "page": {
      "name": "Sida",
      "settings": {
        "page": {
          "label": "Sida"
        }
      },
      "presets": {
        "name": "Sida"
      }
    },
    "product-recommendations": {
      "name": "Produktrekommendationer",
      "settings": {
        "heading": {
          "label": "Rubrik"
        },
        "header__2": {
          "content": "Produktkort"
        },
        "image_ratio": {
          "label": "Bildförhållande",
          "options__1": {
            "label": "Anpassa till bild"
          },
          "options__2": {
            "label": "Porträtt"
          },
          "options__3": {
            "label": "Fyrkantig"
          }
        },
        "show_secondary_image": {
          "label": "Visa andra bild på hovring"
        },
        "show_vendor": {
          "label": "Visa säljare"
        },
        "paragraph__1": {
          "content": "Dynamiska rekommendationer använder order- och produktinformation för att ändras och förbättras över tid. [Läs mer](https://help.shopify.com/themes/development/recommended-products)"
        },
        "show_rating": {
          "label": "Visa produktbetyg",
          "info": "Lägg till en produktbedömningsapp för att visa ett betyg. [Mer information](https://help.shopify.com/manual/online-store/themes/theme-structure/page-types#product-recommendations-section-settings)"
        },
        "columns_desktop": {
          "label": "Antalet kolumner på skrivbordet"
        },
        "header_mobile": {
          "content": "Mobil layout"
        },
        "columns_mobile": {
          "label": "Antal kolumner på mobil",
          "options__1": {
            "label": "1 kolumn"
          },
          "options__2": {
            "label": "2 kolumner"
          }
        },
        "products_to_show": {
          "label": "Maximalt antal produkter att visa"
        }
      }
    },
    "rich-text": {
      "name": "Rich text",
      "settings": {
        "full_width": {
          "label": "Ge avsnittet full bredd"
        },
        "desktop_content_position": {
          "options__1": {
            "label": "Vänster"
          },
          "options__2": {
            "label": "Centrera"
          },
          "options__3": {
            "label": "Höger"
          },
          "label": "Innehållsposition på skrivbord",
          "info": "Positionen optimeras automatiskt för mobilen."
        },
        "content_alignment": {
          "options__1": {
            "label": "Vänster"
          },
          "options__2": {
            "label": "Centrera"
          },
          "options__3": {
            "label": "Höger"
          },
          "label": "Innehållsjustering"
        }
      },
      "blocks": {
        "heading": {
          "settings": {
            "heading": {
              "label": "Rubrik"
            }
          },
          "name": "Rubrik"
        },
        "text": {
          "settings": {
            "text": {
              "label": "Beskrivning"
            }
          },
          "name": "Text"
        },
        "buttons": {
          "settings": {
            "button_label_1": {
              "label": "Första knappetikett",
              "info": "Lämna etiketten tom eller dölj knappen."
            },
            "button_link_1": {
              "label": "Första knapplänk"
            },
            "button_style_secondary_1": {
              "label": "Använd stil för knappkontur"
            },
            "button_label_2": {
              "label": "Andra knappetikett",
              "info": "Lämna etiketten tom eller dölj knappen."
            },
            "button_link_2": {
              "label": "Andra knapplänk"
            },
            "button_style_secondary_2": {
              "label": "Använd stil för knappkontur"
            }
          },
          "name": "Knappar"
        },
        "caption": {
          "name": "Rubrik",
          "settings": {
            "text": {
              "label": "Text"
            },
            "text_style": {
              "label": "Textstil",
              "options__1": {
                "label": "Underrubrik"
              },
              "options__2": {
                "label": "Stora bokstäver"
              }
            },
            "caption_size": {
              "label": "Textstorlek",
              "options__1": {
                "label": "Liten"
              },
              "options__2": {
                "label": "Medel"
              },
              "options__3": {
                "label": "Stor"
              }
            }
          }
        }
      },
      "presets": {
        "name": "Rich text"
      }
    },
    "apps": {
      "name": "Appar",
      "settings": {
        "include_margins": {
          "label": "Gör avsnittsmarginaler likadana som temat"
        }
      },
      "presets": {
        "name": "Appar"
      }
    },
    "video": {
      "name": "Video",
      "settings": {
        "heading": {
          "label": "Rubrik"
        },
        "cover_image": {
          "label": "Omslagsbild"
        },
        "video_url": {
          "label": "URL",
          "placeholder": "Använd en YouTube- eller en Vimeo-URL",
          "info": "Video spelas upp på sidan."
        },
        "description": {
          "label": "Alternativtext för video",
          "info": "Beskriv videon för kunder som använder skärmläsare. [Mer information](https://help.shopify.com/manual/online-store/themes/theme-structure/theme-features#video)"
        },
        "image_padding": {
          "label": "Lägg till bild-padding",
          "info": "Välj bild-padding om du inte vill att din omslagsbild ska beskäras."
        },
        "full_width": {
          "label": "Ge avsnittet full bredd"
        }
      },
      "presets": {
        "name": "Video"
      }
    },
    "featured-product": {
      "name": "Utvald produkt",
      "blocks": {
        "text": {
          "name": "Text",
          "settings": {
            "text": {
              "label": "Text"
            },
            "text_style": {
              "label": "Textstil",
              "options__1": {
                "label": "Brödtext"
              },
              "options__2": {
                "label": "Textning"
              },
              "options__3": {
                "label": "Stora bokstäver"
              }
            }
          }
        },
        "title": {
          "name": "Titel"
        },
        "price": {
          "name": "Pris"
        },
        "quantity_selector": {
          "name": "Kvantitetsväljare"
        },
        "variant_picker": {
          "name": "Variantväljare",
          "settings": {
            "picker_type": {
              "label": "Typ",
              "options__1": {
                "label": "Rullgardinsmeny"
              },
              "options__2": {
                "label": "Kapslar"
              }
            }
          }
        },
        "buy_buttons": {
          "name": "Köpknappar",
          "settings": {
            "show_dynamic_checkout": {
              "label": "Visa dynamiska kassaknappar",
              "info": "Genom att använda de betalningsmetoder som finns tillgängliga i din butik kan kunder se det alternativ de föredrar, som PayPal eller Apple Pay. [Mer information](https://help.shopify.com/manual/using-themes/change-the-layout/dynamic-checkout)"
            }
          }
        },
        "description": {
          "name": "Beskrivning"
        },
        "share": {
          "name": "Dela",
          "settings": {
            "featured_image_info": {
              "content": "Om du inkluderar en länk i inlägg på sociala medier kommer sidans utvalda bild att visas som förhandsgranskningsbild. [Mer information](https://help.shopify.com/manual/online-store/images/showing-social-media-thumbnail-images)"
            },
            "title_info": {
              "content": "Ett butiksnamn och en beskrivning inkluderas med förhandsgranskningsbilden. [Mer information](https://help.shopify.com/manual/promoting-marketing/seo/adding-keywords#set-a-title-and-description-for-your-online-store)"
            },
            "text": {
              "label": "Text"
            }
          }
        },
        "custom_liquid": {
          "name": "Anpassa Liquid",
          "settings": {
            "custom_liquid": {
              "label": "Anpassa Liquid"
            }
          }
        },
        "rating": {
          "name": "Produktbetyg",
          "settings": {
            "paragraph": {
              "content": "Lägg till en produktbedömningsapp för att visa ett betyg. [Mer information](https://help.shopify.com/manual/online-store/themes/theme-structure/theme-features#featured-product-rating)"
            }
          }
        },
        "sku": {
          "name": "Lagerhållningsenhet",
          "settings": {
            "text_style": {
              "label": "Textstil",
              "options__1": {
                "label": "Brödtext"
              },
              "options__2": {
                "label": "Underrubrik"
              },
              "options__3": {
                "label": "Stora bokstäver"
              }
            }
          }
        }
      },
      "settings": {
        "product": {
          "label": "Produkt"
        },
        "secondary_background": {
          "label": "Visa sekundär bakgrund"
        },
        "header": {
          "content": "Media",
          "info": "Läs mer om [mediatyper](https://help.shopify.com/manual/products/product-media)"
        },
        "enable_video_looping": {
          "label": "Aktivera videoslingor"
        },
        "hide_variants": {
          "label": "Dölj media för varianter som inte har valts på datorn"
        },
        "media_position": {
          "label": "Datorns media-position",
          "info": "Positionen optimeras automatiskt för mobilen.",
          "options__1": {
            "label": "Vänster"
          },
          "options__2": {
            "label": "Höger"
          }
        }
      },
      "presets": {
        "name": "Utvald produkt"
      }
    },
    "email-signup-banner": {
      "name": "Banner för e-postregistrering",
      "settings": {
        "paragraph": {
          "content": "Varje e-postprenumeration skapar ett kundkonto. [Mer information](https://help.shopify.com/manual/customers)"
        },
        "image": {
          "label": "Bakgrundsbild"
        },
        "show_background_image": {
          "label": "Visa bakgrundsbild"
        },
        "show_text_box": {
          "label": "Visa ruta på skrivbord"
        },
        "image_overlay_opacity": {
          "label": "Bildens opacitet för överlagring"
        },
        "color_scheme": {
          "info": "Synlig när ruta visas."
        },
        "show_text_below": {
          "label": "Visa innehåll under bild på mobil",
          "info": "Använd en bild med bildformat 16:9, för bästa resultat. [Mer information](https://help.shopify.com/manual/shopify-admin/productivity-tools/image-editor#understanding-image-aspect-ratio)"
        },
        "image_height": {
          "label": "Banner-höjd",
          "options__1": {
            "label": "Anpassa till bild"
          },
          "options__2": {
            "label": "Liten"
          },
          "options__3": {
            "label": "Medel"
          },
          "options__4": {
            "label": "Stor"
          },
          "info": "Använd en bild med bildformat 16:9, för bästa resultat. [Mer information](https://help.shopify.com/manual/shopify-admin/productivity-tools/image-editor#understanding-image-aspect-ratio)"
        },
        "desktop_content_position": {
          "options__4": {
            "label": "Mitten till vänster"
          },
          "options__5": {
            "label": "Mitten centrerat"
          },
          "options__6": {
            "label": "Mitten till höger"
          },
          "options__7": {
            "label": "Längst ner till vänster"
          },
          "options__8": {
            "label": "Längst ner i mitten"
          },
          "options__9": {
            "label": "Längst ner till höger"
          },
          "options__1": {
            "label": "Längst upp till vänster"
          },
          "options__2": {
            "label": "Längst upp i mitten"
          },
          "options__3": {
            "label": "Längst upp till höger"
          },
          "label": "Innehållsposition på dator"
        },
        "desktop_content_alignment": {
          "options__1": {
            "label": "Vänster"
          },
          "options__2": {
            "label": "Centrera"
          },
          "options__3": {
            "label": "Höger"
          },
          "label": "Justering av innehåll på skrivbord"
        },
        "header": {
          "content": "Mobil layout"
        },
        "mobile_content_alignment": {
          "options__1": {
            "label": "Vänster"
          },
          "options__2": {
            "label": "Centrera"
          },
          "options__3": {
            "label": "Höger"
          },
          "label": "Linjering av innehåll på mobil"
        }
      },
      "blocks": {
        "heading": {
          "name": "Rubrik",
          "settings": {
            "heading": {
              "label": "Rubrik"
            }
          }
        },
        "paragraph": {
          "name": "Stycke",
          "settings": {
            "paragraph": {
              "label": "Beskrivning"
            },
            "text_style": {
              "options__1": {
                "label": "Brödtext"
              },
              "options__2": {
                "label": "Underrubrik"
              },
              "label": "Textstil"
            }
          }
        },
        "email_form": {
          "name": "E-postformulär"
        }
      },
      "presets": {
        "name": "Banner för e-postregistrering"
      }
    },
    "slideshow": {
      "name": "Bildspel",
      "settings": {
        "layout": {
          "label": "Layout",
          "options__1": {
            "label": "Full bredd"
          },
          "options__2": {
            "label": "Rutnät"
          }
        },
        "slide_height": {
          "label": "Bildhöjd",
          "options__1": {
            "label": "Anpassa efter första bilden"
          },
          "options__2": {
            "label": "Liten"
          },
          "options__3": {
            "label": "Medel"
          },
          "options__4": {
            "label": "Stor"
          }
        },
        "slider_visual": {
          "label": "Pagineringsstil",
          "options__1": {
            "label": "Räknare"
          },
          "options__2": {
            "label": "Prickar"
          },
          "options__3": {
            "label": "Siffror"
          }
        },
        "auto_rotate": {
          "label": "Auto-rotera bilder"
        },
        "change_slides_speed": {
          "label": "Byt bilder varje"
        },
        "mobile": {
          "content": "Mobil layout"
        },
        "show_text_below": {
          "label": "Visa innehåll under bilder på mobil"
        },
        "accessibility": {
          "content": "Tillgänglighet",
          "label": "Beskrivning bildspel",
          "info": "Beskriv bildspelet för kunder som använder skärmläsare."
        }
      },
      "blocks": {
        "slide": {
          "name": "Bild",
          "settings": {
            "image": {
              "label": "Bild"
            },
            "heading": {
              "label": "Rubrik"
            },
            "subheading": {
              "label": "Underrubrik"
            },
            "button_label": {
              "label": "Knappetikett",
              "info": "Lämna etiketten tom eller dölj knappen."
            },
            "link": {
              "label": "Knapplänk"
            },
            "secondary_style": {
              "label": "Använd stil för knappkontur"
            },
            "box_align": {
              "label": "Innehållsposition på dator",
              "options__1": {
                "label": "Överst till vänster"
              },
              "options__2": {
                "label": "Längst upp i mitten"
              },
              "options__3": {
                "label": "Överst till höger"
              },
              "options__4": {
                "label": "Mitten till vänster"
              },
              "options__5": {
                "label": "Mitten centrerat"
              },
              "options__6": {
                "label": "Mitten till höger"
              },
              "options__7": {
                "label": "Nere till vänster"
              },
              "options__8": {
                "label": "Längst ner i mitten"
              },
              "options__9": {
                "label": "Nere till höger"
              },
              "info": "Positionen optimeras automatiskt för mobilen."
            },
            "show_text_box": {
              "label": "Visa ruta på skrivbord"
            },
            "text_alignment": {
              "label": "Justering av innehåll på skrivbord",
              "option_1": {
                "label": "Vänster"
              },
              "option_2": {
                "label": "Centrera"
              },
              "option_3": {
                "label": "Höger"
              }
            },
            "image_overlay_opacity": {
              "label": "Bildens opacitet för överlagring"
            },
            "color_scheme": {
              "info": "Synlig när ruta visas."
            },
            "text_alignment_mobile": {
              "label": "Linjering av innehåll på mobil",
              "options__1": {
                "label": "Vänster"
              },
              "options__2": {
                "label": "Centrera"
              },
              "options__3": {
                "label": "Höger"
              }
            }
          }
        }
      },
      "presets": {
        "name": "Bildspel"
      }
    },
    "collapsible_content": {
      "name": "Innehåll som kan döljas",
      "settings": {
        "caption": {
          "label": "Rubrik"
        },
        "heading": {
          "label": "Rubrik"
        },
        "heading_alignment": {
          "label": "Rubriklinjering",
          "options__1": {
            "label": "Vänster"
          },
          "options__2": {
            "label": "Centrera"
          },
          "options__3": {
            "label": "Höger"
          }
        },
        "layout": {
          "label": "Layout",
          "options__1": {
            "label": "Ingen behållare"
          },
          "options__2": {
            "label": "Radhållare"
          },
          "options__3": {
            "label": "Avsnittshållare"
          }
        },
        "open_first_collapsible_row": {
          "label": "Öppna den första raden som kan döljas"
        },
        "header": {
          "content": "Bildlayout"
        },
        "image": {
          "label": "Bild"
        },
        "image_ratio": {
          "label": "Bildförhållande",
          "options__1": {
            "label": "Anpassa till bild"
          },
          "options__2": {
            "label": "Liten"
          },
          "options__3": {
            "label": "Stor"
          }
        },
        "desktop_layout": {
          "label": "Layout för dator",
          "options__1": {
            "label": "Bild först"
          },
          "options__2": {
            "label": "Andra bild"
          },
          "info": "Bild visas alltid först på mobil."
        },
        "container_color_scheme": {
          "label": "Färgschema för container",
          "info": "Synligt när layouten är inställd på rad- eller avsnittscontainer."
        }
      },
      "blocks": {
        "collapsible_row": {
          "name": "Rad som kan döljas",
          "settings": {
            "heading": {
              "info": "Inkludera en rubrik som beskriver innehållet.",
              "label": "Rubrik"
            },
            "row_content": {
              "label": "Radinnehåll"
            },
            "page": {
              "label": "Radinnehåll från sida"
            },
            "icon": {
              "label": "Ikon",
              "options__1": {
                "label": "Inga"
              },
              "options__2": {
                "label": "Äpple"
              },
              "options__3": {
                "label": "Banan"
              },
              "options__4": {
                "label": "Flaska"
              },
              "options__5": {
                "label": "Låda"
              },
              "options__6": {
                "label": "Morot"
              },
              "options__7": {
                "label": "Chattbubbla"
              },
              "options__8": {
                "label": "Bock"
              },
              "options__9": {
                "label": "Urklipp"
              },
              "options__10": {
                "label": "Mejeriprodukt"
              },
              "options__11": {
                "label": "Fri från mejeriprodukter"
              },
              "options__12": {
                "label": "Torkare"
              },
              "options__13": {
                "label": "Öga"
              },
              "options__14": {
                "label": "Eld"
              },
              "options__15": {
                "label": "Glutenfri"
              },
              "options__16": {
                "label": "Hjärta"
              },
              "options__17": {
                "label": "Strykjärn"
              },
              "options__18": {
                "label": "Blad"
              },
              "options__19": {
                "label": "Läder"
              },
              "options__20": {
                "label": "Blixt"
              },
              "options__21": {
                "label": "Läppstift"
              },
              "options__22": {
                "label": "Lås"
              },
              "options__23": {
                "label": "Kartnål"
              },
              "options__24": {
                "label": "Utan nötter"
              },
              "options__25": {
                "label": "Byxor"
              },
              "options__26": {
                "label": "Tassavtryck"
              },
              "options__27": {
                "label": "Peppar"
              },
              "options__28": {
                "label": "Parfym"
              },
              "options__29": {
                "label": "Flygplan"
              },
              "options__30": {
                "label": "Växt"
              },
              "options__31": {
                "label": "Prislapp"
              },
              "options__32": {
                "label": "Frågetecken"
              },
              "options__33": {
                "label": "Återvinn"
              },
              "options__34": {
                "label": "Gå tillbaka"
              },
              "options__35": {
                "label": "Linjal"
              },
              "options__36": {
                "label": "Serveringsfat"
              },
              "options__37": {
                "label": "Skjorta"
              },
              "options__38": {
                "label": "Sko"
              },
              "options__39": {
                "label": "Siluett"
              },
              "options__40": {
                "label": "Snöflinga"
              },
              "options__41": {
                "label": "Stjärna"
              },
              "options__42": {
                "label": "Stoppur"
              },
              "options__43": {
                "label": "Lastbil"
              },
              "options__44": {
                "label": "Tvätt"
              }
            }
          }
        }
      },
      "presets": {
        "name": "Innehåll som kan döljas"
      }
    },
    "main-account": {
      "name": "Konto"
    },
    "main-activate-account": {
      "name": "Kontoaktivering"
    },
    "main-addresses": {
      "name": "Adresser"
    },
    "main-login": {
      "name": "Inloggning"
    },
    "main-order": {
      "name": "Order"
    },
    "main-register": {
      "name": "Registrering"
    },
    "main-reset-password": {
      "name": "Lösenordsåterställning"
    }
  }
}<|MERGE_RESOLUTION|>--- conflicted
+++ resolved
@@ -1814,13 +1814,8 @@
             }
           }
         },
-<<<<<<< HEAD
-        "inventory": {
-          "name": "Lagerstatus",
-=======
         "sku": {
           "name": "Lagerhållningsenhet",
->>>>>>> 81f194a5
           "settings": {
             "text_style": {
               "label": "Textstil",
@@ -1833,7 +1828,23 @@
               "options__3": {
                 "label": "Stora bokstäver"
               }
-<<<<<<< HEAD
+            }
+          }
+        },
+        "inventory": {
+          "name": "Lagerstatus",
+          "settings": {
+            "text_style": {
+              "label": "Textstil",
+              "options__1": {
+                "label": "Brödtext"
+              },
+              "options__2": {
+                "label": "Underrubrik"
+              },
+              "options__3": {
+                "label": "Stora bokstäver"
+              }
             },
             "inventory_threshold": {
               "label": "Tröskel för låg lagernivå",
@@ -1841,8 +1852,6 @@
             },
             "show_inventory_quantity": {
               "label": "Visa inventering"
-=======
->>>>>>> 81f194a5
             }
           }
         }
