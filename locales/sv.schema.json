--- conflicted
+++ resolved
@@ -1988,39 +1988,6 @@
         "show_background_image": {
           "label": "Visa bakgrundsbild"
         },
-<<<<<<< HEAD
-        "desktop_text_box_position": {
-          "options__1": {
-            "label": "Längst upp till vänster"
-          },
-          "options__2": {
-            "label": "Längst upp i mitten"
-          },
-          "options__3": {
-            "label": "Längst upp till höger"
-          },
-          "label": "Text-position dator",
-          "options__4": {
-            "label": "Mitten till vänster"
-          },
-          "options__5": {
-            "label": "Mitten centrerat"
-          },
-          "options__6": {
-            "label": "Mitten till höger"
-          },
-          "options__7": {
-            "label": "Längst ner till vänster"
-          },
-          "options__8": {
-            "label": "Längst ner i mitten"
-          },
-          "options__9": {
-            "label": "Längst ner till höger"
-          }
-        },
-=======
->>>>>>> 91034738
         "show_text_box": {
           "label": "Visa textruta på dator"
         },
@@ -2064,31 +2031,6 @@
             "label": "Stor"
           },
           "info": "Använd en bild med bildformat 16:9, för bästa resultat. [Mer information](https://help.shopify.com/en/manual/shopify-admin/productivity-tools/image-editor#understanding-image-aspect-ratio)"
-        },
-<<<<<<< HEAD
-        "text_alignment": {
-          "options__1": {
-            "label": "Vänster"
-          },
-          "options__2": {
-            "label": "Centrera"
-          },
-          "options__3": {
-            "label": "Höger"
-          },
-          "label": "Textjustering"
-        },
-        "mobile_text_alignment": {
-          "options__1": {
-            "label": "Vänster"
-          },
-          "options__2": {
-            "label": "Centrera"
-          },
-          "options__3": {
-            "label": "Höger"
-          },
-          "label": "Mobil textlinjering"
         },
         "desktop_content_position": {
           "options__4": {
@@ -2130,29 +2072,6 @@
             "label": "Höger"
           },
           "label": "Textjustering"
-        },
-        "mobile_content_alignment": {
-          "options__1": {
-            "label": "Vänster"
-=======
-        "desktop_content_position": {
-          "options__1": {
-            "label": "Högst upp"
->>>>>>> 91034738
-          },
-          "options__2": {
-            "label": "Centrera"
-          },
-          "options__3": {
-<<<<<<< HEAD
-            "label": "Höger"
-          },
-          "label": "Linjering av innehåll på mobil"
-=======
-            "label": "Längst ner"
-          },
-          "label": "Innehållsposition på dator"
->>>>>>> 91034738
         }
       },
       "blocks": {
