--- conflicted
+++ resolved
@@ -281,17 +281,10 @@
       "empty": "Coșul dvs. este gol",
       "cart_error": "A apărut o eroare în timpul actualizării coșului. Încercați din nou.",
       "cart_quantity_error_html": "Cantitatea maximă pe care o poți adăuga în coș din acest articol: {{ quantity }}.",
-<<<<<<< HEAD
-      "taxes_and_shipping_policy_at_checkout_html": "Taxele, reducerile și <a href=\"{{ link }}\">transportul</a> sunt calculate la finalizarea comenzii",
-      "taxes_included_but_shipping_at_checkout": "Taxele sunt incluse, iar transportul și reducerile sunt calculate la finalizarea comenzii",
-      "taxes_included_and_shipping_policy_html": "Taxele sunt incluse. <a href=\"{{ link }}\">Transportul</a> și reducerile sunt calculate la finalizarea comenzii.",
-      "taxes_and_shipping_at_checkout": "Taxele, reducerile și transportul sunt calculate la finalizarea comenzii",
-=======
-      "taxes_and_shipping_policy_at_checkout_html": "Taxele și <a href=\"{{ link }}\">transportul<\/a> sunt calculate la finalizarea comenzii",
+      "taxes_and_shipping_policy_at_checkout_html": "Taxele și <a href=\"{{ link }}\">transportul</a> sunt calculate la finalizarea comenzii",
       "taxes_included_but_shipping_at_checkout": "Taxele sunt incluse și transportul este calculat la finalizarea comenzii",
-      "taxes_included_and_shipping_policy_html": "Taxele sunt incluse. <a href=\"{{ link }}\">Transportul<\/a> este calculat la finalizarea comenzii.",
+      "taxes_included_and_shipping_policy_html": "Taxele sunt incluse. <a href=\"{{ link }}\">Transportul</a> este calculat la finalizarea comenzii.",
       "taxes_and_shipping_at_checkout": "Taxele și transportul sunt calculate la finalizarea comenzii",
->>>>>>> 06beb97a
       "update": "Actualizați",
       "headings": {
         "product": "Produs",
