--- conflicted
+++ resolved
@@ -154,16 +154,13 @@
       "choose_product_options": "Alege opțiunile pentru {{ product_name }}",
       "value_unavailable": "{{ option_value }} [indisponibil]",
       "variant_sold_out_or_unavailable": "Varianta are stocul epuizat sau este indisponibilă",
-<<<<<<< HEAD
       "inventory_in_stock": "În stoc",
       "inventory_in_stock_show_count": "{{ quantity }} în stoc",
       "inventory_low_stock": "Stoc redus",
       "inventory_low_stock_show_count": "Stoc redus: doar {{ quantity }} articole rămase",
       "inventory_out_of_stock": "Nu există în stoc",
-      "inventory_out_of_stock_continue_selling": "În stoc"
-=======
+      "inventory_out_of_stock_continue_selling": "În stoc",
       "sku": "SKU"
->>>>>>> 81f194a5
     },
     "modal": {
       "label": "Galerie media"
