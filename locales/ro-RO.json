{
  "general": {
    "password_page": {
      "login_form_heading": "Accesați magazinul folosind parola:",
      "login_password_button": "Accesați folosind parola",
      "login_form_password_label": "Parolă",
      "login_form_password_placeholder": "Parola dvs.",
      "login_form_error": "Parolă incorectă!",
      "login_form_submit": "Accesați",
      "modal": "Dialogul modal Parolă",
      "admin_link_html": "Sunteți proprietarul magazinului? <a href=\"\/admin\" class=\"link underlined-link\">Conectați-vă aici<\/a>",
      "powered_by_shopify_html": "Acest magazin va fi pe platforma {{ shopify }}"
    },
    "social": {
      "alt_text": {
        "share_on_facebook": "Distribuiți pe Facebook",
        "share_on_twitter": "Dați un Tweet pe Twitter",
        "share_on_pinterest": "Postați un Pin pe Pinterest"
      },
      "links": {
        "twitter": "Twitter",
        "facebook": "Facebook",
        "pinterest": "Pinterest",
        "instagram": "Instagram",
        "tumblr": "Tumblr",
        "snapchat": "Snapchat",
        "youtube": "YouTube",
        "vimeo": "Vimeo",
        "tiktok": "TikTok"
      }
    },
    "continue_shopping": "Continuați cumpărăturile",
    "pagination": {
      "label": "Paginare",
      "page": "Pagina {{ number }}",
      "next": "Pagina următoare",
      "previous": "Pagina precedentă"
    },
    "search": {
      "search": "Căutați"
    },
    "cart": {
      "view": "Vizualizare coș ({{ count }})",
      "item_added": "Articolul a fost adăugat în coș"
    },
    "share": {
      "copy_to_clipboard": "Copiați linkul",
      "share": "Distribuiți",
      "share_url": "Link",
      "success_message": "Linkul a fost copiat în clipboard",
      "close": "Închide partajarea"
    }
  },
  "newsletter": {
    "label": "E-mail",
    "success": "Vă mulțumim că v-ați abonat",
    "button_label": "Abonați-vă"
  },
  "accessibility": {
    "skip_to_text": "Salt la conținut",
    "close": "Închideți",
    "unit_price_separator": "pe",
    "vendor": "Vânzător:",
    "error": "Eroare",
    "refresh_page": "Alegerea unei selecții are ca rezultat o reîmprospătare completă a paginii.",
    "next_slide": "Glisare la dreapta",
    "previous_slide": "Glisare la stânga",
    "loading": "Se încarcă...",
    "link_messages": {
      "new_window": "Se deschide într-o fereastră nouă.",
      "external": "Deschide site-ul extern."
    },
    "of": "din",
    "skip_to_product_info": "Salt la informațiile despre produs",
    "total_reviews": "total recenzii",
    "star_reviews_info": "{{ rating_value }} din {{ rating_max }} stele"
  },
  "blogs": {
    "article": {
      "blog": "Blog",
      "read_more_title": "Aflați mai mult: {{ title }}",
      "read_more": "Aflați mai mult",
      "moderated": "Rețineți: comentariile trebuie să fie aprobate înainte de publicare.",
      "comment_form_title": "Scrieți un comentariu",
      "name": "Nume",
      "email": "E-mail",
      "message": "Comentariu",
      "post": "Postați comentariul",
      "back_to_blog": "Înapoi la blog",
      "share": "Distribuiți acest articol",
      "success": "Comentariul a fost postat cu succes! Vă mulțumim!",
      "success_moderated": "Comentariul a fost postat cu succes. Îl vom publica peste puțin timp, deoarece blogul nostru este moderat.",
      "comments": {
        "one": "{{ count }} comentariu",
        "other": "{{ count }} comentarii",
        "few": "{{ count }} comentarii"
      }
    }
  },
  "onboarding": {
    "product_title": "Exemplu de titlu de produs",
    "collection_title": "Numele colecției"
  },
  "products": {
    "product": {
      "add_to_cart": "Adăugați în coș",
      "description": "Descriere",
      "on_sale": "Vânzare",
      "product_variants": "Variante de produse",
      "share": "Distribuiți acest produs",
      "sold_out": "Stoc epuizat",
      "unavailable": "Indisponibil",
      "vendor": "Vânzător",
      "video_exit_message": "{{ title }} deschide videoclipul în ecran complet în aceeași fereastră.",
      "xr_button": "Vizualizați în spațiul dvs.",
      "xr_button_label": "Vizualizați în spațiul dvs., articolul se încarcă în fereastra de realitate augmentată",
      "quantity": {
        "label": "Cantitate",
        "input_label": "Cantitate pentru {{ product }}",
        "increase": "Creșteți cantitatea pentru {{ product }}",
        "decrease": "Reduceți cantitatea pentru {{ product }}"
      },
      "price": {
        "from_price_html": "Începând cu {{ price }}",
        "regular_price": "Preț obișnuit",
        "sale_price": "Preț redus",
        "unit_price": "Preț unitar"
      },
      "pickup_availability": {
        "view_store_info": "Vizualizați informațiile despre magazin",
        "check_other_stores": "Vizualizați disponibilitatea la alte magazine",
        "pick_up_available": "Ridicare disponibilă",
        "pick_up_available_at_html": "Ridicare disponibilă la <span class=\"color-foreground\">{{ location_name }}<\/span>",
        "pick_up_unavailable_at_html": "Ridicare indisponibilă momentan la <span class=\"color-foreground\">{{ location_name }}<\/span>",
        "unavailable": "Nu am putut încărca disponibilitatea pentru ridicare",
        "refresh": "Reîmprospătați"
      },
      "media": {
        "open_featured_media": "Deschideți în vizualizarea galerie conținutul media prezentat",
        "open_media": "Deschideți în vizualizarea galerie conținutul media {{ index }}",
        "play_model": "Redați în vizualizatorul 3D",
        "play_video": "Redați videoclipul"
      },
      "view_full_details": "Vedeți detaliile complete"
    },
    "modal": {
      "label": "Galerie media"
    },
    "facets": {
      "apply": "Aplică",
      "clear": "Golește",
      "clear_all": "Golește tot",
      "from": "De la",
      "filter_and_sort": "Filtrează și sortează",
      "filter_by_label": "Filtrează:",
      "filter_button": "Filtrează",
      "max_price": "Cel mai mare preț este {{ price }}",
      "reset": "Resetează",
      "sort_button": "Sortează",
      "sort_by_label": "Sortează după:",
      "to": "Către",
      "filters_selected": {
        "one": "{{ count }} selectat",
        "other": "{{ count }} selectate",
        "few": "{{ count }} selectate"
      },
      "product_count": {
        "one": "{{ product_count }} din {{ count }} produs",
        "other": "{{ product_count }} din {{ count }} produse",
        "few": "{{ product_count }} din {{ count }} produse"
      },
      "product_count_simple": {
        "one": "{{ count }} produs",
        "other": "{{ count }} produse",
        "few": "{{ count }} produse"
      },
      "clear_filter": "Elimină filtrul"
    }
  },
  "templates": {
    "404": {
      "title": "Pagina nu a fost găsită",
      "subtext": "404"
    },
    "search": {
      "no_results": "Nu s-au găsit rezultate pentru „{{ terms }}”. Verificați ortografia sau utilizați alt cuvânt sau altă expresie.",
      "title": "Rezultatele căutării",
      "results_with_count": {
        "one": "{{ count }} rezultat",
        "other": "{{ count }} rezultate",
        "few": "{{ count }} rezultate"
      },
      "page": "Pagină",
      "products": "Produse",
      "search_for": "Caută „{{ terms }}”",
      "results_with_count_and_term": {
        "one": "S-a găsit {{ count }} rezultat pentru „{{ terms }}”",
        "other": "S-au găsit {{ count }} rezultate pentru „{{ terms }}”",
        "few": "S-au găsit {{ count }} rezultate pentru „{{ terms }}”"
      }
    },
    "cart": {
      "cart": "Coș"
    },
    "contact": {
      "form": {
        "name": "Nume",
        "email": "E-mail",
        "phone": "Număr de telefon",
        "comment": "Comentariu",
        "send": "Trimiteți",
        "post_success": "Vă mulțumim că ne-ați contactat. Vom lua legătura cu dvs. cât mai curând posibil.",
        "error_heading": "Vă rugăm să ajustați următoarele:"
      }
    }
  },
  "sections": {
    "header": {
      "announcement": "Anunț",
      "menu": "Meniu",
      "cart_count": {
        "one": "{{ count }} articol",
        "other": "{{ count }} articole",
        "few": "{{ count }} articole"
      }
    },
    "cart": {
      "title": "Coșul dvs.",
      "caption": "Articole din coș",
      "remove_title": "Eliminați {{ title }}",
      "subtotal": "Subtotal",
      "new_subtotal": "Subtotal nou",
      "note": "Instrucțiuni speciale legate de comandă",
      "checkout": "Finalizați comanda",
      "empty": "Coșul dvs. este gol",
      "cart_error": "A apărut o eroare în timpul actualizării coșului. Încercați din nou.",
      "cart_quantity_error_html": "Cantitatea maximă pe care o puteți adăuga în coș din acest articol: [quantity].",
      "taxes_and_shipping_policy_at_checkout_html": "Taxele și <a href=\"{{ link }}\">transportul<\/a> sunt calculate la finalizarea comenzii",
      "taxes_included_but_shipping_at_checkout": "Taxele sunt incluse și transportul este calculat la finalizarea comenzii",
      "taxes_included_and_shipping_policy_html": "Taxele sunt incluse. <a href=\"{{ link }}\">Transportul<\/a> este calculat la finalizarea comenzii.",
      "taxes_and_shipping_at_checkout": "Taxele și transportul sunt calculate la finalizarea comenzii",
      "update": "Actualizați",
      "headings": {
        "product": "Produs",
        "price": "Preț",
        "total": "Total",
        "quantity": "Cantitate"
      },
      "login": {
        "title": "Ai un cont?",
        "paragraph_html": "<a href=\"{{ link }}\" class=\"link underlined-link\">Conectează-te<\/a> pentru a finaliza comanda mai rapid."
      }
    },
    "footer": {
      "payment": "Metode de plată",
      "social_placeholder": "Urmăriți-ne pe rețelele sociale"
    },
    "featured_blog": {
      "view_all": "Afișați tot",
      "onboarding_title": "Postare pe blog",
      "onboarding_content": "Oferiți-le clienților un rezumat al postării de pe blog"
    },
    "featured_collection": {
      "view_all": "Afișați tot",
      "view_all_label": "Afișați toate produsele din colecția {{ collection_name }}"
    },
    "collection_list": {
      "view_all": "Afișați tot"
    },
    "collection_template": {
      "title": "Colecție",
      "empty": "Nu s-au găsit produse",
<<<<<<< HEAD
      "apply": "Aplicați",
      "clear": "Goliți",
      "clear_all": "Goliți tot",
      "from": "De la",
      "filter_and_sort": "Filtrați și sortați",
      "filter_by_label": "Filtrează:",
      "filter_button": "Filtrați",
      "max_price": "Cel mai mare preț este {{ price }}",
      "reset": "Resetare",
      "to": "Către",
      "use_fewer_filters_html": "Utilizați mai puține filtre sau <a class=\"{{ class }}\" href=\"{{ link }}\">goliți tot<\/a>",
=======
      "use_fewer_filters_html": "Utilizați mai puține filtre sau <a class=\"{{ class }}\" href=\"{{ link }}\">goliți tot</a>",
>>>>>>> 8c553758
      "product_count": {
        "few": "{{ product_count }} din {{ count }} produse"
      },
      "filters_selected": {
        "few": "{{ count }} selectate"
      },
      "product_count_simple": {
        "few": "{{ count }} produse"
      }
    },
    "video": {
      "load_video": "Încarcă clipul video: {{ description }}"
    }
  },
  "localization": {
    "country_label": "Țară\/Regiune",
    "language_label": "Limbă",
    "update_language": "Actualizați limba",
    "update_country": "Actualizați țara\/regiunea"
  },
  "customer": {
    "account": {
      "title": "Cont",
      "details": "Detalii cont",
      "view_addresses": "Afișați adresele",
      "return": "Înapoi la detaliile contului"
    },
    "account_fallback": "Cont",
    "log_in": "Conectați-vă",
    "log_out": "Deconectați-vă",
    "activate_account": {
      "title": "Activați contul",
      "subtext": "Creați o parolă pentru a vă activa contul.",
      "password": "Parolă",
      "password_confirm": "Confirmați parola",
      "submit": "Activați contul",
      "cancel": "Refuzați invitația"
    },
    "addresses": {
      "title": "Adrese",
      "default": "Implicit",
      "add_new": "Adăugați o adresă nouă",
      "edit_address": "Editați adresa",
      "first_name": "Prenume",
      "last_name": "Nume de familie",
      "company": "Companie",
      "address1": "Adresa 1",
      "address2": "Adresa 2",
      "city": "Localitate",
      "country": "Țară\/Regiune",
      "province": "Provincie",
      "zip": "Cod poștal",
      "phone": "Număr de telefon",
      "set_default": "Setați ca adresă implicită",
      "add": "Adăugați adresa",
      "update": "Actualizați adresa",
      "cancel": "Anulați",
      "edit": "Editați",
      "delete": "Ștergeți",
      "delete_confirm": "Sigur ștergeți această adresă?"
    },
    "login_page": {
      "cancel": "Anulați",
      "create_account": "Creați un cont",
      "email": "E-mail",
      "forgot_password": "Ați uitat parola?",
      "guest_continue": "Continuați",
      "guest_title": "Continuați ca invitat",
      "password": "Parolă",
      "title": "Conectați-vă",
      "sign_in": "Conectați-vă",
      "submit": "Trimiteți"
    },
    "orders": {
      "title": "Istoric comenzi",
      "order_number": "Comandă",
      "order_number_link": "Numărul comenzii: {{ number }}",
      "date": "Dată",
      "payment_status": "Starea plății",
      "fulfillment_status": "Starea comenzii",
      "total": "Total",
      "none": "Încă nu ați plasat comenzi."
    },
    "recover_password": {
      "title": "Resetați parola",
      "subtext": "Vă vom trimite un e-mail ca să vă resetați parola",
      "success": "V-am trimis un e-mail cu un link pentru a vă actualiza parola."
    },
    "register": {
      "title": "Creați un cont",
      "first_name": "Prenume",
      "last_name": "Nume de familie",
      "email": "E-mail",
      "password": "Parolă",
      "submit": "Creați"
    },
    "reset_password": {
      "title": "Resetați parola contului",
      "subtext": "Introduceți o nouă parolă pentru {{ email }}",
      "password": "Parolă",
      "password_confirm": "Confirmați parola",
      "submit": "Resetați parola"
    },
    "order": {
      "title": "Comanda {{ name }}",
      "date_html": "Plasată pe {{ date }}",
      "cancelled_html": "Comandă anulată pe {{ date }}",
      "cancelled_reason": "Motiv: {{ reason }}",
      "billing_address": "Adresa de facturare",
      "payment_status": "Starea plății",
      "shipping_address": "Adresa de expediere",
      "fulfillment_status": "Starea comenzii",
      "discount": "Reducere",
      "shipping": "Expediere",
      "tax": "Taxe",
      "product": "Produs",
      "sku": "SKU",
      "price": "Preț",
      "quantity": "Cantitate",
      "total": "Total",
      "fulfilled_at_html": "Comandă onorată la {{ date }}",
      "track_shipment": "Urmăriți expedierea",
      "tracking_url": "Link de urmărire",
      "tracking_company": "Serviciu de curierat",
      "tracking_number": "Număr de urmărire",
      "subtotal": "Subtotal"
    }
  },
  "gift_cards": {
    "issued": {
      "title": "Iată cardul dvs. cadou de {{ value }} pentru {{ shop }}!",
      "subtext": "Cardul dvs. cadou",
      "gift_card_code": "Codul cardului cadou",
      "shop_link": "Continuați cumpărăturile",
      "remaining_html": "Mai aveți {{ balance }}",
      "add_to_apple_wallet": "Adăugați la Apple Wallet",
      "qr_image_alt": "Cod QR – scanați-l ca să valorificați cardul cadou",
      "copy_code": "Copiați codul",
      "expired": "Expirat",
      "copy_code_success": "Codul a fost copiat cu succes",
      "print_gift_card": "Imprimați"
    }
  },
  "pagefly": {
    "products": {
      "product": {
        "regular_price": "Regular price",
        "sold_out": "Sold out",
        "unavailable": "Unavailable",
        "on_sale": "Sale",
        "quantity": "Quantity",
        "add_to_cart": "Add to cart",
        "back_to_collection": "Back to {{ title }}",
        "view_details": "View details"
      }
    },
    "article": {
      "tags": "Tags:",
      "all_topics": "All topics",
      "by_author": "by {{ author }}",
      "posted_in": "Posted in",
      "read_more": "Read more",
      "back_to_blog": "Back to {{ title }}"
    },
    "comments": {
      "title": "Leave a comment",
      "name": "Name",
      "email": "Email",
      "message": "Message",
      "post": "Post comment",
      "moderated": "Please note, comments must be approved before they are published",
      "success_moderated": "Your comment was posted successfully. We will publish it in a little while, as our blog is moderated.",
      "success": "Your comment was posted successfully! Thank you!",
      "comments_with_count": {
        "one": "{{ count }} comment",
        "other": "{{ count }} comments"
      }
    },
    "password_page": {
      "login_form_message": "Enter store using password:",
      "login_form_password_label": "Password",
      "login_form_password_placeholder": "Your password",
      "login_form_submit": "Enter",
      "signup_form_email_label": "Email",
      "signup_form_success": "We will send you an email right before we open!",
      "password_link": "Enter using password"
    }
  }
}<|MERGE_RESOLUTION|>--- conflicted
+++ resolved
@@ -1,476 +1,462 @@
 {
-  "general": {
-    "password_page": {
-      "login_form_heading": "Accesați magazinul folosind parola:",
-      "login_password_button": "Accesați folosind parola",
-      "login_form_password_label": "Parolă",
-      "login_form_password_placeholder": "Parola dvs.",
-      "login_form_error": "Parolă incorectă!",
-      "login_form_submit": "Accesați",
-      "modal": "Dialogul modal Parolă",
-      "admin_link_html": "Sunteți proprietarul magazinului? <a href=\"\/admin\" class=\"link underlined-link\">Conectați-vă aici<\/a>",
-      "powered_by_shopify_html": "Acest magazin va fi pe platforma {{ shopify }}"
-    },
-    "social": {
-      "alt_text": {
-        "share_on_facebook": "Distribuiți pe Facebook",
-        "share_on_twitter": "Dați un Tweet pe Twitter",
-        "share_on_pinterest": "Postați un Pin pe Pinterest"
-      },
-      "links": {
-        "twitter": "Twitter",
-        "facebook": "Facebook",
-        "pinterest": "Pinterest",
-        "instagram": "Instagram",
-        "tumblr": "Tumblr",
-        "snapchat": "Snapchat",
-        "youtube": "YouTube",
-        "vimeo": "Vimeo",
-        "tiktok": "TikTok"
-      }
-    },
-    "continue_shopping": "Continuați cumpărăturile",
-    "pagination": {
-      "label": "Paginare",
-      "page": "Pagina {{ number }}",
-      "next": "Pagina următoare",
-      "previous": "Pagina precedentă"
-    },
-    "search": {
-      "search": "Căutați"
-    },
-    "cart": {
-      "view": "Vizualizare coș ({{ count }})",
-      "item_added": "Articolul a fost adăugat în coș"
-    },
-    "share": {
-      "copy_to_clipboard": "Copiați linkul",
-      "share": "Distribuiți",
-      "share_url": "Link",
-      "success_message": "Linkul a fost copiat în clipboard",
-      "close": "Închide partajarea"
-    }
-  },
-  "newsletter": {
-    "label": "E-mail",
-    "success": "Vă mulțumim că v-ați abonat",
-    "button_label": "Abonați-vă"
-  },
-  "accessibility": {
-    "skip_to_text": "Salt la conținut",
-    "close": "Închideți",
-    "unit_price_separator": "pe",
-    "vendor": "Vânzător:",
-    "error": "Eroare",
-    "refresh_page": "Alegerea unei selecții are ca rezultat o reîmprospătare completă a paginii.",
-    "next_slide": "Glisare la dreapta",
-    "previous_slide": "Glisare la stânga",
-    "loading": "Se încarcă...",
-    "link_messages": {
-      "new_window": "Se deschide într-o fereastră nouă.",
-      "external": "Deschide site-ul extern."
-    },
-    "of": "din",
-    "skip_to_product_info": "Salt la informațiile despre produs",
-    "total_reviews": "total recenzii",
-    "star_reviews_info": "{{ rating_value }} din {{ rating_max }} stele"
-  },
-  "blogs": {
-    "article": {
-      "blog": "Blog",
-      "read_more_title": "Aflați mai mult: {{ title }}",
-      "read_more": "Aflați mai mult",
-      "moderated": "Rețineți: comentariile trebuie să fie aprobate înainte de publicare.",
-      "comment_form_title": "Scrieți un comentariu",
-      "name": "Nume",
-      "email": "E-mail",
-      "message": "Comentariu",
-      "post": "Postați comentariul",
-      "back_to_blog": "Înapoi la blog",
-      "share": "Distribuiți acest articol",
-      "success": "Comentariul a fost postat cu succes! Vă mulțumim!",
-      "success_moderated": "Comentariul a fost postat cu succes. Îl vom publica peste puțin timp, deoarece blogul nostru este moderat.",
-      "comments": {
-        "one": "{{ count }} comentariu",
-        "other": "{{ count }} comentarii",
-        "few": "{{ count }} comentarii"
-      }
-    }
-  },
-  "onboarding": {
-    "product_title": "Exemplu de titlu de produs",
-    "collection_title": "Numele colecției"
-  },
-  "products": {
-    "product": {
-      "add_to_cart": "Adăugați în coș",
-      "description": "Descriere",
-      "on_sale": "Vânzare",
-      "product_variants": "Variante de produse",
-      "share": "Distribuiți acest produs",
-      "sold_out": "Stoc epuizat",
-      "unavailable": "Indisponibil",
-      "vendor": "Vânzător",
-      "video_exit_message": "{{ title }} deschide videoclipul în ecran complet în aceeași fereastră.",
-      "xr_button": "Vizualizați în spațiul dvs.",
-      "xr_button_label": "Vizualizați în spațiul dvs., articolul se încarcă în fereastra de realitate augmentată",
-      "quantity": {
-        "label": "Cantitate",
-        "input_label": "Cantitate pentru {{ product }}",
-        "increase": "Creșteți cantitatea pentru {{ product }}",
-        "decrease": "Reduceți cantitatea pentru {{ product }}"
-      },
-      "price": {
-        "from_price_html": "Începând cu {{ price }}",
-        "regular_price": "Preț obișnuit",
-        "sale_price": "Preț redus",
-        "unit_price": "Preț unitar"
-      },
-      "pickup_availability": {
-        "view_store_info": "Vizualizați informațiile despre magazin",
-        "check_other_stores": "Vizualizați disponibilitatea la alte magazine",
-        "pick_up_available": "Ridicare disponibilă",
-        "pick_up_available_at_html": "Ridicare disponibilă la <span class=\"color-foreground\">{{ location_name }}<\/span>",
-        "pick_up_unavailable_at_html": "Ridicare indisponibilă momentan la <span class=\"color-foreground\">{{ location_name }}<\/span>",
-        "unavailable": "Nu am putut încărca disponibilitatea pentru ridicare",
-        "refresh": "Reîmprospătați"
-      },
-      "media": {
-        "open_featured_media": "Deschideți în vizualizarea galerie conținutul media prezentat",
-        "open_media": "Deschideți în vizualizarea galerie conținutul media {{ index }}",
-        "play_model": "Redați în vizualizatorul 3D",
-        "play_video": "Redați videoclipul"
-      },
-      "view_full_details": "Vedeți detaliile complete"
-    },
-    "modal": {
-      "label": "Galerie media"
-    },
-    "facets": {
-      "apply": "Aplică",
-      "clear": "Golește",
-      "clear_all": "Golește tot",
-      "from": "De la",
-      "filter_and_sort": "Filtrează și sortează",
-      "filter_by_label": "Filtrează:",
-      "filter_button": "Filtrează",
-      "max_price": "Cel mai mare preț este {{ price }}",
-      "reset": "Resetează",
-      "sort_button": "Sortează",
-      "sort_by_label": "Sortează după:",
-      "to": "Către",
-      "filters_selected": {
-        "one": "{{ count }} selectat",
-        "other": "{{ count }} selectate",
-        "few": "{{ count }} selectate"
-      },
-      "product_count": {
-        "one": "{{ product_count }} din {{ count }} produs",
-        "other": "{{ product_count }} din {{ count }} produse",
-        "few": "{{ product_count }} din {{ count }} produse"
-      },
-      "product_count_simple": {
-        "one": "{{ count }} produs",
-        "other": "{{ count }} produse",
-        "few": "{{ count }} produse"
-      },
-      "clear_filter": "Elimină filtrul"
-    }
-  },
-  "templates": {
-    "404": {
-      "title": "Pagina nu a fost găsită",
-      "subtext": "404"
-    },
-    "search": {
-      "no_results": "Nu s-au găsit rezultate pentru „{{ terms }}”. Verificați ortografia sau utilizați alt cuvânt sau altă expresie.",
-      "title": "Rezultatele căutării",
-      "results_with_count": {
-        "one": "{{ count }} rezultat",
-        "other": "{{ count }} rezultate",
-        "few": "{{ count }} rezultate"
-      },
-      "page": "Pagină",
-      "products": "Produse",
-      "search_for": "Caută „{{ terms }}”",
-      "results_with_count_and_term": {
-        "one": "S-a găsit {{ count }} rezultat pentru „{{ terms }}”",
-        "other": "S-au găsit {{ count }} rezultate pentru „{{ terms }}”",
-        "few": "S-au găsit {{ count }} rezultate pentru „{{ terms }}”"
-      }
-    },
-    "cart": {
-      "cart": "Coș"
-    },
-    "contact": {
-      "form": {
-        "name": "Nume",
-        "email": "E-mail",
-        "phone": "Număr de telefon",
-        "comment": "Comentariu",
-        "send": "Trimiteți",
-        "post_success": "Vă mulțumim că ne-ați contactat. Vom lua legătura cu dvs. cât mai curând posibil.",
-        "error_heading": "Vă rugăm să ajustați următoarele:"
-      }
-    }
-  },
-  "sections": {
-    "header": {
-      "announcement": "Anunț",
-      "menu": "Meniu",
-      "cart_count": {
-        "one": "{{ count }} articol",
-        "other": "{{ count }} articole",
-        "few": "{{ count }} articole"
-      }
-    },
-    "cart": {
-      "title": "Coșul dvs.",
-      "caption": "Articole din coș",
-      "remove_title": "Eliminați {{ title }}",
-      "subtotal": "Subtotal",
-      "new_subtotal": "Subtotal nou",
-      "note": "Instrucțiuni speciale legate de comandă",
-      "checkout": "Finalizați comanda",
-      "empty": "Coșul dvs. este gol",
-      "cart_error": "A apărut o eroare în timpul actualizării coșului. Încercați din nou.",
-      "cart_quantity_error_html": "Cantitatea maximă pe care o puteți adăuga în coș din acest articol: [quantity].",
-      "taxes_and_shipping_policy_at_checkout_html": "Taxele și <a href=\"{{ link }}\">transportul<\/a> sunt calculate la finalizarea comenzii",
-      "taxes_included_but_shipping_at_checkout": "Taxele sunt incluse și transportul este calculat la finalizarea comenzii",
-      "taxes_included_and_shipping_policy_html": "Taxele sunt incluse. <a href=\"{{ link }}\">Transportul<\/a> este calculat la finalizarea comenzii.",
-      "taxes_and_shipping_at_checkout": "Taxele și transportul sunt calculate la finalizarea comenzii",
-      "update": "Actualizați",
-      "headings": {
-        "product": "Produs",
-        "price": "Preț",
-        "total": "Total",
-        "quantity": "Cantitate"
-      },
-      "login": {
-        "title": "Ai un cont?",
-        "paragraph_html": "<a href=\"{{ link }}\" class=\"link underlined-link\">Conectează-te<\/a> pentru a finaliza comanda mai rapid."
-      }
-    },
-    "footer": {
-      "payment": "Metode de plată",
-      "social_placeholder": "Urmăriți-ne pe rețelele sociale"
-    },
-    "featured_blog": {
-      "view_all": "Afișați tot",
-      "onboarding_title": "Postare pe blog",
-      "onboarding_content": "Oferiți-le clienților un rezumat al postării de pe blog"
-    },
-    "featured_collection": {
-      "view_all": "Afișați tot",
-      "view_all_label": "Afișați toate produsele din colecția {{ collection_name }}"
-    },
-    "collection_list": {
-      "view_all": "Afișați tot"
-    },
-    "collection_template": {
-      "title": "Colecție",
-      "empty": "Nu s-au găsit produse",
-<<<<<<< HEAD
-      "apply": "Aplicați",
-      "clear": "Goliți",
-      "clear_all": "Goliți tot",
-      "from": "De la",
-      "filter_and_sort": "Filtrați și sortați",
-      "filter_by_label": "Filtrează:",
-      "filter_button": "Filtrați",
-      "max_price": "Cel mai mare preț este {{ price }}",
-      "reset": "Resetare",
-      "to": "Către",
-      "use_fewer_filters_html": "Utilizați mai puține filtre sau <a class=\"{{ class }}\" href=\"{{ link }}\">goliți tot<\/a>",
-=======
-      "use_fewer_filters_html": "Utilizați mai puține filtre sau <a class=\"{{ class }}\" href=\"{{ link }}\">goliți tot</a>",
->>>>>>> 8c553758
-      "product_count": {
-        "few": "{{ product_count }} din {{ count }} produse"
-      },
-      "filters_selected": {
-        "few": "{{ count }} selectate"
-      },
-      "product_count_simple": {
-        "few": "{{ count }} produse"
-      }
-    },
-    "video": {
-      "load_video": "Încarcă clipul video: {{ description }}"
-    }
-  },
-  "localization": {
-    "country_label": "Țară\/Regiune",
-    "language_label": "Limbă",
-    "update_language": "Actualizați limba",
-    "update_country": "Actualizați țara\/regiunea"
-  },
-  "customer": {
-    "account": {
-      "title": "Cont",
-      "details": "Detalii cont",
-      "view_addresses": "Afișați adresele",
-      "return": "Înapoi la detaliile contului"
-    },
-    "account_fallback": "Cont",
-    "log_in": "Conectați-vă",
-    "log_out": "Deconectați-vă",
-    "activate_account": {
-      "title": "Activați contul",
-      "subtext": "Creați o parolă pentru a vă activa contul.",
-      "password": "Parolă",
-      "password_confirm": "Confirmați parola",
-      "submit": "Activați contul",
-      "cancel": "Refuzați invitația"
-    },
-    "addresses": {
-      "title": "Adrese",
-      "default": "Implicit",
-      "add_new": "Adăugați o adresă nouă",
-      "edit_address": "Editați adresa",
-      "first_name": "Prenume",
-      "last_name": "Nume de familie",
-      "company": "Companie",
-      "address1": "Adresa 1",
-      "address2": "Adresa 2",
-      "city": "Localitate",
-      "country": "Țară\/Regiune",
-      "province": "Provincie",
-      "zip": "Cod poștal",
-      "phone": "Număr de telefon",
-      "set_default": "Setați ca adresă implicită",
-      "add": "Adăugați adresa",
-      "update": "Actualizați adresa",
-      "cancel": "Anulați",
-      "edit": "Editați",
-      "delete": "Ștergeți",
-      "delete_confirm": "Sigur ștergeți această adresă?"
-    },
-    "login_page": {
-      "cancel": "Anulați",
-      "create_account": "Creați un cont",
-      "email": "E-mail",
-      "forgot_password": "Ați uitat parola?",
-      "guest_continue": "Continuați",
-      "guest_title": "Continuați ca invitat",
-      "password": "Parolă",
-      "title": "Conectați-vă",
-      "sign_in": "Conectați-vă",
-      "submit": "Trimiteți"
-    },
-    "orders": {
-      "title": "Istoric comenzi",
-      "order_number": "Comandă",
-      "order_number_link": "Numărul comenzii: {{ number }}",
-      "date": "Dată",
-      "payment_status": "Starea plății",
-      "fulfillment_status": "Starea comenzii",
-      "total": "Total",
-      "none": "Încă nu ați plasat comenzi."
-    },
-    "recover_password": {
-      "title": "Resetați parola",
-      "subtext": "Vă vom trimite un e-mail ca să vă resetați parola",
-      "success": "V-am trimis un e-mail cu un link pentru a vă actualiza parola."
-    },
-    "register": {
-      "title": "Creați un cont",
-      "first_name": "Prenume",
-      "last_name": "Nume de familie",
-      "email": "E-mail",
-      "password": "Parolă",
-      "submit": "Creați"
-    },
-    "reset_password": {
-      "title": "Resetați parola contului",
-      "subtext": "Introduceți o nouă parolă pentru {{ email }}",
-      "password": "Parolă",
-      "password_confirm": "Confirmați parola",
-      "submit": "Resetați parola"
-    },
-    "order": {
-      "title": "Comanda {{ name }}",
-      "date_html": "Plasată pe {{ date }}",
-      "cancelled_html": "Comandă anulată pe {{ date }}",
-      "cancelled_reason": "Motiv: {{ reason }}",
-      "billing_address": "Adresa de facturare",
-      "payment_status": "Starea plății",
-      "shipping_address": "Adresa de expediere",
-      "fulfillment_status": "Starea comenzii",
-      "discount": "Reducere",
-      "shipping": "Expediere",
-      "tax": "Taxe",
-      "product": "Produs",
-      "sku": "SKU",
-      "price": "Preț",
-      "quantity": "Cantitate",
-      "total": "Total",
-      "fulfilled_at_html": "Comandă onorată la {{ date }}",
-      "track_shipment": "Urmăriți expedierea",
-      "tracking_url": "Link de urmărire",
-      "tracking_company": "Serviciu de curierat",
-      "tracking_number": "Număr de urmărire",
-      "subtotal": "Subtotal"
-    }
-  },
-  "gift_cards": {
-    "issued": {
-      "title": "Iată cardul dvs. cadou de {{ value }} pentru {{ shop }}!",
-      "subtext": "Cardul dvs. cadou",
-      "gift_card_code": "Codul cardului cadou",
-      "shop_link": "Continuați cumpărăturile",
-      "remaining_html": "Mai aveți {{ balance }}",
-      "add_to_apple_wallet": "Adăugați la Apple Wallet",
-      "qr_image_alt": "Cod QR – scanați-l ca să valorificați cardul cadou",
-      "copy_code": "Copiați codul",
-      "expired": "Expirat",
-      "copy_code_success": "Codul a fost copiat cu succes",
-      "print_gift_card": "Imprimați"
-    }
-  },
-  "pagefly": {
-    "products": {
-      "product": {
-        "regular_price": "Regular price",
-        "sold_out": "Sold out",
-        "unavailable": "Unavailable",
-        "on_sale": "Sale",
-        "quantity": "Quantity",
-        "add_to_cart": "Add to cart",
-        "back_to_collection": "Back to {{ title }}",
-        "view_details": "View details"
-      }
-    },
-    "article": {
-      "tags": "Tags:",
-      "all_topics": "All topics",
-      "by_author": "by {{ author }}",
-      "posted_in": "Posted in",
-      "read_more": "Read more",
-      "back_to_blog": "Back to {{ title }}"
-    },
-    "comments": {
-      "title": "Leave a comment",
-      "name": "Name",
-      "email": "Email",
-      "message": "Message",
-      "post": "Post comment",
-      "moderated": "Please note, comments must be approved before they are published",
-      "success_moderated": "Your comment was posted successfully. We will publish it in a little while, as our blog is moderated.",
-      "success": "Your comment was posted successfully! Thank you!",
-      "comments_with_count": {
-        "one": "{{ count }} comment",
-        "other": "{{ count }} comments"
-      }
-    },
-    "password_page": {
-      "login_form_message": "Enter store using password:",
-      "login_form_password_label": "Password",
-      "login_form_password_placeholder": "Your password",
-      "login_form_submit": "Enter",
-      "signup_form_email_label": "Email",
-      "signup_form_success": "We will send you an email right before we open!",
-      "password_link": "Enter using password"
-    }
-  }
+	"general": {
+		"password_page": {
+			"login_form_heading": "Accesați magazinul folosind parola:",
+			"login_password_button": "Accesați folosind parola",
+			"login_form_password_label": "Parolă",
+			"login_form_password_placeholder": "Parola dvs.",
+			"login_form_error": "Parolă incorectă!",
+			"login_form_submit": "Accesați",
+			"modal": "Dialogul modal Parolă",
+			"admin_link_html": "Sunteți proprietarul magazinului? <a href=\"/admin\" class=\"link underlined-link\">Conectați-vă aici</a>",
+			"powered_by_shopify_html": "Acest magazin va fi pe platforma {{ shopify }}"
+		},
+		"social": {
+			"alt_text": {
+				"share_on_facebook": "Distribuiți pe Facebook",
+				"share_on_twitter": "Dați un Tweet pe Twitter",
+				"share_on_pinterest": "Postați un Pin pe Pinterest"
+			},
+			"links": {
+				"twitter": "Twitter",
+				"facebook": "Facebook",
+				"pinterest": "Pinterest",
+				"instagram": "Instagram",
+				"tumblr": "Tumblr",
+				"snapchat": "Snapchat",
+				"youtube": "YouTube",
+				"vimeo": "Vimeo",
+				"tiktok": "TikTok"
+			}
+		},
+		"continue_shopping": "Continuați cumpărăturile",
+		"pagination": {
+			"label": "Paginare",
+			"page": "Pagina {{ number }}",
+			"next": "Pagina următoare",
+			"previous": "Pagina precedentă"
+		},
+		"search": {
+			"search": "Căutați"
+		},
+		"cart": {
+			"view": "Vizualizare coș ({{ count }})",
+			"item_added": "Articolul a fost adăugat în coș"
+		},
+		"share": {
+			"copy_to_clipboard": "Copiați linkul",
+			"share": "Distribuiți",
+			"share_url": "Link",
+			"success_message": "Linkul a fost copiat în clipboard",
+			"close": "Închide partajarea"
+		}
+	},
+	"newsletter": {
+		"label": "E-mail",
+		"success": "Vă mulțumim că v-ați abonat",
+		"button_label": "Abonați-vă"
+	},
+	"accessibility": {
+		"skip_to_text": "Salt la conținut",
+		"close": "Închideți",
+		"unit_price_separator": "pe",
+		"vendor": "Vânzător:",
+		"error": "Eroare",
+		"refresh_page": "Alegerea unei selecții are ca rezultat o reîmprospătare completă a paginii.",
+		"next_slide": "Glisare la dreapta",
+		"previous_slide": "Glisare la stânga",
+		"loading": "Se încarcă...",
+		"link_messages": {
+			"new_window": "Se deschide într-o fereastră nouă.",
+			"external": "Deschide site-ul extern."
+		},
+		"of": "din",
+		"skip_to_product_info": "Salt la informațiile despre produs",
+		"total_reviews": "total recenzii",
+		"star_reviews_info": "{{ rating_value }} din {{ rating_max }} stele"
+	},
+	"blogs": {
+		"article": {
+			"blog": "Blog",
+			"read_more_title": "Aflați mai mult: {{ title }}",
+			"read_more": "Aflați mai mult",
+			"moderated": "Rețineți: comentariile trebuie să fie aprobate înainte de publicare.",
+			"comment_form_title": "Scrieți un comentariu",
+			"name": "Nume",
+			"email": "E-mail",
+			"message": "Comentariu",
+			"post": "Postați comentariul",
+			"back_to_blog": "Înapoi la blog",
+			"share": "Distribuiți acest articol",
+			"success": "Comentariul a fost postat cu succes! Vă mulțumim!",
+			"success_moderated": "Comentariul a fost postat cu succes. Îl vom publica peste puțin timp, deoarece blogul nostru este moderat.",
+			"comments": {
+				"one": "{{ count }} comentariu",
+				"other": "{{ count }} comentarii",
+				"few": "{{ count }} comentarii"
+			}
+		}
+	},
+	"onboarding": {
+		"product_title": "Exemplu de titlu de produs",
+		"collection_title": "Numele colecției"
+	},
+	"products": {
+		"product": {
+			"add_to_cart": "Adăugați în coș",
+			"description": "Descriere",
+			"on_sale": "Vânzare",
+			"product_variants": "Variante de produse",
+			"share": "Distribuiți acest produs",
+			"sold_out": "Stoc epuizat",
+			"unavailable": "Indisponibil",
+			"vendor": "Vânzător",
+			"video_exit_message": "{{ title }} deschide videoclipul în ecran complet în aceeași fereastră.",
+			"xr_button": "Vizualizați în spațiul dvs.",
+			"xr_button_label": "Vizualizați în spațiul dvs., articolul se încarcă în fereastra de realitate augmentată",
+			"quantity": {
+				"label": "Cantitate",
+				"input_label": "Cantitate pentru {{ product }}",
+				"increase": "Creșteți cantitatea pentru {{ product }}",
+				"decrease": "Reduceți cantitatea pentru {{ product }}"
+			},
+			"price": {
+				"from_price_html": "Începând cu {{ price }}",
+				"regular_price": "Preț obișnuit",
+				"sale_price": "Preț redus",
+				"unit_price": "Preț unitar"
+			},
+			"pickup_availability": {
+				"view_store_info": "Vizualizați informațiile despre magazin",
+				"check_other_stores": "Vizualizați disponibilitatea la alte magazine",
+				"pick_up_available": "Ridicare disponibilă",
+				"pick_up_available_at_html": "Ridicare disponibilă la <span class=\"color-foreground\">{{ location_name }}</span>",
+				"pick_up_unavailable_at_html": "Ridicare indisponibilă momentan la <span class=\"color-foreground\">{{ location_name }}</span>",
+				"unavailable": "Nu am putut încărca disponibilitatea pentru ridicare",
+				"refresh": "Reîmprospătați"
+			},
+			"media": {
+				"open_featured_media": "Deschideți în vizualizarea galerie conținutul media prezentat",
+				"open_media": "Deschideți în vizualizarea galerie conținutul media {{ index }}",
+				"play_model": "Redați în vizualizatorul 3D",
+				"play_video": "Redați videoclipul"
+			},
+			"view_full_details": "Vedeți detaliile complete"
+		},
+		"modal": {
+			"label": "Galerie media"
+		},
+		"facets": {
+			"apply": "Aplică",
+			"clear": "Golește",
+			"clear_all": "Golește tot",
+			"from": "De la",
+			"filter_and_sort": "Filtrează și sortează",
+			"filter_by_label": "Filtrează:",
+			"filter_button": "Filtrează",
+			"max_price": "Cel mai mare preț este {{ price }}",
+			"reset": "Resetează",
+			"sort_button": "Sortează",
+			"sort_by_label": "Sortează după:",
+			"to": "Către",
+			"filters_selected": {
+				"one": "{{ count }} selectat",
+				"other": "{{ count }} selectate",
+				"few": "{{ count }} selectate"
+			},
+			"product_count": {
+				"one": "{{ product_count }} din {{ count }} produs",
+				"other": "{{ product_count }} din {{ count }} produse",
+				"few": "{{ product_count }} din {{ count }} produse"
+			},
+			"product_count_simple": {
+				"one": "{{ count }} produs",
+				"other": "{{ count }} produse",
+				"few": "{{ count }} produse"
+			},
+			"clear_filter": "Elimină filtrul"
+		}
+	},
+	"templates": {
+		"404": {
+			"title": "Pagina nu a fost găsită",
+			"subtext": "404"
+		},
+		"search": {
+			"no_results": "Nu s-au găsit rezultate pentru „{{ terms }}”. Verificați ortografia sau utilizați alt cuvânt sau altă expresie.",
+			"title": "Rezultatele căutării",
+			"results_with_count": {
+				"one": "{{ count }} rezultat",
+				"other": "{{ count }} rezultate",
+				"few": "{{ count }} rezultate"
+			},
+			"page": "Pagină",
+			"products": "Produse",
+			"search_for": "Caută „{{ terms }}”",
+			"results_with_count_and_term": {
+				"one": "S-a găsit {{ count }} rezultat pentru „{{ terms }}”",
+				"other": "S-au găsit {{ count }} rezultate pentru „{{ terms }}”",
+				"few": "S-au găsit {{ count }} rezultate pentru „{{ terms }}”"
+			}
+		},
+		"cart": {
+			"cart": "Coș"
+		},
+		"contact": {
+			"form": {
+				"name": "Nume",
+				"email": "E-mail",
+				"phone": "Număr de telefon",
+				"comment": "Comentariu",
+				"send": "Trimiteți",
+				"post_success": "Vă mulțumim că ne-ați contactat. Vom lua legătura cu dvs. cât mai curând posibil.",
+				"error_heading": "Vă rugăm să ajustați următoarele:"
+			}
+		}
+	},
+	"sections": {
+		"header": {
+			"announcement": "Anunț",
+			"menu": "Meniu",
+			"cart_count": {
+				"one": "{{ count }} articol",
+				"other": "{{ count }} articole",
+				"few": "{{ count }} articole"
+			}
+		},
+		"cart": {
+			"title": "Coșul dvs.",
+			"caption": "Articole din coș",
+			"remove_title": "Eliminați {{ title }}",
+			"subtotal": "Subtotal",
+			"new_subtotal": "Subtotal nou",
+			"note": "Instrucțiuni speciale legate de comandă",
+			"checkout": "Finalizați comanda",
+			"empty": "Coșul dvs. este gol",
+			"cart_error": "A apărut o eroare în timpul actualizării coșului. Încercați din nou.",
+			"cart_quantity_error_html": "Cantitatea maximă pe care o puteți adăuga în coș din acest articol: [quantity].",
+			"taxes_and_shipping_policy_at_checkout_html": "Taxele și <a href=\"{{ link }}\">transportul</a> sunt calculate la finalizarea comenzii",
+			"taxes_included_but_shipping_at_checkout": "Taxele sunt incluse și transportul este calculat la finalizarea comenzii",
+			"taxes_included_and_shipping_policy_html": "Taxele sunt incluse. <a href=\"{{ link }}\">Transportul</a> este calculat la finalizarea comenzii.",
+			"taxes_and_shipping_at_checkout": "Taxele și transportul sunt calculate la finalizarea comenzii",
+			"update": "Actualizați",
+			"headings": {
+				"product": "Produs",
+				"price": "Preț",
+				"total": "Total",
+				"quantity": "Cantitate"
+			},
+			"login": {
+				"title": "Ai un cont?",
+				"paragraph_html": "<a href=\"{{ link }}\" class=\"link underlined-link\">Conectează-te</a> pentru a finaliza comanda mai rapid."
+			}
+		},
+		"footer": {
+			"payment": "Metode de plată",
+			"social_placeholder": "Urmăriți-ne pe rețelele sociale"
+		},
+		"featured_blog": {
+			"view_all": "Afișați tot",
+			"onboarding_title": "Postare pe blog",
+			"onboarding_content": "Oferiți-le clienților un rezumat al postării de pe blog"
+		},
+		"featured_collection": {
+			"view_all": "Afișați tot",
+			"view_all_label": "Afișați toate produsele din colecția {{ collection_name }}"
+		},
+		"collection_list": {
+			"view_all": "Afișați tot"
+		},
+		"collection_template": {
+			"title": "Colecție",
+			"empty": "Nu s-au găsit produse",
+			"use_fewer_filters_html": "Utilizați mai puține filtre sau <a class=\"{{ class }}\" href=\"{{ link }}\">goliți tot</a>",
+			"product_count": {
+				"few": "{{ product_count }} din {{ count }} produse"
+			},
+			"filters_selected": {
+				"few": "{{ count }} selectate"
+			},
+			"product_count_simple": {
+				"few": "{{ count }} produse"
+			}
+		},
+		"video": {
+			"load_video": "Încarcă clipul video: {{ description }}"
+		}
+	},
+	"localization": {
+		"country_label": "Țară/Regiune",
+		"language_label": "Limbă",
+		"update_language": "Actualizați limba",
+		"update_country": "Actualizați țara/regiunea"
+	},
+	"customer": {
+		"account": {
+			"title": "Cont",
+			"details": "Detalii cont",
+			"view_addresses": "Afișați adresele",
+			"return": "Înapoi la detaliile contului"
+		},
+		"account_fallback": "Cont",
+		"log_in": "Conectați-vă",
+		"log_out": "Deconectați-vă",
+		"activate_account": {
+			"title": "Activați contul",
+			"subtext": "Creați o parolă pentru a vă activa contul.",
+			"password": "Parolă",
+			"password_confirm": "Confirmați parola",
+			"submit": "Activați contul",
+			"cancel": "Refuzați invitația"
+		},
+		"addresses": {
+			"title": "Adrese",
+			"default": "Implicit",
+			"add_new": "Adăugați o adresă nouă",
+			"edit_address": "Editați adresa",
+			"first_name": "Prenume",
+			"last_name": "Nume de familie",
+			"company": "Companie",
+			"address1": "Adresa 1",
+			"address2": "Adresa 2",
+			"city": "Localitate",
+			"country": "Țară/Regiune",
+			"province": "Provincie",
+			"zip": "Cod poștal",
+			"phone": "Număr de telefon",
+			"set_default": "Setați ca adresă implicită",
+			"add": "Adăugați adresa",
+			"update": "Actualizați adresa",
+			"cancel": "Anulați",
+			"edit": "Editați",
+			"delete": "Ștergeți",
+			"delete_confirm": "Sigur ștergeți această adresă?"
+		},
+		"login_page": {
+			"cancel": "Anulați",
+			"create_account": "Creați un cont",
+			"email": "E-mail",
+			"forgot_password": "Ați uitat parola?",
+			"guest_continue": "Continuați",
+			"guest_title": "Continuați ca invitat",
+			"password": "Parolă",
+			"title": "Conectați-vă",
+			"sign_in": "Conectați-vă",
+			"submit": "Trimiteți"
+		},
+		"orders": {
+			"title": "Istoric comenzi",
+			"order_number": "Comandă",
+			"order_number_link": "Numărul comenzii: {{ number }}",
+			"date": "Dată",
+			"payment_status": "Starea plății",
+			"fulfillment_status": "Starea comenzii",
+			"total": "Total",
+			"none": "Încă nu ați plasat comenzi."
+		},
+		"recover_password": {
+			"title": "Resetați parola",
+			"subtext": "Vă vom trimite un e-mail ca să vă resetați parola",
+			"success": "V-am trimis un e-mail cu un link pentru a vă actualiza parola."
+		},
+		"register": {
+			"title": "Creați un cont",
+			"first_name": "Prenume",
+			"last_name": "Nume de familie",
+			"email": "E-mail",
+			"password": "Parolă",
+			"submit": "Creați"
+		},
+		"reset_password": {
+			"title": "Resetați parola contului",
+			"subtext": "Introduceți o nouă parolă pentru {{ email }}",
+			"password": "Parolă",
+			"password_confirm": "Confirmați parola",
+			"submit": "Resetați parola"
+		},
+		"order": {
+			"title": "Comanda {{ name }}",
+			"date_html": "Plasată pe {{ date }}",
+			"cancelled_html": "Comandă anulată pe {{ date }}",
+			"cancelled_reason": "Motiv: {{ reason }}",
+			"billing_address": "Adresa de facturare",
+			"payment_status": "Starea plății",
+			"shipping_address": "Adresa de expediere",
+			"fulfillment_status": "Starea comenzii",
+			"discount": "Reducere",
+			"shipping": "Expediere",
+			"tax": "Taxe",
+			"product": "Produs",
+			"sku": "SKU",
+			"price": "Preț",
+			"quantity": "Cantitate",
+			"total": "Total",
+			"fulfilled_at_html": "Comandă onorată la {{ date }}",
+			"track_shipment": "Urmăriți expedierea",
+			"tracking_url": "Link de urmărire",
+			"tracking_company": "Serviciu de curierat",
+			"tracking_number": "Număr de urmărire",
+			"subtotal": "Subtotal"
+		}
+	},
+	"gift_cards": {
+		"issued": {
+			"title": "Iată cardul dvs. cadou de {{ value }} pentru {{ shop }}!",
+			"subtext": "Cardul dvs. cadou",
+			"gift_card_code": "Codul cardului cadou",
+			"shop_link": "Continuați cumpărăturile",
+			"remaining_html": "Mai aveți {{ balance }}",
+			"add_to_apple_wallet": "Adăugați la Apple Wallet",
+			"qr_image_alt": "Cod QR – scanați-l ca să valorificați cardul cadou",
+			"copy_code": "Copiați codul",
+			"expired": "Expirat",
+			"copy_code_success": "Codul a fost copiat cu succes",
+			"print_gift_card": "Imprimați"
+		}
+	},
+	"pagefly": {
+		"products": {
+			"product": {
+				"regular_price": "Regular price",
+				"sold_out": "Sold out",
+				"unavailable": "Unavailable",
+				"on_sale": "Sale",
+				"quantity": "Quantity",
+				"add_to_cart": "Add to cart",
+				"back_to_collection": "Back to {{ title }}",
+				"view_details": "View details"
+			}
+		},
+		"article": {
+			"tags": "Tags:",
+			"all_topics": "All topics",
+			"by_author": "by {{ author }}",
+			"posted_in": "Posted in",
+			"read_more": "Read more",
+			"back_to_blog": "Back to {{ title }}"
+		},
+		"comments": {
+			"title": "Leave a comment",
+			"name": "Name",
+			"email": "Email",
+			"message": "Message",
+			"post": "Post comment",
+			"moderated": "Please note, comments must be approved before they are published",
+			"success_moderated": "Your comment was posted successfully. We will publish it in a little while, as our blog is moderated.",
+			"success": "Your comment was posted successfully! Thank you!",
+			"comments_with_count": {
+				"one": "{{ count }} comment",
+				"other": "{{ count }} comments"
+			}
+		},
+		"password_page": {
+			"login_form_message": "Enter store using password:",
+			"login_form_password_label": "Password",
+			"login_form_password_placeholder": "Your password",
+			"login_form_submit": "Enter",
+			"signup_form_email_label": "Email",
+			"signup_form_success": "We will send you an email right before we open!",
+			"password_link": "Enter using password"
+		}
+	}
 }