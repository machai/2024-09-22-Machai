{
  "general": {
    "password_page": {
      "login_form_heading": "Parolayı kullanarak mağazaya girin:",
      "login_password_button": "Parola kullanarak gir",
      "login_form_password_label": "Parola",
      "login_form_password_placeholder": "Parolanız",
      "login_form_error": "Yanlış parola!",
      "login_form_submit": "Gir",
      "admin_link_html": "Mağaza sahibi misiniz? <a href=\"\/admin\" class=\"link underlined-link\">Buradan oturum açın<\/a>",
      "powered_by_shopify_html": "Bu mağaza {{ shopify }} tarafından desteklenir"
    },
    "social": {
      "alt_text": {
        "share_on_facebook": "Facebook'ta paylaş",
        "share_on_twitter": "Twitter'da tweet'le",
        "share_on_pinterest": "Pinterest'te pin ekle"
      },
      "links": {
        "twitter": "Twitter",
        "facebook": "Facebook",
        "pinterest": "Pinterest",
        "instagram": "Instagram",
        "tumblr": "Tumblr",
        "snapchat": "Snapchat",
        "youtube": "YouTube",
        "vimeo": "Vimeo",
        "tiktok": "TikTok"
      }
    },
    "continue_shopping": "Alışverişe devam et",
    "pagination": {
      "label": "Sayfalara ayırma",
      "page": "Sayfa {{ number }}",
      "next": "Sonraki sayfa",
      "previous": "Önceki sayfa"
    },
    "search": {
      "search": "Ara"
    },
    "cart": {
      "view": "Sepeti göster ({{ count }})",
      "item_added": "Ürün sepetinize eklendi"
    },
    "share": {
      "copy_to_clipboard": "Bağlantıyı kopyala",
      "share_url": "Bağlantı",
      "success_message": "Bağlantı panoya kopyalandı",
      "close": "Paylaşımı kapat"
    },
    "slider": {
      "of": "/",
      "next_slide": "Sağa kaydır",
      "previous_slide": "Sola kaydır"
    }
  },
  "newsletter": {
    "label": "E-posta",
    "success": "Abone olduğunuz için teşekkür ederiz",
    "button_label": "Abone ol"
  },
  "accessibility": {
    "skip_to_text": "İçeriğe atla",
    "close": "Kapat",
    "unit_price_separator": "\/",
    "vendor": "Satıcı:",
    "error": "Hata",
    "refresh_page": "Bir seçim yapmanız sayfanın tamamının yenilenmesine neden olur.",
    "link_messages": {
      "new_window": "Yeni bir pencerede açılır.",
      "external": "Harici web sitesini açar."
    },
    "loading": "Yükleniyor...",
<<<<<<< HEAD
    "of": "\/",
    "skip_to_product_info": "Ürün bilgisine atla",
    "total_reviews": "toplam değerlendirme",
    "star_reviews_info": "{{ rating_value }}\/{{ rating_max }} yıldız"
=======
    "skip_to_product_info": "Ürün bilgisine atla",
    "total_reviews": "toplam değerlendirme",
    "star_reviews_info": "{{ rating_value }}/{{ rating_max }} yıldız",
    "collapsible_content_title": "Daraltılabilir içerik"
>>>>>>> 74615a0b
  },
  "blogs": {
    "article": {
      "blog": "Blog",
      "read_more_title": "Devamını okuyun: {{ title }}",
      "comments": {
        "one": "{{ count }} yorum",
        "other": "{{ count }} yorum"
      },
      "moderated": "Yorumların yayınlanabilmesi için onaylanması gerektiğini lütfen unutmayın.",
      "comment_form_title": "Yorum yapın",
      "name": "Ad",
      "email": "E-posta",
      "message": "Yorum",
      "post": "Yorumu paylaş",
      "back_to_blog": "Bloga dön",
      "share": "Bu makaleyi paylaş",
      "success": "Yorumunuz başarıyla paylaşıldı! Teşekkür ederiz.",
      "success_moderated": "Yorumunuz başarıyla paylaşıldı. Blogumuz denetlendiğinden yorumunuzu kısa bir süre sonra yayınlayacağız."
    }
  },
  "onboarding": {
    "product_title": "Örnek ürün başlığı",
    "collection_title": "Koleksiyonunuzun adı"
  },
  "products": {
    "product": {
      "add_to_cart": "Sepete ekle",
      "description": "Açıklama",
      "on_sale": "İndirim",
      "product_variants": "Ürün varyasyonları",
      "quantity": {
        "label": "Adet",
        "input_label": "{{ product }} için adet",
        "increase": "{{ product }} için adedi artırın",
        "decrease": "{{ product }} için adedi azaltın"
      },
      "price": {
        "from_price_html": "Başlangıç fiyatı: {{ price }}",
        "regular_price": "Normal fiyat",
        "sale_price": "İndirimli fiyat",
        "unit_price": "Birim fiyat"
      },
      "share": "Bu ürünü paylaş",
      "sold_out": "Tükendi",
      "unavailable": "Kullanım dışı",
      "vendor": "Satıcı",
      "video_exit_message": "{{ title }} aynı pencerede tam ekran video açar.",
      "xr_button": "Kendi alanınızda görüntüleyin",
      "xr_button_label": "Alanınızda görüntüleyin; ürün, artırılmış gerçeklik penceresinde yüklenir",
      "pickup_availability": {
        "view_store_info": "Mağaza bilgilerini görüntüleyin",
        "check_other_stores": "Diğer mağazalardaki stok durumunu kontrol edin",
        "pick_up_available": "Teslim alım kullanılabilir",
        "pick_up_available_at_html": "Teslim alım <span class=\"color-foreground\">{{ location_name }}<\/span> konumunda kullanılabilir",
        "pick_up_unavailable_at_html": "Teslim alım <span class=\"color-foreground\">{{ location_name }}<\/span> konumunda şu anda kullanılamıyor",
        "unavailable": "Teslim alım stok durumu yüklenemedi",
        "refresh": "Yenile"
      },
      "media": {
        "open_media": "Medya {{ index }} modda oynatın",
        "play_model": "3B Görüntüleyici'yi Oynat",
        "play_video": "Videoyu oynat",
        "gallery_viewer": "Galeri Görüntüleyici",
        "load_image": "Görsel {{ index }} galeri görüntüleyicide yükleyin",
        "load_model": "3B Model {{ index }} galeri görüntüleyicide yükleyin",
        "load_video": "Video {{ index }} galeri görüntüleyicide oynatın",
        "image_available": "Görsel {{ index }} artık galeri görüntüleyicide kullanılabilir"
      },
      "view_full_details": "Tüm ayrıntıları görüntüle",
      "include_taxes": "Vergi dahildir.",
      "shipping_policy_html": "<a href=\"{{ link }}\">Kargo<\/a>, ödeme sayfasında hesaplanır."
    },
    "modal": {
      "label": "Medya galerisi"
    },
    "facets": {
      "apply": "Uygula",
      "clear": "Temizle",
      "clear_all": "Tümünü temizle",
      "from": "En düşük",
      "filter_and_sort": "Filtrele ve sırala",
      "filter_by_label": "Filtre:",
      "filter_button": "Filtrele",
      "filters_selected": {
        "one": "{{ count }} seçildi",
        "other": "{{ count }} seçildi"
      },
      "max_price": "En yüksek fiyat: {{ price }}",
      "product_count": {
        "one": "{{ count }}\/{{ product_count }} ürün",
        "other": "{{ count }}\/{{ product_count }} ürün"
      },
      "product_count_simple": {
        "one": "{{ count }} ürün",
        "other": "{{ count }} ürün"
      },
      "reset": "Sıfırla",
      "sort_button": "Sırala",
      "sort_by_label": "Sıralama ölçütü:",
      "to": "En yüksek",
      "clear_filter": "Filtreyi temizle"
    }
  },
  "templates": {
    "search": {
      "no_results": "\"{{ terms }}\" için sonuç bulunamadı. Yazım hatası olmadığını doğrulayın veya farklı bir kelime ya da ifade kullanın.",
      "results_with_count": {
        "one": "{{ count }} sonuç",
        "other": "{{ count }} sonuç"
      },
      "title": "Arama sonuçları",
      "page": "Sayfa",
      "products": "Ürünler",
      "search_for": "\"{{ terms }}\" için arama yap",
      "results_with_count_and_term": {
        "one": "\"{{ terms }}\" için {{ count }} sonuç bulundu",
        "other": "\"{{ terms }}\" için {{ count }} sonuç bulundu"
      }
    },
    "cart": {
      "cart": "Sepet"
    },
    "contact": {
      "form": {
        "name": "Ad",
        "email": "E-posta",
        "phone": "Telefon numarası",
        "comment": "Yorum",
        "send": "Gönder",
        "post_success": "Bizimle iletişime geçtiğiniz için teşekkür ederiz. Mümkün olan en kısa sürede size dönüş yapacağız.",
        "error_heading": "Lütfen aşağıdakileri düzenleyin:"
      }
    },
    "404": {
      "title": "Sayfa bulunamadı",
      "subtext": "404"
    }
  },
  "sections": {
    "header": {
      "announcement": "Duyuru",
      "menu": "Menü",
      "cart_count": {
        "one": "{{ count }} ürün",
        "other": "{{ count }} ürün"
      }
    },
    "cart": {
      "title": "Sepetiniz",
      "caption": "Sepet ürünleri",
      "remove_title": "{{ title }} kanalını kaldır",
      "subtotal": "Alt toplam",
      "new_subtotal": "Yeni alt toplam",
      "note": "Siparişe özel talimatlar",
      "checkout": "Ödeme",
      "empty": "Sepetiniz boş",
      "cart_error": "Sepetiniz güncellenirken bir hata oluştu. Lütfen tekrar deneyin.",
      "cart_quantity_error_html": "Sepetinize bu üründen yalnızca {{ quantity }} adet ekleyebilirsiniz.",
      "taxes_and_shipping_policy_at_checkout_html": "Vergiler ve <a href=\"{{ link }}\">kargo</a>, ödeme sayfasında hesaplanır",
      "taxes_included_but_shipping_at_checkout": "Vergi dahildir ve kargo, ödeme sayfasında hesaplanır",
      "taxes_included_and_shipping_policy_html": "Vergi dahildir. <a href=\"{{ link }}\">Kargo<\/a>, ödeme sayfasında hesaplanır.",
      "taxes_and_shipping_at_checkout": "Vergiler ve kargo, ödeme sayfasında hesaplanır",
      "headings": {
        "product": "Ürün",
        "price": "Fiyat",
        "total": "Toplam",
        "quantity": "Adet"
      },
      "update": "Güncelle",
      "login": {
        "title": "Hesabınız var mı?",
        "paragraph_html": "Daha hızlı ödeme yapmak için <a href=\"{{ link }}\" class=\"link underlined-link\">oturum açın<\/a>."
      }
    },
    "footer": {
      "payment": "Ödeme yöntemleri"
    },
    "featured_blog": {
      "view_all": "Tümünü görüntüle",
      "onboarding_title": "Blog gönderisi",
      "onboarding_content": "Müşterilerinize blog gönderinizin özetini gösterin"
    },
    "featured_collection": {
      "view_all": "Tümünü görüntüle",
      "view_all_label": "{{ collection_name }} koleksiyonundaki tüm ürünleri görüntüle"
    },
    "collection_list": {
      "view_all": "Tümünü görüntüle"
    },
    "collection_template": {
      "title": "Koleksiyon",
      "empty": "Ürün bulunamadı",
      "use_fewer_filters_html": "Daha az filtre kullan veya <a class=\"{{ class }}\" href=\"{{ link }}\">tümünü temizle<\/a>"
    },
    "video": {
      "load_video": "Videoyu yükle: {{ description }}"
    },
    "slideshow": {
      "load_slide": "Slaytı yükle",
      "previous_slideshow": "Önceki slayt",
      "next_slideshow": "Sonraki slayt",
      "pause_slideshow": "Slayt gösterisini duraklat",
      "play_slideshow": "Slayt gösterisini oynat",
      "carousel": "Döngü",
      "slide": "Slayt"
    }
  },
  "localization": {
    "country_label": "Ülke\/bölge",
    "language_label": "Dil",
    "update_language": "Dili güncelle",
    "update_country": "Ülke\/bölge bilgisini güncelle"
  },
  "customer": {
    "account": {
      "title": "Hesap",
      "details": "Hesap bilgileri",
      "view_addresses": "Adresi görüntüle",
      "return": "Hesap bilgilerine geri dön"
    },
    "account_fallback": "Hesap",
    "activate_account": {
      "title": "Hesabı etkinleştirin",
      "subtext": "Hesabınızı etkinleştirmek için parolanızı oluşturun.",
      "password": "Parola",
      "password_confirm": "Parolayı doğrula",
      "submit": "Hesabı etkinleştir",
      "cancel": "Daveti reddet"
    },
    "addresses": {
      "title": "Adresler",
      "default": "Varsayılan",
      "add_new": "Yeni adres ekle",
      "edit_address": "Adresi düzenle",
      "first_name": "Ad",
      "last_name": "Soyadı",
      "company": "Şirket",
      "address1": "Adres 1",
      "address2": "Adres 2",
      "city": "Şehir",
      "country": "Ülke\/bölge",
      "province": "İl",
      "zip": "Posta kodu",
      "phone": "Telefon",
      "set_default": "Varsayılan adres olarak ayarla",
      "add": "Adres ekle",
      "update": "Adresi güncelle",
      "cancel": "İptal Et",
      "edit": "Düzenleyin",
      "delete": "Sil",
      "delete_confirm": "Bu adresi silmek istediğinizden emin misiniz?"
    },
    "log_in": "Oturum aç",
    "log_out": "Oturumu kapat",
    "login_page": {
      "cancel": "İptal Et",
      "create_account": "Hesap oluştur",
      "email": "E-posta",
      "forgot_password": "Parolanızı mı unuttunuz?",
      "guest_continue": "Devam",
      "guest_title": "Misafir olarak devam edin",
      "password": "Parola",
      "title": "Oturum aç",
      "sign_in": "Giriş yapın",
      "submit": "Gönder"
    },
    "orders": {
      "title": "Sipariş geçmişi",
      "order_number": "Sipariş",
      "order_number_link": "Sipariş numarası {{ number }}",
      "date": "Tarih",
      "payment_status": "Ödeme durumu",
      "fulfillment_status": "Gönderim durumu",
      "total": "Toplam",
      "none": "Henüz sipariş vermediniz."
    },
    "recover_password": {
      "title": "Parolanızı sıfırlayın",
      "subtext": "Parolanızı sıfırlamanız için size bir e-posta göndereceğiz",
      "success": "Size parolanızı güncelleme bağlantısının bulunduğu bir e-posta gönderdik."
    },
    "register": {
      "title": "Hesap oluşturun",
      "first_name": "Ad",
      "last_name": "Soyadı",
      "email": "E-posta",
      "password": "Parola",
      "submit": "Oluştur"
    },
    "reset_password": {
      "title": "Hesap parolasını sıfırlayın",
      "subtext": "{{ email }} için yeni bir parola girin",
      "password": "Parola",
      "password_confirm": "Parolayı doğrula",
      "submit": "Parolayı sıfırla"
    },
    "order": {
      "title": "{{ name }} siparişi",
      "date_html": "Verilme Tarihi: {{ date }}",
      "cancelled_html": "Siparişin İptal Edilme Tarihi: {{ date }}",
      "cancelled_reason": "Neden: {{ reason }}",
      "billing_address": "Fatura Adresi",
      "payment_status": "Ödeme Durumu",
      "shipping_address": "Kargo Adresi",
      "fulfillment_status": "Gönderim Durumu",
      "discount": "İndirim",
      "shipping": "Kargo",
      "tax": "Vergi",
      "product": "Ürün",
      "sku": "SKU",
      "price": "Fiyat",
      "quantity": "Adet",
      "total": "Toplam",
      "fulfilled_at_html": "Gönderildi: {{ date }}",
      "track_shipment": "Kargoyu takip et",
      "tracking_url": "Takip bağlantısı",
      "tracking_company": "Kargo Şirketi",
      "tracking_number": "Takip numarası",
      "subtotal": "Alt toplam"
    }
  },
  "gift_cards": {
    "issued": {
      "title": "İşte {{ shop }} için {{ value }} hediye kartınız!",
      "subtext": "Hediye kartınız",
      "gift_card_code": "Hediye kartı kodu",
      "shop_link": "Alışverişe devam et",
      "remaining_html": "{{ balance }} kaldı",
      "add_to_apple_wallet": "Apple Wallet'a ekle",
      "qr_image_alt": "QR kodu: Hediye kartını kullanmak için tarayın",
      "copy_code": "Kodu kopyala",
      "expired": "Süresi sona erdi",
      "copy_code_success": "Kod başarıyla kopyalandı",
      "print_gift_card": "Yazdır"
    }
  }
}<|MERGE_RESOLUTION|>--- conflicted
+++ resolved
@@ -71,17 +71,10 @@
       "external": "Harici web sitesini açar."
     },
     "loading": "Yükleniyor...",
-<<<<<<< HEAD
-    "of": "\/",
-    "skip_to_product_info": "Ürün bilgisine atla",
-    "total_reviews": "toplam değerlendirme",
-    "star_reviews_info": "{{ rating_value }}\/{{ rating_max }} yıldız"
-=======
     "skip_to_product_info": "Ürün bilgisine atla",
     "total_reviews": "toplam değerlendirme",
     "star_reviews_info": "{{ rating_value }}/{{ rating_max }} yıldız",
     "collapsible_content_title": "Daraltılabilir içerik"
->>>>>>> 74615a0b
   },
   "blogs": {
     "article": {
