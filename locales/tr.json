{
  "general": {
    "password_page": {
      "login_form_heading": "Parolayı kullanarak mağazaya girin:",
      "login_password_button": "Parola kullanarak gir",
      "login_form_password_label": "Parola",
      "login_form_password_placeholder": "Parolanız",
      "login_form_error": "Yanlış parola!",
      "login_form_submit": "Gir",
      "modal": "Parola modu",
      "admin_link_html": "Mağaza sahibi misiniz? <a href=\"\/admin\" class=\"link underlined-link\">Buradan oturum açın<\/a>",
      "powered_by_shopify_html": "Bu mağaza {{ shopify }} tarafından desteklenir"
    },
    "social": {
      "alt_text": {
        "share_on_facebook": "Facebook'ta paylaş",
        "share_on_twitter": "Twitter'da tweet'le",
        "share_on_pinterest": "Pinterest'te pin ekle"
      },
      "links": {
        "twitter": "Twitter",
        "facebook": "Facebook",
        "pinterest": "Pinterest",
        "instagram": "Instagram",
        "tumblr": "Tumblr",
        "snapchat": "Snapchat",
        "youtube": "YouTube",
        "vimeo": "Vimeo",
        "tiktok": "TikTok"
      }
    },
    "continue_shopping": "Alışverişe devam et",
    "pagination": {
      "label": "Sayfalara ayırma",
      "page": "Sayfa {{ number }}",
      "next": "Sonraki sayfa",
      "previous": "Önceki sayfa"
    },
    "search": {
      "search": "Ara"
    },
    "cart": {
      "view": "Sepeti göster ({{ count }})",
      "item_added": "Ürün sepetinize eklendi"
    },
    "share": {
      "copy_to_clipboard": "Bağlantıyı kopyala",
      "share": "Paylaş",
      "share_url": "Bağlantı",
      "success_message": "Bağlantı panoya kopyalandı",
      "close": "Paylaşımı kapat"
    }
  },
  "newsletter": {
    "label": "E-posta",
    "success": "Abone olduğunuz için teşekkür ederiz",
    "button_label": "Abone ol"
  },
  "accessibility": {
    "skip_to_text": "İçeriğe atla",
    "close": "Kapat",
    "unit_price_separator": "\/",
    "vendor": "Satıcı:",
    "error": "Hata",
    "refresh_page": "Bir seçim yapmanız sayfanın tamamının yenilenmesine neden olur.",
    "link_messages": {
      "new_window": "Yeni bir pencerede açılır.",
      "external": "Harici web sitesini açar."
    },
    "next_slide": "Sağa kaydır",
    "previous_slide": "Sola kaydır",
    "loading": "Yükleniyor...",
    "of": "\/",
    "skip_to_product_info": "Ürün bilgisine atla",
    "total_reviews": "toplam değerlendirme",
    "star_reviews_info": "{{ rating_value }}\/{{ rating_max }} yıldız"
  },
  "blogs": {
    "article": {
      "blog": "Blog",
      "read_more_title": "Devamını okuyun: {{ title }}",
      "read_more": "Devamını okuyun",
      "comments": {
        "one": "{{ count }} yorum",
        "other": "{{ count }} yorum"
      },
      "moderated": "Yorumların yayınlanabilmesi için onaylanması gerektiğini lütfen unutmayın.",
      "comment_form_title": "Yorum yapın",
      "name": "Ad",
      "email": "E-posta",
      "message": "Yorum",
      "post": "Yorumu paylaş",
      "back_to_blog": "Bloga dön",
      "share": "Bu makaleyi paylaş",
      "success": "Yorumunuz başarıyla paylaşıldı! Teşekkür ederiz.",
      "success_moderated": "Yorumunuz başarıyla paylaşıldı. Blogumuz denetlendiğinden yorumunuzu kısa bir süre sonra yayınlayacağız."
    }
  },
  "onboarding": {
    "product_title": "Örnek ürün başlığı",
    "collection_title": "Koleksiyonunuzun adı"
  },
  "products": {
    "product": {
      "add_to_cart": "Sepete ekle",
      "description": "Açıklama",
      "on_sale": "İndirim",
      "product_variants": "Ürün varyasyonları",
      "quantity": {
        "label": "Adet",
        "input_label": "{{ product }} için adet",
        "increase": "{{ product }} için adedi artırın",
        "decrease": "{{ product }} için adedi azaltın"
      },
      "price": {
        "from_price_html": "Başlangıç fiyatı: {{ price }}",
        "regular_price": "Normal fiyat",
        "sale_price": "İndirimli fiyat",
        "unit_price": "Birim fiyat"
      },
      "share": "Bu ürünü paylaş",
      "sold_out": "Tükendi",
      "unavailable": "Kullanım dışı",
      "vendor": "Satıcı",
      "video_exit_message": "{{ title }} aynı pencerede tam ekran video açar.",
      "xr_button": "Kendi alanınızda görüntüleyin",
      "xr_button_label": "Alanınızda görüntüleyin; ürün, artırılmış gerçeklik penceresinde yüklenir",
      "pickup_availability": {
        "view_store_info": "Mağaza bilgilerini görüntüleyin",
        "check_other_stores": "Diğer mağazalardaki stok durumunu kontrol edin",
        "pick_up_available": "Teslim alım kullanılabilir",
        "pick_up_available_at_html": "Teslim alım <span class=\"color-foreground\">{{ location_name }}<\/span> konumunda kullanılabilir",
        "pick_up_unavailable_at_html": "Teslim alım <span class=\"color-foreground\">{{ location_name }}<\/span> konumunda şu anda kullanılamıyor",
        "unavailable": "Teslim alım stok durumu yüklenemedi",
        "refresh": "Yenile"
      },
      "media": {
        "open_featured_media": "Öne çıkan medyayı galeri görünümünde aç",
        "open_media": "Medya {{ index }} galeri görünümünde aç",
        "play_model": "3B Görüntüleyici'yi Oynat",
        "play_video": "Videoyu oynat"
      },
      "view_full_details": "Tüm ayrıntıları görüntüle"
    },
    "modal": {
      "label": "Medya galerisi"
    },
    "facets": {
      "apply": "Uygula",
      "clear": "Temizle",
      "clear_all": "Tümünü temizle",
      "from": "En düşük",
      "filter_and_sort": "Filtrele ve sırala",
      "filter_by_label": "Filtre:",
      "filter_button": "Filtrele",
      "filters_selected": {
        "one": "{{ count }} seçildi",
        "other": "{{ count }} seçildi"
      },
      "max_price": "En yüksek fiyat: {{ price }}",
      "product_count": {
        "one": "{{ count }}/{{ product_count }} ürün",
        "other": "{{ count }}/{{ product_count }} ürün"
      },
      "product_count_simple": {
        "one": "{{ count }} ürün",
        "other": "{{ count }} ürün"
      },
      "reset": "Sıfırla",
      "sort_button": "Sırala",
      "sort_by_label": "Sıralama ölçütü:",
      "to": "En yüksek",
      "clear_filter": "Filtreyi temizle"
    }
  },
  "templates": {
    "404": {
      "title": "Sayfa bulunamadı",
      "subtext": "404"
    },
    "search": {
      "no_results": "\"{{ terms }}\" için sonuç bulunamadı. Yazım hatası olmadığını doğrulayın veya farklı bir kelime ya da ifade kullanın.",
      "results_with_count": {
        "one": "{{ count }} sonuç",
        "other": "{{ count }} sonuç"
      },
      "title": "Arama sonuçları",
      "page": "Sayfa",
      "products": "Ürünler",
      "search_for": "\"{{ terms }}\" için arama yap",
      "results_with_count_and_term": {
        "one": "\"{{ terms }}\" için {{ count }} sonuç bulundu",
        "other": "\"{{ terms }}\" için {{ count }} sonuç bulundu"
      }
    },
    "cart": {
      "cart": "Sepet"
    },
    "contact": {
      "form": {
        "name": "Ad",
        "email": "E-posta",
        "phone": "Telefon numarası",
        "comment": "Yorum",
        "send": "Gönder",
        "post_success": "Bizimle iletişime geçtiğiniz için teşekkür ederiz. Mümkün olan en kısa sürede size dönüş yapacağız.",
        "error_heading": "Lütfen aşağıdakileri düzenleyin:"
      }
    }
  },
  "sections": {
    "header": {
      "announcement": "Duyuru",
      "menu": "Menü",
      "cart_count": {
        "one": "{{ count }} ürün",
        "other": "{{ count }} ürün"
      }
    },
    "cart": {
      "title": "Sepetiniz",
      "caption": "Sepet ürünleri",
      "remove_title": "{{ title }} kanalını kaldır",
      "subtotal": "Alt toplam",
      "new_subtotal": "Yeni alt toplam",
      "note": "Siparişe özel talimatlar",
      "checkout": "Ödeme",
      "empty": "Sepetiniz boş",
      "cart_error": "Sepetiniz güncellenirken bir hata oluştu. Lütfen tekrar deneyin.",
      "cart_quantity_error_html": "Sepetinize bu üründen yalnızca [quantity] adet ekleyebilirsiniz.",
      "taxes_and_shipping_policy_at_checkout_html": "Vergiler ve <a href=\"{{ link }}\">kargo<\/a>, ödeme sayfasında hesaplanır",
      "taxes_included_but_shipping_at_checkout": "Vergi dahildir ve kargo, ödeme sayfasında hesaplanır",
      "taxes_included_and_shipping_policy_html": "Vergi dahildir. <a href=\"{{ link }}\">Kargo<\/a>, ödeme sayfasında hesaplanır.",
      "taxes_and_shipping_at_checkout": "Vergiler ve kargo, ödeme sayfasında hesaplanır",
      "headings": {
        "product": "Ürün",
        "price": "Fiyat",
        "total": "Toplam",
        "quantity": "Adet"
      },
      "update": "Güncelle",
      "login": {
        "title": "Hesabınız var mı?",
        "paragraph_html": "Daha hızlı ödeme yapmak için <a href=\"{{ link }}\" class=\"link underlined-link\">oturum açın<\/a>."
      }
    },
    "footer": {
      "payment": "Ödeme yöntemleri",
      "social_placeholder": "Bizi sosyal medyadan takip edin!"
    },
    "featured_blog": {
      "view_all": "Tümünü görüntüle",
      "onboarding_title": "Blog gönderisi",
      "onboarding_content": "Müşterilerinize blog gönderinizin özetini gösterin"
    },
    "featured_collection": {
      "view_all": "Tümünü görüntüle",
      "view_all_label": "{{ collection_name }} koleksiyonundaki tüm ürünleri görüntüle"
    },
    "collection_list": {
      "view_all": "Tümünü görüntüle"
    },
    "collection_template": {
      "title": "Koleksiyon",
<<<<<<< HEAD
      "sort_by_label": "Sıralama ölçütü:",
      "sort_button": "Sırala",
      "product_count": {
        "one": "{{ count }}\/{{ product_count }} ürün",
        "other": "{{ count }}\/{{ product_count }} ürün"
      },
      "empty": "Ürün bulunamadı",
      "apply": "Uygula",
      "clear": "Temizle",
      "clear_all": "Tümünü temizle",
      "from": "En düşük",
      "filter_and_sort": "Filtrele ve sırala",
      "filter_by_label": "Filtre:",
      "filter_button": "Filtrele",
      "max_price": "En yüksek fiyat: {{ price }}",
      "reset": "Sıfırla",
      "to": "En yüksek",
      "use_fewer_filters_html": "Daha az filtre kullan veya <a class=\"{{ class }}\" href=\"{{ link }}\">tümünü temizle<\/a>",
      "filters_selected": {
        "one": "{{ count }} seçildi",
        "other": "{{ count }} seçildi"
      },
      "product_count_simple": {
        "one": "{{ count }} ürün",
        "other": "{{ count }} ürün"
      }
=======
      "empty": "Ürün bulunamadı",
      "use_fewer_filters_html": "Daha az filtre kullan veya <a class=\"{{ class }}\" href=\"{{ link }}\">tümünü temizle</a>"
>>>>>>> 8c553758
    },
    "video": {
      "load_video": "Videoyu yükle: {{ description }}"
    }
  },
  "localization": {
    "country_label": "Ülke\/bölge",
    "language_label": "Dil",
    "update_language": "Dili güncelle",
    "update_country": "Ülke\/bölge bilgisini güncelle"
  },
  "customer": {
    "account": {
      "title": "Hesap",
      "details": "Hesap bilgileri",
      "view_addresses": "Adresi görüntüle",
      "return": "Hesap bilgilerine geri dön"
    },
    "account_fallback": "Hesap",
    "activate_account": {
      "title": "Hesabı etkinleştirin",
      "subtext": "Hesabınızı etkinleştirmek için parolanızı oluşturun.",
      "password": "Parola",
      "password_confirm": "Parolayı doğrula",
      "submit": "Hesabı etkinleştir",
      "cancel": "Daveti reddet"
    },
    "addresses": {
      "title": "Adresler",
      "default": "Varsayılan",
      "add_new": "Yeni adres ekle",
      "edit_address": "Adresi düzenle",
      "first_name": "Ad",
      "last_name": "Soyadı",
      "company": "Şirket",
      "address1": "Adres 1",
      "address2": "Adres 2",
      "city": "Şehir",
      "country": "Ülke\/bölge",
      "province": "İl",
      "zip": "Posta kodu",
      "phone": "Telefon",
      "set_default": "Varsayılan adres olarak ayarla",
      "add": "Adres ekle",
      "update": "Adresi güncelle",
      "cancel": "İptal Et",
      "edit": "Düzenleyin",
      "delete": "Sil",
      "delete_confirm": "Bu adresi silmek istediğinizden emin misiniz?"
    },
    "log_in": "Oturum aç",
    "log_out": "Oturumu kapat",
    "login_page": {
      "cancel": "İptal Et",
      "create_account": "Hesap oluştur",
      "email": "E-posta",
      "forgot_password": "Parolanızı mı unuttunuz?",
      "guest_continue": "Devam",
      "guest_title": "Misafir olarak devam edin",
      "password": "Parola",
      "title": "Oturum aç",
      "sign_in": "Giriş yapın",
      "submit": "Gönder"
    },
    "orders": {
      "title": "Sipariş geçmişi",
      "order_number": "Sipariş",
      "order_number_link": "Sipariş numarası {{ number }}",
      "date": "Tarih",
      "payment_status": "Ödeme durumu",
      "fulfillment_status": "Gönderim durumu",
      "total": "Toplam",
      "none": "Henüz sipariş vermediniz."
    },
    "recover_password": {
      "title": "Parolanızı sıfırlayın",
      "subtext": "Parolanızı sıfırlamanız için size bir e-posta göndereceğiz",
      "success": "Size parolanızı güncelleme bağlantısının bulunduğu bir e-posta gönderdik."
    },
    "register": {
      "title": "Hesap oluşturun",
      "first_name": "Ad",
      "last_name": "Soyadı",
      "email": "E-posta",
      "password": "Parola",
      "submit": "Oluştur"
    },
    "reset_password": {
      "title": "Hesap parolasını sıfırlayın",
      "subtext": "{{ email }} için yeni bir parola girin",
      "password": "Parola",
      "password_confirm": "Parolayı doğrula",
      "submit": "Parolayı sıfırla"
    },
    "order": {
      "title": "{{ name }} siparişi",
      "date_html": "Verilme Tarihi: {{ date }}",
      "cancelled_html": "Siparişin İptal Edilme Tarihi: {{ date }}",
      "cancelled_reason": "Neden: {{ reason }}",
      "billing_address": "Fatura Adresi",
      "payment_status": "Ödeme Durumu",
      "shipping_address": "Kargo Adresi",
      "fulfillment_status": "Gönderim Durumu",
      "discount": "İndirim",
      "shipping": "Kargo",
      "tax": "Vergi",
      "product": "Ürün",
      "sku": "SKU",
      "price": "Fiyat",
      "quantity": "Adet",
      "total": "Toplam",
      "fulfilled_at_html": "Gönderildi: {{ date }}",
      "track_shipment": "Kargoyu takip et",
      "tracking_url": "Takip bağlantısı",
      "tracking_company": "Kargo Şirketi",
      "tracking_number": "Takip numarası",
      "subtotal": "Alt toplam"
    }
  },
  "gift_cards": {
    "issued": {
      "title": "İşte {{ shop }} için {{ value }} hediye kartınız!",
      "subtext": "Hediye kartınız",
      "gift_card_code": "Hediye kartı kodu",
      "shop_link": "Alışverişe devam et",
      "remaining_html": "{{ balance }} kaldı",
      "add_to_apple_wallet": "Apple Wallet'a ekle",
      "qr_image_alt": "QR kodu: Hediye kartını kullanmak için tarayın",
      "copy_code": "Kodu kopyala",
      "expired": "Süresi sona erdi",
      "copy_code_success": "Kod başarıyla kopyalandı",
      "print_gift_card": "Yazdır"
    }
  },
  "pagefly": {
    "products": {
      "product": {
        "regular_price": "Regular price",
        "sold_out": "Sold out",
        "unavailable": "Unavailable",
        "on_sale": "Sale",
        "quantity": "Quantity",
        "add_to_cart": "Add to cart",
        "back_to_collection": "Back to {{ title }}",
        "view_details": "View details"
      }
    },
    "article": {
      "tags": "Tags:",
      "all_topics": "All topics",
      "by_author": "by {{ author }}",
      "posted_in": "Posted in",
      "read_more": "Read more",
      "back_to_blog": "Back to {{ title }}"
    },
    "comments": {
      "title": "Leave a comment",
      "name": "Name",
      "email": "Email",
      "message": "Message",
      "post": "Post comment",
      "moderated": "Please note, comments must be approved before they are published",
      "success_moderated": "Your comment was posted successfully. We will publish it in a little while, as our blog is moderated.",
      "success": "Your comment was posted successfully! Thank you!",
      "comments_with_count": {
        "one": "{{ count }} comment",
        "other": "{{ count }} comments"
      }
    },
    "password_page": {
      "login_form_message": "Enter store using password:",
      "login_form_password_label": "Password",
      "login_form_password_placeholder": "Your password",
      "login_form_submit": "Enter",
      "signup_form_email_label": "Email",
      "signup_form_success": "We will send you an email right before we open!",
      "password_link": "Enter using password"
    }
  }
}<|MERGE_RESOLUTION|>--- conflicted
+++ resolved
@@ -1,475 +1,446 @@
 {
-  "general": {
-    "password_page": {
-      "login_form_heading": "Parolayı kullanarak mağazaya girin:",
-      "login_password_button": "Parola kullanarak gir",
-      "login_form_password_label": "Parola",
-      "login_form_password_placeholder": "Parolanız",
-      "login_form_error": "Yanlış parola!",
-      "login_form_submit": "Gir",
-      "modal": "Parola modu",
-      "admin_link_html": "Mağaza sahibi misiniz? <a href=\"\/admin\" class=\"link underlined-link\">Buradan oturum açın<\/a>",
-      "powered_by_shopify_html": "Bu mağaza {{ shopify }} tarafından desteklenir"
-    },
-    "social": {
-      "alt_text": {
-        "share_on_facebook": "Facebook'ta paylaş",
-        "share_on_twitter": "Twitter'da tweet'le",
-        "share_on_pinterest": "Pinterest'te pin ekle"
-      },
-      "links": {
-        "twitter": "Twitter",
-        "facebook": "Facebook",
-        "pinterest": "Pinterest",
-        "instagram": "Instagram",
-        "tumblr": "Tumblr",
-        "snapchat": "Snapchat",
-        "youtube": "YouTube",
-        "vimeo": "Vimeo",
-        "tiktok": "TikTok"
-      }
-    },
-    "continue_shopping": "Alışverişe devam et",
-    "pagination": {
-      "label": "Sayfalara ayırma",
-      "page": "Sayfa {{ number }}",
-      "next": "Sonraki sayfa",
-      "previous": "Önceki sayfa"
-    },
-    "search": {
-      "search": "Ara"
-    },
-    "cart": {
-      "view": "Sepeti göster ({{ count }})",
-      "item_added": "Ürün sepetinize eklendi"
-    },
-    "share": {
-      "copy_to_clipboard": "Bağlantıyı kopyala",
-      "share": "Paylaş",
-      "share_url": "Bağlantı",
-      "success_message": "Bağlantı panoya kopyalandı",
-      "close": "Paylaşımı kapat"
-    }
-  },
-  "newsletter": {
-    "label": "E-posta",
-    "success": "Abone olduğunuz için teşekkür ederiz",
-    "button_label": "Abone ol"
-  },
-  "accessibility": {
-    "skip_to_text": "İçeriğe atla",
-    "close": "Kapat",
-    "unit_price_separator": "\/",
-    "vendor": "Satıcı:",
-    "error": "Hata",
-    "refresh_page": "Bir seçim yapmanız sayfanın tamamının yenilenmesine neden olur.",
-    "link_messages": {
-      "new_window": "Yeni bir pencerede açılır.",
-      "external": "Harici web sitesini açar."
-    },
-    "next_slide": "Sağa kaydır",
-    "previous_slide": "Sola kaydır",
-    "loading": "Yükleniyor...",
-    "of": "\/",
-    "skip_to_product_info": "Ürün bilgisine atla",
-    "total_reviews": "toplam değerlendirme",
-    "star_reviews_info": "{{ rating_value }}\/{{ rating_max }} yıldız"
-  },
-  "blogs": {
-    "article": {
-      "blog": "Blog",
-      "read_more_title": "Devamını okuyun: {{ title }}",
-      "read_more": "Devamını okuyun",
-      "comments": {
-        "one": "{{ count }} yorum",
-        "other": "{{ count }} yorum"
-      },
-      "moderated": "Yorumların yayınlanabilmesi için onaylanması gerektiğini lütfen unutmayın.",
-      "comment_form_title": "Yorum yapın",
-      "name": "Ad",
-      "email": "E-posta",
-      "message": "Yorum",
-      "post": "Yorumu paylaş",
-      "back_to_blog": "Bloga dön",
-      "share": "Bu makaleyi paylaş",
-      "success": "Yorumunuz başarıyla paylaşıldı! Teşekkür ederiz.",
-      "success_moderated": "Yorumunuz başarıyla paylaşıldı. Blogumuz denetlendiğinden yorumunuzu kısa bir süre sonra yayınlayacağız."
-    }
-  },
-  "onboarding": {
-    "product_title": "Örnek ürün başlığı",
-    "collection_title": "Koleksiyonunuzun adı"
-  },
-  "products": {
-    "product": {
-      "add_to_cart": "Sepete ekle",
-      "description": "Açıklama",
-      "on_sale": "İndirim",
-      "product_variants": "Ürün varyasyonları",
-      "quantity": {
-        "label": "Adet",
-        "input_label": "{{ product }} için adet",
-        "increase": "{{ product }} için adedi artırın",
-        "decrease": "{{ product }} için adedi azaltın"
-      },
-      "price": {
-        "from_price_html": "Başlangıç fiyatı: {{ price }}",
-        "regular_price": "Normal fiyat",
-        "sale_price": "İndirimli fiyat",
-        "unit_price": "Birim fiyat"
-      },
-      "share": "Bu ürünü paylaş",
-      "sold_out": "Tükendi",
-      "unavailable": "Kullanım dışı",
-      "vendor": "Satıcı",
-      "video_exit_message": "{{ title }} aynı pencerede tam ekran video açar.",
-      "xr_button": "Kendi alanınızda görüntüleyin",
-      "xr_button_label": "Alanınızda görüntüleyin; ürün, artırılmış gerçeklik penceresinde yüklenir",
-      "pickup_availability": {
-        "view_store_info": "Mağaza bilgilerini görüntüleyin",
-        "check_other_stores": "Diğer mağazalardaki stok durumunu kontrol edin",
-        "pick_up_available": "Teslim alım kullanılabilir",
-        "pick_up_available_at_html": "Teslim alım <span class=\"color-foreground\">{{ location_name }}<\/span> konumunda kullanılabilir",
-        "pick_up_unavailable_at_html": "Teslim alım <span class=\"color-foreground\">{{ location_name }}<\/span> konumunda şu anda kullanılamıyor",
-        "unavailable": "Teslim alım stok durumu yüklenemedi",
-        "refresh": "Yenile"
-      },
-      "media": {
-        "open_featured_media": "Öne çıkan medyayı galeri görünümünde aç",
-        "open_media": "Medya {{ index }} galeri görünümünde aç",
-        "play_model": "3B Görüntüleyici'yi Oynat",
-        "play_video": "Videoyu oynat"
-      },
-      "view_full_details": "Tüm ayrıntıları görüntüle"
-    },
-    "modal": {
-      "label": "Medya galerisi"
-    },
-    "facets": {
-      "apply": "Uygula",
-      "clear": "Temizle",
-      "clear_all": "Tümünü temizle",
-      "from": "En düşük",
-      "filter_and_sort": "Filtrele ve sırala",
-      "filter_by_label": "Filtre:",
-      "filter_button": "Filtrele",
-      "filters_selected": {
-        "one": "{{ count }} seçildi",
-        "other": "{{ count }} seçildi"
-      },
-      "max_price": "En yüksek fiyat: {{ price }}",
-      "product_count": {
-        "one": "{{ count }}/{{ product_count }} ürün",
-        "other": "{{ count }}/{{ product_count }} ürün"
-      },
-      "product_count_simple": {
-        "one": "{{ count }} ürün",
-        "other": "{{ count }} ürün"
-      },
-      "reset": "Sıfırla",
-      "sort_button": "Sırala",
-      "sort_by_label": "Sıralama ölçütü:",
-      "to": "En yüksek",
-      "clear_filter": "Filtreyi temizle"
-    }
-  },
-  "templates": {
-    "404": {
-      "title": "Sayfa bulunamadı",
-      "subtext": "404"
-    },
-    "search": {
-      "no_results": "\"{{ terms }}\" için sonuç bulunamadı. Yazım hatası olmadığını doğrulayın veya farklı bir kelime ya da ifade kullanın.",
-      "results_with_count": {
-        "one": "{{ count }} sonuç",
-        "other": "{{ count }} sonuç"
-      },
-      "title": "Arama sonuçları",
-      "page": "Sayfa",
-      "products": "Ürünler",
-      "search_for": "\"{{ terms }}\" için arama yap",
-      "results_with_count_and_term": {
-        "one": "\"{{ terms }}\" için {{ count }} sonuç bulundu",
-        "other": "\"{{ terms }}\" için {{ count }} sonuç bulundu"
-      }
-    },
-    "cart": {
-      "cart": "Sepet"
-    },
-    "contact": {
-      "form": {
-        "name": "Ad",
-        "email": "E-posta",
-        "phone": "Telefon numarası",
-        "comment": "Yorum",
-        "send": "Gönder",
-        "post_success": "Bizimle iletişime geçtiğiniz için teşekkür ederiz. Mümkün olan en kısa sürede size dönüş yapacağız.",
-        "error_heading": "Lütfen aşağıdakileri düzenleyin:"
-      }
-    }
-  },
-  "sections": {
-    "header": {
-      "announcement": "Duyuru",
-      "menu": "Menü",
-      "cart_count": {
-        "one": "{{ count }} ürün",
-        "other": "{{ count }} ürün"
-      }
-    },
-    "cart": {
-      "title": "Sepetiniz",
-      "caption": "Sepet ürünleri",
-      "remove_title": "{{ title }} kanalını kaldır",
-      "subtotal": "Alt toplam",
-      "new_subtotal": "Yeni alt toplam",
-      "note": "Siparişe özel talimatlar",
-      "checkout": "Ödeme",
-      "empty": "Sepetiniz boş",
-      "cart_error": "Sepetiniz güncellenirken bir hata oluştu. Lütfen tekrar deneyin.",
-      "cart_quantity_error_html": "Sepetinize bu üründen yalnızca [quantity] adet ekleyebilirsiniz.",
-      "taxes_and_shipping_policy_at_checkout_html": "Vergiler ve <a href=\"{{ link }}\">kargo<\/a>, ödeme sayfasında hesaplanır",
-      "taxes_included_but_shipping_at_checkout": "Vergi dahildir ve kargo, ödeme sayfasında hesaplanır",
-      "taxes_included_and_shipping_policy_html": "Vergi dahildir. <a href=\"{{ link }}\">Kargo<\/a>, ödeme sayfasında hesaplanır.",
-      "taxes_and_shipping_at_checkout": "Vergiler ve kargo, ödeme sayfasında hesaplanır",
-      "headings": {
-        "product": "Ürün",
-        "price": "Fiyat",
-        "total": "Toplam",
-        "quantity": "Adet"
-      },
-      "update": "Güncelle",
-      "login": {
-        "title": "Hesabınız var mı?",
-        "paragraph_html": "Daha hızlı ödeme yapmak için <a href=\"{{ link }}\" class=\"link underlined-link\">oturum açın<\/a>."
-      }
-    },
-    "footer": {
-      "payment": "Ödeme yöntemleri",
-      "social_placeholder": "Bizi sosyal medyadan takip edin!"
-    },
-    "featured_blog": {
-      "view_all": "Tümünü görüntüle",
-      "onboarding_title": "Blog gönderisi",
-      "onboarding_content": "Müşterilerinize blog gönderinizin özetini gösterin"
-    },
-    "featured_collection": {
-      "view_all": "Tümünü görüntüle",
-      "view_all_label": "{{ collection_name }} koleksiyonundaki tüm ürünleri görüntüle"
-    },
-    "collection_list": {
-      "view_all": "Tümünü görüntüle"
-    },
-    "collection_template": {
-      "title": "Koleksiyon",
-<<<<<<< HEAD
-      "sort_by_label": "Sıralama ölçütü:",
-      "sort_button": "Sırala",
-      "product_count": {
-        "one": "{{ count }}\/{{ product_count }} ürün",
-        "other": "{{ count }}\/{{ product_count }} ürün"
-      },
-      "empty": "Ürün bulunamadı",
-      "apply": "Uygula",
-      "clear": "Temizle",
-      "clear_all": "Tümünü temizle",
-      "from": "En düşük",
-      "filter_and_sort": "Filtrele ve sırala",
-      "filter_by_label": "Filtre:",
-      "filter_button": "Filtrele",
-      "max_price": "En yüksek fiyat: {{ price }}",
-      "reset": "Sıfırla",
-      "to": "En yüksek",
-      "use_fewer_filters_html": "Daha az filtre kullan veya <a class=\"{{ class }}\" href=\"{{ link }}\">tümünü temizle<\/a>",
-      "filters_selected": {
-        "one": "{{ count }} seçildi",
-        "other": "{{ count }} seçildi"
-      },
-      "product_count_simple": {
-        "one": "{{ count }} ürün",
-        "other": "{{ count }} ürün"
-      }
-=======
-      "empty": "Ürün bulunamadı",
-      "use_fewer_filters_html": "Daha az filtre kullan veya <a class=\"{{ class }}\" href=\"{{ link }}\">tümünü temizle</a>"
->>>>>>> 8c553758
-    },
-    "video": {
-      "load_video": "Videoyu yükle: {{ description }}"
-    }
-  },
-  "localization": {
-    "country_label": "Ülke\/bölge",
-    "language_label": "Dil",
-    "update_language": "Dili güncelle",
-    "update_country": "Ülke\/bölge bilgisini güncelle"
-  },
-  "customer": {
-    "account": {
-      "title": "Hesap",
-      "details": "Hesap bilgileri",
-      "view_addresses": "Adresi görüntüle",
-      "return": "Hesap bilgilerine geri dön"
-    },
-    "account_fallback": "Hesap",
-    "activate_account": {
-      "title": "Hesabı etkinleştirin",
-      "subtext": "Hesabınızı etkinleştirmek için parolanızı oluşturun.",
-      "password": "Parola",
-      "password_confirm": "Parolayı doğrula",
-      "submit": "Hesabı etkinleştir",
-      "cancel": "Daveti reddet"
-    },
-    "addresses": {
-      "title": "Adresler",
-      "default": "Varsayılan",
-      "add_new": "Yeni adres ekle",
-      "edit_address": "Adresi düzenle",
-      "first_name": "Ad",
-      "last_name": "Soyadı",
-      "company": "Şirket",
-      "address1": "Adres 1",
-      "address2": "Adres 2",
-      "city": "Şehir",
-      "country": "Ülke\/bölge",
-      "province": "İl",
-      "zip": "Posta kodu",
-      "phone": "Telefon",
-      "set_default": "Varsayılan adres olarak ayarla",
-      "add": "Adres ekle",
-      "update": "Adresi güncelle",
-      "cancel": "İptal Et",
-      "edit": "Düzenleyin",
-      "delete": "Sil",
-      "delete_confirm": "Bu adresi silmek istediğinizden emin misiniz?"
-    },
-    "log_in": "Oturum aç",
-    "log_out": "Oturumu kapat",
-    "login_page": {
-      "cancel": "İptal Et",
-      "create_account": "Hesap oluştur",
-      "email": "E-posta",
-      "forgot_password": "Parolanızı mı unuttunuz?",
-      "guest_continue": "Devam",
-      "guest_title": "Misafir olarak devam edin",
-      "password": "Parola",
-      "title": "Oturum aç",
-      "sign_in": "Giriş yapın",
-      "submit": "Gönder"
-    },
-    "orders": {
-      "title": "Sipariş geçmişi",
-      "order_number": "Sipariş",
-      "order_number_link": "Sipariş numarası {{ number }}",
-      "date": "Tarih",
-      "payment_status": "Ödeme durumu",
-      "fulfillment_status": "Gönderim durumu",
-      "total": "Toplam",
-      "none": "Henüz sipariş vermediniz."
-    },
-    "recover_password": {
-      "title": "Parolanızı sıfırlayın",
-      "subtext": "Parolanızı sıfırlamanız için size bir e-posta göndereceğiz",
-      "success": "Size parolanızı güncelleme bağlantısının bulunduğu bir e-posta gönderdik."
-    },
-    "register": {
-      "title": "Hesap oluşturun",
-      "first_name": "Ad",
-      "last_name": "Soyadı",
-      "email": "E-posta",
-      "password": "Parola",
-      "submit": "Oluştur"
-    },
-    "reset_password": {
-      "title": "Hesap parolasını sıfırlayın",
-      "subtext": "{{ email }} için yeni bir parola girin",
-      "password": "Parola",
-      "password_confirm": "Parolayı doğrula",
-      "submit": "Parolayı sıfırla"
-    },
-    "order": {
-      "title": "{{ name }} siparişi",
-      "date_html": "Verilme Tarihi: {{ date }}",
-      "cancelled_html": "Siparişin İptal Edilme Tarihi: {{ date }}",
-      "cancelled_reason": "Neden: {{ reason }}",
-      "billing_address": "Fatura Adresi",
-      "payment_status": "Ödeme Durumu",
-      "shipping_address": "Kargo Adresi",
-      "fulfillment_status": "Gönderim Durumu",
-      "discount": "İndirim",
-      "shipping": "Kargo",
-      "tax": "Vergi",
-      "product": "Ürün",
-      "sku": "SKU",
-      "price": "Fiyat",
-      "quantity": "Adet",
-      "total": "Toplam",
-      "fulfilled_at_html": "Gönderildi: {{ date }}",
-      "track_shipment": "Kargoyu takip et",
-      "tracking_url": "Takip bağlantısı",
-      "tracking_company": "Kargo Şirketi",
-      "tracking_number": "Takip numarası",
-      "subtotal": "Alt toplam"
-    }
-  },
-  "gift_cards": {
-    "issued": {
-      "title": "İşte {{ shop }} için {{ value }} hediye kartınız!",
-      "subtext": "Hediye kartınız",
-      "gift_card_code": "Hediye kartı kodu",
-      "shop_link": "Alışverişe devam et",
-      "remaining_html": "{{ balance }} kaldı",
-      "add_to_apple_wallet": "Apple Wallet'a ekle",
-      "qr_image_alt": "QR kodu: Hediye kartını kullanmak için tarayın",
-      "copy_code": "Kodu kopyala",
-      "expired": "Süresi sona erdi",
-      "copy_code_success": "Kod başarıyla kopyalandı",
-      "print_gift_card": "Yazdır"
-    }
-  },
-  "pagefly": {
-    "products": {
-      "product": {
-        "regular_price": "Regular price",
-        "sold_out": "Sold out",
-        "unavailable": "Unavailable",
-        "on_sale": "Sale",
-        "quantity": "Quantity",
-        "add_to_cart": "Add to cart",
-        "back_to_collection": "Back to {{ title }}",
-        "view_details": "View details"
-      }
-    },
-    "article": {
-      "tags": "Tags:",
-      "all_topics": "All topics",
-      "by_author": "by {{ author }}",
-      "posted_in": "Posted in",
-      "read_more": "Read more",
-      "back_to_blog": "Back to {{ title }}"
-    },
-    "comments": {
-      "title": "Leave a comment",
-      "name": "Name",
-      "email": "Email",
-      "message": "Message",
-      "post": "Post comment",
-      "moderated": "Please note, comments must be approved before they are published",
-      "success_moderated": "Your comment was posted successfully. We will publish it in a little while, as our blog is moderated.",
-      "success": "Your comment was posted successfully! Thank you!",
-      "comments_with_count": {
-        "one": "{{ count }} comment",
-        "other": "{{ count }} comments"
-      }
-    },
-    "password_page": {
-      "login_form_message": "Enter store using password:",
-      "login_form_password_label": "Password",
-      "login_form_password_placeholder": "Your password",
-      "login_form_submit": "Enter",
-      "signup_form_email_label": "Email",
-      "signup_form_success": "We will send you an email right before we open!",
-      "password_link": "Enter using password"
-    }
-  }
+	"general": {
+		"password_page": {
+			"login_form_heading": "Parolayı kullanarak mağazaya girin:",
+			"login_password_button": "Parola kullanarak gir",
+			"login_form_password_label": "Parola",
+			"login_form_password_placeholder": "Parolanız",
+			"login_form_error": "Yanlış parola!",
+			"login_form_submit": "Gir",
+			"modal": "Parola modu",
+			"admin_link_html": "Mağaza sahibi misiniz? <a href=\"/admin\" class=\"link underlined-link\">Buradan oturum açın</a>",
+			"powered_by_shopify_html": "Bu mağaza {{ shopify }} tarafından desteklenir"
+		},
+		"social": {
+			"alt_text": {
+				"share_on_facebook": "Facebook'ta paylaş",
+				"share_on_twitter": "Twitter'da tweet'le",
+				"share_on_pinterest": "Pinterest'te pin ekle"
+			},
+			"links": {
+				"twitter": "Twitter",
+				"facebook": "Facebook",
+				"pinterest": "Pinterest",
+				"instagram": "Instagram",
+				"tumblr": "Tumblr",
+				"snapchat": "Snapchat",
+				"youtube": "YouTube",
+				"vimeo": "Vimeo",
+				"tiktok": "TikTok"
+			}
+		},
+		"continue_shopping": "Alışverişe devam et",
+		"pagination": {
+			"label": "Sayfalara ayırma",
+			"page": "Sayfa {{ number }}",
+			"next": "Sonraki sayfa",
+			"previous": "Önceki sayfa"
+		},
+		"search": {
+			"search": "Ara"
+		},
+		"cart": {
+			"view": "Sepeti göster ({{ count }})",
+			"item_added": "Ürün sepetinize eklendi"
+		},
+		"share": {
+			"copy_to_clipboard": "Bağlantıyı kopyala",
+			"share": "Paylaş",
+			"share_url": "Bağlantı",
+			"success_message": "Bağlantı panoya kopyalandı",
+			"close": "Paylaşımı kapat"
+		}
+	},
+	"newsletter": {
+		"label": "E-posta",
+		"success": "Abone olduğunuz için teşekkür ederiz",
+		"button_label": "Abone ol"
+	},
+	"accessibility": {
+		"skip_to_text": "İçeriğe atla",
+		"close": "Kapat",
+		"unit_price_separator": "/",
+		"vendor": "Satıcı:",
+		"error": "Hata",
+		"refresh_page": "Bir seçim yapmanız sayfanın tamamının yenilenmesine neden olur.",
+		"link_messages": {
+			"new_window": "Yeni bir pencerede açılır.",
+			"external": "Harici web sitesini açar."
+		},
+		"next_slide": "Sağa kaydır",
+		"previous_slide": "Sola kaydır",
+		"loading": "Yükleniyor...",
+		"of": "/",
+		"skip_to_product_info": "Ürün bilgisine atla",
+		"total_reviews": "toplam değerlendirme",
+		"star_reviews_info": "{{ rating_value }}/{{ rating_max }} yıldız"
+	},
+	"blogs": {
+		"article": {
+			"blog": "Blog",
+			"read_more_title": "Devamını okuyun: {{ title }}",
+			"read_more": "Devamını okuyun",
+			"comments": {
+				"one": "{{ count }} yorum",
+				"other": "{{ count }} yorum"
+			},
+			"moderated": "Yorumların yayınlanabilmesi için onaylanması gerektiğini lütfen unutmayın.",
+			"comment_form_title": "Yorum yapın",
+			"name": "Ad",
+			"email": "E-posta",
+			"message": "Yorum",
+			"post": "Yorumu paylaş",
+			"back_to_blog": "Bloga dön",
+			"share": "Bu makaleyi paylaş",
+			"success": "Yorumunuz başarıyla paylaşıldı! Teşekkür ederiz.",
+			"success_moderated": "Yorumunuz başarıyla paylaşıldı. Blogumuz denetlendiğinden yorumunuzu kısa bir süre sonra yayınlayacağız."
+		}
+	},
+	"onboarding": {
+		"product_title": "Örnek ürün başlığı",
+		"collection_title": "Koleksiyonunuzun adı"
+	},
+	"products": {
+		"product": {
+			"add_to_cart": "Sepete ekle",
+			"description": "Açıklama",
+			"on_sale": "İndirim",
+			"product_variants": "Ürün varyasyonları",
+			"quantity": {
+				"label": "Adet",
+				"input_label": "{{ product }} için adet",
+				"increase": "{{ product }} için adedi artırın",
+				"decrease": "{{ product }} için adedi azaltın"
+			},
+			"price": {
+				"from_price_html": "Başlangıç fiyatı: {{ price }}",
+				"regular_price": "Normal fiyat",
+				"sale_price": "İndirimli fiyat",
+				"unit_price": "Birim fiyat"
+			},
+			"share": "Bu ürünü paylaş",
+			"sold_out": "Tükendi",
+			"unavailable": "Kullanım dışı",
+			"vendor": "Satıcı",
+			"video_exit_message": "{{ title }} aynı pencerede tam ekran video açar.",
+			"xr_button": "Kendi alanınızda görüntüleyin",
+			"xr_button_label": "Alanınızda görüntüleyin; ürün, artırılmış gerçeklik penceresinde yüklenir",
+			"pickup_availability": {
+				"view_store_info": "Mağaza bilgilerini görüntüleyin",
+				"check_other_stores": "Diğer mağazalardaki stok durumunu kontrol edin",
+				"pick_up_available": "Teslim alım kullanılabilir",
+				"pick_up_available_at_html": "Teslim alım <span class=\"color-foreground\">{{ location_name }}</span> konumunda kullanılabilir",
+				"pick_up_unavailable_at_html": "Teslim alım <span class=\"color-foreground\">{{ location_name }}</span> konumunda şu anda kullanılamıyor",
+				"unavailable": "Teslim alım stok durumu yüklenemedi",
+				"refresh": "Yenile"
+			},
+			"media": {
+				"open_featured_media": "Öne çıkan medyayı galeri görünümünde aç",
+				"open_media": "Medya {{ index }} galeri görünümünde aç",
+				"play_model": "3B Görüntüleyici'yi Oynat",
+				"play_video": "Videoyu oynat"
+			},
+			"view_full_details": "Tüm ayrıntıları görüntüle"
+		},
+		"modal": {
+			"label": "Medya galerisi"
+		},
+		"facets": {
+			"apply": "Uygula",
+			"clear": "Temizle",
+			"clear_all": "Tümünü temizle",
+			"from": "En düşük",
+			"filter_and_sort": "Filtrele ve sırala",
+			"filter_by_label": "Filtre:",
+			"filter_button": "Filtrele",
+			"filters_selected": {
+				"one": "{{ count }} seçildi",
+				"other": "{{ count }} seçildi"
+			},
+			"max_price": "En yüksek fiyat: {{ price }}",
+			"product_count": {
+				"one": "{{ count }}/{{ product_count }} ürün",
+				"other": "{{ count }}/{{ product_count }} ürün"
+			},
+			"product_count_simple": {
+				"one": "{{ count }} ürün",
+				"other": "{{ count }} ürün"
+			},
+			"reset": "Sıfırla",
+			"sort_button": "Sırala",
+			"sort_by_label": "Sıralama ölçütü:",
+			"to": "En yüksek",
+			"clear_filter": "Filtreyi temizle"
+		}
+	},
+	"templates": {
+		"404": {
+			"title": "Sayfa bulunamadı",
+			"subtext": "404"
+		},
+		"search": {
+			"no_results": "\"{{ terms }}\" için sonuç bulunamadı. Yazım hatası olmadığını doğrulayın veya farklı bir kelime ya da ifade kullanın.",
+			"results_with_count": {
+				"one": "{{ count }} sonuç",
+				"other": "{{ count }} sonuç"
+			},
+			"title": "Arama sonuçları",
+			"page": "Sayfa",
+			"products": "Ürünler",
+			"search_for": "\"{{ terms }}\" için arama yap",
+			"results_with_count_and_term": {
+				"one": "\"{{ terms }}\" için {{ count }} sonuç bulundu",
+				"other": "\"{{ terms }}\" için {{ count }} sonuç bulundu"
+			}
+		},
+		"cart": {
+			"cart": "Sepet"
+		},
+		"contact": {
+			"form": {
+				"name": "Ad",
+				"email": "E-posta",
+				"phone": "Telefon numarası",
+				"comment": "Yorum",
+				"send": "Gönder",
+				"post_success": "Bizimle iletişime geçtiğiniz için teşekkür ederiz. Mümkün olan en kısa sürede size dönüş yapacağız.",
+				"error_heading": "Lütfen aşağıdakileri düzenleyin:"
+			}
+		}
+	},
+	"sections": {
+		"header": {
+			"announcement": "Duyuru",
+			"menu": "Menü",
+			"cart_count": {
+				"one": "{{ count }} ürün",
+				"other": "{{ count }} ürün"
+			}
+		},
+		"cart": {
+			"title": "Sepetiniz",
+			"caption": "Sepet ürünleri",
+			"remove_title": "{{ title }} kanalını kaldır",
+			"subtotal": "Alt toplam",
+			"new_subtotal": "Yeni alt toplam",
+			"note": "Siparişe özel talimatlar",
+			"checkout": "Ödeme",
+			"empty": "Sepetiniz boş",
+			"cart_error": "Sepetiniz güncellenirken bir hata oluştu. Lütfen tekrar deneyin.",
+			"cart_quantity_error_html": "Sepetinize bu üründen yalnızca [quantity] adet ekleyebilirsiniz.",
+			"taxes_and_shipping_policy_at_checkout_html": "Vergiler ve <a href=\"{{ link }}\">kargo</a>, ödeme sayfasında hesaplanır",
+			"taxes_included_but_shipping_at_checkout": "Vergi dahildir ve kargo, ödeme sayfasında hesaplanır",
+			"taxes_included_and_shipping_policy_html": "Vergi dahildir. <a href=\"{{ link }}\">Kargo</a>, ödeme sayfasında hesaplanır.",
+			"taxes_and_shipping_at_checkout": "Vergiler ve kargo, ödeme sayfasında hesaplanır",
+			"headings": {
+				"product": "Ürün",
+				"price": "Fiyat",
+				"total": "Toplam",
+				"quantity": "Adet"
+			},
+			"update": "Güncelle",
+			"login": {
+				"title": "Hesabınız var mı?",
+				"paragraph_html": "Daha hızlı ödeme yapmak için <a href=\"{{ link }}\" class=\"link underlined-link\">oturum açın</a>."
+			}
+		},
+		"footer": {
+			"payment": "Ödeme yöntemleri",
+			"social_placeholder": "Bizi sosyal medyadan takip edin!"
+		},
+		"featured_blog": {
+			"view_all": "Tümünü görüntüle",
+			"onboarding_title": "Blog gönderisi",
+			"onboarding_content": "Müşterilerinize blog gönderinizin özetini gösterin"
+		},
+		"featured_collection": {
+			"view_all": "Tümünü görüntüle",
+			"view_all_label": "{{ collection_name }} koleksiyonundaki tüm ürünleri görüntüle"
+		},
+		"collection_list": {
+			"view_all": "Tümünü görüntüle"
+		},
+		"collection_template": {
+			"title": "Koleksiyon",
+			"empty": "Ürün bulunamadı",
+			"use_fewer_filters_html": "Daha az filtre kullan veya <a class=\"{{ class }}\" href=\"{{ link }}\">tümünü temizle</a>"
+		},
+		"video": {
+			"load_video": "Videoyu yükle: {{ description }}"
+		}
+	},
+	"localization": {
+		"country_label": "Ülke/bölge",
+		"language_label": "Dil",
+		"update_language": "Dili güncelle",
+		"update_country": "Ülke/bölge bilgisini güncelle"
+	},
+	"customer": {
+		"account": {
+			"title": "Hesap",
+			"details": "Hesap bilgileri",
+			"view_addresses": "Adresi görüntüle",
+			"return": "Hesap bilgilerine geri dön"
+		},
+		"account_fallback": "Hesap",
+		"activate_account": {
+			"title": "Hesabı etkinleştirin",
+			"subtext": "Hesabınızı etkinleştirmek için parolanızı oluşturun.",
+			"password": "Parola",
+			"password_confirm": "Parolayı doğrula",
+			"submit": "Hesabı etkinleştir",
+			"cancel": "Daveti reddet"
+		},
+		"addresses": {
+			"title": "Adresler",
+			"default": "Varsayılan",
+			"add_new": "Yeni adres ekle",
+			"edit_address": "Adresi düzenle",
+			"first_name": "Ad",
+			"last_name": "Soyadı",
+			"company": "Şirket",
+			"address1": "Adres 1",
+			"address2": "Adres 2",
+			"city": "Şehir",
+			"country": "Ülke/bölge",
+			"province": "İl",
+			"zip": "Posta kodu",
+			"phone": "Telefon",
+			"set_default": "Varsayılan adres olarak ayarla",
+			"add": "Adres ekle",
+			"update": "Adresi güncelle",
+			"cancel": "İptal Et",
+			"edit": "Düzenleyin",
+			"delete": "Sil",
+			"delete_confirm": "Bu adresi silmek istediğinizden emin misiniz?"
+		},
+		"log_in": "Oturum aç",
+		"log_out": "Oturumu kapat",
+		"login_page": {
+			"cancel": "İptal Et",
+			"create_account": "Hesap oluştur",
+			"email": "E-posta",
+			"forgot_password": "Parolanızı mı unuttunuz?",
+			"guest_continue": "Devam",
+			"guest_title": "Misafir olarak devam edin",
+			"password": "Parola",
+			"title": "Oturum aç",
+			"sign_in": "Giriş yapın",
+			"submit": "Gönder"
+		},
+		"orders": {
+			"title": "Sipariş geçmişi",
+			"order_number": "Sipariş",
+			"order_number_link": "Sipariş numarası {{ number }}",
+			"date": "Tarih",
+			"payment_status": "Ödeme durumu",
+			"fulfillment_status": "Gönderim durumu",
+			"total": "Toplam",
+			"none": "Henüz sipariş vermediniz."
+		},
+		"recover_password": {
+			"title": "Parolanızı sıfırlayın",
+			"subtext": "Parolanızı sıfırlamanız için size bir e-posta göndereceğiz",
+			"success": "Size parolanızı güncelleme bağlantısının bulunduğu bir e-posta gönderdik."
+		},
+		"register": {
+			"title": "Hesap oluşturun",
+			"first_name": "Ad",
+			"last_name": "Soyadı",
+			"email": "E-posta",
+			"password": "Parola",
+			"submit": "Oluştur"
+		},
+		"reset_password": {
+			"title": "Hesap parolasını sıfırlayın",
+			"subtext": "{{ email }} için yeni bir parola girin",
+			"password": "Parola",
+			"password_confirm": "Parolayı doğrula",
+			"submit": "Parolayı sıfırla"
+		},
+		"order": {
+			"title": "{{ name }} siparişi",
+			"date_html": "Verilme Tarihi: {{ date }}",
+			"cancelled_html": "Siparişin İptal Edilme Tarihi: {{ date }}",
+			"cancelled_reason": "Neden: {{ reason }}",
+			"billing_address": "Fatura Adresi",
+			"payment_status": "Ödeme Durumu",
+			"shipping_address": "Kargo Adresi",
+			"fulfillment_status": "Gönderim Durumu",
+			"discount": "İndirim",
+			"shipping": "Kargo",
+			"tax": "Vergi",
+			"product": "Ürün",
+			"sku": "SKU",
+			"price": "Fiyat",
+			"quantity": "Adet",
+			"total": "Toplam",
+			"fulfilled_at_html": "Gönderildi: {{ date }}",
+			"track_shipment": "Kargoyu takip et",
+			"tracking_url": "Takip bağlantısı",
+			"tracking_company": "Kargo Şirketi",
+			"tracking_number": "Takip numarası",
+			"subtotal": "Alt toplam"
+		}
+	},
+	"gift_cards": {
+		"issued": {
+			"title": "İşte {{ shop }} için {{ value }} hediye kartınız!",
+			"subtext": "Hediye kartınız",
+			"gift_card_code": "Hediye kartı kodu",
+			"shop_link": "Alışverişe devam et",
+			"remaining_html": "{{ balance }} kaldı",
+			"add_to_apple_wallet": "Apple Wallet'a ekle",
+			"qr_image_alt": "QR kodu: Hediye kartını kullanmak için tarayın",
+			"copy_code": "Kodu kopyala",
+			"expired": "Süresi sona erdi",
+			"copy_code_success": "Kod başarıyla kopyalandı",
+			"print_gift_card": "Yazdır"
+		}
+	},
+	"pagefly": {
+		"products": {
+			"product": {
+				"regular_price": "Regular price",
+				"sold_out": "Sold out",
+				"unavailable": "Unavailable",
+				"on_sale": "Sale",
+				"quantity": "Quantity",
+				"add_to_cart": "Add to cart",
+				"back_to_collection": "Back to {{ title }}",
+				"view_details": "View details"
+			}
+		},
+		"article": {
+			"tags": "Tags:",
+			"all_topics": "All topics",
+			"by_author": "by {{ author }}",
+			"posted_in": "Posted in",
+			"read_more": "Read more",
+			"back_to_blog": "Back to {{ title }}"
+		},
+		"comments": {
+			"title": "Leave a comment",
+			"name": "Name",
+			"email": "Email",
+			"message": "Message",
+			"post": "Post comment",
+			"moderated": "Please note, comments must be approved before they are published",
+			"success_moderated": "Your comment was posted successfully. We will publish it in a little while, as our blog is moderated.",
+			"success": "Your comment was posted successfully! Thank you!",
+			"comments_with_count": {
+				"one": "{{ count }} comment",
+				"other": "{{ count }} comments"
+			}
+		},
+		"password_page": {
+			"login_form_message": "Enter store using password:",
+			"login_form_password_label": "Password",
+			"login_form_password_placeholder": "Your password",
+			"login_form_submit": "Enter",
+			"signup_form_email_label": "Email",
+			"signup_form_success": "We will send you an email right before we open!",
+			"password_link": "Enter using password"
+		}
+	}
 }