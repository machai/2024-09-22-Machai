--- conflicted
+++ resolved
@@ -271,17 +271,10 @@
       "empty": "Dein Warenkorb ist leer",
       "cart_error": "Beim Aktualisieren deines Warenkorbs ist ein Fehler aufgetreten. Bitte versuche es erneut.",
       "cart_quantity_error_html": "Du kannst deinem Warenkorb nur {{ quantity }} Stück dieses Artikels hinzufügen.",
-<<<<<<< HEAD
-      "taxes_and_shipping_policy_at_checkout_html": "Steuern, Rabatte und <a href=\"{{ link }}\">Versand</a> werden beim Checkout berechnet",
-      "taxes_included_but_shipping_at_checkout": "Inklusive Steuern, Versand und Rabatte werden beim Checkout berechnet",
-      "taxes_included_and_shipping_policy_html": "Inklusive Steuern. <a href=\"{{ link }}\">Versand</a> und Rabatte werden beim Checkout berechnet.",
-      "taxes_and_shipping_at_checkout": "Steuern, Rabatte und Versand werden beim Checkout berechnet",
-=======
-      "taxes_and_shipping_policy_at_checkout_html": "Steuern und <a href=\"{{ link }}\">Versand<\/a> werden beim Checkout berechnet",
+      "taxes_and_shipping_policy_at_checkout_html": "Steuern und <a href=\"{{ link }}\">Versand</a> werden beim Checkout berechnet",
       "taxes_included_but_shipping_at_checkout": "Inklusive Steuern, Versand wird beim Checkout berechnet",
-      "taxes_included_and_shipping_policy_html": "Inklusive Steuern. <a href=\"{{ link }}\">Versand <\/a> wird beim Checkout berechnet",
+      "taxes_included_and_shipping_policy_html": "Inklusive Steuern. <a href=\"{{ link }}\">Versand </a> wird beim Checkout berechnet",
       "taxes_and_shipping_at_checkout": "Steuern und Versand werden beim Checkout berechnet",
->>>>>>> 06beb97a
       "headings": {
         "product": "Produkt",
         "price": "Preis",
