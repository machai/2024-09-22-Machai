--- conflicted
+++ resolved
@@ -250,13 +250,9 @@
       "filter_button": "Filter",
       "max_price": "Der höchste Preis ist {{ price }}",
       "reset": "Zurücksetzen",
-<<<<<<< HEAD
-      "to": "Nach",
-      "use_fewer_filters_html": "Verwende weniger Filter oder <a class=\"{{ class }}\" href=\"{{ link }}\">lösche alle<\/a>",
-=======
+
       "to": "Bis",
       "use_fewer_filters_html": "Verwende weniger Filter oder <a class=\"{{ class }}\" href=\"{{ link }}\">lösche alle</a>",
->>>>>>> 8b26f2ae
       "filters_selected": {
         "one": "{{ count }} ausgewählt",
         "other": "{{ count }} ausgewählt"
