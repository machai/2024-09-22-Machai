--- conflicted
+++ resolved
@@ -153,16 +153,13 @@
       "choose_product_options": "Optionen für {{ product_name }} auswählen",
       "value_unavailable": "{{ option_value }} [Nicht verfügbar]",
       "variant_sold_out_or_unavailable": "Variante ausverkauft oder nicht verfügbar",
-<<<<<<< HEAD
       "inventory_in_stock": "Auf Lager",
       "inventory_in_stock_show_count": "{{ quantity }} auf Lager",
       "inventory_low_stock": "Niedriger Lagerbestand",
       "inventory_low_stock_show_count": "Niedriger Lagerbestand: {{ quantity }} verbleibend",
       "inventory_out_of_stock": "Nicht vorrätig",
-      "inventory_out_of_stock_continue_selling": "Auf Lager"
-=======
+      "inventory_out_of_stock_continue_selling": "Auf Lager",
       "sku": "SKU"
->>>>>>> 81f194a5
     },
     "modal": {
       "label": "Medien-Galerie"
