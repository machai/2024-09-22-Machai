--- conflicted
+++ resolved
@@ -120,10 +120,6 @@
       "add_to_cart": "In den Warenkorb legen",
       "description": "Beschreibung",
       "on_sale": "Sale",
-<<<<<<< HEAD
-
-=======
->>>>>>> 852bab1e
       "quantity": {
         "label": "Anzahl",
         "input_label": "Anzahl von {{ product }}",
@@ -132,7 +128,7 @@
         "minimum_of": "Mindestens {{ quantity }}",
         "maximum_of": "Maximal {{ quantity }}",
         "multiples_of": "In {{ quantity }}er Schritten",
-        "in_cart_html": "<span class=\"quantity-cart\">{{ quantity }}</span> im Warenkorb",
+        "in_cart_html": "<span class=\"quantity-cart\">{{ quantity }}<\/span> im Warenkorb",
         "note": "Mengenregeln anzeigen",
         "min_of": "Mindestens {{ quantity }}",
         "max_of": "Höchstens {{ quantity }}"
@@ -154,8 +150,8 @@
         "view_store_info": "Shop-Informationen anzeigen",
         "check_other_stores": "Verfügbarkeit in anderen Shops überprüfen",
         "pick_up_available": "Abholung verfügbar",
-        "pick_up_available_at_html": "Abholung bei <span class=\"color-foreground\">{{ location_name }}</span> verfügbar",
-        "pick_up_unavailable_at_html": "Abholung bei <span class=\"color-foreground\">{{ location_name }}</span> derzeit nicht verfügbar",
+        "pick_up_available_at_html": "Abholung bei <span class=\"color-foreground\">{{ location_name }}<\/span> verfügbar",
+        "pick_up_unavailable_at_html": "Abholung bei <span class=\"color-foreground\">{{ location_name }}<\/span> derzeit nicht verfügbar",
         "unavailable": "Verfügbarkeit für Abholungen konnte nicht geladen werden",
         "refresh": "Aktualisieren"
       },
@@ -171,7 +167,7 @@
       },
       "view_full_details": "Vollständige Details anzeigen",
       "include_taxes": "inkl. MwSt.",
-      "shipping_policy_html": "<a href=\"{{ link }}\">Versand</a> wird beim Checkout berechnet",
+      "shipping_policy_html": "<a href=\"{{ link }}\">Versand<\/a> wird beim Checkout berechnet",
       "choose_options": "Optionen auswählen",
       "choose_product_options": "Optionen für {{ product_name }} auswählen",
       "value_unavailable": "{{ option_value }} – nicht verfügbar",
@@ -188,7 +184,7 @@
         "title": "Volumenabhängige Preisgestaltung",
         "note": "Volumenabhängige Preisgestaltung verfügbar",
         "minimum": "{{ quantity }}+",
-        "price_at_each": "bei {{ price }}/Stück",
+        "price_at_each": "bei {{ price }}\/Stück",
         "price_range": "{{ minimum }}–{{ maximum }}"
       },
       "product_variants": "Produktvarianten"
@@ -234,12 +230,7 @@
     },
     "customization": {
       "player_name": "Spielername",
-<<<<<<< HEAD
-      "initials":"Initialen",
-      
-=======
       "initials": "Initialen",
->>>>>>> 852bab1e
       "customization_number": {
         "decrease": "Verringere nummer",
         "increase": "erhöhen die number"
