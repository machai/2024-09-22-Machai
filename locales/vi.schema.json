{
  "settings_schema": {
    "colors": {
      "name": "Màu sắc",
      "settings": {
        "colors_solid_button_labels": {
          "label": "Nhãn nút đặc",
          "info": "Được sử dụng làm màu tiền cảnh trên màu nhấn."
        },
        "colors_accent_1": {
          "label": "Nhấn 1",
          "info": "Được sử dụng làm nền nút đặc."
        },
        "colors_accent_2": {
          "label": "Nhấn 2"
        },
        "header__1": {
          "content": "Màu chính"
        },
        "header__2": {
          "content": "Màu phụ"
        },
        "colors_text": {
          "label": "Văn bản",
          "info": "Được sử dụng làm màu tiền cảnh trên màu nền."
        },
        "colors_outline_button_labels": {
          "label": "Nút viền ngoài",
          "info": "Cũng được sử dụng cho liên kết văn bản."
        },
        "colors_background_1": {
          "label": "Nền 1"
        },
        "colors_background_2": {
          "label": "Nền 2"
        }
      }
    },
    "typography": {
      "name": "Kiểu chữ",
      "settings": {
        "type_header_font": {
          "label": "Phông chữ",
          "info": "Việc chọn phông chữ khác có thể ảnh hưởng đến tốc độ của cửa hàng. [Tìm hiểu thêm về phông chữ hệ thống.](https:\/\/help.shopify.com\/en\/manual\/online-store\/os\/store-speed\/improving-speed#fonts)"
        },
        "header__1": {
          "content": "Tiêu đề"
        },
        "header__2": {
          "content": "Nội dung"
        },
        "type_body_font": {
          "label": "Phông chữ",
          "info": "Việc chọn phông chữ khác có thể ảnh hưởng đến tốc độ của cửa hàng. [Tìm hiểu thêm về phông chữ hệ thống.](https:\/\/help.shopify.com\/en\/manual\/online-store\/os\/store-speed\/improving-speed#fonts)"
        }
      }
    },
    "styles": {
      "name": "Kiểu",
      "settings": {
        "sale_badge_color_scheme": {
          "options__1": {
            "label": "Nền 2"
          },
          "options__2": {
            "label": "Nhấn 1"
          },
          "options__3": {
            "label": "Nhấn 2"
          },
          "label": "Bảng màu huy hiệu giảm giá"
        },
        "sold_out_badge_color_scheme": {
          "options__1": {
            "label": "Nền 1"
          },
          "options__2": {
            "label": "Nghịch đảo"
          },
          "label": "Đã bán hết bảng màu huy hiệu"
        },
        "header__1": {
          "content": "Huy hiệu"
        },
        "header__2": {
          "content": "Chi tiết trang trí"
        },
        "accent_icons": {
          "options__1": {
            "label": "Điểm nhấn 1"
          },
          "options__2": {
            "label": "Điểm nhấn 2"
          },
          "options__3": {
            "label": "Nút viền ngoài"
          },
          "options__4": {
            "label": "Văn bản"
          },
          "label": "Biểu tượng nhấn"
        }
      }
    },
    "social-media": {
      "name": "Truyền thông xã hội",
      "settings": {
        "share_facebook": {
          "label": "Chia sẻ trên Facebook"
        },
        "share_twitter": {
          "label": "Tweet trên Twitter"
        },
        "share_pinterest": {
          "label": "Ghim trên Pinterest"
        },
        "header__1": {
          "content": "Tùy chọn chia sẻ qua mạng xã hội"
        },
        "header__2": {
          "content": "Tài khoản mạng xã hội"
        },
        "social_twitter_link": {
          "label": "Twitter",
          "info": "https:\/\/twitter.com\/shopify"
        },
        "social_facebook_link": {
          "label": "Facebook",
          "info": "https:\/\/facebook.com\/shopify"
        },
        "social_pinterest_link": {
          "label": "Pinterest",
          "info": "https:\/\/pinterest.com\/shopify"
        },
        "social_instagram_link": {
          "label": "Instagram",
          "info": "http:\/\/instagram.com\/shopify"
        },
        "social_tiktok_link": {
          "label": "TikTok",
          "info": "https:\/\/tiktok.com\/@shopify"
        },
        "social_tumblr_link": {
          "label": "Tumblr",
          "info": "https:\/\/shopify.tumblr.com"
        },
        "social_snapchat_link": {
          "label": "Snapchat",
          "info": "https:\/\/www.snapchat.com\/add\/shopify"
        },
        "social_youtube_link": {
          "label": "YouTube",
          "info": "https:\/\/www.youtube.com\/shopify"
        },
        "social_vimeo_link": {
          "label": "Vimeo",
          "info": "https:\/\/vimeo.com\/shopify"
        }
      }
    },
    "currency_format": {
      "name": "Định dạng đơn vị tiền tệ",
      "settings": {
        "content": "Mã đơn vị tiền tệ",
        "currency_code_enabled": {
          "label": "Hiển thị mã đơn vị tiền tệ"
        },
        "paragraph": "Giá giỏ hàng và giá thanh toán luôn hiển thị mã đơn vị tiền tệ. Ví dụ: 1,00 USD."
      }
    }
  },
  "sections": {
    "announcement-bar": {
      "name": "Thanh thông báo",
      "blocks": {
        "announcement": {
          "name": "Thông báo",
          "settings": {
            "text": {
              "label": "Văn bản"
            },
            "color_scheme": {
              "label": "Bảng màu",
              "options__1": {
                "label": "Nền 1"
              },
              "options__2": {
                "label": "Nền 2"
              },
              "options__3": {
                "label": "Nghịch đảo"
              },
              "options__4": {
                "label": "Nhấn 1"
              },
              "options__5": {
                "label": "Nhấn 2"
              }
            },
            "link": {
              "label": "Liên kết"
            }
          }
        }
      }
    },
    "collage": {
      "name": "Ghép",
      "settings": {
        "heading": {
          "label": "Tiêu đề"
        },
        "desktop_layout": {
          "label": "Bố cục trên màn hình máy tính",
          "options__1": {
            "label": "Khối lớn bên trái"
          },
          "options__2": {
            "label": "Khối lớn bên phải"
          }
        },
        "mobile_layout": {
          "label": "Bố cục di động",
          "options__1": {
            "label": "Ghép"
          },
          "options__2": {
            "label": "Cột"
          }
        }
      },
      "blocks": {
        "image": {
          "name": "Hình ảnh",
          "settings": {
            "image": {
              "label": "Hình ảnh"
            },
            "image_padding": {
              "label": "Thêm vùng đệm ảnh",
              "info": "Chọn vùng đệm ảnh nếu bạn không muốn cắt hình ảnh."
            },
            "color_scheme": {
              "options__1": {
                "label": "Nhấn 1"
              },
              "options__2": {
                "label": "Nhấn 2"
              },
              "options__3": {
                "label": "Nền 1"
              },
              "options__4": {
                "label": "Nền 2"
              },
              "options__5": {
                "label": "Nghịch đảo"
              },
              "label": "Bảng màu",
              "info": "Chọn vùng đệm ảnh để hiển thị màu."
            }
          }
        },
        "product": {
          "name": "Sản phẩm",
          "settings": {
            "product": {
              "label": "Sản phẩm"
            },
            "secondary_background": {
              "label": "Hiển thị nền thứ cấp"
            },
            "second_image": {
              "label": "Hiển thị hình ảnh thứ cấp khi di chuột đến"
            },
            "image_padding": {
              "label": "Thêm vùng đệm ảnh",
              "info": "Chọn vùng đệm ảnh nếu bạn không muốn cắt hình ảnh."
            }
          }
        },
        "collection": {
          "name": "Bộ sưu tập",
          "settings": {
            "collection": {
              "label": "Bộ sưu tập"
            },
            "image_padding": {
              "label": "Thêm vùng đệm ảnh",
              "info": "Chọn vùng đệm ảnh nếu bạn không muốn cắt hình ảnh."
            },
            "color_scheme": {
              "options__1": {
                "label": "Nhấn 1"
              },
              "options__2": {
                "label": "Nhấn 2"
              },
              "options__3": {
                "label": "Nền 1"
              },
              "options__4": {
                "label": "Nền 2"
              },
              "options__5": {
                "label": "Nghịch đảo"
              },
              "label": "Bảng màu"
            }
          }
        },
        "video": {
          "name": "Video",
          "settings": {
            "cover_image": {
              "label": "Ảnh bìa"
            },
            "video_url": {
              "label": "Liên kết",
              "info": "Video chạy trong cửa sổ bật lên nếu mục này chứa các khối khác.",
              "placeholder": "Sử dụng liên kết YouTube hoặc Vimeo"
            },
            "image_padding": {
              "label": "Thêm vùng đệm ảnh",
              "info": "Chọn vùng đệm ảnh nếu bạn không muốn cắt hình ảnh."
            }
          }
        }
      },
      "presets": {
        "name": "Ghép"
      }
    },
    "collection-list": {
      "name": "Danh sách bộ sưu tập",
      "settings": {
        "title": {
          "label": "Tiêu đề"
        },
        "image_ratio": {
          "label": "Tỷ lệ hình ảnh",
          "options__1": {
            "label": "Điều chỉnh theo hình ảnh"
          },
          "options__2": {
            "label": "Chân dung"
          },
          "options__3": {
            "label": "Vuông"
          },
          "info": "Để thêm hình ảnh, hãy [chỉnh sửa bộ sưu tập](https:\/\/help.shopify.com\/en\/manual\/products\/collections)"
        },
        "color_scheme": {
          "options__1": {
            "label": "Nhấn 1"
          },
          "options__2": {
            "label": "Nhấn 2"
          },
          "options__3": {
            "label": "Nền 1"
          },
          "options__4": {
            "label": "Nền 2"
          },
          "options__5": {
            "label": "Nghịch đảo"
          },
          "label": "Bảng màu"
        },
        "swipe_on_mobile": {
          "label": "Bật tính năng quẹt trên di động"
        },
        "image_padding": {
          "label": "Thêm vùng đệm ảnh"
        },
        "show_view_all": {
          "label": "Bật nút \"View all\" (Xem tất cả) nếu danh sách chứa nhiều bộ sưu tập hơn số lượng hiển thị"
        }
      },
      "blocks": {
        "featured_collection": {
          "name": "Bộ sưu tập",
          "settings": {
            "collection": {
              "label": "Bộ sưu tập"
            }
          }
        }
      },
      "presets": {
        "name": "Danh sách bộ sưu tập"
      }
    },
    "contact-form": {
      "name": "Biểu mẫu liên hệ",
      "presets": {
        "name": "Biểu mẫu liên hệ"
      }
    },
    "custom-liquid": {
      "name": "Liquid tùy chỉnh",
      "settings": {
        "custom_liquid": {
          "label": "Liquid tùy chỉnh"
        }
      },
      "presets": {
        "name": "Liquid tùy chỉnh"
      }
    },
    "featured-blog": {
      "name": "Bài viết blog",
      "settings": {
        "heading": {
          "label": "Tiêu đề"
        },
        "blog": {
          "label": "Blog"
        },
        "post_limit": {
          "label": "Bài viết blog"
        },
        "show_view_all": {
          "label": "Bật nút \"View all\" (Xem tất cả) nếu blog chứa nhiều bài viết blog hơn số lượng hiển thị"
        },
        "show_image": {
          "label": "Hiển thị hình ảnh nổi bật",
          "info": "Để có kết quả tốt nhất, hãy sử dụng hình ảnh có tỷ lệ khung hình 2:3."
        },
        "soft_background": {
          "label": "Hiển thị nền thứ cấp"
        }
      },
      "blocks": {
        "title": {
          "name": "Tên",
          "settings": {
            "show_date": {
              "label": "Hiển thị ngày"
            },
            "show_author": {
              "label": "Hiển thị tác giả"
            }
          }
        },
        "summary": {
          "name": "Đoạn trích"
        },
        "link": {
          "name": "Liên kết"
        }
      },
      "presets": {
        "name": "Bài viết blog"
      }
    },
    "featured-collection": {
      "name": "Bộ sưu tập nổi bật",
      "settings": {
        "title": {
          "label": "Tiêu đề"
        },
        "collection": {
          "label": "Bộ sưu tập"
        },
        "products_to_show": {
          "label": "Số lượng sản phẩm hiển thị tối đa"
        },
        "show_view_all": {
          "label": "Bật nút \"View all\" (Xem tất cả) nếu bộ sưu tập có nhiều sản phẩm hơn số lượng hiển thị"
        },
        "swipe_on_mobile": {
          "label": "Bật tính năng quẹt trên di động"
        },
        "header": {
          "content": "Thẻ sản phẩm"
        },
        "image_ratio": {
          "label": "Tỷ lệ hình ảnh",
          "options__1": {
            "label": "Điều chỉnh theo hình ảnh"
          },
          "options__2": {
            "label": "Chân dung"
          },
          "options__3": {
            "label": "Vuông"
          }
        },
        "show_secondary_image": {
          "label": "Hiển thị hình ảnh thứ cấp khi di chuột đến"
        },
        "add_image_padding": {
          "label": "Thêm vùng đệm"
        },
        "show_vendor": {
          "label": "Hiển thị nhà cung cấp"
        },
        "show_image_outline": {
          "label": "Hiển thị viền hình ảnh"
        }
      },
      "presets": {
        "name": "Bộ sưu tập nổi bật"
      }
    },
    "footer": {
      "name": "Chân trang",
      "blocks": {
        "link_list": {
          "name": "Menu",
          "settings": {
            "heading": {
              "label": "Tiêu đề",
              "info": "Bắt buộc phải có tiêu đề để hiển thị menu."
            },
            "menu": {
              "label": "Menu",
              "info": "Chỉ hiển thị mục menu cấp cao nhất."
            }
          }
        },
        "text": {
          "name": "Văn bản",
          "settings": {
            "heading": {
              "label": "Tiêu đề"
            },
            "subtext": {
              "label": "Văn bản phụ"
            }
          }
        }
      },
      "settings": {
        "color_scheme": {
          "options__1": {
            "label": "Nhấn 1"
          },
          "options__2": {
            "label": "Nhấn 2"
          },
          "options__3": {
            "label": "Nền 1"
          },
          "options__4": {
            "label": "Nền 2"
          },
          "options__5": {
            "label": "Nghịch đảo"
          },
          "label": "Bảng màu"
        },
        "newsletter_enable": {
          "label": "Hiển thị đăng ký nhận email"
        },
        "newsletter_heading": {
          "label": "Tiêu đề"
        },
        "header__1": {
          "content": "Đăng ký nhận email",
          "info": "Người đăng ký đã thêm vào [danh sách khách hàng] “chấp nhận tiếp thị”.(https:\/\/help.shopify.com\/en\/manual\/customers\/manage-customers) "
        },
        "header__2": {
          "content": "Biểu tượng truyền thông xã hội",
          "info": "Để hiển thị tài khoản truyền thông xã hội, hãy liên kết chúng trong cài đặt chủ đề."
        },
        "show_social": {
          "label": "Hiển thị biểu tượng truyền thông xã hội"
        },
        "header__3": {
          "content": "Hộp chọn quốc gia\/vùng"
        },
        "header__4": {
          "info": "Để thêm quốc gia\/vùng, vào [cài đặt thanh toán].(\/admin\/settings\/payments)"
        },
        "enable_country_selector": {
          "label": "Bật hộp chọn quốc gia\/vùng"
        },
        "header__5": {
          "content": "Hộp chọn ngôn ngữ"
        },
        "header__6": {
          "info": "Để thêm ngôn ngữ, vào [cài đặt ngôn ngữ].(\/admin\/settings\/languages)"
        },
        "enable_language_selector": {
          "label": "Bật hộp chọn ngôn ngữ"
        },
        "header__7": {
          "content": "Phương thức thanh toán"
        },
        "payment_enable": {
          "label": "Hiển thị biểu tượng thanh toán"
        }
      }
    },
    "header": {
      "name": "Đầu trang",
      "settings": {
        "logo": {
          "label": "Hình ảnh logo"
        },
        "logo_width": {
          "unit": "px",
          "label": "Chiều rộng logo tùy chỉnh"
        },
        "logo_position": {
          "label": "Vị trí logo trên màn hình lớn",
          "options__1": {
            "label": "Ở giữa bên trái"
          },
          "options__2": {
            "label": "Trên cùng bên trái"
          },
          "options__3": {
            "label": "Trên cùng ở giữa"
          }
        },
        "menu": {
          "label": "Menu"
        },
        "show_line_separator": {
          "label": "Hiển thị đường phân cách"
        },
        "enable_sticky_header": {
          "label": "Bật đầu trang dính",
          "info": "Đầu trang hiển thị trên màn hình khi khách hàng cuộn lên."
        }
      }
    },
    "image-banner": {
      "name": "Biểu ngữ hình ảnh",
      "settings": {
        "image": {
          "label": "Hình ảnh đầu tiên"
        },
        "image_2": {
          "label": "Hình ảnh thứ hai"
        },
        "desktop_text_box_position": {
          "options__1": {
            "label": "Trên"
          },
          "options__2": {
            "label": "Giữa"
          },
          "options__3": {
            "label": "Dưới"
          },
          "label": "Vị trí văn bản trên màn hình máy tính"
        },
        "color_scheme": {
          "options__1": {
            "label": "Nhấn 1"
          },
          "options__2": {
            "label": "Nhấn 2"
          },
          "options__3": {
            "label": "Nền 1"
          },
          "options__4": {
            "label": "Nền 2"
          },
          "options__5": {
            "label": "Nghịch đảo"
          },
          "label": "Bảng màu"
        },
        "stack_images_on_mobile": {
          "label": "Xếp chồng hình ảnh trên điện thoại di động"
        },
        "adapt_height_first_image": {
          "label": "Điều chỉnh độ cao mục theo cỡ hình ảnh thứ nhất"
        }
      },
      "blocks": {
        "heading": {
          "name": "Tiêu đề",
          "settings": {
            "heading": {
              "label": "Tiêu đề"
            }
          }
        },
        "text": {
          "name": "Văn bản",
          "settings": {
            "text": {
              "label": "Mô tả"
            }
          }
        },
        "buttons": {
          "name": "Nút",
          "settings": {
            "button_label_1": {
              "label": "Nhãn nút thứ nhất",
              "info": "Để nhãn trống để ẩn nút."
            },
            "button_link_1": {
              "label": "Liên kết trên nút thứ nhất"
            },
            "button_style_secondary_1": {
              "label": "Sử dụng kiểu nút viền ngoài"
            },
            "button_label_2": {
              "label": "Nhãn nút thứ hai",
              "info": "Để nhãn trống để ẩn nút."
            },
            "button_link_2": {
              "label": "Liên kết trên nút thứ hai"
            },
            "button_style_secondary_2": {
              "label": "Sử dụng kiểu nút viền ngoài"
            }
          }
        }
      },
      "presets": {
        "name": "Biểu ngữ hình ảnh"
      }
    },
    "image-with-text": {
      "name": "Hình ảnh có chữ",
      "settings": {
        "image": {
          "label": "Hình ảnh"
        },
        "height": {
          "options__1": {
            "label": "Điều chỉnh theo hình ảnh"
          },
          "options__2": {
            "label": "Nhỏ"
          },
          "options__3": {
            "label": "Lớn"
          },
          "label": "Tỷ lệ hình ảnh"
        },
        "color_scheme": {
          "options__1": {
            "label": "Nền 1"
          },
          "options__2": {
            "label": "Nền 2"
          },
          "options__3": {
            "label": "Nghịch đảo"
          },
          "options__4": {
            "label": "Nhấn 1"
          },
          "options__5": {
            "label": "Nhấn 2"
          },
          "label": "Bảng màu"
        },
        "layout": {
          "options__1": {
            "label": "Hình ảnh trước"
          },
          "options__2": {
            "label": "Văn bản trước"
          },
          "label": "Bố cục trên màn hình máy tính",
          "info": "Hình ảnh trước là bố cục mặc định trên di động."
        }
      },
      "blocks": {
        "heading": {
          "name": "Tiêu đề",
          "settings": {
            "heading": {
              "label": "Tiêu đề"
            }
          }
        },
        "text": {
          "name": "Văn bản",
          "settings": {
            "text": {
              "label": "Mô tả"
            }
          }
        },
        "button": {
          "name": "Nút",
          "settings": {
            "button_label": {
              "label": "Nhãn nút",
              "info": "Để nhãn trống để ẩn nút."
            },
            "button_link": {
              "label": "Liên kết trên nút"
            }
          }
        }
      },
      "presets": {
        "name": "Hình ảnh có chữ"
      }
    },
    "main-article": {
      "name": "Bài viết blog",
      "blocks": {
        "featured_image": {
          "name": "Hình ảnh nổi bật",
          "settings": {
            "image_height": {
              "label": "Chiều cao hình ảnh nổi bật",
              "options__1": {
                "label": "Điều chỉnh theo hình ảnh"
              },
              "options__2": {
                "label": "Trung bình"
              },
              "options__3": {
                "label": "Lớn"
              },
              "info": "Để có kết quả tốt nhất, hãy sử dụng hình ảnh có tỷ lệ khung hình 16:9."
            }
          }
        },
        "title": {
          "name": "Tên",
          "settings": {
            "blog_show_date": {
              "label": "Hiển thị ngày"
            },
            "blog_show_author": {
              "label": "Hiển thị tác giả"
            }
          }
        },
        "content": {
          "name": "Nội dung"
        },
        "social_sharing": {
          "name": "Nút chia sẻ qua mạng xã hội"
        }
      }
    },
    "main-blog": {
      "name": "Bài viết blog",
      "settings": {
        "header": {
          "content": "Thẻ bài viết blog"
        },
        "show_image": {
          "label": "Hiển thị hình ảnh nổi bật",
          "info": "Để có kết quả tốt nhất, hãy sử dụng hình ảnh có tỷ lệ khung hình 2:3."
        },
        "paragraph": {
          "content": "Để thay đổi đoạn trích, hãy chỉnh sửa [bài viết blog].(https:\/\/help.shopify.com\/en\/manual\/online-store\/blogs\/writing-blogs#display-an-excerpt-from-a-blog-post)"
        }
      },
      "blocks": {
        "title": {
          "name": "Tên",
          "settings": {
            "show_date": {
              "label": "Hiển thị ngày"
            },
            "show_author": {
              "label": "Hiển thị tác giả"
            }
          }
        },
        "summary": {
          "name": "Đoạn trích"
        },
        "link": {
          "name": "Liên kết"
        }
      }
    },
    "main-cart-footer": {
      "name": "Tổng phụ",
      "settings": {
        "show_cart_note": {
          "label": "Bật ghi chú trong giỏ hàng"
        }
      },
      "blocks": {
        "subtotal": {
          "name": "Giá tổng phụ"
        },
        "buttons": {
          "name": "Nút thanh toán"
        }
      }
    },
    "main-cart-items": {
      "name": "Mặt hàng",
      "settings": {
        "show_vendor": {
          "label": "Hiển thị nhà cung cấp"
        }
      }
    },
    "main-collection-banner": {
      "name": "Biểu ngữ bộ sưu tập",
      "settings": {
        "paragraph": {
          "content": "Để thay đổi mô tả hoặc hình ảnh bộ sưu tập, hãy [chỉnh sửa bộ sưu tập].(\/admin\/collections)"
        },
        "show_collection_description": {
          "label": "Hiển thị mô tả bộ sưu tập"
        },
        "show_collection_image": {
          "label": "Hiển thị hình ảnh bộ sưu tập",
          "info": "Để có kết quả tốt nhất, hãy sử dụng hình ảnh có tỷ lệ khung hình 16:9."
        }
      }
    },
    "main-collection-product-grid": {
      "name": "Lưới sản phẩm",
      "settings": {
        "products_per_page": {
          "label": "Sản phẩm trên một trang"
        },
        "image_ratio": {
          "label": "Tỷ lệ hình ảnh",
          "options__1": {
            "label": "Điều chỉnh theo hình ảnh"
          },
          "options__2": {
            "label": "Chân dung"
          },
          "options__3": {
            "label": "Vuông"
          }
        },
        "show_secondary_image": {
          "label": "Hiển thị hình ảnh thứ cấp khi di chuột đến"
        },
        "add_image_padding": {
          "label": "Thêm vùng đệm ảnh"
        },
        "show_vendor": {
          "label": "Hiển thị nhà cung cấp"
        },
        "enable_tags": {
          "label": "Bật lọc",
          "info": "[Tùy chỉnh bộ lọc](\/admin\/menus)"
        },
        "enable_filtering": {
          "label": "Bật lọc",
          "info": "[Tùy chỉnh bộ lọc](\/admin\/menus)"
        },
        "enable_sorting": {
          "label": "Bật sắp xếp"
        },
        "header__1": {
          "content": "Lọc và sắp xếp"
        },
        "header__3": {
          "content": "Thẻ sản phẩm"
        },
        "show_image_outline": {
          "label": "Hiển thị viền hình ảnh"
        }
      }
    },
    "main-list-collections": {
      "name": "Trang danh sách bộ sưu tập",
      "settings": {
        "title": {
          "label": "Tiêu đề"
        },
        "sort": {
          "label": "Sắp xếp bộ sưu tập theo:",
          "options__1": {
            "label": "Thứ tự bảng chữ cái (từ A-Z)"
          },
          "options__2": {
            "label": "Thứ tự bảng chữ cái (từ Z-A)"
          },
          "options__3": {
            "label": "Ngày (từ mới đến cũ)"
          },
          "options__4": {
            "label": "Ngày (từ cũ đến mới)"
          },
          "options__5": {
            "label": "Số lượng sản phẩm (từ cao xuống thấp)"
          },
          "options__6": {
            "label": "Số lượng sản phẩm (từ thấp lên cao)"
          }
        },
        "image_ratio": {
          "label": "Tỷ lệ hình ảnh",
          "options__1": {
            "label": "Điều chỉnh theo hình ảnh"
          },
          "options__2": {
            "label": "Chân dung"
          },
          "options__3": {
            "label": "Vuông"
          },
          "info": "Để thêm hình ảnh, hãy [chỉnh sửa bộ sưu tập](https:\/\/help.shopify.com\/en\/manual\/products\/collections)"
        },
        "color_scheme": {
          "options__1": {
            "label": "Nhấn 1"
          },
          "options__2": {
            "label": "Nhấn 2"
          },
          "options__3": {
            "label": "Nền 1"
          },
          "options__4": {
            "label": "Nền 2"
          },
          "options__5": {
            "label": "Nghịch đảo"
          },
          "label": "Bảng màu"
        },
        "image_padding": {
          "label": "Thêm vùng đệm ảnh"
        }
      }
    },
    "main-page": {
      "name": "Trang"
    },
    "main-password-footer": {
      "name": "Chân trang mật khẩu",
      "settings": {
        "color_scheme": {
          "options__1": {
            "label": "Nhấn 1"
          },
          "options__2": {
            "label": "Nhấn 2"
          },
          "options__3": {
            "label": "Nền 1"
          },
          "options__4": {
            "label": "Nền 2"
          },
          "options__5": {
            "label": "Nghịch đảo"
          },
          "label": "Bảng màu"
        }
      }
    },
    "main-password-header": {
      "name": "Đầu trang mật khẩu",
      "settings": {
        "logo": {
          "label": "Hình ảnh logo"
        },
        "logo_max_width": {
          "label": "Chiều rộng logo tùy chỉnh",
          "unit": "px"
        },
        "color_scheme": {
          "options__1": {
            "label": "Nhấn 1"
          },
          "options__2": {
            "label": "Nhấn 2"
          },
          "options__3": {
            "label": "Nền 1"
          },
          "options__4": {
            "label": "Nền 2"
          },
          "options__5": {
            "label": "Nghịch đảo"
          },
          "label": "Bảng màu"
        }
      }
    },
    "main-product": {
      "name": "Thông tin sản phẩm",
      "blocks": {
        "text": {
          "name": "Văn bản",
          "settings": {
            "text": {
              "label": "Văn bản"
            },
            "text_style": {
              "label": "Kiểu văn bản",
              "options__1": {
                "label": "Nội dung"
              },
              "options__2": {
                "label": "Tiêu đề"
              },
              "options__3": {
                "label": "Chữ viết hoa"
              }
            }
          }
        },
        "title": {
          "name": "Tên"
        },
        "price": {
          "name": "Giá"
        },
        "quantity_selector": {
          "name": "Hộp chọn số lượng"
        },
        "variant_picker": {
          "name": "Trình chọn mẫu mã",
          "settings": {
            "picker_type": {
              "label": "Loại",
              "options__1": {
                "label": "Menu thả xuống"
              },
              "options__2": {
                "label": "Nút"
              }
            }
          }
        },
        "buy_buttons": {
          "name": "Nút mua",
          "settings": {
            "show_dynamic_checkout": {
              "label": "Hiển thị nút thanh toán động",
              "info": "Sử dụng phương thức thanh toán được hỗ trợ trong cửa hàng, khách hàng sẽ thấy tùy chọn ưu tiên của họ như PayPal hoặc Apple Pay. [Tìm hiểu thêm](https:\/\/help.shopify.com\/manual\/using-themes\/change-the-layout\/dynamic-checkout)"
            }
          }
        },
        "pickup_availability": {
          "name": "Khả năng nhận hàng tại cửa hàng"
        },
        "description": {
          "name": "Mô tả"
        },
        "share": {
          "name": "Chia sẻ",
          "settings": {
            "header": {
              "content": "Chia sẻ",
              "info": "Khi bạn đăng liên kết trong cửa hàng trực tuyến lên truyền thông xã hội, hình ảnh nổi bật cho trang đó sẽ hiển thị. [Tìm hiểu thêm](https:\/\/help.shopify.com\/en\/manual\/online-store\/images\/showing-social-media-thumbnail-images). Đặt tiêu đề và mô tả cho cửa hàng trực tuyến. [Tìm hiểu thêm](https:\/\/help.shopify.com\/en\/manual\/promoting-marketing\/seo\/adding-keywords#set-a-title-and-description-for-your-online-store)"
            },
            "featured_image_info": {
              "content": "Nếu bạn đưa liên kết vào bài đăng trên truyền thông xã hội, hình ảnh nổi bật của trang sẽ hiển thị giống hình ảnh xem trước. [Tìm hiểu thêm](https:\/\/help.shopify.com\/en\/manual\/online-store\/images\/showing-social-media-thumbnail-images)."
            },
            "title_info": {
              "content": "Hình ảnh xem trước có chứa tiêu đề và mô tả của cửa hàng. [Tìm hiểu thêm](https:\/\/help.shopify.com\/en\/manual\/promoting-marketing\/seo\/adding-keywords#set-a-title-and-description-for-your-online-store)."
            }
          }
        },
        "collapsible_tab": {
          "name": "Tab có thể thu gọn",
          "settings": {
            "heading": {
              "info": "Bao gồm tiêu đề giải thích nội dung.",
              "label": "Tiêu đề"
            },
            "content": {
              "label": "Nội dung tab"
            },
            "page": {
              "label": "Nội dung tab trong trang"
            },
            "icon": {
              "label": "Biểu tượng",
              "options__1": {
                "label": "Không"
              },
              "options__2": {
                "label": "Hộp"
              },
              "options__3": {
                "label": "Bong bóng trò chuyện"
              },
              "options__4": {
                "label": "Dấu kiểm"
              },
              "options__5": {
                "label": "Máy sấy"
              },
              "options__6": {
                "label": "Mắt"
              },
              "options__7": {
                "label": "Trái tim"
              },
              "options__8": {
                "label": "Bàn là"
              },
              "options__9": {
                "label": "Lá"
              },
              "options__10": {
                "label": "Da"
              },
              "options__11": {
                "label": "Ổ khóa"
              },
              "options__12": {
                "label": "Ghim bản đồ"
              },
              "options__13": {
                "label": "Quần"
              },
              "options__14": {
                "label": "Máy bay"
              },
              "options__15": {
                "label": "Thẻ ghi giá"
              },
              "options__16": {
                "label": "Dấu hỏi"
              },
              "options__17": {
                "label": "Quay lại"
              },
              "options__18": {
                "label": "Thước kẻ"
              },
              "options__19": {
                "label": "Áo sơ mi"
              },
              "options__20": {
                "label": "Giày"
              },
              "options__21": {
                "label": "Hình chiếu"
              },
              "options__22": {
                "label": "Ngôi sao"
              },
              "options__23": {
                "label": "Xe tải"
              },
              "options__24": {
                "label": "Giặt"
              }
            }
          }
        },
        "popup": {
          "name": "Cửa sổ bật lên",
          "settings": {
            "link_label": {
              "label": "Nhãn liên kết"
            },
            "page": {
              "label": "Trang"
            }
          }
        }
      },
      "settings": {
        "header": {
          "content": "Phương tiện",
          "info": "Tìm hiểu thêm về [loại phương tiện](https:\/\/help.shopify.com\/manual\/products\/product-media)"
        },
        "enable_video_looping": {
          "label": "Bật vòng lặp video"
        },
        "enable_sticky_info": {
          "label": "Bật thông tin sản phẩm dính trên màn hình lớn"
        }
      }
    },
    "main-search": {
      "name": "Kết quả tìm kiếm",
      "settings": {
        "image_ratio": {
          "label": "Tỷ lệ hình ảnh",
          "options__1": {
            "label": "Điều chỉnh theo hình ảnh"
          },
          "options__2": {
            "label": "Chân dung"
          },
          "options__3": {
            "label": "Vuông"
          }
        },
        "show_secondary_image": {
          "label": "Hiển thị hình ảnh thứ cấp khi di chuột đến"
        },
        "add_image_padding": {
          "label": "Thêm vùng đệm ảnh"
        },
        "show_vendor": {
          "label": "Hiển thị nhà cung cấp"
        },
        "header__1": {
          "content": "Thẻ sản phẩm"
        },
        "header__2": {
          "content": "Thẻ blog"
        },
        "article_show_date": {
          "label": "Hiển thị ngày"
        },
        "article_show_author": {
          "label": "Hiển thị tác giả"
        },
        "show_image_outline": {
          "label": "Hiển thị viền hình ảnh"
        }
      }
    },
    "multicolumn": {
      "name": "Nhiều cột",
      "settings": {
        "title": {
          "label": "Tiêu đề"
        },
        "image_width": {
          "label": "Chiều rộng hình ảnh",
          "options__1": {
            "label": "Chiều rộng một phần ba cột"
          },
          "options__2": {
            "label": "Chiều rộng một nửa cột"
          },
          "options__3": {
            "label": "Chiều rộng toàn bộ cột"
          }
        },
        "image_ratio": {
          "label": "Tỷ lệ hình ảnh",
          "options__1": {
            "label": "Điều chỉnh theo hình ảnh"
          },
          "options__2": {
            "label": "Chân dung"
          },
          "options__3": {
            "label": "Vuông"
          },
          "options__4": {
            "label": "Tròn"
          }
        },
        "column_alignment": {
          "label": "Căn chỉnh cột",
          "options__1": {
            "label": "Bên trái"
          },
          "options__2": {
            "label": "Giữa"
          }
        },
        "background_style": {
          "label": "Nền thứ cấp",
          "options__1": {
            "label": "Không"
          },
          "options__2": {
            "label": "Hiển thị dưới dạng nền cột"
          },
          "options__3": {
            "label": "Hiển thị dưới dạng nền mục"
          }
        },
        "button_label": {
          "label": "Nhãn nút"
        },
        "button_link": {
          "label": "Liên kết trên nút"
        },
        "swipe_on_mobile": {
          "label": "Bật tính năng quẹt trên di động"
        }
      },
      "blocks": {
        "column": {
          "name": "Cột",
          "settings": {
            "image": {
              "label": "Hình ảnh"
            },
            "title": {
              "label": "Tiêu đề"
            },
            "text": {
              "label": "Mô tả"
            }
          }
        }
      },
      "presets": {
        "name": "Nhiều cột"
      }
    },
    "newsletter": {
      "name": "Đăng ký nhận email",
      "settings": {
        "color_scheme": {
          "label": "Bảng màu",
          "options__1": {
            "label": "Nhấn 1"
          },
          "options__2": {
            "label": "Nhấn 2"
          },
          "options__3": {
            "label": "Nền 1"
          },
          "options__4": {
            "label": "Nền 2"
          },
          "options__5": {
            "label": "Nghịch đảo"
          }
        },
        "full_width": {
          "label": "Làm cho mục có chiều rộng đầy đủ"
        },
        "paragraph": {
          "content": "Khi đăng ký nhận email, khách hàng sẽ được tạo tài khoản. [Tìm hiểu thêm](https:\/\/help.shopify.com\/en\/manual\/customers)"
        }
      },
      "blocks": {
        "heading": {
          "name": "Tiêu đề",
          "settings": {
            "heading": {
              "label": "Tiêu đề"
            }
          }
        },
        "paragraph": {
          "name": "Tiêu đề phụ",
          "settings": {
            "paragraph": {
              "label": "Mô tả"
            }
          }
        },
        "email_form": {
          "name": "Mẫu email"
        }
      },
      "presets": {
        "name": "Đăng ký nhận email"
      }
    },
    "page": {
      "name": "Trang",
      "settings": {
        "page": {
          "label": "Trang"
        }
      },
      "presets": {
        "name": "Trang"
      }
    },
    "product-recommendations": {
      "name": "Đề xuất sản phẩm",
      "settings": {
        "header": {
          "info": "Đề xuất động sử dụng thông tin về đơn hàng và sản phẩm để thay đổi và cải thiện theo thời gian. [Tìm hiểu thêm](https:\/\/help.shopify.com\/en\/themes\/development\/recommended-products)"
        },
        "heading": {
          "label": "Tiêu đề"
        },
        "header__1": {
          "content": "Đề xuất sản phẩm",
          "info": "Đề xuất động sử dụng thông tin về đơn hàng và sản phẩm để thay đổi và cải thiện theo thời gian. [Tìm hiểu thêm](https:\/\/help.shopify.com\/en\/themes\/development\/recommended-products)"
        },
        "header__2": {
          "content": "Thẻ sản phẩm"
        },
        "image_ratio": {
          "label": "Tỷ lệ hình ảnh",
          "options__1": {
            "label": "Điều chỉnh theo hình ảnh"
          },
          "options__2": {
            "label": "Chân dung"
          },
          "options__3": {
            "label": "Vuông"
          }
        },
        "show_secondary_image": {
          "label": "Hiển thị hình ảnh thứ cấp khi di chuột đến"
        },
        "add_image_padding": {
          "label": "Thêm vùng đệm ảnh"
        },
        "show_vendor": {
          "label": "Hiển thị nhà cung cấp"
        },
        "paragraph__1": {
<<<<<<< HEAD
          "content": "Đề xuất động sử dụng thông tin về đơn hàng và sản phẩm để thay đổi và cải thiện theo thời gian. [Tìm hiểu thêm](https:\/\/help.shopify.com\/en\/themes\/development\/recommended-products)"
=======
          "content": "Đề xuất động sử dụng thông tin về đơn hàng và sản phẩm để thay đổi và cải thiện theo thời gian. [Tìm hiểu thêm](https://help.shopify.com/en/themes/development/recommended-products)"
        },
        "show_image_outline": {
          "label": "Hiển thị viền hình ảnh"
>>>>>>> 9ee99dac
        }
      }
    },
    "rich-text": {
      "name": "Văn bản đa dạng thức",
      "settings": {
        "color_scheme": {
          "options__1": {
            "label": "Nhấn 1"
          },
          "options__2": {
            "label": "Nhấn 2"
          },
          "options__3": {
            "label": "Nền 1"
          },
          "options__4": {
            "label": "Nền 2"
          },
          "options__5": {
            "label": "Nghịch đảo"
          },
          "label": "Bảng màu"
        },
        "full_width": {
          "label": "Làm cho mục có chiều rộng đầy đủ"
        }
      },
      "blocks": {
        "heading": {
          "name": "Tiêu đề",
          "settings": {
            "heading": {
              "label": "Tiêu đề"
            },
            "heading_size": {
              "options__1": {
                "label": "Nhỏ"
              },
              "options__2": {
                "label": "Trung bình"
              },
              "label": "Cỡ phông chữ tiêu đề"
            }
          }
        },
        "text": {
          "name": "Văn bản",
          "settings": {
            "text": {
              "label": "Mô tả"
            }
          }
        },
        "button": {
          "name": "Nút",
          "settings": {
            "button_label": {
              "label": "Nhãn nút"
            },
            "button_link": {
              "label": "Liên kết trên nút"
            },
            "button_style_secondary": {
              "label": "Sử dụng kiểu nút viền ngoài"
            }
          }
        }
      },
      "presets": {
        "name": "Văn bản đa dạng thức"
      }
    },
    "apps": {
      "name": "Ứng dụng",
      "settings": {
        "include_margins": {
          "label": "Đặt lề của mục giống lề của chủ đề"
        }
      },
      "presets": {
        "name": "Ứng dụng"
      }
    }
  }
}<|MERGE_RESOLUTION|>--- conflicted
+++ resolved
@@ -1502,14 +1502,10 @@
           "label": "Hiển thị nhà cung cấp"
         },
         "paragraph__1": {
-<<<<<<< HEAD
           "content": "Đề xuất động sử dụng thông tin về đơn hàng và sản phẩm để thay đổi và cải thiện theo thời gian. [Tìm hiểu thêm](https:\/\/help.shopify.com\/en\/themes\/development\/recommended-products)"
-=======
-          "content": "Đề xuất động sử dụng thông tin về đơn hàng và sản phẩm để thay đổi và cải thiện theo thời gian. [Tìm hiểu thêm](https://help.shopify.com/en/themes/development/recommended-products)"
         },
         "show_image_outline": {
           "label": "Hiển thị viền hình ảnh"
->>>>>>> 9ee99dac
         }
       }
     },
