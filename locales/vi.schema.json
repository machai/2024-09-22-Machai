--- conflicted
+++ resolved
@@ -622,7 +622,6 @@
         "columns_desktop": {
           "label": "Số cột trên màn hình máy tính"
         },
-<<<<<<< HEAD
         "description": {
           "label": "Mô tả"
         },
@@ -659,24 +658,20 @@
         "full_width": {
           "label": "Tạo chiều rộng đầy đủ cho sản phẩm"
         },
-        "mobile_header": {
+        "header_mobile": {
           "content": "Bố cục trên thiết bị di động"
+        },
+        "columns_mobile": {
+          "label": "Số cột trên thiết bị di động",
+          "options__1": {
+            "label": "1 cột"
+          },
+          "options__2": {
+            "label": "2 cột"
+          }
         },
         "enable_mobile_slider": {
           "label": "Bật tính năng quẹt trên di động"
-=======
-        "header_mobile": {
-          "content": "Bố cục trên thiết bị di động"
-        },
-        "columns_mobile": {
-          "label": "Số cột trên thiết bị di động",
-          "options__1": {
-            "label": "1 cột"
-          },
-          "options__2": {
-            "label": "2 cột"
-          }
->>>>>>> 406cb6cd
         }
       },
       "presets": {
