{
  "settings_schema": {
    "colors": {
      "name": "Màu sắc",
      "settings": {
        "colors_solid_button_labels": {
          "label": "Nhãn nút đặc",
          "info": "Được sử dụng làm màu tiền cảnh trên màu nhấn."
        },
        "colors_accent_1": {
          "label": "Nhấn 1",
          "info": "Được sử dụng làm nền nút đặc."
        },
        "colors_accent_2": {
          "label": "Nhấn 2"
        },
        "header__1": {
          "content": "Màu chính"
        },
        "header__2": {
          "content": "Màu phụ"
        },
        "colors_text": {
          "label": "Văn bản",
          "info": "Được sử dụng làm màu tiền cảnh trên màu nền."
        },
        "colors_outline_button_labels": {
          "label": "Nút viền ngoài",
          "info": "Cũng được sử dụng cho liên kết văn bản."
        },
        "colors_background_1": {
          "label": "Nền 1"
        },
        "colors_background_2": {
          "label": "Nền 2"
        },
        "gradient_accent_1": {
          "label": "Hiệu ứng chuyển màu của Điểm nhấn 1"
        },
        "gradient_accent_2": {
          "label": "Hiệu ứng chuyển màu của Điểm nhấn 2"
        },
        "gradient_background_1": {
          "label": "Hiệu ứng chuyển màu của Nền 1"
        },
        "gradient_background_2": {
          "label": "Hiệu ứng chuyển màu của Nền 2"
        }
      }
    },
    "typography": {
      "name": "Kiểu chữ",
      "settings": {
        "type_header_font": {
          "label": "Phông chữ",
          "info": "Việc chọn phông chữ khác có thể ảnh hưởng đến tốc độ của cửa hàng. [Tìm hiểu thêm về phông chữ hệ thống.](https:\/\/help.shopify.com\/manual\/online-store\/os\/store-speed\/improving-speed#fonts)"
        },
        "header__1": {
          "content": "Tiêu đề"
        },
        "header__2": {
          "content": "Nội dung"
        },
        "type_body_font": {
          "label": "Phông chữ",
          "info": "Việc chọn phông chữ khác có thể ảnh hưởng đến tốc độ của cửa hàng. [Tìm hiểu thêm về phông chữ hệ thống.](https:\/\/help.shopify.com\/manual\/online-store\/os\/store-speed\/improving-speed#fonts)"
        },
        "heading_scale": {
          "label": "Tỷ lệ cỡ phông chữ"
        },
        "body_scale": {
          "label": "Tỷ lệ cỡ phông chữ"
        }
      }
    },
    "styles": {
      "name": "Biểu tượng",
      "settings": {
        "accent_icons": {
          "options__3": {
            "label": "Nút viền ngoài"
          },
          "options__4": {
            "label": "Văn bản"
          },
          "label": "Màu sắc"
        }
      }
    },
    "social-media": {
      "name": "Truyền thông xã hội",
      "settings": {
        "social_twitter_link": {
          "label": "Twitter",
          "info": "https:\/\/twitter.com\/shopify"
        },
        "social_facebook_link": {
          "label": "Facebook",
          "info": "https:\/\/facebook.com\/shopify"
        },
        "social_pinterest_link": {
          "label": "Pinterest",
          "info": "https:\/\/pinterest.com\/shopify"
        },
        "social_instagram_link": {
          "label": "Instagram",
          "info": "http:\/\/instagram.com\/shopify"
        },
        "social_tiktok_link": {
          "label": "TikTok",
          "info": "https:\/\/tiktok.com\/@shopify"
        },
        "social_tumblr_link": {
          "label": "Tumblr",
          "info": "https:\/\/shopify.tumblr.com"
        },
        "social_snapchat_link": {
          "label": "Snapchat",
          "info": "https:\/\/www.snapchat.com\/add\/shopify"
        },
        "social_youtube_link": {
          "label": "YouTube",
          "info": "https:\/\/www.youtube.com\/shopify"
        },
        "social_vimeo_link": {
          "label": "Vimeo",
          "info": "https:\/\/vimeo.com\/shopify"
        },
        "header": {
          "content": "Tài khoản mạng xã hội"
        }
      }
    },
    "currency_format": {
      "name": "Định dạng đơn vị tiền tệ",
      "settings": {
        "content": "Mã đơn vị tiền tệ",
        "currency_code_enabled": {
          "label": "Hiển thị mã đơn vị tiền tệ"
        },
        "paragraph": "Giá giỏ hàng và giá thanh toán luôn hiển thị mã đơn vị tiền tệ. Ví dụ: 1,00 USD."
      }
    },
    "layout": {
      "name": "Bố cục",
      "settings": {
        "page_width": {
          "label": "Chiều rộng trang"
        },
        "spacing_sections": {
          "label": "Khoảng cách giữa các mục mẫu"
        },
        "header__grid": {
          "content": "Lưới"
        },
        "paragraph__grid": {
          "content": "Ảnh hưởng đến vùng có bố cục gồm nhiều cột."
        },
        "spacing_grid_horizontal": {
          "label": "Không gian ngang"
        },
        "spacing_grid_vertical": {
          "label": "Không gian dọc"
        }
      }
    },
    "search_input": {
      "name": "Hành vi tìm kiếm",
      "settings": {
        "header": {
          "content": "Gợi ý sản phẩm"
        },
        "predictive_search_enabled": {
          "label": "Bật gợi ý sản phẩm"
        },
        "predictive_search_show_vendor": {
          "label": "Hiển thị nhà cung cấp",
          "info": "Hiển thị khi bật gợi ý sản phẩm."
        },
        "predictive_search_show_price": {
          "label": "Hiển thị giá",
          "info": "Hiển thị khi bật gợi ý sản phẩm."
        }
      }
    },
    "global": {
      "settings": {
        "header__border": {
          "content": "Đường viền"
        },
        "header__shadow": {
          "content": "Đổ bóng"
        },
        "blur": {
          "label": "Làm mờ"
        },
        "corner_radius": {
          "label": "Bán kính góc"
        },
        "horizontal_offset": {
          "label": "Khoảng bù ngang"
        },
        "vertical_offset": {
          "label": "Khoảng bù dọc"
        },
        "thickness": {
          "label": "Độ dày"
        },
        "opacity": {
          "label": "Độ chắn sáng"
        },
        "image_padding": {
          "label": "Vùng đệm ảnh"
        },
        "text_alignment": {
          "options__1": {
            "label": "Trái"
          },
          "options__2": {
            "label": "Giữa"
          },
          "options__3": {
            "label": "Phải"
          },
          "label": "Căn chỉnh văn bản"
        }
      }
    },
    "badges": {
      "name": "Huy hiệu",
      "settings": {
        "position": {
          "options__1": {
            "label": "Dưới cùng bên trái"
          },
          "options__2": {
            "label": "Dưới cùng bên phải"
          },
          "options__3": {
            "label": "Trên cùng bên trái"
          },
          "options__4": {
            "label": "Trên cùng bên phải"
          },
          "label": "Vị trí trên thẻ"
        },
        "sale_badge_color_scheme": {
          "label": "Bảng màu huy hiệu giảm giá"
        },
        "sold_out_badge_color_scheme": {
          "label": "Bảng màu huy hiệu đã hết hàng"
        }
      }
    },
    "buttons": {
      "name": "Nút"
    },
    "variant_pills": {
      "name": "Ô chọn mẫu mã",
      "paragraph": "Ô chọn mẫu mã là một cách để hiển thị mẫu mã sản phẩm. [Tìm hiểu thêm](https:\/\/help.shopify.com\/en\/manual\/online-store\/themes\/theme-structure\/page-types#variant-picker-block)"
    },
    "inputs": {
      "name": "Thông tin đầu vào"
    },
    "content_containers": {
      "name": "Khoảng chứa nội dung"
    },
    "popups": {
      "name": "Menu thả xuống và cửa sổ bật lên",
      "paragraph": "Ảnh hưởng đến các vùng như menu điều hướng thả xuống, hộp tương tác bật lên và cửa sổ bật lên giỏ hàng."
    },
    "media": {
      "name": "Phương tiện"
    },
    "drawers": {
      "name": "Ngăn"
    },
    "cart": {
      "name": "Giỏ hàng",
      "settings": {
        "cart_type": {
          "label": "Loại giỏ hàng",
          "drawer": {
            "label": "Ngăn"
          },
          "page": {
            "label": "Trang"
          },
          "notification": {
            "label": "Thông báo cửa sổ bật lên"
          }
        },
        "show_vendor": {
          "label": "Hiển thị nhà cung cấp"
        },
        "show_cart_note": {
          "label": "Bật ghi chú trong giỏ hàng"
        },
        "cart_drawer": {
          "header": "Ngăn giỏ hàng",
          "collection": {
            "label": "Bộ sưu tập",
            "info": "Hiển thị khi ngăn giỏ hàng trống."
          }
        }
      }
    },
    "cards": {
      "name": "Thẻ sản phẩm",
      "settings": {
        "style": {
          "options__1": {
            "label": "Tiêu chuẩn"
          },
          "options__2": {
            "label": "Thẻ"
          },
          "label": "Kiểu"
        }
      }
    },
    "collection_cards": {
      "name": "Thẻ bộ sưu tập",
      "settings": {
        "style": {
          "options__1": {
            "label": "Tiêu chuẩn"
          },
          "options__2": {
            "label": "Thẻ"
          },
          "label": "Kiểu"
        }
      }
    },
    "blog_cards": {
      "name": "Thẻ blog",
      "settings": {
        "style": {
          "options__1": {
            "label": "Tiêu chuẩn"
          },
          "options__2": {
            "label": "Thẻ"
          },
          "label": "Kiểu"
        }
      }
    },
    "logo": {
      "name": "Logo",
      "settings": {
        "logo_image": {
          "label": "Logo"
        },
        "logo_width": {
          "label": "Chiều rộng logo trên màn hình nền",
          "info": "Chiều rộng logo được tự động tối ưu hóa cho thiết bị di động."
        },
        "favicon": {
          "label": "Hình ảnh biểu tượng trang web",
          "info": "Sẽ được thu nhỏ xuống 32 x 32 px"
        }
      }
    }
  },
  "sections": {
    "all": {
      "padding": {
        "section_padding_heading": "Vùng đệm mục",
        "padding_top": "Vùng đệm trên cùng",
        "padding_bottom": "Vùng đệm dưới cùng"
      },
      "spacing": "Khoảng cách",
      "colors": {
        "accent_1": {
          "label": "Điểm nhấn 1"
        },
        "accent_2": {
          "label": "Điểm nhấn 2"
        },
        "background_1": {
          "label": "Nền 1"
        },
        "background_2": {
          "label": "Nền 2"
        },
        "inverse": {
          "label": "Nghịch đảo"
        },
        "label": "Bảng màu",
        "has_cards_info": "Hãy cập nhật cài đặt chủ đề để thay đổi bảng màu thẻ."
      },
      "heading_size": {
        "label": "Cỡ tiêu đề",
        "options__1": {
          "label": "Nhỏ"
        },
        "options__2": {
          "label": "Trung bình"
        },
        "options__3": {
          "label": "Lớn"
        },
        "options__4": {
          "label": "Cực lớn"
        }
      }
    },
    "announcement-bar": {
      "name": "Thanh thông báo",
      "blocks": {
        "announcement": {
          "name": "Thông báo",
          "settings": {
            "text": {
              "label": "Văn bản"
            },
            "text_alignment": {
              "label": "Căn chỉnh văn bản",
              "options__1": {
                "label": "Bên trái"
              },
              "options__2": {
                "label": "Ở giữa"
              },
              "options__3": {
                "label": "Bên phải"
              }
            },
            "link": {
              "label": "Liên kết"
            }
          }
        }
      }
    },
    "collage": {
      "name": "Ghép",
      "settings": {
        "heading": {
          "label": "Tiêu đề"
        },
        "desktop_layout": {
          "label": "Bố cục màn hình nền",
          "options__1": {
            "label": "Khối lớn bên trái"
          },
          "options__2": {
            "label": "Khối lớn bên phải"
          }
        },
        "mobile_layout": {
          "label": "Bố cục di động",
          "options__1": {
            "label": "Ghép"
          },
          "options__2": {
            "label": "Cột"
          }
        },
        "card_styles": {
          "label": "Kiểu dáng thẻ",
          "info": "Có thể cập nhật kiểu dáng sản phẩm, bộ sưu tập và thẻ blog trong cài đặt chủ đề.",
          "options__1": {
            "label": "Sử dụng kiểu dáng thẻ riêng"
          },
          "options__2": {
            "label": "Tạo kiểu dáng cho tất cả như thẻ sản phẩm"
          }
        }
      },
      "blocks": {
        "image": {
          "name": "Hình ảnh",
          "settings": {
            "image": {
              "label": "Hình ảnh"
            }
          }
        },
        "product": {
          "name": "Sản phẩm",
          "settings": {
            "product": {
              "label": "Sản phẩm"
            },
            "secondary_background": {
              "label": "Hiển thị nền thứ cấp"
            },
            "second_image": {
              "label": "Hiển thị hình ảnh thứ cấp khi di chuột đến"
            }
          }
        },
        "collection": {
          "name": "Bộ sưu tập",
          "settings": {
            "collection": {
              "label": "Bộ sưu tập"
            }
          }
        },
        "video": {
          "name": "Video",
          "settings": {
            "cover_image": {
              "label": "Ảnh bìa"
            },
            "video_url": {
              "label": "URL",
              "info": "Video chạy trong cửa sổ bật lên nếu mục này chứa các khối khác.",
              "placeholder": "Sử dụng URL Youtube hoặc Vimeo"
            },
            "description": {
              "label": "Văn bản thay thế cho video",
              "info": "Mô tả video cho khách hàng bằng trình đọc màn hình. [Tìm hiểu thêm](https:\/\/help.shopify.com\/manual\/online-store\/themes\/theme-structure\/theme-features#video-block)"
            }
          }
        }
      },
      "presets": {
        "name": "Ghép"
      }
    },
    "collection-list": {
      "name": "Danh sách bộ sưu tập",
      "settings": {
        "title": {
          "label": "Tiêu đề"
        },
        "image_ratio": {
          "label": "Tỷ lệ hình ảnh",
          "options__1": {
            "label": "Điều chỉnh theo hình ảnh"
          },
          "options__2": {
            "label": "Chân dung"
          },
          "options__3": {
            "label": "Vuông"
          },
          "info": "Chỉnh sửa bộ sưu tập để thêm hình ảnh. [Tìm hiểu thêm](https:\/\/help.shopify.com\/manual\/products\/collections)"
        },
        "swipe_on_mobile": {
          "label": "Bật tính năng quẹt trên di động"
        },
        "show_view_all": {
          "label": "Bật nút \"View all\" (Xem tất cả) nếu danh sách chứa nhiều bộ sưu tập hơn số lượng hiển thị"
        },
        "columns_desktop": {
          "label": "Số cột trên máy tính để bàn"
        },
        "header_mobile": {
          "content": "Bố cục trên thiết bị di động"
        },
        "columns_mobile": {
          "label": "Số cột trên thiết bị di động",
          "options__1": {
            "label": "1 cột"
          },
          "options__2": {
            "label": "2 cột"
          }
        }
      },
      "blocks": {
        "featured_collection": {
          "name": "Bộ sưu tập",
          "settings": {
            "collection": {
              "label": "Bộ sưu tập"
            }
          }
        }
      },
      "presets": {
        "name": "Danh sách bộ sưu tập"
      }
    },
    "contact-form": {
      "name": "Biểu mẫu liên hệ",
      "presets": {
        "name": "Biểu mẫu liên hệ"
      }
    },
    "custom-liquid": {
      "name": "Liquid tùy chỉnh",
      "settings": {
        "custom_liquid": {
          "label": "Liquid tùy chỉnh",
          "info": "Thêm đoạn mã ứng dụng hoặc mã Liquid khác để tạo các tùy chỉnh nâng cao."
        }
      },
      "presets": {
        "name": "Liquid tùy chỉnh"
      }
    },
    "featured-blog": {
      "name": "Bài viết blog",
      "settings": {
        "heading": {
          "label": "Tiêu đề"
        },
        "blog": {
          "label": "Blog"
        },
        "post_limit": {
          "label": "Số bài viết blog hiển thị"
        },
        "show_view_all": {
          "label": "Bật nút \"View all\" (Xem tất cả) nếu blog chứa nhiều bài viết blog hơn số lượng hiển thị"
        },
        "show_image": {
          "label": "Hiển thị hình ảnh nổi bật",
          "info": "Để có kết quả tốt nhất, hãy sử dụng hình ảnh có tỷ lệ khung hình 3:2. [Tìm hiểu thêm](https:\/\/help.shopify.com\/manual\/shopify-admin\/productivity-tools\/image-editor#understanding-image-aspect-ratio)"
        },
        "show_date": {
          "label": "Hiển thị ngày"
        },
        "show_author": {
          "label": "Hiển thị tác giả"
        },
        "columns_desktop": {
          "label": "Số cột trên máy tính để bàn"
        }
      },
      "presets": {
        "name": "Bài viết blog"
      }
    },
    "featured-collection": {
      "name": "Bộ sưu tập nổi bật",
      "settings": {
        "title": {
          "label": "Tiêu đề"
        },
        "collection": {
          "label": "Bộ sưu tập"
        },
        "products_to_show": {
          "label": "Số lượng sản phẩm hiển thị tối đa"
        },
        "show_view_all": {
          "label": "Bật tùy chọn \"Xem tất cả\" nếu bộ sưu tập có nhiều sản phẩm hơn số lượng hiển thị"
        },
        "header": {
          "content": "Thẻ sản phẩm"
        },
        "image_ratio": {
          "label": "Tỷ lệ hình ảnh",
          "options__1": {
            "label": "Điều chỉnh theo hình ảnh"
          },
          "options__2": {
            "label": "Chân dung"
          },
          "options__3": {
            "label": "Vuông"
          }
        },
        "show_secondary_image": {
          "label": "Hiển thị hình ảnh thứ cấp khi di chuột đến"
        },
        "show_vendor": {
          "label": "Hiển thị nhà cung cấp"
        },
        "show_rating": {
          "label": "Hiển thị thứ hạng sản phẩm",
          "info": "Nếu muốn hiển thị thứ hạng, hãy thêm ứng dụng xếp hạng sản phẩm. [Tìm hiểu thêm](https:\/\/help.shopify.com\/manual\/online-store\/themes\/theme-structure\/theme-features#featured-collection-show-product-rating)"
        },
        "enable_quick_buy": {
          "label": "Bật nút thêm nhanh",
          "info": "Tối ưu với cửa sổ bật lên hoặc giỏ hàng kiểu ngăn kéo."
        },
        "columns_desktop": {
          "label": "Số cột trên máy tính để bàn"
        },
        "description": {
          "label": "Mô tả"
        },
        "show_description": {
          "label": "Hiển thị mô tả bộ sưu tập trong trang quản trị"
        },
        "description_style": {
          "label": "Kiểu mô tả",
          "options__1": {
            "label": "Nội dung"
          },
          "options__2": {
            "label": "Tiêu đề phụ"
          },
          "options__3": {
            "label": "Chữ viết hoa"
          }
        },
        "view_all_style": {
          "label": "Kiểu \"Xem tất cả\"",
          "options__1": {
            "label": "Liên kết"
          },
          "options__2": {
            "label": "Nút viền ngoài"
          },
          "options__3": {
            "label": "Nút đặc"
          }
        },
        "enable_desktop_slider": {
          "label": "Bật tính năng quay vòng trên màn hình nền"
        },
        "full_width": {
          "label": "Tạo chiều rộng đầy đủ cho sản phẩm"
        },
        "header_mobile": {
          "content": "Bố cục trên thiết bị di động"
        },
        "columns_mobile": {
          "label": "Số cột trên thiết bị di động",
          "options__1": {
            "label": "1 cột"
          },
          "options__2": {
            "label": "2 cột"
          }
        },
        "swipe_on_mobile": {
          "label": "Bật tính năng quẹt trên di động"
        }
      },
      "presets": {
        "name": "Bộ sưu tập nổi bật"
      }
    },
    "footer": {
      "name": "Chân trang",
      "blocks": {
        "link_list": {
          "name": "Menu",
          "settings": {
            "heading": {
              "label": "Tiêu đề"
            },
            "menu": {
              "label": "Menu",
              "info": "Chỉ hiển thị mục menu cấp cao nhất."
            }
          }
        },
        "text": {
          "name": "Văn bản",
          "settings": {
            "heading": {
              "label": "Tiêu đề"
            },
            "subtext": {
              "label": "Văn bản phụ"
            }
          }
        }
      },
      "settings": {
        "newsletter_enable": {
          "label": "Hiển thị đăng ký nhận email"
        },
        "newsletter_heading": {
          "label": "Tiêu đề"
        },
        "header__1": {
          "content": "Đăng ký nhận email",
          "info": "Đã tự động thêm người đăng ký vào danh sách khách hàng \"chấp nhận tiếp thị\". [Tìm hiểu thêm](https:\/\/help.shopify.com\/manual\/customers\/manage-customers)"
        },
        "header__2": {
          "content": "Biểu tượng truyền thông xã hội",
          "info": "Để hiển thị tài khoản truyền thông xã hội, hãy liên kết chúng trong cài đặt chủ đề."
        },
        "show_social": {
          "label": "Hiển thị biểu tượng truyền thông xã hội"
        },
        "header__3": {
          "content": "Hộp chọn quốc gia\/vùng"
        },
        "header__4": {
          "info": "Để thêm quốc gia\/khu vực, vào [cài đặt thị trường.](\/admin\/settings\/markets)"
        },
        "enable_country_selector": {
          "label": "Bật hộp chọn quốc gia\/vùng"
        },
        "header__5": {
          "content": "Hộp chọn ngôn ngữ"
        },
        "header__6": {
          "info": "Để thêm ngôn ngữ, vào [cài đặt ngôn ngữ](\/admin\/settings\/languages)."
        },
        "enable_language_selector": {
          "label": "Bật hộp chọn ngôn ngữ"
        },
        "header__7": {
          "content": "Phương thức thanh toán"
        },
        "payment_enable": {
          "label": "Hiển thị biểu tượng thanh toán"
        },
        "margin_top": {
          "label": "Lề trên"
        },
        "header__8": {
          "content": "Liên kết chính sách",
          "info": "Để thêm chính sách cửa hàng, truy cập [cài đặt chính sách](\/admin\/settings\/legal)."
        },
        "show_policy": {
          "label": "Hiển thị liên kết chính sách"
        }
      }
    },
    "header": {
      "name": "Đầu trang",
      "settings": {
        "logo_position": {
          "label": "Vị trí logo trên màn hình nền",
          "options__1": {
            "label": "Ở giữa bên trái"
          },
          "options__2": {
            "label": "Trên cùng bên trái"
          },
          "options__3": {
            "label": "Trên cùng ở giữa"
          },
          "options__4": {
            "label": "Chính giữa"
          }
        },
        "menu": {
          "label": "Menu"
        },
        "show_line_separator": {
          "label": "Hiển thị đường phân cách"
        },
        "margin_bottom": {
          "label": "Lề dưới"
        },
        "menu_type_desktop": {
          "label": "Loại menu trên màn hình nền",
          "info": "Loại menu được tự động tối ưu hóa cho thiết bị di động.",
          "options__1": {
            "label": "Menu thả xuống"
          },
          "options__2": {
            "label": "Menu lớn"
          }
        },
        "mobile_layout": {
          "content": "Bố cục di động"
        },
        "mobile_logo_position": {
          "label": "Vị trí logo di động",
          "options__1": {
            "label": "Ở giữa"
          },
          "options__2": {
            "label": "Bên trái"
          }
        },
        "logo_header": {
          "content": "Logo"
        },
        "logo_help": {
          "content": "Chỉnh sửa logo trong [cài đặt chủ đề](\/editor?context=theme&category=logo)."
        },
        "sticky_header_type": {
          "label": "Đầu trang dính",
          "options__1": {
            "label": "Không"
          },
          "options__2": {
            "label": "Khi cuộn lên"
          },
          "options__3": {
            "label": "Luôn luôn"
          },
          "options__4": {
            "label": "Luôn luôn, giảm kích cỡ logo"
          }
        }
      }
    },
    "image-banner": {
      "name": "Biểu ngữ hình ảnh",
      "settings": {
        "image": {
          "label": "Hình ảnh đầu tiên"
        },
        "image_2": {
          "label": "Hình ảnh thứ hai"
        },
        "color_scheme": {
          "info": "Có thể nhìn thấy khi vùng chứa hiển thị."
        },
        "stack_images_on_mobile": {
          "label": "Xếp chồng hình ảnh trên điện thoại di động"
        },
        "adapt_height_first_image": {
          "label": "Điều chỉnh độ cao mục theo cỡ hình ảnh thứ nhất",
          "info": "Nếu chọn, cài đặt chiều cao biểu ngữ hình ảnh sẽ được ghi đè."
        },
        "show_text_box": {
          "label": "Hiện vùng chứa trên màn hình nền"
        },
        "image_overlay_opacity": {
          "label": "Độ chắn sáng của lớp phủ hình ảnh"
        },
        "header": {
          "content": "Bố cục trên thiết bị di động"
        },
        "show_text_below": {
          "label": "Hiện vùng chứa trên thiết bị di động"
        },
        "image_height": {
          "label": "Chiều cao biểu ngữ",
          "options__1": {
            "label": "Điều chỉnh theo hình ảnh đầu tiên"
          },
          "options__2": {
            "label": "Nhỏ"
          },
          "options__3": {
            "label": "Trung bình"
          },
          "info": "Để có kết quả tốt nhất, hãy sử dụng hình ảnh có tỷ lệ khung hình 3:2. [Tìm hiểu thêm](https:\/\/help.shopify.com\/manual\/shopify-admin\/productivity-tools\/image-editor#understanding-image-aspect-ratio)",
          "options__4": {
            "label": "Lớn"
          }
        },
        "desktop_content_position": {
          "options__1": {
            "label": "Trên cùng bên trái"
          },
          "options__2": {
            "label": "Trên cùng ở giữa"
          },
          "options__3": {
            "label": "Trên cùng bên phải"
          },
          "options__4": {
            "label": "Ở giữa bên trái"
          },
          "options__5": {
            "label": "Chính giữa"
          },
          "options__6": {
            "label": "Ở giữa bên phải"
          },
          "options__7": {
            "label": "Dưới cùng bên trái"
          },
          "options__8": {
            "label": "Dưới cùng ở giữa"
          },
          "options__9": {
            "label": "Dưới cùng bên phải"
          },
          "label": "Vị trí nội dung trên màn hình nền"
        },
        "desktop_content_alignment": {
          "options__1": {
            "label": "Bên trái"
          },
          "options__2": {
            "label": "Giữa"
          },
          "options__3": {
            "label": "Bên phải"
          },
          "label": "Căn chỉnh nội dung trên màn hình nền"
        },
        "mobile_content_alignment": {
          "options__1": {
            "label": "Bên trái"
          },
          "options__2": {
            "label": "Giữa"
          },
          "options__3": {
            "label": "Bên phải"
          },
          "label": "Căn chỉnh nội dung trên thiết bị di động"
        }
      },
      "blocks": {
        "heading": {
          "name": "Tiêu đề",
          "settings": {
            "heading": {
              "label": "Tiêu đề"
            }
          }
        },
        "text": {
          "name": "Văn bản",
          "settings": {
            "text": {
              "label": "Mô tả"
            },
            "text_style": {
              "options__1": {
                "label": "Nội dung"
              },
              "options__2": {
                "label": "Tiêu đề"
              },
              "options__3": {
                "label": "Chữ viết hoa"
              },
              "label": "Kiểu văn bản"
            }
          }
        },
        "buttons": {
          "name": "Nút",
          "settings": {
            "button_label_1": {
              "label": "Nhãn nút thứ nhất",
              "info": "Để nhãn trống để ẩn nút."
            },
            "button_link_1": {
              "label": "Liên kết trên nút thứ nhất"
            },
            "button_style_secondary_1": {
              "label": "Sử dụng kiểu nút viền ngoài"
            },
            "button_label_2": {
              "label": "Nhãn nút thứ hai",
              "info": "Để nhãn trống để ẩn nút."
            },
            "button_link_2": {
              "label": "Liên kết trên nút thứ hai"
            },
            "button_style_secondary_2": {
              "label": "Sử dụng kiểu nút viền ngoài"
            }
          }
        }
      },
      "presets": {
        "name": "Biểu ngữ hình ảnh"
      }
    },
    "image-with-text": {
      "name": "Hình ảnh có chữ",
      "settings": {
        "image": {
          "label": "Hình ảnh"
        },
        "height": {
          "options__1": {
            "label": "Điều chỉnh theo hình ảnh"
          },
          "options__2": {
            "label": "Nhỏ"
          },
          "options__3": {
            "label": "Trung bình"
          },
          "label": "Chiều cao hình ảnh",
          "options__4": {
            "label": "Lớn"
          }
        },
        "layout": {
          "options__1": {
            "label": "Hình ảnh trước"
          },
          "options__2": {
            "label": "Hình ảnh thứ hai"
          },
          "label": "Vị trí hình ảnh trên màn hình nền",
          "info": "Hình ảnh trước là bố cục mặc định trên di động."
        },
        "desktop_image_width": {
          "options__1": {
            "label": "Nhỏ"
          },
          "options__2": {
            "label": "Trung bình"
          },
          "options__3": {
            "label": "Lớn"
          },
          "label": "Chiều rộng hình ảnh trên màn hình nền",
          "info": "Hình ảnh được tự động tối ưu hóa cho thiết bị di động."
        },
        "desktop_content_alignment": {
          "options__1": {
            "label": "Bên trái"
          },
          "options__3": {
            "label": "Bên phải"
          },
          "label": "Căn chỉnh nội dung trên màn hình nền",
          "options__2": {
            "label": "Giữa"
          }
        },
        "desktop_content_position": {
          "options__1": {
            "label": "Bên trên"
          },
          "options__2": {
            "label": "Ở giữa"
          },
          "options__3": {
            "label": "Bên dưới"
          },
          "label": "Vị trí nội dung trên màn hình nền"
        },
        "content_layout": {
          "options__1": {
            "label": "Không trùng"
          },
          "options__2": {
            "label": "Trùng"
          },
          "label": "Bố cục nội dung"
        },
        "mobile_content_alignment": {
          "options__1": {
            "label": "Bên trái"
          },
          "options__3": {
            "label": "Bên phải"
          },
          "label": "Căn chỉnh nội dung trên thiết bị di động",
          "options__2": {
            "label": "Giữa"
          }
        }
      },
      "blocks": {
        "heading": {
          "name": "Tiêu đề",
          "settings": {
            "heading": {
              "label": "Tiêu đề"
            }
          }
        },
        "text": {
          "name": "Văn bản",
          "settings": {
            "text": {
              "label": "Nội dung"
            },
            "text_style": {
              "label": "Kiểu văn bản",
              "options__1": {
                "label": "Nội dung"
              },
              "options__2": {
                "label": "Tiêu đề"
              }
            }
          }
        },
        "button": {
          "name": "Nút",
          "settings": {
            "button_label": {
              "label": "Nhãn nút",
              "info": "Để nhãn trống để ẩn nút."
            },
            "button_link": {
              "label": "Liên kết trên nút"
            }
          }
        },
        "caption": {
          "name": "Phụ đề",
          "settings": {
            "text": {
              "label": "Văn bản"
            },
            "text_style": {
              "label": "Kiểu văn bản",
              "options__1": {
                "label": "Tiêu đề phụ"
              },
              "options__2": {
                "label": "Chữ viết hoa"
              }
            },
            "caption_size": {
              "label": "Cỡ chữ",
              "options__1": {
                "label": "Nhỏ"
              },
              "options__2": {
                "label": "Trung bình"
              },
              "options__3": {
                "label": "Lớn"
              }
            }
          }
        }
      },
      "presets": {
        "name": "Hình ảnh có chữ"
      }
    },
    "main-article": {
      "name": "Bài viết blog",
      "blocks": {
        "featured_image": {
          "name": "Hình ảnh nổi bật",
          "settings": {
            "image_height": {
              "label": "Chiều cao hình ảnh nổi bật",
              "options__1": {
                "label": "Điều chỉnh theo hình ảnh"
              },
              "options__2": {
                "label": "Nhỏ"
              },
              "options__3": {
                "label": "Trung bình"
              },
              "info": "Để có kết quả tốt nhất, hãy sử dụng hình ảnh có tỷ lệ khung hình 16:9. [Tìm hiểu thêm](https:\/\/help.shopify.com\/manual\/shopify-admin\/productivity-tools\/image-editor#understanding-image-aspect-ratio)",
              "options__4": {
                "label": "Lớn"
              }
            }
          }
        },
        "title": {
          "name": "Tên",
          "settings": {
            "blog_show_date": {
              "label": "Hiển thị ngày"
            },
            "blog_show_author": {
              "label": "Hiển thị tác giả"
            }
          }
        },
        "content": {
          "name": "Nội dung"
        },
        "share": {
          "name": "Chia sẻ",
          "settings": {
            "featured_image_info": {
              "content": "Nếu bạn đưa liên kết vào bài đăng trên truyền thông xã hội, hình ảnh nổi bật của trang sẽ hiển thị giống hình ảnh xem trước. [Tìm hiểu thêm](https:\/\/help.shopify.com\/manual\/online-store\/images\/showing-social-media-thumbnail-images)."
            },
            "title_info": {
              "content": "Hình ảnh xem trước có chứa tiêu đề và mô tả của cửa hàng. [Tìm hiểu thêm](https:\/\/help.shopify.com\/manual\/promoting-marketing\/seo\/adding-keywords#set-a-title-and-description-for-your-online-store)."
            },
            "text": {
              "label": "Văn bản"
            }
          }
        }
      }
    },
    "main-blog": {
      "name": "Bài viết blog",
      "settings": {
        "header": {
          "content": "Thẻ bài viết blog"
        },
        "show_image": {
          "label": "Hiển thị hình ảnh nổi bật"
        },
        "paragraph": {
          "content": "Chỉnh sửa bài viết blog để thay đổi đoạn trích. [Tìm hiểu thêm](https:\/\/help.shopify.com\/manual\/online-store\/blogs\/writing-blogs#display-an-excerpt-from-a-blog-post)"
        },
        "show_date": {
          "label": "Hiển thị ngày"
        },
        "show_author": {
          "label": "Hiển thị tác giả"
        },
        "layout": {
          "label": "Bố cục màn hình nền",
          "options__1": {
            "label": "Lưới"
          },
          "options__2": {
            "label": "Ghép"
          },
          "info": "Bài viết được xếp chồng trên thiết bị di động."
        },
        "image_height": {
          "label": "Chiều cao hình ảnh nổi bật",
          "options__1": {
            "label": "Điều chỉnh theo hình ảnh"
          },
          "options__2": {
            "label": "Nhỏ"
          },
          "options__3": {
            "label": "Trung bình"
          },
          "options__4": {
            "label": "Lớn"
          },
          "info": "Để có kết quả tốt nhất, hãy sử dụng hình ảnh có tỷ lệ khung hình 3:2. [Tìm hiểu thêm](https:\/\/help.shopify.com\/manual\/shopify-admin\/productivity-tools\/image-editor#understanding-image-aspect-ratio)"
        }
      }
    },
    "main-cart-footer": {
      "name": "Tổng phụ",
      "blocks": {
        "subtotal": {
          "name": "Giá tổng phụ"
        },
        "buttons": {
          "name": "Nút thanh toán"
        }
      }
    },
    "main-cart-items": {
      "name": "Mặt hàng"
    },
    "main-collection-banner": {
      "name": "Biểu ngữ bộ sưu tập",
      "settings": {
        "paragraph": {
          "content": "Chỉnh sửa bộ sưu tập để thêm mô tả hoặc hình ảnh. [Tìm hiểu thêm](https:\/\/help.shopify.com\/manual\/products\/collections\/collection-layout)"
        },
        "show_collection_description": {
          "label": "Hiển thị mô tả bộ sưu tập"
        },
        "show_collection_image": {
          "label": "Hiển thị hình ảnh bộ sưu tập",
          "info": "Để có kết quả tốt nhất, hãy sử dụng hình ảnh có tỷ lệ khung hình 16:9. [Tìm hiểu thêm](https:\/\/help.shopify.com\/manual\/shopify-admin\/productivity-tools\/image-editor#understanding-image-aspect-ratio)"
        }
      }
    },
    "main-collection-product-grid": {
      "name": "Lưới sản phẩm",
      "settings": {
        "products_per_page": {
          "label": "Sản phẩm trên một trang"
        },
        "image_ratio": {
          "label": "Tỷ lệ hình ảnh",
          "options__1": {
            "label": "Điều chỉnh theo hình ảnh"
          },
          "options__2": {
            "label": "Chân dung"
          },
          "options__3": {
            "label": "Vuông"
          }
        },
        "show_secondary_image": {
          "label": "Hiển thị hình ảnh thứ cấp khi di chuột đến"
        },
        "show_vendor": {
          "label": "Hiển thị nhà cung cấp"
        },
        "enable_tags": {
          "label": "Bật lọc",
<<<<<<< HEAD
          "info": "[Tùy chỉnh bộ lọc](\/admin\/menus)"
        },
        "enable_filtering": {
          "label": "Bật lọc",
          "info": "Tùy chỉnh [bộ lọc](\/admin\/menus)"
=======
          "info": "Tùy chỉnh bộ lọc bằng ứng dụng Search & Discovery. [Tìm hiểu thêm](https://help.shopify.com/manual/online-store/search-and-discovery/filters)"
        },
        "enable_filtering": {
          "label": "Bật lọc",
          "info": "Tùy chỉnh bộ lọc bằng ứng dụng Search & Discovery. [Tìm hiểu thêm](https://help.shopify.com/manual/online-store/search-and-discovery/filters)"
>>>>>>> 3e6bc979
        },
        "enable_sorting": {
          "label": "Bật sắp xếp"
        },
        "header__1": {
          "content": "Lọc và sắp xếp"
        },
        "header__3": {
          "content": "Thẻ sản phẩm"
        },
        "show_rating": {
          "label": "Hiển thị thứ hạng sản phẩm",
          "info": "Nếu muốn hiển thị thứ hạng, hãy thêm ứng dụng xếp hạng sản phẩm. [Tìm hiểu thêm](https:\/\/help.shopify.com\/manual\/online-store\/themes\/theme-structure\/page-types#product-grid-section-settings)"
        },
        "enable_quick_buy": {
          "label": "Bật nút thêm nhanh",
          "info": "Tối ưu với cửa sổ bật lên hoặc giỏ hàng kiểu ngăn kéo."
        },
        "columns_desktop": {
          "label": "Số cột trên máy tính để bàn"
        },
        "header_mobile": {
          "content": "Bố cục trên thiết bị di động"
        },
        "columns_mobile": {
          "label": "Số cột trên thiết bị di động",
          "options__1": {
            "label": "1 cột"
          },
          "options__2": {
            "label": "2 cột"
          }
        },
        "filter_type": {
          "label": "Bố cục bộ lọc trên màn hình nền",
          "options__1": {
            "label": "Ngang"
          },
          "options__2": {
            "label": "Dọc"
          },
          "options__3": {
            "label": "Ngăn"
          },
          "info": "Ngăn là bố cục mặc định trên di động."
        }
      }
    },
    "main-list-collections": {
      "name": "Trang danh sách bộ sưu tập",
      "settings": {
        "title": {
          "label": "Tiêu đề"
        },
        "sort": {
          "label": "Sắp xếp bộ sưu tập theo:",
          "options__1": {
            "label": "Thứ tự bảng chữ cái (từ A-Z)"
          },
          "options__2": {
            "label": "Thứ tự bảng chữ cái (từ Z-A)"
          },
          "options__3": {
            "label": "Ngày (từ mới đến cũ)"
          },
          "options__4": {
            "label": "Ngày (từ cũ đến mới)"
          },
          "options__5": {
            "label": "Số lượng sản phẩm (từ cao xuống thấp)"
          },
          "options__6": {
            "label": "Số lượng sản phẩm (từ thấp lên cao)"
          }
        },
        "image_ratio": {
          "label": "Tỷ lệ hình ảnh",
          "options__1": {
            "label": "Điều chỉnh theo hình ảnh"
          },
          "options__2": {
            "label": "Chân dung"
          },
          "options__3": {
            "label": "Vuông"
          },
          "info": "Chỉnh sửa bộ sưu tập để thêm hình ảnh. [Tìm hiểu thêm](https:\/\/help.shopify.com\/manual\/products\/collections)"
        },
        "columns_desktop": {
          "label": "Số cột trên máy tính để bàn"
        },
        "header_mobile": {
          "content": "Bố cục trên thiết bị di động"
        },
        "columns_mobile": {
          "label": "Số cột trên thiết bị di động",
          "options__1": {
            "label": "1 cột"
          },
          "options__2": {
            "label": "2 cột"
          }
        }
      }
    },
    "main-page": {
      "name": "Trang"
    },
    "main-password-footer": {
      "name": "Chân trang mật khẩu"
    },
    "main-password-header": {
      "name": "Đầu trang mật khẩu",
      "settings": {
        "logo_header": {
          "content": "Logo"
        },
        "logo_help": {
          "content": "Chỉnh sửa logo trong cài đặt chủ đề."
        }
      }
    },
    "main-product": {
      "name": "Thông tin sản phẩm",
      "blocks": {
        "text": {
          "name": "Văn bản",
          "settings": {
            "text": {
              "label": "Văn bản"
            },
            "text_style": {
              "label": "Kiểu văn bản",
              "options__1": {
                "label": "Nội dung"
              },
              "options__2": {
                "label": "Tiêu đề"
              },
              "options__3": {
                "label": "Chữ viết hoa"
              }
            }
          }
        },
        "title": {
          "name": "Tên"
        },
        "price": {
          "name": "Giá"
        },
        "quantity_selector": {
          "name": "Hộp chọn số lượng"
        },
        "variant_picker": {
          "name": "Trình chọn mẫu mã",
          "settings": {
            "picker_type": {
              "label": "Loại",
              "options__1": {
                "label": "Menu thả xuống"
              },
              "options__2": {
                "label": "Góc bo tròn"
              }
            }
          }
        },
        "buy_buttons": {
          "name": "Nút mua",
          "settings": {
            "show_dynamic_checkout": {
              "label": "Hiển thị nút thanh toán động",
              "info": "Sử dụng phương thức thanh toán được hỗ trợ trong cửa hàng, khách hàng sẽ thấy tùy chọn ưu tiên của họ như PayPal hoặc Apple Pay. [Tìm hiểu thêm](https:\/\/help.shopify.com\/manual\/using-themes\/change-the-layout\/dynamic-checkout)"
            }
          }
        },
        "pickup_availability": {
          "name": "Khả năng nhận hàng tại cửa hàng"
        },
        "description": {
          "name": "Mô tả"
        },
        "share": {
          "name": "Chia sẻ",
          "settings": {
            "featured_image_info": {
              "content": "Nếu bạn đưa liên kết vào bài đăng trên truyền thông xã hội, hình ảnh nổi bật của trang sẽ hiển thị giống hình ảnh xem trước. [Tìm hiểu thêm](https:\/\/help.shopify.com\/manual\/online-store\/images\/showing-social-media-thumbnail-images)."
            },
            "title_info": {
              "content": "Hình ảnh xem trước có chứa tiêu đề và mô tả của cửa hàng. [Tìm hiểu thêm](https:\/\/help.shopify.com\/manual\/promoting-marketing\/seo\/adding-keywords#set-a-title-and-description-for-your-online-store)."
            },
            "text": {
              "label": "Văn bản"
            }
          }
        },
        "collapsible_tab": {
          "name": "Hàng có thể thu gọn",
          "settings": {
            "heading": {
              "info": "Bao gồm tiêu đề giải thích nội dung.",
              "label": "Tiêu đề"
            },
            "content": {
              "label": "Nội dung hàng"
            },
            "page": {
              "label": "Nội dung hàng trong trang"
            },
            "icon": {
              "label": "Biểu tượng",
              "options__1": {
                "label": "Không"
              },
              "options__2": {
                "label": "Táo"
              },
              "options__3": {
                "label": "Chuối"
              },
              "options__4": {
                "label": "Chai"
              },
              "options__5": {
                "label": "Hộp"
              },
              "options__6": {
                "label": "Cà rốt"
              },
              "options__7": {
                "label": "Bong bóng trò chuyện"
              },
              "options__8": {
                "label": "Dấu kiểm"
              },
              "options__9": {
                "label": "Bìa kẹp hồ sơ"
              },
              "options__10": {
                "label": "Sữa"
              },
              "options__11": {
                "label": "Không chứa sữa"
              },
              "options__12": {
                "label": "Máy sấy"
              },
              "options__13": {
                "label": "Mắt"
              },
              "options__14": {
                "label": "Lửa"
              },
              "options__15": {
                "label": "Không chứa gluten"
              },
              "options__16": {
                "label": "Trái tim"
              },
              "options__17": {
                "label": "Bàn là"
              },
              "options__18": {
                "label": "Lá"
              },
              "options__19": {
                "label": "Da"
              },
              "options__20": {
                "label": "Tia sét"
              },
              "options__21": {
                "label": "Son"
              },
              "options__22": {
                "label": "Ổ khóa"
              },
              "options__23": {
                "label": "Ghim bản đồ"
              },
              "options__24": {
                "label": "Không chứa hạt"
              },
              "options__25": {
                "label": "Quần"
              },
              "options__26": {
                "label": "Dấu chân"
              },
              "options__27": {
                "label": "Hạt tiêu"
              },
              "options__28": {
                "label": "Nước hoa"
              },
              "options__29": {
                "label": "Máy bay"
              },
              "options__30": {
                "label": "Thực vật"
              },
              "options__31": {
                "label": "Thẻ ghi giá"
              },
              "options__32": {
                "label": "Dấu hỏi"
              },
              "options__33": {
                "label": "Tái chế"
              },
              "options__34": {
                "label": "Đơn hàng trả lại"
              },
              "options__35": {
                "label": "Thước kẻ"
              },
              "options__36": {
                "label": "Đĩa ăn"
              },
              "options__37": {
                "label": "Áo sơ mi"
              },
              "options__38": {
                "label": "Giày"
              },
              "options__39": {
                "label": "Hình chiếu"
              },
              "options__40": {
                "label": "Hoa tuyết"
              },
              "options__41": {
                "label": "Ngôi sao"
              },
              "options__42": {
                "label": "Đồng hồ bấm giờ"
              },
              "options__43": {
                "label": "Xe tải"
              },
              "options__44": {
                "label": "Giặt"
              }
            }
          }
        },
        "popup": {
          "name": "Cửa sổ bật lên",
          "settings": {
            "link_label": {
              "label": "Nhãn liên kết"
            },
            "page": {
              "label": "Trang"
            }
          }
        },
        "custom_liquid": {
          "name": "Liquid tùy chỉnh",
          "settings": {
            "custom_liquid": {
              "label": "Liquid tùy chỉnh",
              "info": "Thêm đoạn mã ứng dụng hoặc mã Liquid khác để tạo các tùy chỉnh nâng cao."
            }
          }
        },
        "rating": {
          "name": "Thứ hạng sản phẩm",
          "settings": {
            "paragraph": {
              "content": "Nếu muốn hiển thị thứ hạng, hãy thêm ứng dụng xếp hạng sản phẩm. [Tìm hiểu thêm](https:\/\/help.shopify.com\/manual\/online-store\/themes\/theme-structure\/page-types#product-rating-block)"
            }
          }
        },
        "complementary_products": {
          "name": "Sản phẩm bổ sung",
          "settings": {
            "paragraph": {
              "content": "Để chọn sản phẩm bổ sung, hãy thêm ứng dụng Search & Discovery. [Tìm hiểu thêm](https:\/\/help.shopify.com\/manual\/online-store\/search-and-discovery\/product-recommendations)"
            },
            "heading": {
              "label": "Tiêu đề"
            },
            "make_collapsible_row": {
              "label": "Hiển thị dưới dạng hàng có thể thu gọn"
            },
            "icon": {
              "info": "Hiển thị khi hàng có thể thu gọn hiển thị."
            },
            "product_list_limit": {
              "label": "Số lượng sản phẩm hiển thị tối đa"
            },
            "products_per_page": {
              "label": "Số lượng sản phẩm trên một trang"
            },
            "pagination_style": {
              "label": "Kiểu phân trang",
              "options": {
                "option_1": "Chấm",
                "option_2": "Bộ đếm",
                "option_3": "Số"
              }
            },
            "product_card": {
              "heading": "Thẻ sản phẩm"
            },
            "image_ratio": {
              "label": "Tỷ lệ hình ảnh",
              "options": {
                "option_1": "Dọc",
                "option_2": "Vuông"
              }
            },
            "enable_quick_add": {
              "label": "Bật nút thêm nhanh"
            }
          }
        },
        "icon_with_text": {
          "name": "Biểu tượng có văn bản",
          "settings": {
            "layout": {
              "label": "Bố cục",
              "options__1": {
                "label": "Ngang"
              },
              "options__2": {
                "label": "Dọc"
              }
            },
            "content": {
              "label": "Nội dung",
              "info": "Chọn biểu tượng hoặc thêm ảnh cho từng cột hoặc hàng."
            },
            "heading": {
              "info": "Để trống nhãn tiêu đề để ẩn cột biểu tượng."
            },
            "icon_1": {
              "label": "Biểu tượng đầu tiên"
            },
            "image_1": {
              "label": "Hình ảnh đầu tiên"
            },
            "heading_1": {
              "label": "Tiêu đề đầu tiên"
            },
            "icon_2": {
              "label": "Biểu tượng thứ hai"
            },
            "image_2": {
              "label": "Hình ảnh thứ hai"
            },
            "heading_2": {
              "label": "Tiêu đề thứ hai"
            },
            "icon_3": {
              "label": "Biểu tượng thứ ba"
            },
            "image_3": {
              "label": "Hình ảnh thứ ba"
            },
            "heading_3": {
              "label": "Tiêu đề thứ ba"
            }
          }
        },
        "sku": {
          "name": "SKU",
          "settings": {
            "text_style": {
              "label": "Kiểu văn bản",
              "options__1": {
                "label": "Nội dung"
              },
              "options__2": {
                "label": "Tiêu đề phụ"
              },
              "options__3": {
                "label": "Chữ viết hoa"
              }
            }
          }
        },
        "inventory": {
          "name": "Trạng thái hàng lưu kho",
          "settings": {
            "text_style": {
              "label": "Kiểu văn bản",
              "options__1": {
                "label": "Nội dung"
              },
              "options__2": {
                "label": "Tiêu đề phụ"
              },
              "options__3": {
                "label": "Chữ viết hoa"
              }
            },
            "inventory_threshold": {
              "label": "Ngưỡng hàng trong kho thấp",
              "info": "Chọn 0 để luôn hiển thị còn hàng nếu có."
            },
            "show_inventory_quantity": {
              "label": "Hiển thị số lượng hàng trong kho"
            }
          }
        }
      },
      "settings": {
        "header": {
          "content": "Phương tiện",
          "info": "Tìm hiểu thêm về [loại phương tiện.](https:\/\/help.shopify.com\/manual\/products\/product-media)"
        },
        "enable_video_looping": {
          "label": "Bật vòng lặp video"
        },
        "enable_sticky_info": {
          "label": "Bật nội dung dính trên màn hình nền"
        },
        "hide_variants": {
          "label": "Ẩn phương tiện của các mẫu mã khác sau khi chọn một mẫu mã"
        },
        "gallery_layout": {
          "label": "Bố cục màn hình nền",
          "options__1": {
            "label": "Đã xếp chồng"
          },
          "options__2": {
            "label": "2 cột"
          },
          "options__3": {
            "label": "Hình thu nhỏ"
          },
          "options__4": {
            "label": "Quay vòng hình thu nhỏ"
          }
        },
        "media_size": {
          "label": "Chiều rộng phương tiện trên màn hình nền",
          "info": "Phương tiện được tự động tối ưu hóa cho thiết bị di động.",
          "options__1": {
            "label": "Nhỏ"
          },
          "options__2": {
            "label": "Trung bình"
          },
          "options__3": {
            "label": "Lớn"
          }
        },
        "mobile_thumbnails": {
          "label": "Bố cục di động",
          "options__1": {
            "label": "2 cột"
          },
          "options__2": {
            "label": "Hiển thị hình thu nhỏ"
          },
          "options__3": {
            "label": "Ẩn hình thu nhỏ"
          }
        },
        "media_position": {
          "label": "Vị trí phương tiện trên màn hình nền",
          "info": "Vị trí được tự động tối ưu hóa cho thiết bị di động.",
          "options__1": {
            "label": "Bên trái"
          },
          "options__2": {
            "label": "Bên phải"
          }
        },
        "image_zoom": {
          "label": "Thu phóng hình ảnh",
          "info": "Nhấp và di chuột đến mục Mặc định để mở lightbox trên thiết bị di động.",
          "options__1": {
            "label": "Mở lightbox"
          },
          "options__2": {
            "label": "Nhấp và di chuột"
          },
          "options__3": {
            "label": "Không thu phóng"
          }
        },
        "constrain_to_viewport": {
          "label": "Giới hạn phương tiện theo chiều cao màn hình"
        },
        "media_fit": {
          "label": "Phù hợp với phương tiện",
          "options__1": {
            "label": "Gốc"
          },
          "options__2": {
            "label": "Tràn màn hình"
          }
        }
      }
    },
    "main-search": {
      "name": "Kết quả tìm kiếm",
      "settings": {
        "image_ratio": {
          "label": "Tỷ lệ hình ảnh",
          "options__1": {
            "label": "Điều chỉnh theo hình ảnh"
          },
          "options__2": {
            "label": "Chân dung"
          },
          "options__3": {
            "label": "Vuông"
          }
        },
        "show_secondary_image": {
          "label": "Hiển thị hình ảnh thứ cấp khi di chuột đến"
        },
        "show_vendor": {
          "label": "Hiển thị nhà cung cấp"
        },
        "header__1": {
          "content": "Thẻ sản phẩm"
        },
        "header__2": {
          "content": "Thẻ blog",
          "info": "Kiểu dáng của thẻ blog cũng áp dụng cho thẻ trang trong kết quả tìm kiếm. Hãy cập nhật cài đặt chủ đề để thay đổi kiểu dáng thẻ."
        },
        "article_show_date": {
          "label": "Hiển thị ngày"
        },
        "article_show_author": {
          "label": "Hiển thị tác giả"
        },
        "show_rating": {
          "label": "Hiển thị thứ hạng sản phẩm",
          "info": "Nếu muốn hiển thị thứ hạng, hãy thêm ứng dụng xếp hạng sản phẩm. [Tìm hiểu thêm](https:\/\/help.shopify.com\/manual\/online-store\/themes\/theme-structure\/page-types#search-results-section-settings)"
        },
        "columns_desktop": {
          "label": "Số cột trên máy tính để bàn"
        },
        "header_mobile": {
          "content": "Bố cục trên thiết bị di động"
        },
        "columns_mobile": {
          "label": "Số cột trên thiết bị di động",
          "options__1": {
            "label": "1 cột"
          },
          "options__2": {
            "label": "2 cột"
          }
        }
      }
    },
    "multicolumn": {
      "name": "Nhiều cột",
      "settings": {
        "title": {
          "label": "Tiêu đề"
        },
        "image_width": {
          "label": "Chiều rộng hình ảnh",
          "options__1": {
            "label": "Chiều rộng một phần ba cột"
          },
          "options__2": {
            "label": "Chiều rộng một nửa cột"
          },
          "options__3": {
            "label": "Chiều rộng toàn bộ cột"
          }
        },
        "image_ratio": {
          "label": "Tỷ lệ hình ảnh",
          "options__1": {
            "label": "Điều chỉnh theo hình ảnh"
          },
          "options__2": {
            "label": "Chân dung"
          },
          "options__3": {
            "label": "Vuông"
          },
          "options__4": {
            "label": "Tròn"
          }
        },
        "column_alignment": {
          "label": "Căn chỉnh cột",
          "options__1": {
            "label": "Bên trái"
          },
          "options__2": {
            "label": "Giữa"
          }
        },
        "background_style": {
          "label": "Nền thứ cấp",
          "options__1": {
            "label": "Không"
          },
          "options__2": {
            "label": "Hiển thị dưới dạng nền cột"
          }
        },
        "button_label": {
          "label": "Nhãn nút"
        },
        "button_link": {
          "label": "Liên kết trên nút"
        },
        "swipe_on_mobile": {
          "label": "Bật tính năng quẹt trên di động"
        },
        "columns_desktop": {
          "label": "Số cột trên máy tính để bàn"
        },
        "header_mobile": {
          "content": "Bố cục trên thiết bị di động"
        },
        "columns_mobile": {
          "label": "Số cột trên thiết bị di động",
          "options__1": {
            "label": "1 cột"
          },
          "options__2": {
            "label": "2 cột"
          }
        }
      },
      "blocks": {
        "column": {
          "name": "Cột",
          "settings": {
            "image": {
              "label": "Hình ảnh"
            },
            "title": {
              "label": "Tiêu đề"
            },
            "text": {
              "label": "Mô tả"
            },
            "link_label": {
              "label": "Nhãn liên kết"
            },
            "link": {
              "label": "Liên kết"
            }
          }
        }
      },
      "presets": {
        "name": "Nhiều cột"
      }
    },
    "newsletter": {
      "name": "Đăng ký nhận email",
      "settings": {
        "full_width": {
          "label": "Làm cho mục có chiều rộng đầy đủ"
        },
        "paragraph": {
          "content": "Mỗi gói đăng ký qua email sẽ tạo một tài khoản khách hàng. [Tìm hiểu thêm](https:\/\/help.shopify.com\/manual\/customers)"
        }
      },
      "blocks": {
        "heading": {
          "name": "Tiêu đề",
          "settings": {
            "heading": {
              "label": "Tiêu đề"
            }
          }
        },
        "paragraph": {
          "name": "Tiêu đề phụ",
          "settings": {
            "paragraph": {
              "label": "Mô tả"
            }
          }
        },
        "email_form": {
          "name": "Mẫu email"
        }
      },
      "presets": {
        "name": "Đăng ký nhận email"
      }
    },
    "page": {
      "name": "Trang",
      "settings": {
        "page": {
          "label": "Trang"
        }
      },
      "presets": {
        "name": "Trang"
      }
    },
    "rich-text": {
      "name": "Văn bản đa dạng thức",
      "settings": {
        "full_width": {
          "label": "Làm cho mục có chiều rộng đầy đủ"
        },
        "desktop_content_position": {
          "options__1": {
            "label": "Bên trái"
          },
          "options__2": {
            "label": "Ở giữa"
          },
          "options__3": {
            "label": "Bên phải"
          },
          "label": "Vị trí nội dung trên màn hình nền",
          "info": "Vị trí được tự động tối ưu hóa cho thiết bị di động."
        },
        "content_alignment": {
          "options__1": {
            "label": "Bên trái"
          },
          "options__2": {
            "label": "Ở giữa"
          },
          "options__3": {
            "label": "Bên phải"
          },
          "label": "Căn chỉnh nội dung"
        }
      },
      "blocks": {
        "heading": {
          "name": "Tiêu đề",
          "settings": {
            "heading": {
              "label": "Tiêu đề"
            }
          }
        },
        "text": {
          "name": "Văn bản",
          "settings": {
            "text": {
              "label": "Mô tả"
            }
          }
        },
        "buttons": {
          "name": "Nút",
          "settings": {
            "button_label_1": {
              "label": "Nhãn nút thứ nhất",
              "info": "Để trống nhãn này để ẩn nút."
            },
            "button_link_1": {
              "label": "Liên kết trên nút thứ nhất"
            },
            "button_style_secondary_1": {
              "label": "Sử dụng kiểu nút viền ngoài"
            },
            "button_label_2": {
              "label": "Nhãn nút thứ hai",
              "info": "Để trống nhãn này để ẩn nút."
            },
            "button_link_2": {
              "label": "Liên kết trên nút thứ hai"
            },
            "button_style_secondary_2": {
              "label": "Sử dụng kiểu nút viền ngoài"
            }
          }
        },
        "caption": {
          "name": "Phụ đề",
          "settings": {
            "text": {
              "label": "Văn bản"
            },
            "text_style": {
              "label": "Kiểu văn bản",
              "options__1": {
                "label": "Tiêu đề phụ"
              },
              "options__2": {
                "label": "Chữ viết hoa"
              }
            },
            "caption_size": {
              "label": "Cỡ chữ",
              "options__1": {
                "label": "Nhỏ"
              },
              "options__2": {
                "label": "Trung bình"
              },
              "options__3": {
                "label": "Lớn"
              }
            }
          }
        }
      },
      "presets": {
        "name": "Văn bản đa dạng thức"
      }
    },
    "apps": {
      "name": "Ứng dụng",
      "settings": {
        "include_margins": {
          "label": "Đặt lề của mục giống lề của chủ đề"
        }
      },
      "presets": {
        "name": "Ứng dụng"
      }
    },
    "video": {
      "name": "Video",
      "settings": {
        "heading": {
          "label": "Tiêu đề"
        },
        "cover_image": {
          "label": "Ảnh bìa"
        },
        "video_url": {
          "label": "URL",
          "placeholder": "Sử dụng URL Youtube hoặc Vimeo",
          "info": "Video phát trong trang."
        },
        "description": {
          "label": "Văn bản thay thế cho video",
          "info": "Mô tả video cho khách hàng bằng trình đọc màn hình. [Tìm hiểu thêm](https:\/\/help.shopify.com\/manual\/online-store\/themes\/theme-structure\/theme-features#video)"
        },
        "image_padding": {
          "label": "Thêm vùng đệm ảnh",
          "info": "Chọn vùng đệm ảnh nếu bạn không muốn cắt ảnh bìa."
        },
        "full_width": {
          "label": "Tạo chiều rộng đầy đủ cho mục"
        }
      },
      "presets": {
        "name": "Video"
      }
    },
    "featured-product": {
      "name": "Sản phẩm nổi bật",
      "blocks": {
        "text": {
          "name": "Văn bản",
          "settings": {
            "text": {
              "label": "Văn bản"
            },
            "text_style": {
              "label": "Kiểu văn bản",
              "options__1": {
                "label": "Nội dung"
              },
              "options__2": {
                "label": "Tiêu đề"
              },
              "options__3": {
                "label": "Chữ viết hoa"
              }
            }
          }
        },
        "title": {
          "name": "Tiêu đề"
        },
        "price": {
          "name": "Giá"
        },
        "quantity_selector": {
          "name": "Hộp chọn số lượng"
        },
        "variant_picker": {
          "name": "Trình chọn mẫu mã",
          "settings": {
            "picker_type": {
              "label": "Loại",
              "options__1": {
                "label": "Menu thả xuống"
              },
              "options__2": {
                "label": "Ô chọn"
              }
            }
          }
        },
        "buy_buttons": {
          "name": "Nút Mua",
          "settings": {
            "show_dynamic_checkout": {
              "label": "Hiển thị nút thanh toán động",
              "info": "Khi sử dụng phương thức thanh toán được hỗ trợ trong cửa hàng của bạn, khách hàng sẽ thấy tùy chọn ưu tiên của mình, như PayPal hoặc Apple Pay. [Tìm hiểu thêm](https:\/\/help.shopify.com\/manual\/using-themes\/change-the-layout\/dynamic-checkout)"
            }
          }
        },
        "description": {
          "name": "Mô tả"
        },
        "share": {
          "name": "Chia sẻ",
          "settings": {
            "featured_image_info": {
              "content": "Nếu bạn đưa liên kết vào bài đăng trên truyền thông xã hội, hình ảnh nổi bật của trang sẽ hiển thị giống hình ảnh xem trước. [Tìm hiểu thêm](https:\/\/help.shopify.com\/manual\/online-store\/images\/showing-social-media-thumbnail-images)"
            },
            "title_info": {
              "content": "Hình ảnh xem trước có chứa tiêu đề và mô tả của cửa hàng. [Tìm hiểu thêm](https:\/\/help.shopify.com\/manual\/promoting-marketing\/seo\/adding-keywords#set-a-title-and-description-for-your-online-store)"
            },
            "text": {
              "label": "Văn bản"
            }
          }
        },
        "custom_liquid": {
          "name": "Liquid tùy chỉnh",
          "settings": {
            "custom_liquid": {
              "label": "Liquid tùy chỉnh"
            }
          }
        },
        "rating": {
          "name": "Thứ hạng sản phẩm",
          "settings": {
            "paragraph": {
              "content": "Nếu muốn hiển thị thứ hạng, hãy thêm ứng dụng xếp hạng sản phẩm. [Tìm hiểu thêm](https:\/\/help.shopify.com\/manual\/online-store\/themes\/theme-structure\/theme-features#featured-product-rating)"
            }
          }
        },
        "sku": {
          "name": "SKU",
          "settings": {
            "text_style": {
              "label": "Kiểu văn bản",
              "options__1": {
                "label": "Nội dung"
              },
              "options__2": {
                "label": "Tiêu đề phụ"
              },
              "options__3": {
                "label": "Chữ viết hoa"
              }
            }
          }
        }
      },
      "settings": {
        "product": {
          "label": "Sản phẩm"
        },
        "secondary_background": {
          "label": "Hiển thị nền phụ"
        },
        "header": {
          "content": "Phương tiện",
          "info": "Tìm hiểu thêm về [loại phương tiện](https:\/\/help.shopify.com\/manual\/products\/product-media)"
        },
        "enable_video_looping": {
          "label": "Bật vòng lặp video"
        },
        "hide_variants": {
          "label": "Ẩn phương tiện của các mẫu mã không được chọn trên máy tính để bàn"
        },
        "media_position": {
          "label": "Vị trí phương tiện trên màn hình nền",
          "info": "Vị trí được tự động tối ưu hóa cho thiết bị di động.",
          "options__1": {
            "label": "Bên trái"
          },
          "options__2": {
            "label": "Bên phải"
          }
        }
      },
      "presets": {
        "name": "Sản phẩm nổi bật"
      }
    },
    "email-signup-banner": {
      "name": "Biểu ngữ đăng ký nhận email",
      "settings": {
        "paragraph": {
          "content": "Mỗi gói đăng ký qua email sẽ tạo một tài khoản khách hàng. [Tìm hiểu thêm](https:\/\/help.shopify.com\/manual\/customers)"
        },
        "image": {
          "label": "Ảnh nền"
        },
        "show_background_image": {
          "label": "Hiển thị ảnh nền"
        },
        "show_text_box": {
          "label": "Hiện vùng chứa trên màn hình nền"
        },
        "image_overlay_opacity": {
          "label": "Độ chắn sáng của lớp phủ hình ảnh"
        },
        "color_scheme": {
          "info": "Có thể nhìn thấy khi vùng chứa hiển thị."
        },
        "show_text_below": {
          "label": "Hiển thị nội dung dưới hình ảnh trên thiết bị di động",
          "info": "Để có kết quả tốt nhất, hãy sử dụng hình ảnh có tỷ lệ khung hình 16:9. [Tìm hiểu thêm](https:\/\/help.shopify.com\/manual\/shopify-admin\/productivity-tools\/image-editor#understanding-image-aspect-ratio)"
        },
        "image_height": {
          "label": "Chiều cao biểu ngữ",
          "options__1": {
            "label": "Điều chỉnh theo hình ảnh"
          },
          "options__2": {
            "label": "Nhỏ"
          },
          "options__3": {
            "label": "Trung bình"
          },
          "options__4": {
            "label": "Lớn"
          },
          "info": "Để có kết quả tốt nhất, hãy sử dụng hình ảnh có tỷ lệ khung hình 16:9. [Tìm hiểu thêm](https:\/\/help.shopify.com\/manual\/shopify-admin\/productivity-tools\/image-editor#understanding-image-aspect-ratio)"
        },
        "desktop_content_position": {
          "options__1": {
            "label": "Trên cùng bên trái"
          },
          "options__2": {
            "label": "Trên cùng ở giữa"
          },
          "options__3": {
            "label": "Trên cùng bên phải"
          },
          "options__4": {
            "label": "Ở giữa bên trái"
          },
          "options__5": {
            "label": "Chính giữa"
          },
          "options__6": {
            "label": "Ở giữa bên phải"
          },
          "options__7": {
            "label": "Dưới cùng bên trái"
          },
          "options__8": {
            "label": "Dưới cùng ở giữa"
          },
          "options__9": {
            "label": "Dưới cùng bên phải"
          },
          "label": "Vị trí nội dung trên màn hình nền"
        },
        "desktop_content_alignment": {
          "options__1": {
            "label": "Bên trái"
          },
          "options__2": {
            "label": "Giữa"
          },
          "options__3": {
            "label": "Bên phải"
          },
          "label": "Căn chỉnh nội dung trên màn hình nền"
        },
        "header": {
          "content": "Bố cục trên thiết bị di động"
        },
        "mobile_content_alignment": {
          "options__1": {
            "label": "Bên trái"
          },
          "options__2": {
            "label": "Giữa"
          },
          "options__3": {
            "label": "Bên phải"
          },
          "label": "Căn chỉnh nội dung trên thiết bị di động"
        }
      },
      "blocks": {
        "heading": {
          "name": "Tiêu đề",
          "settings": {
            "heading": {
              "label": "Tiêu đề"
            }
          }
        },
        "paragraph": {
          "name": "Đoạn",
          "settings": {
            "paragraph": {
              "label": "Mô tả"
            },
            "text_style": {
              "options__1": {
                "label": "Nội dung"
              },
              "options__2": {
                "label": "Tiêu đề"
              },
              "label": "Kiểu văn bản"
            }
          }
        },
        "email_form": {
          "name": "Mẫu email"
        }
      },
      "presets": {
        "name": "Biểu ngữ đăng ký nhận email"
      }
    },
    "slideshow": {
      "name": "Bản trình chiếu",
      "settings": {
        "layout": {
          "label": "Bố cục",
          "options__1": {
            "label": "Độ rộng đầy đủ"
          },
          "options__2": {
            "label": "Lưới"
          }
        },
        "slide_height": {
          "label": "Chiều cao trang chiếu",
          "options__1": {
            "label": "Điều chỉnh theo hình ảnh đầu tiên"
          },
          "options__2": {
            "label": "Nhỏ"
          },
          "options__3": {
            "label": "Trung bình"
          },
          "options__4": {
            "label": "Lớn"
          }
        },
        "slider_visual": {
          "label": "Kiểu phân trang",
          "options__1": {
            "label": "Bộ đếm"
          },
          "options__2": {
            "label": "Chấm"
          },
          "options__3": {
            "label": "Số"
          }
        },
        "auto_rotate": {
          "label": "Tự động xoay vòng các trang chiếu"
        },
        "change_slides_speed": {
          "label": "Đổi trang chiếu sau mỗi"
        },
        "mobile": {
          "content": "Bố cục di động"
        },
        "show_text_below": {
          "label": "Hiển thị nội dung bên dưới hình ảnh trên thiết bị di động"
        },
        "accessibility": {
          "content": "Khả năng truy cập",
          "label": "Mô tả bản trình chiếu",
          "info": "Mô tả bản trình chiếu cho khách hàng bằng trình đọc màn hình."
        }
      },
      "blocks": {
        "slide": {
          "name": "Trang chiếu",
          "settings": {
            "image": {
              "label": "Hình ảnh"
            },
            "heading": {
              "label": "Tiêu đề"
            },
            "subheading": {
              "label": "Tiêu đề phụ"
            },
            "button_label": {
              "label": "Nhãn nút",
              "info": "Để trống nhãn này để ẩn nút."
            },
            "link": {
              "label": "Liên kết trên nút"
            },
            "secondary_style": {
              "label": "Sử dụng kiểu nút viền ngoài"
            },
            "box_align": {
              "label": "Vị trí nội dung trên màn hình nền",
              "options__1": {
                "label": "Trên cùng bên trái"
              },
              "options__2": {
                "label": "Trên cùng ở giữa"
              },
              "options__3": {
                "label": "Trên cùng bên phải"
              },
              "options__4": {
                "label": "Ở giữa bên trái"
              },
              "options__5": {
                "label": "Chính giữa"
              },
              "options__6": {
                "label": "Ở giữa bên phải"
              },
              "options__7": {
                "label": "Dưới cùng bên trái"
              },
              "options__8": {
                "label": "Dưới cùng ở giữa"
              },
              "options__9": {
                "label": "Dưới cùng bên phải"
              },
              "info": "Vị trí được tự động tối ưu hóa cho thiết bị di động."
            },
            "show_text_box": {
              "label": "Hiện vùng chứa trên màn hình nền"
            },
            "text_alignment": {
              "label": "Căn chỉnh nội dung trên màn hình nền",
              "option_1": {
                "label": "Bên trái"
              },
              "option_2": {
                "label": "Giữa"
              },
              "option_3": {
                "label": "Bên phải"
              }
            },
            "image_overlay_opacity": {
              "label": "Độ chắn sáng của lớp phủ hình ảnh"
            },
            "color_scheme": {
              "info": "Có thể nhìn thấy khi vùng chứa hiển thị."
            },
            "text_alignment_mobile": {
              "label": "Căn chỉnh nội dung trên thiết bị di động",
              "options__1": {
                "label": "Bên trái"
              },
              "options__2": {
                "label": "Giữa"
              },
              "options__3": {
                "label": "Bên phải"
              }
            }
          }
        }
      },
      "presets": {
        "name": "Bản trình chiếu"
      }
    },
    "collapsible_content": {
      "name": "Nội dung có thể thu gọn",
      "settings": {
        "caption": {
          "label": "Phụ đề"
        },
        "heading": {
          "label": "Tiêu đề"
        },
        "heading_alignment": {
          "label": "Căn chỉnh tiêu đề",
          "options__1": {
            "label": "Trái"
          },
          "options__2": {
            "label": "Giữa"
          },
          "options__3": {
            "label": "Phải"
          }
        },
        "layout": {
          "label": "Bố cục",
          "options__1": {
            "label": "Không có khoảng chứa nào"
          },
          "options__2": {
            "label": "Khoảng chứa hàng"
          },
          "options__3": {
            "label": "Khoảng chứa mục"
          }
        },
        "open_first_collapsible_row": {
          "label": "Mở hàng có thể thu gọn đầu tiên"
        },
        "header": {
          "content": "Bố cục hình ảnh"
        },
        "image": {
          "label": "Hình ảnh"
        },
        "image_ratio": {
          "label": "Tỷ lệ hình ảnh",
          "options__1": {
            "label": "Điều chỉnh theo hình ảnh"
          },
          "options__2": {
            "label": "Nhỏ"
          },
          "options__3": {
            "label": "Lớn"
          }
        },
        "desktop_layout": {
          "label": "Bố cục màn hình nền",
          "options__1": {
            "label": "Hình ảnh trước"
          },
          "options__2": {
            "label": "Hình ảnh thứ hai"
          },
          "info": "Hình ảnh luôn xuất hiện trước trên thiết bị di động."
        },
        "container_color_scheme": {
          "label": "Bảng màu cho khoảng chửa",
          "info": "Hiển thị khi đặt Bố cục thành khoảng chứa Hàng hoặc khoảng chứa Mục."
        }
      },
      "blocks": {
        "collapsible_row": {
          "name": "Hàng có thể thu gọn",
          "settings": {
            "heading": {
              "info": "Bao gồm tiêu đề giải thích nội dung.",
              "label": "Tiêu đề"
            },
            "row_content": {
              "label": "Nội dung hàng"
            },
            "page": {
              "label": "Nội dung hàng trong trang"
            },
            "icon": {
              "label": "Biểu tượng",
              "options__1": {
                "label": "Không"
              },
              "options__2": {
                "label": "Táo"
              },
              "options__3": {
                "label": "Chuối"
              },
              "options__4": {
                "label": "Chai"
              },
              "options__5": {
                "label": "Hộp"
              },
              "options__6": {
                "label": "Cà rốt"
              },
              "options__7": {
                "label": "Bong bóng trò chuyện"
              },
              "options__8": {
                "label": "Dấu kiểm"
              },
              "options__9": {
                "label": "Bìa kẹp hồ sơ"
              },
              "options__10": {
                "label": "Sữa"
              },
              "options__11": {
                "label": "Không chứa sữa"
              },
              "options__12": {
                "label": "Máy sấy"
              },
              "options__13": {
                "label": "Mắt"
              },
              "options__14": {
                "label": "Lửa"
              },
              "options__15": {
                "label": "Không chứa gluten"
              },
              "options__16": {
                "label": "Trái tim"
              },
              "options__17": {
                "label": "Bàn là"
              },
              "options__18": {
                "label": "Lá"
              },
              "options__19": {
                "label": "Da"
              },
              "options__20": {
                "label": "Tia sét"
              },
              "options__21": {
                "label": "Son"
              },
              "options__22": {
                "label": "Ổ khóa"
              },
              "options__23": {
                "label": "Ghim bản đồ"
              },
              "options__24": {
                "label": "Không chứa hạt"
              },
              "options__25": {
                "label": "Quần"
              },
              "options__26": {
                "label": "Dấu chân"
              },
              "options__27": {
                "label": "Hạt tiêu"
              },
              "options__28": {
                "label": "Nước hoa"
              },
              "options__29": {
                "label": "Máy bay"
              },
              "options__30": {
                "label": "Thực vật"
              },
              "options__31": {
                "label": "Thẻ ghi giá"
              },
              "options__32": {
                "label": "Dấu hỏi"
              },
              "options__33": {
                "label": "Tái chế"
              },
              "options__34": {
                "label": "Đơn hàng trả lại"
              },
              "options__35": {
                "label": "Thước kẻ"
              },
              "options__36": {
                "label": "Đĩa ăn"
              },
              "options__37": {
                "label": "Áo sơ mi"
              },
              "options__38": {
                "label": "Giày"
              },
              "options__39": {
                "label": "Hình chiếu"
              },
              "options__40": {
                "label": "Hoa tuyết"
              },
              "options__41": {
                "label": "Ngôi sao"
              },
              "options__42": {
                "label": "Đồng hồ bấm giờ"
              },
              "options__43": {
                "label": "Xe tải"
              },
              "options__44": {
                "label": "Giặt"
              }
            }
          }
        }
      },
      "presets": {
        "name": "Nội dung có thể thu gọn"
      }
    },
    "main-account": {
      "name": "Tài khoản"
    },
    "main-activate-account": {
      "name": "Kích hoạt tài khoản"
    },
    "main-addresses": {
      "name": "Địa chỉ"
    },
    "main-login": {
      "name": "Đăng nhập"
    },
    "main-order": {
      "name": "Đơn hàng"
    },
    "main-register": {
      "name": "Đăng ký"
    },
    "main-reset-password": {
      "name": "Đặt lại mật khẩu"
    },
    "related-products": {
      "name": "Sản phẩm liên quan",
      "settings": {
        "heading": {
          "label": "Tiêu đề"
        },
        "products_to_show": {
          "label": "Số lượng sản phẩm hiển thị tối đa"
        },
        "columns_desktop": {
          "label": "Số cột trên máy tính để bàn"
        },
        "paragraph__1": {
          "content": "Đề xuất động sử dụng thông tin về đơn hàng và sản phẩm để thay đổi và cải thiện theo thời gian. [Tìm hiểu thêm](https:\/\/help.shopify.com\/themes\/development\/recommended-products)"
        },
        "header__2": {
          "content": "Thẻ sản phẩm"
        },
        "image_ratio": {
          "label": "Tỷ lệ hình ảnh",
          "options__1": {
            "label": "Điều chỉnh theo hình ảnh"
          },
          "options__2": {
            "label": "Dọc"
          },
          "options__3": {
            "label": "Vuông"
          }
        },
        "show_secondary_image": {
          "label": "Hiển thị hình ảnh thứ cấp khi di chuột đến"
        },
        "show_vendor": {
          "label": "Hiển thị nhà cung cấp"
        },
        "show_rating": {
          "label": "Hiển thị thứ hạng sản phẩm",
          "info": "Nếu muốn hiển thị thứ hạng, hãy thêm ứng dụng xếp hạng sản phẩm. [Tìm hiểu thêm](https:\/\/help.shopify.com\/manual\/online-store\/themes\/theme-structure\/page-types#product-recommendations-section-settings)"
        },
        "header_mobile": {
          "content": "Bố cục trên thiết bị di động"
        },
        "columns_mobile": {
          "label": "Số cột trên thiết bị di động",
          "options__1": {
            "label": "1 cột"
          },
          "options__2": {
            "label": "2 cột"
          }
        }
      }
    }
  }
}<|MERGE_RESOLUTION|>--- conflicted
+++ resolved
@@ -1363,19 +1363,11 @@
         },
         "enable_tags": {
           "label": "Bật lọc",
-<<<<<<< HEAD
-          "info": "[Tùy chỉnh bộ lọc](\/admin\/menus)"
-        },
-        "enable_filtering": {
-          "label": "Bật lọc",
-          "info": "Tùy chỉnh [bộ lọc](\/admin\/menus)"
-=======
           "info": "Tùy chỉnh bộ lọc bằng ứng dụng Search & Discovery. [Tìm hiểu thêm](https://help.shopify.com/manual/online-store/search-and-discovery/filters)"
         },
         "enable_filtering": {
           "label": "Bật lọc",
           "info": "Tùy chỉnh bộ lọc bằng ứng dụng Search & Discovery. [Tìm hiểu thêm](https://help.shopify.com/manual/online-store/search-and-discovery/filters)"
->>>>>>> 3e6bc979
         },
         "enable_sorting": {
           "label": "Bật sắp xếp"
