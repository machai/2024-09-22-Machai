--- conflicted
+++ resolved
@@ -596,11 +596,7 @@
         },
         "header__1": {
           "content": "Đăng ký nhận email",
-<<<<<<< HEAD
           "info": "Đã tự động thêm người đăng ký vào danh sách khách hàng \"chấp nhận tiếp thị\". [Tìm hiểu thêm](https://help.shopify.com/en/manual/customers/manage-customers)"
-=======
-          "info": "Người đăng ký đã thêm vào [danh sách khách hàng](https://help.shopify.com/en/manual/customers/manage-customers) “chấp nhận tiếp thị”."
->>>>>>> 7a2f34fb
         },
         "header__2": {
           "content": "Biểu tượng truyền thông xã hội",
@@ -905,17 +901,13 @@
           "info": "Để có kết quả tốt nhất, hãy sử dụng hình ảnh có tỷ lệ khung hình 2:3. [Tìm hiểu thêm](https://help.shopify.com/en/manual/shopify-admin/productivity-tools/image-editor#understanding-image-aspect-ratio)"
         },
         "paragraph": {
-<<<<<<< HEAD
           "content": "Chỉnh sửa bài viết blog để thay đổi đoạn trích. [Tìm hiểu thêm](https://help.shopify.com/en/manual/online-store/blogs/writing-blogs#display-an-excerpt-from-a-blog-post)"
-=======
-          "content": "Để thay đổi đoạn trích, hãy chỉnh sửa [bài viết blog](https://help.shopify.com/en/manual/online-store/blogs/writing-blogs#display-an-excerpt-from-a-blog-post)."
         },
         "show_date": {
           "label": "Hiển thị ngày"
         },
         "show_author": {
           "label": "Hiển thị tác giả"
->>>>>>> 7a2f34fb
         }
       },
       "blocks": {
@@ -966,11 +958,7 @@
       "name": "Biểu ngữ bộ sưu tập",
       "settings": {
         "paragraph": {
-<<<<<<< HEAD
           "content": "Chỉnh sửa bộ sưu tập để thêm mô tả hoặc hình ảnh. [Tìm hiểu thêm](https://help.shopify.com/en/manual/products/collections/collection-layout)"
-=======
-          "content": "Để thay đổi mô tả hoặc hình ảnh bộ sưu tập, hãy [chỉnh sửa bộ sưu tập](/admin/collections)."
->>>>>>> 7a2f34fb
         },
         "show_collection_description": {
           "label": "Hiển thị mô tả bộ sưu tập"
