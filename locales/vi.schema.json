--- conflicted
+++ resolved
@@ -426,7 +426,6 @@
           "label": "Cực lớn"
         }
       },
-<<<<<<< HEAD
       "image_shape": {
         "options__1": {
           "label": "Mặc định"
@@ -454,7 +453,7 @@
         },
         "label": "Hình dạng ảnh",
         "info": "Thẻ kiểu dáng tiêu chuẩn không có đường viền khi đang áp dụng hình dạng ảnh."
-=======
+      },
       "animation": {
         "content": "Hiệu ứng động",
         "image_behavior": {
@@ -466,7 +465,6 @@
           },
           "label": "Hành vi của ảnh"
         }
->>>>>>> e8083933
       }
     },
     "announcement-bar": {
