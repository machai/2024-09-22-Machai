Dawn 6.0.2 introduces a new cart drawer feature, additional customization options on the rich text section, and various fixes and enhancements.

### Added
- Important: We introduced new settings to the header section to control top and bottom section padding. This update may cause a visual change to your header. This can be modified by adjusting the bottom padding value.
- We introduced a new theme setting that allows you to control what happens when an item is added to cart. Choose between a cart drawer, a pop-up notification, or linking directly to the cart page.
- The rich text section is now more flexible. You can now customize the desktop content position, the content alignment, the size and formatting of headings, and the number of blocks added to the section.
<<<<<<< HEAD
=======

### Changed

- Important: We moved “Show vendor” and “Enable cart note” checkboxes from the cart template to the theme settings under the heading “Cart”. This update may cause a visual change to your cart. This can be modified by adjusting the checkboxes in the theme settings.
>>>>>>> b7d4d703

### Changed
- Important: In the rich text section's header block, we changed text editing abilities to offer more flexibility. This will result in any existing heading text being lost. This can be modified by reviewing all rich text sections after you update to re-enter your text in the heading block.
- Important: We moved “Show vendor” and “Enable cart note” checkboxes from the cart template to the theme settings under the heading “Cart”. This update may cause a visual change to your cart. This can be modified by adjusting the checkboxes in the theme settings.

<<<<<<< HEAD
### Fixes and improvements
- On larger screen sizes, the quick add modal included unnecessary empty space. This is now fixed.
- We fixed an issue where the product media gallery sometimes hid the subsequent media when larger values of horizontal grid space were used. 
=======
- On larger screen sizes, the quick add modal included unnecessary empty space. This is now fixed.
- We fixed an issue where the product media gallery sometimes hid the subsequent media when larger values of horizontal grid space were used.
>>>>>>> b7d4d703
- The product media gallery included unnecessary empty space between the product media and the gallery controls. This is now fixed.
- We fixed an issue where the collapsible row blocks in the collapsible content section were missing padding.
- We fixed an issue where hiding the background of the content container on the slideshow section would not work if a gradient was set as the background color.
- The recaptcha badge was not visible on the contact form. This is now fixed.
- We fixed an issue where adding a menu block to the footer required a heading to display.
- The experience of navigating paginated pages when using a screen reader or keyboard is improved.
- We added a warning to the password footer link opening in a new tab, improving its accessibility.<|MERGE_RESOLUTION|>--- conflicted
+++ resolved
@@ -1,29 +1,19 @@
 Dawn 6.0.2 introduces a new cart drawer feature, additional customization options on the rich text section, and various fixes and enhancements.
 
 ### Added
+
 - Important: We introduced new settings to the header section to control top and bottom section padding. This update may cause a visual change to your header. This can be modified by adjusting the bottom padding value.
 - We introduced a new theme setting that allows you to control what happens when an item is added to cart. Choose between a cart drawer, a pop-up notification, or linking directly to the cart page.
 - The rich text section is now more flexible. You can now customize the desktop content position, the content alignment, the size and formatting of headings, and the number of blocks added to the section.
-<<<<<<< HEAD
-=======
 
 ### Changed
 
 - Important: We moved “Show vendor” and “Enable cart note” checkboxes from the cart template to the theme settings under the heading “Cart”. This update may cause a visual change to your cart. This can be modified by adjusting the checkboxes in the theme settings.
->>>>>>> b7d4d703
 
-### Changed
-- Important: In the rich text section's header block, we changed text editing abilities to offer more flexibility. This will result in any existing heading text being lost. This can be modified by reviewing all rich text sections after you update to re-enter your text in the heading block.
-- Important: We moved “Show vendor” and “Enable cart note” checkboxes from the cart template to the theme settings under the heading “Cart”. This update may cause a visual change to your cart. This can be modified by adjusting the checkboxes in the theme settings.
+### Fixes and improvements
 
-<<<<<<< HEAD
-### Fixes and improvements
-- On larger screen sizes, the quick add modal included unnecessary empty space. This is now fixed.
-- We fixed an issue where the product media gallery sometimes hid the subsequent media when larger values of horizontal grid space were used. 
-=======
 - On larger screen sizes, the quick add modal included unnecessary empty space. This is now fixed.
 - We fixed an issue where the product media gallery sometimes hid the subsequent media when larger values of horizontal grid space were used.
->>>>>>> b7d4d703
 - The product media gallery included unnecessary empty space between the product media and the gallery controls. This is now fixed.
 - We fixed an issue where the collapsible row blocks in the collapsible content section were missing padding.
 - We fixed an issue where hiding the background of the content container on the slideshow section would not work if a gradient was set as the background color.
