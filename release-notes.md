Dawn 10.0.0 introduces new color schemes, animation options across templates and sections, performance improvements for large images, an improved announcement bar, and the ability to change the shape of product cards images.

### Added
<<<<<<< HEAD
=======

>>>>>>> 440e084c
- Important: Fade in animations will now be enabled by default on your theme. If you’d like to disable them, navigate to your theme settings → animations → uncheck “Reveal sections on scroll”.
- Important: We’ve introduced a new visual way of setting your theme's colors. In your theme settings, you can now configure 5+ color schemes and apply them across sections in your themes. The default colors are created based on your theme’s current color settings, but we recommend reviewing them before publishing.
- We’ve added new animations to your theme settings where you can have sections fade in or slide in when the user scrolls.
- You can pick a new hover effect for buttons and cards - 3D lift.
- You now have options to add animations on the Image with Text and Image Banner sections.
- We added options to change the shape of the product card images.
- We introduced the ability to send and schedule a gift card to a recipient.
- You can now create different color schemes and apply them across your pages and sections.

### Changed
<<<<<<< HEAD
=======

>>>>>>> 440e084c
- Important: Color schemes now apply to content on the Image Banner and Slideshow sections, regardless of container visibility. Please review and adjust color schemes to ensure the content is readable.
- There are now unique identifiers on navigation links, which lets you add custom CSS in the Header section.
- We improved the announcement bar by adding a slider for each announcement instead of stacking them on top of each other.
- We introduced new placeholder images across all theme sections.

### Fixes and improvements
<<<<<<< HEAD
- We fixed some spacing issues in the mobile drawer.
- We improved the performance of the Collage section images.
- We fixed some accessibility issues with the language and currency picker in the mobile drawer.
- We fixed the facet filter animation duration to match the menu drawer.

### Removed
- Important: Decorative icons will now always inherit text color.
=======

- We improved the performance of the Multicolumn section by reducing the image sizes being loaded.
- We fixed the blog post slides to show a preview of the subsequent slide.
- We optimized the logo width to ensure the image looked crisp on all device sizes.
>>>>>>> 440e084c
<|MERGE_RESOLUTION|>--- conflicted
+++ resolved
@@ -1,10 +1,7 @@
-Dawn 10.0.0 introduces new color schemes, animation options across templates and sections, performance improvements for large images, an improved announcement bar, and the ability to change the shape of product cards images.
+Dawn 9.0.0 introduces app blocks in header, video upload with auto-loop, "Click and hover" zoom, new desktop header menu style, a gift card recipient form, and some performance improvements on images.
 
 ### Added
-<<<<<<< HEAD
-=======
 
->>>>>>> 440e084c
 - Important: Fade in animations will now be enabled by default on your theme. If you’d like to disable them, navigate to your theme settings → animations → uncheck “Reveal sections on scroll”.
 - Important: We’ve introduced a new visual way of setting your theme's colors. In your theme settings, you can now configure 5+ color schemes and apply them across sections in your themes. The default colors are created based on your theme’s current color settings, but we recommend reviewing them before publishing.
 - We’ve added new animations to your theme settings where you can have sections fade in or slide in when the user scrolls.
@@ -15,27 +12,14 @@
 - You can now create different color schemes and apply them across your pages and sections.
 
 ### Changed
-<<<<<<< HEAD
-=======
 
->>>>>>> 440e084c
 - Important: Color schemes now apply to content on the Image Banner and Slideshow sections, regardless of container visibility. Please review and adjust color schemes to ensure the content is readable.
 - There are now unique identifiers on navigation links, which lets you add custom CSS in the Header section.
 - We improved the announcement bar by adding a slider for each announcement instead of stacking them on top of each other.
 - We introduced new placeholder images across all theme sections.
 
 ### Fixes and improvements
-<<<<<<< HEAD
-- We fixed some spacing issues in the mobile drawer.
-- We improved the performance of the Collage section images.
-- We fixed some accessibility issues with the language and currency picker in the mobile drawer.
-- We fixed the facet filter animation duration to match the menu drawer.
-
-### Removed
-- Important: Decorative icons will now always inherit text color.
-=======
 
 - We improved the performance of the Multicolumn section by reducing the image sizes being loaded.
 - We fixed the blog post slides to show a preview of the subsequent slide.
-- We optimized the logo width to ensure the image looked crisp on all device sizes.
->>>>>>> 440e084c
+- We optimized the logo width to ensure the image looked crisp on all device sizes.