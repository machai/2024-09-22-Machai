--- conflicted
+++ resolved
@@ -1,9 +1,4 @@
-<<<<<<< HEAD
-<<<<<<< HEAD
 Dawn 9.0.0 introduces app blocks in header, video upload with auto-loop, "Click and hover" zoom, new desktop header menu style, a gift card recipient form, and some performance improvements on images.
-=======
-Dawn 10.0.0 introduces new color schemes, animation options across templates and sections, performance improvements for large images, an improved announcement bar, and the ability to change the shape of product cards images.
->>>>>>> ac6223b7
 
 ### Added
 - Important: Fade in animations will now be enabled by default on your theme. If you’d like to disable them, navigate to your theme settings → animations → uncheck “Reveal sections on scroll”.
@@ -22,55 +17,6 @@
 - We introduced new placeholder images across all theme sections.
 
 ### Fixes and improvements
-<<<<<<< HEAD
 - We improved the performance of the Multicolumn section by reducing the image sizes being loaded.
 - We fixed the blog post slides to show a preview of the subsequent slide.
-- We optimized the logo width to ensure the image looked crisp on all device sizes.
-=======
-Dawn 8.0.0 provides more customizability options to the header & footer, add a new multi-row section for product images and text, and improve the display of product images and logos. The platform has also centralized the logo settings, improved search, added social media logos and language and currency picker by default, and fixed several bugs with product pages and customer orders.
-
-### Added
-- Important: Product images on the Product Page, Featured Product Section, and Quick Buy Modal will now be adjusted by default to fit within the screen's height. You can still turn this off if you’d like your images to be bigger.
-- We built a new mechanism to add sections & apps to your site's header & footer area directly from the online store editor.
-- We added a "Multi-row" section that lets you create a repeatable pattern of images and text. It also connects to metaobjects in the admin for a supercharged workflow.
-- We added a new setting that will constrain the height of product images on the Product Page and Featured Product Section. You'll now have the option to display product images in their original aspect ratio or crop them to fill the allotted space.
-- The product page now displays quantity rules tied to a product variant (minimum, maximum, increments) when they apply. The product page also indicates if a buyer already has quantity for an item in their cart.
-- We added an option for buyers to Follow your store on the Shop App.
-- We added a new block to display icons with text to the product information section.
-- We added an option to disable zoom on product images.
-- We added an Inventory and SKU block to the product information section
-- We added a new "Brand Information" block to the footer that allows you to share a small blurb about your brand and display social links.
-- We added a "Medium" height option to the Image with Text section.
-- We added more width options and resized the default width of the product image on the Featured Product section.
-- We added an option to automatically reduce the size of your Logo with a Sticky header when you scroll down the page.
-- We added a checkbox to show policy links on your site's footer.
-
-### Changed
-- Important: We changed the default height of the Image Banner from “Adapt to image size” to “medium” to better display larger images on screens. This will result in a slight visual change for themes who previously had this setting enabled. If you would like to revert the change, select “Adapt to first image” option in the “Banner height” setting.
-- We centralized the logo settings from the Header & Password sections to the Global Settings.
-- We changed the default height of the Slideshow Section to "Medium" instead of "Adapt to Image".
-- We improved the search by displaying more results.
-- We now enable language and currency picker by default in the footer so it will automatically display if your shop has multiple currencies and/or languages.
-- We show social media logos by default so they are automatically displayed if populated in your settings.
-
-### Fixes and improvements
-- We now show which variants are sold out or unavailable with better visual cues.
-- We improved the Complementary Product Cards on the Product page by making the cards more compact.
-- We streamlined the appearance of the Thumbnails product images by making them all the same size.
-- We made some improvements to Search: We added a clear button to the search input, we sync the search terms between the main search page and search bar in the header, and we automatically scroll to the top of the page when searching from mobile.
-- We fixed a bug where bullet points were not aligning properly in some sections.
-- We fixed a bug with how colour gradients were displayed in the Header section.
-- We fixed a bug on the customer pages, so that order totals now display refunds.
-
-### Removed
-- We removed the “Use Original Aspect Ratio” setting in the collage section.
->>>>>>> main
-=======
-- We fixed some spacing issues in the mobile drawer.
-- We improved the performance of the Collage section images.
-- We fixed some accessibility issues with the language and currency picker in the mobile drawer.
-- We fixed the facet filter animation duration to match the menu drawer.
-
-### Removed
-- Important: Decorative icons will now always inherit text color.
->>>>>>> ac6223b7
+- We optimized the logo width to ensure the image looked crisp on all device sizes.