{% comment %}
  Renders a collection card

  Accepts:
  - card_collection: {Object} Collection Liquid object
  - title: {String} Custom title of the card (optional)
  - image: {String} Custom image of the card (optional)
  - media_aspect_ratio: {String} Size of the product image card. Values are "square" and "portrait". Default is "square" (optional)
  - columns: {Number}
  - extend_height: {Boolean} Card height extends to available container space. Default: false (optional)
  - wrapper_class: {String} Wrapper class for card (optional)
  - placeholder_image: {String} Placeholder image when collection is empty (optional)

  Usage:
  {% render 'card-collection' %}
{% endcomment %}

{%- liquid
  assign ratio = 1
  if featured_image and media_aspect_ratio == 'portrait'
    assign ratio = 0.8
  elsif featured_image and media_aspect_ratio == 'adapt'
    assign ratio = featured_image.aspect_ratio
  endif
  if ratio == 0 or ratio == null
    assign ratio = 1
  endif
  assign card_color_scheme = settings.card_color_scheme
  assign card_style = settings.card_style
  if wrapper_class == null or wrapper_class == 'none'
    assign card_color_scheme = settings.collection_card_color_scheme
    assign card_style = settings.collection_card_style
  endif

<<<<<<< HEAD
  assign title = title | default: title
=======
  assign title = title | default: card_collection.title
>>>>>>> 64713638
  assign featured_image = image | default: card_collection.featured_image
-%}

<div class="card-wrapper animate-arrow {% if wrapper_class and wrapper_class != 'none' %}{{ wrapper_class }}{% else %}collection-card-wrapper{% endif %}">
  <div
    class="
      card
      card--{{ card_style }}
      {% if featured_image %} card--media{% else %} card--text{% endif %}
      {% if card_style == 'card' %} color-{{ card_color_scheme }} gradient{% endif %}
      {% if extend_height %} card--extend-height{% endif %}
      {% if featured_image == nil and card_style == 'card' %} ratio{% endif %}
    "
    style="--ratio-percent: {{ 1 | divided_by: ratio | times: 100 }}%;"
  >
    <div
      class="card__inner {% if card_style == 'standard' %}color-{{ card_color_scheme }} gradient{% endif %}{% if featured_image or card_style == 'standard' %} ratio{% endif %}"
      style="--ratio-percent: {{ 1 | divided_by: ratio | times: 100 }}%;"
    >
      {%- if featured_image -%}
        <div class="card__media">
          <div class="media media--transparent media--hover-effect">
            <img
              srcset="
                {%- if featured_image.width >= 165 -%}{{ featured_image | image_url: width: 165 }} 165w,{%- endif -%}
                {%- if featured_image.width >= 330 -%}{{ featured_image | image_url: width: 330 }} 330w,{%- endif -%}
                {%- if featured_image.width >= 535 -%}{{ featured_image | image_url: width: 535 }} 535w,{%- endif -%}
                {%- if featured_image.width >= 750 -%}{{ featured_image | image_url: width: 750 }} 750w,{%- endif -%}
                {%- if featured_image.width >= 1000 -%}{{ featured_image | image_url: width: 1000 }} 1000w,{%- endif -%}
                {%- if featured_image.width >= 1500 -%}{{ featured_image | image_url: width: 1500 }} 1500w,{%- endif -%}
                {%- if featured_image.width >= 3000 -%}{{ featured_image | image_url: width: 3000 }} 3000w,{%- endif -%}
                {{ featured_image | image_url }} {{ featured_image.width }}w
              "
              src="{{ featured_image | image_url: width: 1500 }}"
              sizes="
                (min-width: {{ settings.page_width }}px) {{ settings.page_width | minus: 100 | divided_by: columns }}px,
                (min-width: 750px) {% if columns > 1 %}calc((100vw - 10rem) / 2){% else %}calc(100vw - 10rem){% endif %},
                calc(100vw - 3rem)
              "
              alt=""
              height="{{ featured_image.height }}"
              width="{{ featured_image.width }}"
              loading="lazy"
              class="motion-reduce"
            >
          </div>
        </div>
      {%- endif -%}
      {%- if card_collection == blank -%}
        <div class="card__media">
          {{ placeholder_image | placeholder_svg_tag: 'placeholder-svg' }}
        </div>
      {%- else -%}
        <div class="card__content">
          <div class="card__information">
            <h3 class="card__heading">
              <a
                {% if card_collection == blank %}
                  role="link" aria-disabled="true"
                {% else %}
                  href="{{ card_collection.url }}"
                {% endif %}
                class="full-unstyled-link"
              >
                {%- if title != blank -%}
                  {{- title | escape -}}
                {%- else -%}
                  {{ 'onboarding.collection_title' | t }}
                {%- endif -%}
                {%- if card_collection.description == blank -%}
                  <span class="icon-wrap">{% render 'icon-arrow' %}</span>
                {%- endif %}
              </a>
            </h3>
            {%- if card_collection.description != blank -%}
              <p class="card__caption">
                {{- card_collection.description | strip_html | truncatewords: 12 -}}
                <span class="icon-wrap">&nbsp;{% render 'icon-arrow' %}</span>
              </p>
            {%- endif -%}
          </div>
        </div>
      {%- endif -%}
    </div>
    {%- if card_collection != blank and card_style == 'card' or featured_image -%}
      <div class="card__content">
        <div class="card__information">
          <h3 class="card__heading">
            <a
              {% if card_collection == blank %}
                role="link" aria-disabled="true"
              {% else %}
                href="{{ card_collection.url }}"
              {% endif %}
              class="full-unstyled-link"
            >
              {%- if title != blank -%}
                {{- title | escape -}}
              {%- else -%}
                {{ 'onboarding.collection_title' | t }}
              {%- endif -%}
              {%- if featured_image or card_collection.description == blank -%}
                <span class="icon-wrap">{% render 'icon-arrow' %}</span>
              {%- endif %}
            </a>
          </h3>
          {%- if featured_image == null and card_collection.description != blank -%}
            <p class="card__caption">
              {{- card_collection.description | strip_html | truncatewords: 12 -}}
              <span class="icon-wrap">&nbsp;{% render 'icon-arrow' %}</span>
            </p>
          {%- endif -%}
        </div>
      </div>
    {%- endif -%}
    {%- if card_collection == blank -%}
      <div class="card__content">
        <div class="card__information">
          <h3 class="card__heading card__heading--placeholder">
            <a role="link" aria-disabled="true" class="full-unstyled-link">
              {{ 'onboarding.collection_title' | t }}
              <span class="icon-wrap">{% render 'icon-arrow' %}</span>
            </a>
          </h3>
        </div>
      </div>
    {%- endif -%}
  </div>
</div><|MERGE_RESOLUTION|>--- conflicted
+++ resolved
@@ -32,11 +32,7 @@
     assign card_style = settings.collection_card_style
   endif
 
-<<<<<<< HEAD
-  assign title = title | default: title
-=======
   assign title = title | default: card_collection.title
->>>>>>> 64713638
   assign featured_image = image | default: card_collection.featured_image
 -%}
 
