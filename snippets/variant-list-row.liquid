{% comment %}
  Variant List Row

  Accepts:
  - item: {Object} Variant or Product object
  - sku: {String} Sku of Product or Variant (optional)
  - image: {Object} Product or Variant image (optional)
  Usage:
  {% render 'variant-list-row' variant: variant %}
{% endcomment %}

{% # theme-check-disable %}
{% assign cart_qty = cart | item_count_for_variant: variant.id %}
{% # theme-check-enable %}

<tr class="variant-item" id="Variant-{{ variant.id }}" data-variantid="{{ variant.id }}" data-cartqty="{{ cart_qty }}">
<<<<<<< HEAD
  <td class="variant-item__contain">
=======
  <td class="variant-item__inner">
>>>>>>> e9b96a1b
    {%- if section.settings.show_image -%}
      <div class="variant-item__media">
        {% if image %}
          <div class="variant-item__image-container gradient global-media-settings">
            {%- assign img_height = 45 | divided_by: image.aspect_ratio | ceil -%}
            {{
              image
              | image_url: width: 45
              | image_tag:
                loading: 'lazy',
                fetchpriority: 'low',
                decoding: 'async',
                class: 'variant-item__image',
                width: 45,
                height: img_height,
                alt: image.alt
              | escape
            }}
          </div>
        {% endif %}
      </div>
    {%- endif -%}
    <div class="small-hide">
      <span class="variant-item__name h4 break">{{ item.title | escape }}</span>
      {%- if section.settings.show_sku -%}
        <span class="variant-item__sku caption break">{{ sku | escape }}</span>
      {%- endif -%}
    </div>
  </td>

  <td class="variant-item__details medium-hide large-up-hide">
    <div class="variant-item__info">
      <span class="variant-item__name h4 break">{{ item.title | escape }}</span>
      {%- if section.settings.show_sku -%}
        <span class="variant-item__sku caption break">{{ sku | escape }}</span>
      {%- endif -%}
    </div>

    {%- render 'loading-overlay' -%}

    {%- if item.compare_at_price != item.price -%}
      <dl class="variant-item__discounted-prices">
        <dt class="visually-hidden">
          {{ 'products.product.price.regular_price' | t }}
        </dt>
        <dd>
          <s class="variant-item__old-price price price--end">
            {{ item.compare_at_price | money }}
          </s>
        </dd>
        <dt class="visually-hidden">
          {{ 'products.product.price.sale_price' | t }}
        </dt>
        <dd class="price">
          {{ item.price | money -}}
          <span>{{ 'sections.variant_list.each' | t }}</span>
        </dd>
      </dl>
    {%- else -%}
      <span class="price">
        {{ item.price | money -}}
        <span>{{ 'sections.variant_list.each' | t }}</span>
      </span>
    {%- endif -%}

    {%- if item.available and item.unit_price_measurement -%}
      <div class="unit-price caption">
        <span class="visually-hidden">{{ 'products.product.price.unit_price' | t }}</span>
        {{ item.unit_price | money }}
        <span aria-hidden="true">/</span>
        <span class="visually-hidden">&nbsp;{{ 'accessibility.unit_price_separator' | t }}&nbsp;</span>
        {%- if item.unit_price_measurement.reference_value != 1 -%}
          {{- item.unit_price_measurement.reference_value -}}
        {%- endif -%}
        {{ item.unit_price_measurement.reference_unit }}
      </div>
    {%- endif -%}
  </td>

  <td class="variant-item__totals right medium-hide large-up-hide">
    {%- render 'loading-overlay' -%}
    <span class="price">Placeholder</span>
  </td>
  <td class="variant-item__quantity">
    <div class="variant-item__quantity-wrapper">
      <label class="visually-hidden" for="Quantity-{{ variant.id }}">
        {{ 'products.product.quantity.label' | t }}
      </label>
      <div class="variant-item__quantity-info">
        {% render 'icon-info' %}
      </div>
      {% render 'quantity-input', variant: variant %}

      <variant-list-remove-button
        id="Remove-{{ variant.id }}"
        data-index="{{ variant.id }}"
      >
        <a
          href="{{ item.url_to_remove }}"
          class="button button--tertiary"
          aria-label="{{ 'sections.cart.remove_title' | t: title: item.title }}"
        >
          {% render 'icon-remove' %}
        </a>
      </variant-list-remove-button>
    </div>
    <div class="variant-item__error" id="Line-item-error-{{ variant.id }}" role="alert">
      <small class="variant-item__error-text"></small>
      <svg
        aria-hidden="true"
        focusable="false"
        class="icon icon-error"
        viewBox="0 0 13 13"
      >
        <circle cx="6.5" cy="6.50049" r="5.5" stroke="white" stroke-width="2"/>
        <circle cx="6.5" cy="6.5" r="5.5" fill="#EB001B" stroke="#EB001B" stroke-width="0.7"/>
        <path d="M5.87413 3.52832L5.97439 7.57216H7.02713L7.12739 3.52832H5.87413ZM6.50076 9.66091C6.88091 9.66091 7.18169 9.37267 7.18169 9.00504C7.18169 8.63742 6.88091 8.34917 6.50076 8.34917C6.12061 8.34917 5.81982 8.63742 5.81982 9.00504C5.81982 9.37267 6.12061 9.66091 6.50076 9.66091Z" fill="white"/>
        <path d="M5.87413 3.17832H5.51535L5.52424 3.537L5.6245 7.58083L5.63296 7.92216H5.97439H7.02713H7.36856L7.37702 7.58083L7.47728 3.537L7.48617 3.17832H7.12739H5.87413ZM6.50076 10.0109C7.06121 10.0109 7.5317 9.57872 7.5317 9.00504C7.5317 8.43137 7.06121 7.99918 6.50076 7.99918C5.94031 7.99918 5.46982 8.43137 5.46982 9.00504C5.46982 9.57872 5.94031 10.0109 6.50076 10.0109Z" fill="white" stroke="#EB001B" stroke-width="0.7">
      </svg>
    </div>
  </td>
  <td class="variant-item__price small-hide">
    {%- render 'loading-overlay' -%}

    {%- if item.compare_at_price != item.price -%}
      <dl class="variant-item__discounted-prices">
        <dt class="visually-hidden">
          {{ 'products.product.price.regular_price' | t }}
        </dt>
        <dd>
          <s class="variant-item__old-price price price--end">
            {{ item.compare_at_price | money }}
          </s>
        </dd>
        <dt class="visually-hidden">
          {{ 'products.product.price.sale_price' | t }}
        </dt>
        <dd class="price">
          {{ item.price | money -}}
          <span>{{ 'sections.variant_list.each' | t }}</span>
        </dd>
      </dl>
    {%- else -%}
      <span class="price">
        {{ item.price | money -}}
        <span>{{ 'sections.variant_list.each' | t }}</span>
      </span>
    {%- endif -%}

    {%- if item.available and item.unit_price_measurement -%}
      <div class="unit-price caption">
        <span class="visually-hidden">{{ 'products.product.price.unit_price' | t }}</span>
        {{ item.unit_price | money }}
        <span aria-hidden="true">/</span>
        <span class="visually-hidden">&nbsp;{{ 'accessibility.unit_price_separator' | t }}&nbsp;</span>
        {%- if item.unit_price_measurement.reference_value != 1 -%}
          {{- item.unit_price_measurement.reference_value -}}
        {%- endif -%}
        {{ item.unit_price_measurement.reference_unit }}
      </div>
    {%- endif -%}
  </td>
  <td class="variant-item__totals right small-hide">
    {%- render 'loading-overlay' -%}
    <span class="price">Placeholder</span>
  </td>
</tr><|MERGE_RESOLUTION|>--- conflicted
+++ resolved
@@ -14,11 +14,7 @@
 {% # theme-check-enable %}
 
 <tr class="variant-item" id="Variant-{{ variant.id }}" data-variantid="{{ variant.id }}" data-cartqty="{{ cart_qty }}">
-<<<<<<< HEAD
-  <td class="variant-item__contain">
-=======
   <td class="variant-item__inner">
->>>>>>> e9b96a1b
     {%- if section.settings.show_image -%}
       <div class="variant-item__media">
         {% if image %}
