--- conflicted
+++ resolved
@@ -2,13 +2,7 @@
 <div class="fwx-quote-container">
     <div class="fwx-get-quote-online">
         <h3>Need help or a quote?</h3>
-<<<<<<< HEAD
-        <div class="fwx-btn-block">
-            <button class="button large" data-modal="open-modal">Make an Enquiry</button>
-        </div>
-=======
-        <button class="button large">Make an Enquiry</button>
->>>>>>> b7b6ac46
+        <button class="button large" data-modal="open-modal">Make an Enquiry</button>
     </div>
     <div class="fwx-contact">
         <a href="mailto:hello@andycab.co.za" class="button button--transparent button--small">{% render 'icon-email' %} hello@andycab.co.za</a>
