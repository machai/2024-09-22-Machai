<div class="fwx-quote-container">
    <div class="fwx-get-quote-online">
        <h3>Need help or a quote?</h3>
        <div class="fwx-btn-block">
            <button class="button large button--secondary">ENQUIRE NOW</button>
            <button class="button large">GET A QUOTE</button>
        </div>
    </div>
    <div class="fwx-contact">
<<<<<<< HEAD
        <a href="#" class="button button--transparent">{% render 'icon-email'%} hello@andycab.co.za</a>
        <a href="#" class="button button--transparent">{% render 'icon-phone'%} 021 054 5900</a>
=======
        <a href="#" class="button button--transparent">{% render 'icon-email' %} hello@andycab.co.za</a>
        <a href="#" class="button button--transparent">{% render 'icon-phone' %} 021 054 5900</a>
>>>>>>> 0fe52148
    </div>
</div><|MERGE_RESOLUTION|>--- conflicted
+++ resolved
@@ -7,12 +7,7 @@
         </div>
     </div>
     <div class="fwx-contact">
-<<<<<<< HEAD
-        <a href="#" class="button button--transparent">{% render 'icon-email'%} hello@andycab.co.za</a>
-        <a href="#" class="button button--transparent">{% render 'icon-phone'%} 021 054 5900</a>
-=======
         <a href="#" class="button button--transparent">{% render 'icon-email' %} hello@andycab.co.za</a>
         <a href="#" class="button button--transparent">{% render 'icon-phone' %} 021 054 5900</a>
->>>>>>> 0fe52148
     </div>
 </div>