--- conflicted
+++ resolved
@@ -29,17 +29,9 @@
     aria-describedby="{{ localPosition }}Label"
   >
     <span>
-<<<<<<< HEAD
-      {% comment %}
-        {{- localization.country.currency.iso_code }}
-        {{ localization.country.currency.symbol }} |
-      {% endcomment %}
-      {{ localization.country.name -}}
-=======
       {{- localization.country.name }} |
       {{ localization.country.currency.iso_code }}
       {{ localization.country.currency.symbol -}}
->>>>>>> 0e9938c2
     </span>
     {% render 'icon-caret' %}
   </button>
@@ -70,27 +62,16 @@
             class="country-filter__reset-button field__button hidden"
             aria-label="{{ 'general.search.reset' | t }}"
           >
-<<<<<<< HEAD
-            {% comment %}
-              <span class="localization-form__currency">
-                {{- country.currency.iso_code }}
-                {{ country.currency.symbol }} |</span
-              >
-            {% endcomment %}
-            {{ country.name }}
-          </a>
-        </li>
-      {%- endfor -%}
-    </ul>
-=======
             <svg class="icon icon-close" aria-hidden="true" focusable="false">
               <use xlink:href="#icon-reset">
             </svg>
           </button>
           <div class="country-filter__search-icon field__button motion-reduce">
-            <svg class="icon icon-search" aria-hidden="true" focusable="false">
-              <use xlink:href="#icon-search">
-            </svg>
+            {% comment %}
+              <svg class="icon icon-search" aria-hidden="true" focusable="false">
+                <use xlink:href="#icon-search">
+              </svg>
+            {% endcomment %}
           </div>
         </div>
       {% endif %}
@@ -170,7 +151,6 @@
         {%- endfor -%}
       </ul>
     </div>
->>>>>>> 0e9938c2
   </div>
   <div class="country-selector__overlay"></div>
 </div>
