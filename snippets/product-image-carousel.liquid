{% comment %}
  Renders a product media carousel. Should be used with 'flowbite.min.js'

  Accepts:
  - product: {Object} Product liquid object
  - variant_images: {Array} Product images associated with a variant

  Usage:
  {% render 'product-image-carousel' %}
{% endcomment %}

<div>
  <div
    id="main-carousel"
    class="splide"
    aria-label="carousel with thumbnail"
  >
    <div class="relative">
      <div class="splide__arrows">
        <button class="bg-grey50 rounded-full cursor-pointer flex w-8 h-8 py-3 justify-center items-center absolute top-1/2 -translate-y-1/2 z-10 left-small splide__arrow splide__arrow--prev">
          {% comment %} {% render 'icon-chevron-right' %} {% endcomment %}
          <svg width="16" height="16" viewBox="0 0 16 16" fill="none" xmlns="http://www.w3.org/2000/svg">
            <g id="chevron">
            <path id="Vector 2" d="M11 2L5 8L11 14" stroke="#767676"/>
            </g>
          </svg>
        </button>

        <button class="bg-grey50 rounded-full cursor-pointer flex w-8 h-8 py-3 justify-center items-center absolute top-1/2 -translate-y-1/2 z-10 right-small splide__arrow splide__arrow--next">
          {% comment %} {% render 'icon-chevron-right' %} {% endcomment %}
          <svg width="16" height="16" viewBox="0 0 16 16" fill="none" xmlns="http://www.w3.org/2000/svg">
            <g id="chevron">
            <path id="Vector 2" d="M5 14L11 8L5 2" stroke="black"/>
            </g>
          </svg>
        </button>
      </div>

      <div class="splide__track border border-grey100">
        <ul class="splide__list">
          {% for media in product.media %}
            <li class="splide__slide !w-">
              {% if media.media_type == 'image' %}
                <img
                  src="{{ media.src | image_url: width: 640 }}"
                  class=""
                  alt="{{ media.alt | escape }}"
                  width=""
                  height=""
                  loading="lazy"
                >
              {% elsif media.media_type == 'video' %}
                {{
                  media
                  | video_tag:
                    image_size: '640x',
                    autoplay: true,
                    loop: true,
                    controls: true,
                    muted: true,
                    class: 'w-full h-full'
                }}
              {% endif %}
            </li>
          {% endfor %}
        </ul>
      </div>
    </div>

<<<<<<< HEAD
    <ul class="splide__pagination"></ul>
=======
    <ul class="splide__pagination relative my-large flex justify-center items-center gap-small"></ul>
>>>>>>> 65b097cc
  </div>

  <ul
    id="thumbnails"
    class="thumbnails hidden mt-base mx-auto mb-0 p-0 desktopUp:flex"
    aria-label="thumbnails"
  >
    {% for media in product.media %}
      <li
        class="thumbnail w-mega h-mega overflow-hidden list-none my-0 mx-[3px] cursor-pointer border border-grey100"
        tabindex="{{ forloop.index0 }}"
      >
        {% if media.media_type == 'image' %}
          <img
            src="{{ media.src | image_url: width: 1600 }}"
            class="w-full h-full"
            alt="{{ media.alt | escape }}"
            width=""
            height=""
            loading="lazy"
            aria-label="Go to slide {{forloop.index}}"
          >
        {% elsif media.media_type == 'video' %}
          {{
            media
            | video_tag:
              image_size: '640x',
              autoplay: false,
              loop: false,
              controls: false,
              muted: true,
              class: 'w-full h-full'
          }}
        {% endif %}
      </li>
    {% endfor %}
  </ul>
</div><|MERGE_RESOLUTION|>--- conflicted
+++ resolved
@@ -67,11 +67,7 @@
       </div>
     </div>
 
-<<<<<<< HEAD
     <ul class="splide__pagination"></ul>
-=======
-    <ul class="splide__pagination relative my-large flex justify-center items-center gap-small"></ul>
->>>>>>> 65b097cc
   </div>
 
   <ul
