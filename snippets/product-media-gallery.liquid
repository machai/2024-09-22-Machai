{% comment %}
  Renders a product media gallery. Should be used with 'media-gallery.js'
  Also see 'product-media-modal'

  Accepts:
  - product: {Object} Product liquid object
  - variant_images: {Array} Product images associated with a variant
  - is_duplicate: {Boolean} Prevents rendering uneeded elements and duplicate ids for subsequent instances

  Usage:
  {% render 'product-media-gallery', is_duplicate: true %}
{% endcomment %}

{%- liquid
  if section.settings.hide_variants and variant_images.size == product.media.size
    assign single_media_visible = true
  endif

  assign media_count = product.media.size
  if section.settings.hide_variants and media_count > 1 and variant_images.size > 0
    assign media_count = media_count | minus: variant_images.size | plus: 1
  endif

  if media_count == 1 or single_media_visible
    assign single_media_visible_mobile = true
  endif

  if media_count == 0 or single_media_visible_mobile or section.settings.mobile_thumbnails == 'show' or section.settings.mobile_thumbnails == 'columns' and media_count < 3
    assign hide_mobile_slider = true
  endif

  if section.settings.media_size == 'large'
    assign media_width = 0.65
  elsif section.settings.media_size == 'medium'
    assign media_width = 0.55
  elsif section.settings.media_size == 'small'
    assign media_width = 0.45
  endif

  assign id_append = ''
  if is_duplicate
    assign id_append = '-duplicate'
  endif
-%}

<media-gallery
  id="MediaGallery-{{ section.id }}{{ id_append }}"
  role="region"
  {% if section.settings.enable_sticky_info %}
    class="product__media-gallery"
  {% endif %}
  aria-label="{{ 'products.product.media.gallery_viewer' | t }}"
  data-desktop-layout="{{ section.settings.gallery_layout }}"
>
  <div id="GalleryStatus-{{ section.id }}" class="visually-hidden" role="status"></div>
  <slider-component id="GalleryViewer-{{ section.id }}{{ id_append }}" class="slider-mobile-gutter">
    {%- unless is_duplicate -%}
      <a class="skip-to-content-link button visually-hidden quick-add-hidden" href="#ProductInfo-{{ section.id }}">
        {{ 'accessibility.skip_to_product_info' | t }}
      </a>
    {%- endunless -%}
    <ul
      id="Slider-Gallery-{{ section.id }}{{ id_append }}"
      class="product__media-list contains-media grid grid--peek list-unstyled slider slider--mobile"
      role="list"
    >
      {%- if product.selected_or_first_available_variant.featured_media != null -%}
        {%- assign featured_media = product.selected_or_first_available_variant.featured_media -%}
        <li
          id="Slide-{{ section.id }}-{{ featured_media.id }}{{ id_append }}"
          class="product__media-item grid__item slider__slide is-active{% if single_media_visible %} product__media-item--single{% endif %}{% if featured_media.media_type != 'image' %} product__media-item--full{% endif %}{% if section.settings.hide_variants and variant_images contains featured_media.src %} product__media-item--variant{% endif %}"
          data-media-id="{{ section.id }}-{{ featured_media.id }}"
        >
          {%- assign media_position = 1 -%}
          {% render 'product-thumbnail',
            media: featured_media,
            media_count: media_count,
            position: media_position,
            desktop_layout: section.settings.gallery_layout,
            mobile_layout: section.settings.mobile_thumbnails,
            loop: section.settings.enable_video_looping,
            modal_id: section.id,
            xr_button: true,
            media_width: media_width,
<<<<<<< HEAD
=======
            media_fit: section.settings.media_fit,
            constrain_to_viewport: section.settings.constrain_to_viewport,
>>>>>>> 503fdf83
            lazy_load: false
          %}
        </li>
      {%- endif -%}
      {%- for media in product.media -%}
        {%- unless media.id == product.selected_or_first_available_variant.featured_media.id -%}
          <li
            id="Slide-{{ section.id }}-{{ media.id }}{{ id_append }}"
            class="product__media-item grid__item slider__slide{% if single_media_visible %} product__media-item--single{% endif %}{% if product.selected_or_first_available_variant.featured_media == null and forloop.index == 1 %} is-active{% endif %}{% if media.media_type != 'image' %} product__media-item--full{% endif %}{% if section.settings.hide_variants and variant_images contains media.src %} product__media-item--variant{% endif %}"
            data-media-id="{{ section.id }}-{{ media.id }}"
          >
            {%- liquid
              assign media_position = media_position | default: 0 | plus: 1
              assign lazy_load = false
              if media_position > 1
                assign lazy_load = true
              endif
            -%}
            {% render 'product-thumbnail',
                media: media,
                media_count: media_count,
                position: media_position,
                desktop_layout: section.settings.gallery_layout,
                mobile_layout: section.settings.mobile_thumbnails,
                loop: section.settings.enable_video_looping,
                modal_id: section.id,
                xr_button: true,
                media_width: media_width,
                media_fit: section.settings.media_fit,
                constrain_to_viewport: section.settings.constrain_to_viewport,
                lazy_load: lazy_load
              %}
          </li>
        {%- endunless -%}
      {%- endfor -%}
    </ul>
    {%- unless is_duplicate -%}
      <div class="slider-buttons no-js-hidden quick-add-hidden{% if hide_mobile_slider %} small-hide{% endif %}">
        <button
          type="button"
          class="slider-button slider-button--prev"
          name="previous"
          aria-label="{{ 'general.slider.previous_slide' | t }}"
        >
          {% render 'icon-caret' %}
        </button>
        <div class="slider-counter caption">
          <span class="slider-counter--current">1</span>
          <span aria-hidden="true"> / </span>
          <span class="visually-hidden">{{ 'general.slider.of' | t }}</span>
          <span class="slider-counter--total">{{ media_count }}</span>
        </div>
        <button
          type="button"
          class="slider-button slider-button--next"
          name="next"
          aria-label="{{ 'general.slider.next_slide' | t }}"
        >
          {% render 'icon-caret' %}
        </button>
      </div>
    {%- endunless -%}
  </slider-component>
  {%- if first_3d_model -%}
    <button
      class="button button--full-width product__xr-button"
      type="button"
      aria-label="{{ 'products.product.xr_button_label' | t }}"
      data-shopify-xr
      data-shopify-model3d-id="{{ first_3d_model.id }}"
      data-shopify-title="{{ product.title | escape }}"
      data-shopify-xr-hidden
    >
      {% render 'icon-3d-model' %}
      {{ 'products.product.xr_button' | t }}
    </button>
  {%- endif -%}
  {%- if media_count > 1
    and section.settings.gallery_layout contains 'thumbnail'
    or section.settings.mobile_thumbnails == 'show'
  -%}
    <slider-component
      id="GalleryThumbnails-{{ section.id }}{{ id_append }}"
      class="thumbnail-slider slider-mobile-gutter quick-add-hidden{% unless section.settings.gallery_layout contains 'thumbnail' %} medium-hide large-up-hide{% endunless %}{% if section.settings.mobile_thumbnails != 'show' %} small-hide{% endif %}{% if media_count <= 3 %} thumbnail-slider--no-slide{% endif %}"
    >
      <button
        type="button"
        class="slider-button slider-button--prev{% if media_count <= 3 %} small-hide{% endif %}{% if media_count <= 4 %} medium-hide large-up-hide{% endif %}"
        name="previous"
        aria-label="{{ 'general.slider.previous_slide' | t }}"
        aria-controls="GalleryThumbnails-{{ section.id }}"
        data-step="3"
      >
        {% render 'icon-caret' %}
      </button>
      <ul
        id="Slider-Thumbnails-{{ section.id }}{{ id_append }}"
        class="thumbnail-list list-unstyled slider slider--mobile{% if section.settings.gallery_layout == 'thumbnail_slider' %} slider--tablet-up{% endif %}"
      >
        {%- capture sizes -%}
          (min-width: {{ settings.page_width }}px) calc(({{ settings.page_width | minus: 100 | times: media_width | round }} - 4rem) / 4),
          (min-width: 990px) calc(({{ media_width | times: 100 }}vw - 4rem) / 4),
          (min-width: 750px) calc((100vw - 15rem) / 8),
          calc((100vw - 8rem) / 3)
        {%- endcapture -%}

        {%- if featured_media != null -%}
          {%- liquid
            capture media_index
              if featured_media.media_type == 'model'
                increment model_index
              elsif featured_media.media_type == 'video' or featured_media.media_type == 'external_video'
                increment video_index
              elsif featured_media.media_type == 'image'
                increment image_index
              endif
            endcapture
            assign media_index = media_index | plus: 1
          -%}
          <li
            id="Slide-Thumbnails-{{ section.id }}-0{{ id_append }}"
            class="thumbnail-list__item slider__slide{% if section.settings.hide_variants and variant_images contains featured_media.src %} thumbnail-list_item--variant{% endif %}"
            data-target="{{ section.id }}-{{ featured_media.id }}"
            data-media-position="{{ media_index }}"
          >
            {%- capture thumbnail_id -%}
              Thumbnail-{{ section.id }}-0{{ id_append }}
            {%- endcapture -%}
            <button
              class="thumbnail global-media-settings global-media-settings--no-shadow"
              aria-label="{%- if featured_media.media_type == 'image' -%}{{ 'products.product.media.load_image' | t: index: media_index }}{%- elsif featured_media.media_type == 'model' -%}{{ 'products.product.media.load_model' | t: index: media_index }}{%- elsif featured_media.media_type == 'video' or featured_media.media_type == 'external_video' -%}{{ 'products.product.media.load_video' | t: index: media_index }}{%- endif -%}"
              aria-current="true"
              aria-controls="GalleryViewer-{{ section.id }}{{ id_append }}"
              aria-describedby="{{ thumbnail_id }}"
            >
              {{ featured_media.preview_image | image_url: width: 416 | image_tag:
                loading: 'lazy',
                sizes: sizes,
                widths: '54, 74, 104, 162, 208, 324, 416',
                id: thumbnail_id,
                alt: featured_media.alt | escape
              }}
            </button>
          </li>
        {%- endif -%}
        {%- for media in product.media -%}
          {%- unless media.id == product.selected_or_first_available_variant.featured_media.id -%}
            {%- liquid
              capture media_index
                if media.media_type == 'model'
                  increment model_index
                elsif media.media_type == 'video' or media.media_type == 'external_video'
                  increment video_index
                elsif media.media_type == 'image'
                  increment image_index
                endif
              endcapture
              assign media_index = media_index | plus: 1
            -%}
            <li
              id="Slide-Thumbnails-{{ section.id }}-{{ forloop.index }}{{ id_append }}"
              class="thumbnail-list__item slider__slide{% if section.settings.hide_variants and variant_images contains media.src %} thumbnail-list_item--variant{% endif %}"
              data-target="{{ section.id }}-{{ media.id }}"
              data-media-position="{{ media_index }}"
            >
              {%- if media.media_type == 'model' -%}
                <span class="thumbnail__badge" aria-hidden="true">
                  {%- render 'icon-3d-model' -%}
                </span>
              {%- elsif media.media_type == 'video' or media.media_type == 'external_video' -%}
                <span class="thumbnail__badge" aria-hidden="true">
                  {%- render 'icon-play' -%}
                </span>
              {%- endif -%}
              {%- capture thumbnail_id -%}
                Thumbnail-{{ section.id }}-{{ forloop.index }}{{ id_append }}
              {%- endcapture -%}
              <button
                class="thumbnail global-media-settings global-media-settings--no-shadow"
                aria-label="{%- if media.media_type == 'image' -%}{{ 'products.product.media.load_image' | t: index: media_index }}{%- elsif media.media_type == 'model' -%}{{ 'products.product.media.load_model' | t: index: media_index }}{%- elsif media.media_type == 'video' or media.media_type == 'external_video' -%}{{ 'products.product.media.load_video' | t: index: media_index }}{%- endif -%}"
                {% if media == product.selected_or_first_available_variant.featured_media
                  or product.selected_or_first_available_variant.featured_media == null
                  and forloop.index == 1
                %}
                  aria-current="true"
                {% endif %}
                aria-controls="GalleryViewer-{{ section.id }}{{ id_append }}"
                aria-describedby="{{ thumbnail_id }}"
              >
                {{ media.preview_image | image_url: width: 416 | image_tag:
                  loading: 'lazy',
                  sizes: sizes,
                  widths: '54, 74, 104, 162, 208, 324, 416',
                  id: thumbnail_id,
                  alt: media.alt | escape
                }}
              </button>
            </li>
          {%- endunless -%}
        {%- endfor -%}
      </ul>
      <button
        type="button"
        class="slider-button slider-button--next{% if media_count <= 3 %} small-hide{% endif %}{% if media_count <= 4 %} medium-hide large-up-hide{% endif %}"
        name="next"
        aria-label="{{ 'general.slider.next_slide' | t }}"
        aria-controls="GalleryThumbnails-{{ section.id }}"
        data-step="3"
      >
        {% render 'icon-caret' %}
      </button>
    </slider-component>
  {%- endif -%}
</media-gallery><|MERGE_RESOLUTION|>--- conflicted
+++ resolved
@@ -82,11 +82,8 @@
             modal_id: section.id,
             xr_button: true,
             media_width: media_width,
-<<<<<<< HEAD
-=======
             media_fit: section.settings.media_fit,
             constrain_to_viewport: section.settings.constrain_to_viewport,
->>>>>>> 503fdf83
             lazy_load: false
           %}
         </li>
