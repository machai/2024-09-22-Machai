--- conflicted
+++ resolved
@@ -52,14 +52,10 @@
   data-desktop-layout="{{ section.settings.gallery_layout }}"
 >
   <div id="GalleryStatus-{{ section.id }}" class="visually-hidden" role="status"></div>
-<<<<<<< HEAD
-  <slider-component id="GalleryViewer-{{ section.id }}{{ id_append }}" class="slider-mobile-gutter">
-    {%- unless is_duplicate -%}
-      <a class="skip-to-content-link button visually-hidden quick-add-hidden" href="#ProductInfo-{{ section.id }}">
-        {{ 'accessibility.skip_to_product_info' | t }}
-      </a>
-    {%- endunless -%}
-
+  <slider-component id="GalleryViewer-{{ section.id }}" class="slider-mobile-gutter">
+    <a class="skip-to-content-link button visually-hidden quick-add-hidden" href="#ProductInfo-{{ section.id }}">
+      {{ 'accessibility.skip_to_product_info' | t }}
+    </a>
     {% comment %} style start {% endcomment %}
     <style>
       .product--thumbnail .product__media-item:not(.is-active),
@@ -112,19 +108,9 @@
       }
     </style>
     {% comment %} style end {% endcomment %}
-
-    <ul
-      id="Slider-Gallery-{{ section.id }}{{ id_append }}"
-      class="product__media-list contains-media grid grid--peek list-unstyled slider slider--mobile {% if section.settings.gallery_layout == 'thumbnail_slider'  %} enable_desktop_slider slider--tablet-up {% endif %}"
-=======
-  <slider-component id="GalleryViewer-{{ section.id }}" class="slider-mobile-gutter">
-    <a class="skip-to-content-link button visually-hidden quick-add-hidden" href="#ProductInfo-{{ section.id }}">
-      {{ 'accessibility.skip_to_product_info' | t }}
-    </a>
     <ul
       id="Slider-Gallery-{{ section.id }}"
       class="product__media-list contains-media grid grid--peek list-unstyled slider slider--mobile"
->>>>>>> 3f4284a1
       role="list"
     >
       {%- if product.selected_or_first_available_variant.featured_media != null -%}
@@ -191,7 +177,6 @@
         {%- endunless -%}
       {%- endfor -%}
     </ul>
-<<<<<<< HEAD
 
     <!-- custom arrow -->
     {% if section.settings.gallery_layout == 'thumbnail_slider' %}
@@ -207,58 +192,32 @@
     <!-- end custom arrow -->
 
     {% comment %}
-      <div class="slider-buttons quick-add-hidden{% if hide_mobile_slider %} small-hide{% endif %}">
+        <div class="slider-buttons quick-add-hidden{% if hide_mobile_slider %} small-hide{% endif %}">
         <button
           type="button"
           class="slider-button slider-button--prev"
           name="previous"
           aria-label="{{ 'general.slider.previous_slide' | t }}"
         >
-                {% render 'icon-caret' %}
-              </button>
-              <div class='slider-counter caption'>
-                <span class='slider-counter--current'>1</span>
-                <span aria-hidden='true'> / </span>
-                <span class='visually-hidden'>{{ 'general.slider.of' | t }}</span>
-                <span class='slider-counter--total'>{{ media_count }}</span>
-              </div>
-              <button
-                type='button'
-                class='slider-button slider-button--next'
-                name='next'
-                aria-label='{{ 'general.slider.next_slide' | t }}'
-              >
-                {% render 'icon-caret' %}
-              </button>
-            </div>
-          {%- endunless -%}
+          {% render 'icon-caret' %}
+        </button>
+        <div class="slider-counter caption">
+          <span class="slider-counter--current">1</span>
+          <span aria-hidden="true"> / </span>
+          <span class="visually-hidden">{{ 'general.slider.of' | t }}</span>
+          <span class="slider-counter--total">{{ media_count }}</span>
+        </div>
+        <button
+          type="button"
+          class="slider-button slider-button--next"
+          name="next"
+          aria-label="{{ 'general.slider.next_slide' | t }}"
+        >
+          {% render 'icon-caret' %}
+        </button>
+      </div>
+            {%- endunless -%}
     {% endcomment %}
-=======
-    <div class="slider-buttons quick-add-hidden{% if hide_mobile_slider %} small-hide{% endif %}">
-      <button
-        type="button"
-        class="slider-button slider-button--prev"
-        name="previous"
-        aria-label="{{ 'general.slider.previous_slide' | t }}"
-      >
-        {% render 'icon-caret' %}
-      </button>
-      <div class="slider-counter caption">
-        <span class="slider-counter--current">1</span>
-        <span aria-hidden="true"> / </span>
-        <span class="visually-hidden">{{ 'general.slider.of' | t }}</span>
-        <span class="slider-counter--total">{{ media_count }}</span>
-      </div>
-      <button
-        type="button"
-        class="slider-button slider-button--next"
-        name="next"
-        aria-label="{{ 'general.slider.next_slide' | t }}"
-      >
-        {% render 'icon-caret' %}
-      </button>
-    </div>
->>>>>>> 3f4284a1
   </slider-component>
   {%- if first_3d_model -%}
     <button
