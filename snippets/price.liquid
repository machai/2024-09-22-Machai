{% comment %}
  Renders a list of product's price (regular, sale)

  Accepts:
  - product: {Object} Product Liquid object (optional)
  - use_variant: {Boolean} Renders selected or first variant price instead of overall product pricing (optional)
  - show_badges: {Boolean} Renders 'Sale' and 'Sold Out' tags if the product matches the condition (optional)
  - price_class: {String} Adds a price class to the price element (optional)
  - show_compare_at_price: {Boolean} Renders the compare at price if the product matches the condition (optional)

  Usage:
  {% render 'price', product: product %}
{% endcomment %}
{%- liquid
  if use_variant
    assign target = product.selected_or_first_available_variant
  else
    assign target = product
  endif

  assign compare_at_price = target.compare_at_price
  assign price = target.price | default: 1999
  assign price_min = product.price_min
  assign price_max = product.price_max
  assign available = target.available | default: false
  assign money_price = price | money
  assign money_price_min = price_min | money
  assign money_price_max = price_max | money
  if settings.currency_code_enabled
    assign money_price = price | money_with_currency
    assign money_price_min = price_min | money_with_currency
    assign money_price_max = price_max | money_with_currency
  endif

  if target == product and product.price_varies
    assign money_price = 'products.product.price.from_price_html' | t: price: money_price
  endif
-%}

<div
  class="
    price
    {%- if price_class %} {{ price_class }}{% endif -%}
    {%- if available == false %} price--sold-out{% endif -%}
    {%- if compare_at_price > price and product.quantity_price_breaks_configured? != true %} price--on-sale{% endif -%}
    {%- if compare_at_price > price and product.quantity_price_breaks_configured? %} volume-pricing--sale-badge{% endif -%}
    {%- if product.price_varies == false and product.compare_at_price_varies %} price--no-compare{% endif -%}
    {%- if show_badges %} price--show-badge{% endif -%}
  "
>
  <div class="price__container">
    {%- comment -%}
      Explanation of description list:
        - div.price__regular: Displayed when there are no variants on sale
        - div.price__sale: Displayed when a variant is a sale
    {%- endcomment -%}
    <div class="price__regular">
      {%- if product.quantity_price_breaks_configured? -%}
<<<<<<< HEAD
        {%- if show_compare_at_price -%}
=======
        {%- if show_compare_at_price and compare_at_price -%}
>>>>>>> 2c847245
          {%- unless product.price_varies == false and product.compare_at_price_varies %}
            <span class="visually-hidden visually-hidden--inline">
              {{- 'products.product.price.regular_price' | t -}}
            </span>
            <span>
              <s class="price-item price-item--regular variant-item__old-price">
                {% if settings.currency_code_enabled %}
                  {{ compare_at_price | money_with_currency }}
                {% else %}
                  {{ compare_at_price | money }}
                {% endif %}
              </s>
            </span>
          {%- endunless -%}
        {%- endif -%}
        <span class="visually-hidden visually-hidden--inline">{{ 'products.product.price.regular_price' | t }}</span>
        <span class="price-item price-item--regular">
          {{- 'products.product.volume_pricing.price_range' | t: minimum: money_price_min, maximum: money_price_max -}}
        </span>
      {%- else -%}
        <span class="visually-hidden visually-hidden--inline">{{ 'products.product.price.regular_price' | t }}</span>
        <span class="price-item price-item--regular">
          {{ money_price }}
        </span>
      {%- endif -%}
    </div>
    <div class="price__sale">
      {%- unless product.price_varies == false and product.compare_at_price_varies %}
        <span class="visually-hidden visually-hidden--inline">{{ 'products.product.price.regular_price' | t }}</span>
        <span>
          <s class="price-item price-item--regular">
            {% if settings.currency_code_enabled %}
              {{ compare_at_price | money_with_currency }}
            {% else %}
              {{ compare_at_price | money }}
            {% endif %}
          </s>
        </span>
      {%- endunless -%}
      <span class="visually-hidden visually-hidden--inline">{{ 'products.product.price.sale_price' | t }}</span>
      <span class="price-item price-item--sale price-item--last">
        {{ money_price }}
      </span>
    </div>
    <small class="unit-price caption{% if product.selected_or_first_available_variant.unit_price_measurement == nil %} hidden{% endif %}">
      <span class="visually-hidden">{{ 'products.product.price.unit_price' | t }}</span>
      <span class="price-item price-item--last">
        <span>{{- product.selected_or_first_available_variant.unit_price | money -}}</span>
        <span aria-hidden="true">/</span>
        <span class="visually-hidden">&nbsp;{{ 'accessibility.unit_price_separator' | t }}&nbsp;</span>
        <span>
          {%- if product.selected_or_first_available_variant.unit_price_measurement.reference_value != 1 -%}
            {{- product.selected_or_first_available_variant.unit_price_measurement.reference_value -}}
          {%- endif -%}
          {{ product.selected_or_first_available_variant.unit_price_measurement.reference_unit }}
        </span>
      </span>
    </small>
  </div>
  {%- if show_badges -%}
    <span class="badge price__badge-sale color-{{ settings.sale_badge_color_scheme }}">
      {{ 'products.product.on_sale' | t }}
    </span>

    <span class="badge price__badge-sold-out color-{{ settings.sold_out_badge_color_scheme }}">
      {{ 'products.product.sold_out' | t }}
    </span>
  {%- endif -%}
</div><|MERGE_RESOLUTION|>--- conflicted
+++ resolved
@@ -56,11 +56,7 @@
     {%- endcomment -%}
     <div class="price__regular">
       {%- if product.quantity_price_breaks_configured? -%}
-<<<<<<< HEAD
-        {%- if show_compare_at_price -%}
-=======
         {%- if show_compare_at_price and compare_at_price -%}
->>>>>>> 2c847245
           {%- unless product.price_varies == false and product.compare_at_price_varies %}
             <span class="visually-hidden visually-hidden--inline">
               {{- 'products.product.price.regular_price' | t -}}
