--- conflicted
+++ resolved
@@ -19,13 +19,8 @@
 
   assign compare_at_price = target.compare_at_price
   assign price = target.price | default: 1999
-<<<<<<< HEAD
-  assign price_min = product.price_min | default: 1999
-  assign price_max = product.price_max | default: 1999
-=======
   assign price_min = product.price_min
   assign price_max = product.price_max
->>>>>>> dad9d7b2
   assign available = target.available | default: false
   assign money_price = price | money
   assign money_price_min = price_min | money
@@ -60,13 +55,9 @@
     <div class="price__regular">
       {%- if product.quantity_price_breaks_configured? -%}
         <span class="visually-hidden visually-hidden--inline">{{ 'products.product.price.regular_price' | t }}</span>
-<<<<<<< HEAD
-        <span class="price-item price-item--regular"> {{ money_price_min }} - {{ money_price_max }} </span>
-=======
         <span class="price-item price-item--regular">
           {{- 'products.product.volume_pricing.price_range' | t: minimum: money_price_min, maximum: money_price_max -}}
         </span>
->>>>>>> dad9d7b2
       {%- else -%}
         <span class="visually-hidden visually-hidden--inline">{{ 'products.product.price.regular_price' | t }}</span>
         <span class="price-item price-item--regular">
