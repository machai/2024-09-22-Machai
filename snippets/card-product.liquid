{% comment %}
  Renders a product card

  Accepts:
  - card_product: {Object} Product Liquid object (optional)
  - media_aspect_ratio: {String} Size of the product image card. Values are "square" and "portrait". Default is "square" (optional)
<<<<<<< HEAD
  - media_shape: {String} Image mask to apply to the product image card. Values are "blob", "chevronleft", "chevronright", "diamond", "parallelogram", and "round". (optional)
=======
  - image_shape: {String} Image mask to apply to the product image card. Values are "arch", "blob", "chevronleft", "chevronright", "diamond", "parallelogram", and "round". (optional)
>>>>>>> 35e0fed9
  - show_secondary_image: {Boolean} Show the secondary image on hover. Default: false (optional)
  - show_vendor: {Boolean} Show the product vendor. Default: false
  - show_rating: {Boolean} Show the product rating. Default: false
  - extend_height: {Boolean} Card height extends to available container space. Default: true (optional)
  - lazy_load: {Boolean} Image should be lazy loaded. Default: true (optional)
  - show_quick_add: {Boolean} Show the quick add button.
  - section_id: {String} The ID of the section that contains this card.
  - horizontal_class: {Boolean} Add a card--horizontal class if set to true. Default: false (optional)
  - horizontal_quick_add: {Boolean} Changes the quick add button styles when set to true. Default: false (optional)

  Usage:
  {% render 'card-product', show_vendor: section.settings.show_vendor %}
{% endcomment %}

{{ 'component-rating.css' | asset_url | stylesheet_tag }}

{%- if card_product and card_product != empty -%}
  {%- liquid
    assign ratio = 1
    if card_product.featured_media and media_aspect_ratio == 'portrait'
      assign ratio = 0.8
    elsif card_product.featured_media and media_aspect_ratio == 'adapt'
      assign ratio = card_product.featured_media.aspect_ratio
    endif
    if ratio == 0 or ratio == null
      assign ratio = 1
    endif
  -%}
  <div class="card-wrapper product-card-wrapper underline-links-hover">
    <div
      class="
        card
        card--{{ settings.card_style }}
        {% if card_product.featured_media %} card--media{% else %} card--text{% endif %}
        {% if settings.card_style == 'card' %} color-{{ settings.card_color_scheme }} gradient{% endif %}
<<<<<<< HEAD
        {% if image_shape != 'default' or nil %} card--shape{% endif %}
=======
        {% if image_shape and image_shape != 'default' %} card--shape{% endif %}
>>>>>>> 35e0fed9
        {% if extend_height %} card--extend-height{% endif %}
        {% if card_product.featured_media == nil and settings.card_style == 'card' %} ratio{% endif %}
        {% if horizontal_class %} card--horizontal{% endif %}
      "
      style="--ratio-percent: {{ 1 | divided_by: ratio | times: 100 }}%;"
    >
      <div
        class="card__inner {% if settings.card_style == 'standard' %}color-{{ settings.card_color_scheme }} gradient{% endif %}{% if card_product.featured_media or settings.card_style == 'standard' %} ratio{% endif %}"
        style="--ratio-percent: {{ 1 | divided_by: ratio | times: 100 }}%;"
      >
        {%- if card_product.featured_media -%}
          <div class="card__media{% if image_shape and image_shape != 'default' %} shape--{{ image_shape }} color-{{ settings.card_color_scheme }} gradient{% endif %}">
            <div class="media media--transparent media--hover-effect">
              {% comment %}theme-check-disable ImgLazyLoading{% endcomment %}
              <img
                srcset="
                  {%- if card_product.featured_media.width >= 165 -%}{{ card_product.featured_media | image_url: width: 165 }} 165w,{%- endif -%}
                  {%- if card_product.featured_media.width >= 360 -%}{{ card_product.featured_media | image_url: width: 360 }} 360w,{%- endif -%}
                  {%- if card_product.featured_media.width >= 533 -%}{{ card_product.featured_media | image_url: width: 533 }} 533w,{%- endif -%}
                  {%- if card_product.featured_media.width >= 720 -%}{{ card_product.featured_media | image_url: width: 720 }} 720w,{%- endif -%}
                  {%- if card_product.featured_media.width >= 940 -%}{{ card_product.featured_media | image_url: width: 940 }} 940w,{%- endif -%}
                  {%- if card_product.featured_media.width >= 1066 -%}{{ card_product.featured_media | image_url: width: 1066 }} 1066w,{%- endif -%}
                  {{ card_product.featured_media | image_url }} {{ card_product.featured_media.width }}w
                "
                src="{{ card_product.featured_media | image_url: width: 533 }}"
                sizes="(min-width: {{ settings.page_width }}px) {{ settings.page_width | minus: 130 | divided_by: 4 }}px, (min-width: 990px) calc((100vw - 130px) / 4), (min-width: 750px) calc((100vw - 120px) / 3), calc((100vw - 35px) / 2)"
                alt="{{ card_product.featured_media.alt | escape }}"
                class="motion-reduce"
                {% unless lazy_load == false %}
                  loading="lazy"
                {% endunless %}
                width="{{ card_product.featured_media.width }}"
                height="{{ card_product.featured_media.height }}"
              >
              {% comment %}theme-check-enable ImgLazyLoading{% endcomment %}

              {%- if card_product.media[1] != null and show_secondary_image -%}
                <img
                  srcset="
                    {%- if card_product.media[1].width >= 165 -%}{{ card_product.media[1] | image_url: width: 165 }} 165w,{%- endif -%}
                    {%- if card_product.media[1].width >= 360 -%}{{ card_product.media[1] | image_url: width: 360 }} 360w,{%- endif -%}
                    {%- if card_product.media[1].width >= 533 -%}{{ card_product.media[1] | image_url: width: 533 }} 533w,{%- endif -%}
                    {%- if card_product.media[1].width >= 720 -%}{{ card_product.media[1] | image_url: width: 720 }} 720w,{%- endif -%}
                    {%- if card_product.media[1].width >= 940 -%}{{ card_product.media[1] | image_url: width: 940 }} 940w,{%- endif -%}
                    {%- if card_product.media[1].width >= 1066 -%}{{ card_product.media[1] | image_url: width: 1066 }} 1066w,{%- endif -%}
                    {{ card_product.media[1] | image_url }} {{ card_product.media[1].width }}w
                  "
                  src="{{ card_product.media[1] | image_url: width: 533 }}"
                  sizes="(min-width: {{ settings.page_width }}px) {{ settings.page_width | minus: 130 | divided_by: 4 }}px, (min-width: 990px) calc((100vw - 130px) / 4), (min-width: 750px) calc((100vw - 120px) / 3), calc((100vw - 35px) / 2)"
                  alt=""
                  class="motion-reduce"
                  loading="lazy"
                  width="{{ card_product.media[1].width }}"
                  height="{{ card_product.media[1].height }}"
                >
              {%- endif -%}
            </div>
          </div>
        {%- endif -%}
        <div class="card__content">
          <div class="card__information">
            <h3
              class="card__heading"
              {% if card_product.featured_media == null and settings.card_style == 'standard' %}
                id="title-{{ section_id }}-{{ card_product.id }}"
              {% endif %}
            >
              <a
                href="{{ card_product.url }}"
                id="StandardCardNoMediaLink-{{ section_id }}-{{ card_product.id }}"
                class="full-unstyled-link"
                aria-labelledby="StandardCardNoMediaLink-{{ section_id }}-{{ card_product.id }} NoMediaStandardBadge-{{ section_id }}-{{ card_product.id }}"
              >
                {{ card_product.title | escape }}
              </a>
            </h3>
          </div>
          <div class="card__badge {{ settings.badge_position }}">
            {%- if card_product.available == false -%}
              <span
                id="NoMediaStandardBadge-{{ section_id }}-{{ card_product.id }}"
                class="badge badge--bottom-left color-{{ settings.sold_out_badge_color_scheme }}"
              >
                {{- 'products.product.sold_out' | t -}}
              </span>
            {%- elsif card_product.compare_at_price > card_product.price and card_product.available -%}
              <span
                id="NoMediaStandardBadge-{{ section_id }}-{{ card_product.id }}"
                class="badge badge--bottom-left color-{{ settings.sale_badge_color_scheme }}"
              >
                {{- 'products.product.on_sale' | t -}}
              </span>
            {%- endif -%}
          </div>
        </div>
      </div>
      <div class="card__content">
        <div class="card__information">
          <h3
            class="card__heading{% if card_product.featured_media or settings.card_style == 'standard' %} h5{% endif %}"
            {% if card_product.featured_media or settings.card_style == 'card' %}
              id="title-{{ section_id }}-{{ card_product.id }}"
            {% endif %}
          >
            <a
              href="{{ card_product.url }}"
              id="CardLink-{{ section_id }}-{{ card_product.id }}"
              class="full-unstyled-link"
              aria-labelledby="CardLink-{{ section_id }}-{{ card_product.id }} Badge-{{ section_id }}-{{ card_product.id }}"
            >
              {{ card_product.title | escape }}
            </a>
          </h3>
          <div class="card-information">
            {%- if show_vendor -%}
              <span class="visually-hidden">{{ 'accessibility.vendor' | t }}</span>
              <div class="caption-with-letter-spacing light">{{ card_product.vendor }}</div>
            {%- endif -%}

            <span class="caption-large light">{{ block.settings.description | escape }}</span>

            {%- if show_rating and card_product.metafields.reviews.rating.value != blank -%}
              {% liquid
                assign rating_decimal = 0
                assign decimal = card_product.metafields.reviews.rating.value.rating | modulo: 1
                if decimal >= 0.3 and decimal <= 0.7
                  assign rating_decimal = 0.5
                elsif decimal > 0.7
                  assign rating_decimal = 1
                endif
              %}
              <div
                class="rating"
                role="img"
                aria-label="{{ 'accessibility.star_reviews_info' | t: rating_value: card_product.metafields.reviews.rating.value, rating_max: card_product.metafields.reviews.rating.value.scale_max }}"
              >
                <span
                  aria-hidden="true"
                  class="rating-star color-icon-{{ settings.accent_icons }}"
                  style="--rating: {{ card_product.metafields.reviews.rating.value.rating | floor }}; --rating-max: {{ card_product.metafields.reviews.rating.value.scale_max }}; --rating-decimal: {{ rating_decimal }};"
                ></span>
              </div>
              <p class="rating-text caption">
                <span aria-hidden="true">
                  {{- card_product.metafields.reviews.rating.value }} /
                  {{ card_product.metafields.reviews.rating.value.scale_max -}}
                </span>
              </p>
              <p class="rating-count caption">
                <span aria-hidden="true">({{ card_product.metafields.reviews.rating_count }})</span>
                <span class="visually-hidden">
                  {{- card_product.metafields.reviews.rating_count }}
                  {{ 'accessibility.total_reviews' | t -}}
                </span>
              </p>
            {%- endif -%}

            {% render 'price', product: card_product, price_class: '' %}
          </div>
        </div>
        {%- if show_quick_add -%}
          <div class="quick-add no-js-hidden">
            {%- liquid
              assign product_form_id = 'quick-add-' | append: section_id | append: card_product.id
              assign qty_rules = false
              if card_product.selected_or_first_available_variant.quantity_rule.min > 1 or card_product.selected_or_first_available_variant.quantity_rule.max != null or card_product.selected_or_first_available_variant.quantity_rule.increment > 1
                assign qty_rules = true
              endif
            -%}
            {%- if card_product.variants.size > 1 or qty_rules -%}
              <modal-opener data-modal="#QuickAdd-{{ card_product.id }}">
                <button
                  id="{{ product_form_id }}-submit"
                  type="submit"
                  name="add"
                  class="quick-add__submit button button--full-width button--secondary{% if horizontal_quick_add %} card--horizontal__quick-add animate-arrow{% endif %}"
                  aria-haspopup="dialog"
                  aria-labelledby="{{ product_form_id }}-submit title-{{ section_id }}-{{ card_product.id }}"
                  data-product-url="{{ card_product.url }}"
                >
                  {{ 'products.product.choose_options' | t }}
                  {%- if horizontal_quick_add -%}
                    <span class="icon-wrap">{% render 'icon-arrow' %}</span>
                  {%- endif -%}
                  <div class="loading-overlay__spinner hidden">
                    <svg
                      aria-hidden="true"
                      focusable="false"
                      class="spinner"
                      viewBox="0 0 66 66"
                      xmlns="http://www.w3.org/2000/svg"
                    >
                      <circle class="path" fill="none" stroke-width="6" cx="33" cy="33" r="30"></circle>
                    </svg>
                  </div>
                </button>
              </modal-opener>
              <quick-add-modal id="QuickAdd-{{ card_product.id }}" class="quick-add-modal">
                <div
                  role="dialog"
                  aria-label="{{ 'products.product.choose_product_options' | t: product_name: card_product.title | escape }}"
                  aria-modal="true"
                  class="quick-add-modal__content global-settings-popup"
                  tabindex="-1"
                >
                  <button
                    id="ModalClose-{{ card_product.id }}"
                    type="button"
                    class="quick-add-modal__toggle"
                    aria-label="{{ 'accessibility.close' | t }}"
                  >
                    {% render 'icon-close' %}
                  </button>
                  <div id="QuickAddInfo-{{ card_product.id }}" class="quick-add-modal__content-info"></div>
                </div>
              </quick-add-modal>
            {%- else -%}
              <product-form>
                {%- form 'product',
                  card_product,
                  id: product_form_id,
                  class: 'form',
                  novalidate: 'novalidate',
                  data-type: 'add-to-cart-form'
                -%}
                  <input
                    type="hidden"
                    name="id"
                    value="{{ card_product.selected_or_first_available_variant.id }}"
                    disabled
                  >
                  <button
                    id="{{ product_form_id }}-submit"
                    type="submit"
                    name="add"
                    class="quick-add__submit button button--full-width button--secondary{% if horizontal_quick_add %} card--horizontal__quick-add{% endif %}"
                    aria-haspopup="dialog"
                    aria-labelledby="{{ product_form_id }}-submit title-{{ section_id }}-{{ card_product.id }}"
                    aria-live="polite"
                    data-sold-out-message="true"
                    {% if card_product.selected_or_first_available_variant.available == false %}
                      disabled
                    {% endif %}
                  >
                    <span>
                      {%- if card_product.selected_or_first_available_variant.available -%}
                        {{ 'products.product.add_to_cart' | t }}
                      {%- else -%}
                        {{ 'products.product.sold_out' | t }}
                      {%- endif -%}
                    </span>
                    <span class="sold-out-message hidden">
                      {{ 'products.product.sold_out' | t }}
                    </span>
                    {%- if horizontal_quick_add -%}
                      <span class="icon-wrap">{% render 'icon-plus' %}</span>
                    {%- endif -%}
                    <div class="loading-overlay__spinner hidden">
                      <svg
                        aria-hidden="true"
                        focusable="false"
                        class="spinner"
                        viewBox="0 0 66 66"
                        xmlns="http://www.w3.org/2000/svg"
                      >
                        <circle class="path" fill="none" stroke-width="6" cx="33" cy="33" r="30"></circle>
                      </svg>
                    </div>
                  </button>
                {%- endform -%}
              </product-form>
            {%- endif -%}
          </div>
        {%- endif -%}
        <div class="card__badge {{ settings.badge_position }}">
          {%- if card_product.available == false -%}
            <span
              id="Badge-{{ section_id }}-{{ card_product.id }}"
              class="badge badge--bottom-left color-{{ settings.sold_out_badge_color_scheme }}"
            >
              {{- 'products.product.sold_out' | t -}}
            </span>
          {%- elsif card_product.compare_at_price > card_product.price and card_product.available -%}
            <span
              id="Badge-{{ section_id }}-{{ card_product.id }}"
              class="badge badge--bottom-left color-{{ settings.sale_badge_color_scheme }}"
            >
              {{- 'products.product.on_sale' | t -}}
            </span>
          {%- endif -%}
        </div>
      </div>
    </div>
  </div>
{%- else -%}
  <div class="product-card-wrapper card-wrapper underline-links-hover">
    <div
      class="
        card
        card--{{ settings.card_style }}
        card--text
        {% if extend_height %} card--extend-height{% endif %}
        {% if settings.card_style == 'card' %} color-{{ settings.card_color_scheme }} gradient{% endif %}
        {% if card_product.featured_media == nil and settings.card_style == 'card' %} ratio{% endif %}
        {{ horizontal_class }}
      "
      style="--ratio-percent: 100%;"
    >
      <div
        class="card__inner {% if settings.card_style == 'standard' %}color-{{ settings.card_color_scheme }} gradient{% endif %}{% if settings.card_style == 'standard' %} ratio{% endif %}"
        style="--ratio-percent: 100%;"
      >
        <div class="card__content">
          <div class="card__information">
            <h3 class="card__heading">
              <a role="link" aria-disabled="true" class="full-unstyled-link">
                {{ 'onboarding.product_title' | t }}
              </a>
            </h3>
          </div>
        </div>
      </div>
      <div class="card__content">
        <div class="card__information">
          <h3 class="card__heading{% if settings.card_style == 'standard' %} h5{% endif %}">
            <a role="link" aria-disabled="true" class="full-unstyled-link">
              {{ 'onboarding.product_title' | t }}
            </a>
          </h3>
          <div class="card-information">
            {%- if show_vendor -%}
              <span class="visually-hidden">{{ 'accessibility.vendor' | t }}</span>
              <div class="caption-with-letter-spacing light">{{ 'products.product.vendor' | t }}</div>
            {%- endif -%}
            {% render 'price' %}
          </div>
        </div>
      </div>
    </div>
  </div>
{%- endif -%}<|MERGE_RESOLUTION|>--- conflicted
+++ resolved
@@ -4,11 +4,7 @@
   Accepts:
   - card_product: {Object} Product Liquid object (optional)
   - media_aspect_ratio: {String} Size of the product image card. Values are "square" and "portrait". Default is "square" (optional)
-<<<<<<< HEAD
-  - media_shape: {String} Image mask to apply to the product image card. Values are "blob", "chevronleft", "chevronright", "diamond", "parallelogram", and "round". (optional)
-=======
   - image_shape: {String} Image mask to apply to the product image card. Values are "arch", "blob", "chevronleft", "chevronright", "diamond", "parallelogram", and "round". (optional)
->>>>>>> 35e0fed9
   - show_secondary_image: {Boolean} Show the secondary image on hover. Default: false (optional)
   - show_vendor: {Boolean} Show the product vendor. Default: false
   - show_rating: {Boolean} Show the product rating. Default: false
@@ -44,11 +40,7 @@
         card--{{ settings.card_style }}
         {% if card_product.featured_media %} card--media{% else %} card--text{% endif %}
         {% if settings.card_style == 'card' %} color-{{ settings.card_color_scheme }} gradient{% endif %}
-<<<<<<< HEAD
-        {% if image_shape != 'default' or nil %} card--shape{% endif %}
-=======
         {% if image_shape and image_shape != 'default' %} card--shape{% endif %}
->>>>>>> 35e0fed9
         {% if extend_height %} card--extend-height{% endif %}
         {% if card_product.featured_media == nil and settings.card_style == 'card' %} ratio{% endif %}
         {% if horizontal_class %} card--horizontal{% endif %}
