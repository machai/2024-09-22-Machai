{% comment %}
  Renders product buy-buttons.
  Accepts:
  - product: {Object} product object.
  - block: {Object} passing the block information.
  - product_form_id: {String} product form id.
  - section_id: {String} id of section to which this snippet belongs.
  - show_pickup_availability: {Boolean} for the pickup availability. If true the pickup availability is rendered, false - not rendered (optional).

  Usage:
  {% render 'buy-buttons', block: block, product: product, product_form_id: product_form_id, section_id: section.id, show_pickup_availability: true %}
{% endcomment %}
{% assign slug = product.metafields.my_fields.vendor_slug %}

<div {{ block.shopify_attributes }}>
  {%- if product != blank -%}
    {%- liquid
      assign gift_card_recipient_feature_active = false
      if block.settings.show_gift_card_recipient and product.gift_card?
        assign gift_card_recipient_feature_active = true
      endif

      assign show_dynamic_checkout = false
      if block.settings.show_dynamic_checkout and gift_card_recipient_feature_active == false
        assign show_dynamic_checkout = true
      endif
    -%}

    <product-form
        class="product-form"
        data-hide-errors="{{ gift_card_recipient_feature_active }}"
        data-section-id="{{ section.id }}"
    >
      <div class="product-form__error-message-wrapper" role="alert" hidden>
        <svg
            aria-hidden="true"
            focusable="false"
            class="icon icon-error"
            viewBox="0 0 13 13"
        >
          <circle cx="6.5" cy="6.50049" r="5.5" stroke="white" stroke-width="2"/>
          <circle cx="6.5" cy="6.5" r="5.5" fill="#EB001B" stroke="#EB001B" stroke-width="0.7"/>
          <path
              d="M5.87413 3.52832L5.97439 7.57216H7.02713L7.12739 3.52832H5.87413ZM6.50076 9.66091C6.88091 9.66091 7.18169 9.37267 7.18169 9.00504C7.18169 8.63742 6.88091 8.34917 6.50076 8.34917C6.12061 8.34917 5.81982 8.63742 5.81982 9.00504C5.81982 9.37267 6.12061 9.66091 6.50076 9.66091Z"
              fill="white"/>
          <path
              d="M5.87413 3.17832H5.51535L5.52424 3.537L5.6245 7.58083L5.63296 7.92216H5.97439H7.02713H7.36856L7.37702 7.58083L7.47728 3.537L7.48617 3.17832H7.12739H5.87413ZM6.50076 10.0109C7.06121 10.0109 7.5317 9.57872 7.5317 9.00504C7.5317 8.43137 7.06121 7.99918 6.50076 7.99918C5.94031 7.99918 5.46982 8.43137 5.46982 9.00504C5.46982 9.57872 5.94031 10.0109 6.50076 10.0109Z"
              fill="white" stroke="#EB001B" stroke-width="0.7">
        </svg>
        <span class="product-form__error-message"></span>
      </div>

      {%- form 'product',
          product,
          id: product_form_id,
          class: 'form',
          novalidate: 'novalidate',
          data-type: 'add-to-cart-form'
      -%}
        <input
            type="hidden"
            name="id"
            value="{{ product.selected_or_first_available_variant.id }}"
            {% if product.selected_or_first_available_variant.available == false or quantity_rule_soldout %}
              disabled
            {% endif %}
            class="product-variant-id"
        >

        {%- if gift_card_recipient_feature_active -%}
          {%- render 'gift-card-recipient-form', product: product, form: form, section: section -%}
        {%- endif -%}

        <div class="product-form__buttons">
          {%- liquid
            assign check_against_inventory = true
            if product.selected_or_first_available_variant.inventory_management != 'shopify' or product.selected_or_first_available_variant.inventory_policy == 'continue'
              assign check_against_inventory = false
            endif
            if product.selected_or_first_available_variant.quantity_rule.min > product.selected_or_first_available_variant.inventory_quantity and check_against_inventory
              assign quantity_rule_soldout = true
            endif
            if slug == 'decorte' or slug == 'predia' or slug == 'predia' or slug == 'cle-de-peau-beaute' or slug == 'shiseido' or slug == 'benefique' or slug == 'shiseido-men' or slug == 'inoui'
              assign counseling_product = true
            endif
          -%}
          <button
              id="ProductSubmitButton-{{ section_id }}"
              {% if counseling_product %}
                type="button"
              {% else %}
                type="submit"
              {% endif %}
              name="add"
              class="product-form__submit button button--full-width {% if show_dynamic_checkout %}button--secondary{% else %}button--primary{% endif %}"
              {% if product.selected_or_first_available_variant.available == false or quantity_rule_soldout %}
                disabled
              {% endif %}
          >
            <span>
              {%- if product.selected_or_first_available_variant.available == false or quantity_rule_soldout -%}
                {{ 'products.product.sold_out' | t }}
              {%- else -%}
                {{ 'products.product.add_to_cart' | t }}
              {%- endif -%}
            </span>
<<<<<<< HEAD
            <div class="loading-overlay__spinner hidden">
              <svg
                  aria-hidden="true"
                  focusable="false"
                  class="spinner"
                  viewBox="0 0 66 66"
                  xmlns="http://www.w3.org/2000/svg"
              >
                <circle class="path" fill="none" stroke-width="6" cx="33" cy="33" r="30"></circle>
              </svg>
            </div>
=======
            {%- render 'loading-spinner' -%}
>>>>>>> 1247c8b4
          </button>
          {% if slug == 'decorte' %}
            {% render 'cart-question-decorte', section_id: section_id %}
          {% elsif slug == 'predia' %}
            {% render 'cart-question-predia', section_id: section_id %}
          {% elsif slug == 'cle-de-peau-beaute' or slug == 'shiseido' or slug == 'benefique' or slug == 'shiseido-men' or slug == 'inoui' %}
            {% render 'cart-question-cpb', section_id: section_id, product: product %}
          {% endif %}
          {%- if show_dynamic_checkout -%}
            {{ form | payment_button }}
          {%- endif -%}
        </div>
      {%- endform -%}
    </product-form>
  {%- else -%}
    <div class="product-form">
      <div class="product-form__buttons form">
        <button
            type="submit"
            name="add"
            class="product-form__submit button button--full-width button--primary"
            disabled
        >
          {{ 'products.product.sold_out' | t }}
        </button>
      </div>
    </div>
  {%- endif -%}

  {%- if show_pickup_availability -%}
    {{ 'component-pickup-availability.css' | asset_url | stylesheet_tag }}

    {%- assign pick_up_availabilities = product.selected_or_first_available_variant.store_availabilities
        | where: 'pick_up_enabled', true
    -%}

    <pickup-availability
<<<<<<< HEAD
        class="product__pickup-availabilities no-js-hidden quick-add-hidden"
        {% if product.selected_or_first_available_variant.available and pick_up_availabilities.size > 0 %}
          available
        {% endif %}
        data-root-url="{{ routes.root_url }}"
        data-variant-id="{{ product.selected_or_first_available_variant.id }}"
        data-has-only-default-variant="{{ product.has_only_default_variant }}"
=======
      class="product__pickup-availabilities no-js-hidden quick-add-hidden"
      {% if product.selected_or_first_available_variant.available and pick_up_availabilities.size > 0 %}
        available
      {% endif %}
      data-root-url="{{ routes.root_url }}"
      data-variant-id="{{ product.selected_or_first_available_variant.id }}"
      data-has-only-default-variant="{{ product.has_only_default_variant }}"
      data-product-page-color-scheme="gradient color-{{ section.settings.color_scheme }}"
>>>>>>> 1247c8b4
    >
      <template>
        <pickup-availability-preview class="pickup-availability-preview">
          {% render 'icon-unavailable' %}
          <div class="pickup-availability-info">
            <p class="caption-large">{{ 'products.product.pickup_availability.unavailable' | t }}</p>
            <button class="pickup-availability-button link link--text underlined-link">
              {{ 'products.product.pickup_availability.refresh' | t }}
            </button>
          </div>
        </pickup-availability-preview>
      </template>
    </pickup-availability>

    <script src="{{ 'pickup-availability.js' | asset_url }}" defer="defer"></script>
  {%- endif -%}
</div><|MERGE_RESOLUTION|>--- conflicted
+++ resolved
@@ -104,21 +104,7 @@
                 {{ 'products.product.add_to_cart' | t }}
               {%- endif -%}
             </span>
-<<<<<<< HEAD
-            <div class="loading-overlay__spinner hidden">
-              <svg
-                  aria-hidden="true"
-                  focusable="false"
-                  class="spinner"
-                  viewBox="0 0 66 66"
-                  xmlns="http://www.w3.org/2000/svg"
-              >
-                <circle class="path" fill="none" stroke-width="6" cx="33" cy="33" r="30"></circle>
-              </svg>
-            </div>
-=======
             {%- render 'loading-spinner' -%}
->>>>>>> 1247c8b4
           </button>
           {% if slug == 'decorte' %}
             {% render 'cart-question-decorte', section_id: section_id %}
@@ -156,15 +142,6 @@
     -%}
 
     <pickup-availability
-<<<<<<< HEAD
-        class="product__pickup-availabilities no-js-hidden quick-add-hidden"
-        {% if product.selected_or_first_available_variant.available and pick_up_availabilities.size > 0 %}
-          available
-        {% endif %}
-        data-root-url="{{ routes.root_url }}"
-        data-variant-id="{{ product.selected_or_first_available_variant.id }}"
-        data-has-only-default-variant="{{ product.has_only_default_variant }}"
-=======
       class="product__pickup-availabilities no-js-hidden quick-add-hidden"
       {% if product.selected_or_first_available_variant.available and pick_up_availabilities.size > 0 %}
         available
@@ -173,7 +150,6 @@
       data-variant-id="{{ product.selected_or_first_available_variant.id }}"
       data-has-only-default-variant="{{ product.has_only_default_variant }}"
       data-product-page-color-scheme="gradient color-{{ section.settings.color_scheme }}"
->>>>>>> 1247c8b4
     >
       <template>
         <pickup-availability-preview class="pickup-availability-preview">
