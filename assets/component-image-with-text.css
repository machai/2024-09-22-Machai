--- conflicted
+++ resolved
@@ -71,10 +71,6 @@
 
 .image-with-text__content {
   align-items: flex-start;
-<<<<<<< HEAD
-=======
-  border: var(--text-boxes-border-width) solid rgba(var(--color-foreground), var(--text-boxes-border-opacity));
->>>>>>> 8aaff51f
   display: flex;
   flex-direction: column;
   height: 100%;
@@ -120,16 +116,12 @@
 }
 
 .image-with-text .grid__item:last-child > * {
-<<<<<<< HEAD
-  overflow: hidden;
-=======
   border-radius: var(--text-boxes-radius);
   overflow: hidden;
   box-shadow: var(--text-boxes-shadow-horizontal-offset)
   var(--text-boxes-shadow-vertical-offset)
   var(--text-boxes-shadow-blur-radius)
   rgba(var(--color-foreground), var(--text-boxes-shadow-opacity));
->>>>>>> 8aaff51f
 }
 
 .image-with-text:not(.image-with-text--overlap) .grid__item:first-child > * {
