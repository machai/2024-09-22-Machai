variant-list {
  display: block;
}

variant-list .quantity {
  width: calc(11rem / var(--font-body-scale) + var(--inputs-border-width) * 2);
  min-height: calc((var(--inputs-border-width) * 2) + 3.5rem);
}

variant-list .quantity__button {
  width: calc(3.5rem / var(--font-body-scale));
}

.variant-list__contents {
  position: relative;
}

<<<<<<< HEAD
.variant__items {
  padding-bottom: 4rem;
}

@media screen and (min-width: 750px) {
  .variant__items {
    max-height: 90rem;
    overflow-y: auto;
=======
.variant-list__container {
  padding-bottom: 4rem;
}

.variant-list__total {
  padding-top: 2rem;
  border-top: 0.1rem solid rgba(var(--color-foreground), .08);
}

.totals__product-total {
  text-align: center;
}

@media screen and (min-width: 750px) {
  .variant-list__total {
    position: sticky;
    bottom: 0;
    z-index: 1;
    background-color: rgb(var(--color-background));
>>>>>>> e9b96a1b
  }

  .totals__product-total {
    text-align: right;
  }
}

@media screen and (min-width: 750px) {
  .variant__items {
    max-height: 90rem;
    overflow-y: auto;
  }
}

.variant-list__table td,
.variant-list__table th {
  padding: 0;
  border: none;
}

.variant-list__table th {
  text-align: left;
  padding-bottom: 2rem;
  opacity: 0.85;
  font-weight: normal;
}

.variant-item__quantity-wrapper {
  display: flex;
}

.variant-item__totals,
.variant-item__details,
.variant-item__price {
  position: relative;
}

.variant-list__table *.right {
  text-align: right;
}

.variant-item__image-container {
  display: inline-flex;
  align-items: flex-start;
  height: 4.5rem;
  width: 4.5rem;
}

.variant-item__media {
  width: 4.5rem;
  margin-right: 1.2rem;
}

.variant-item__image {
  height: 100%;
}

@media screen and (min-width: 750px) {
  variant-list-remove-button {
    visibility: hidden;
  }

  .variant-item__quantity:hover variant-list-remove-button,
  .variant-item:has(.quantity__input:focus-visible) variant-list-remove-button {
    visibility: visible;
  }

  .variant-item__image {
    max-width: 100%;
  }

  .variant-item__contain {
    display: flex;
  }

  .variant-item__discounted-prices {
    justify-content: flex-end;
  }
}

.variant-item__details {
  font-size: 1.6rem;
  line-height: calc(1 + 0.4 / var(--font-body-scale));
}

.variant-item__details>* {
  margin: 0;
  max-width: 30rem;
}


.variant-item__info {
  position: relative;
}

.variant-item__name {
  display: block;
}

.variant-item__discounted-prices {
  margin-top: 0;
  margin-bottom: 0;
  display: flex;
  align-items: center;
}

.variant-item__discounted-prices dd {
  margin: 0;
}

.variant-item__discounted-prices dd:first-of-type {
  margin-right: 0.8rem;
}

.variant-item__discounted-prices .variant-item__old-price {
  font-size: 1.4rem;
}

.variant-item__old-price {
  opacity: 0.7;
}

.variant-item__final-price {
  font-weight: 400;
}

.product-option {
  font-size: 1.4rem;
  word-break: break-word;
  line-height: calc(1 + 0.5 / var(--font-body-scale));
}

.variant-item__quantity-info {
  display: flex;
  align-items: center;
  margin: 0 1.2rem 0 0;
  min-width: 1.5rem;
  min-height: 1.5rem;
}

.variant-item__sold-out {
  opacity: 0.7;
}

variant-list-remove-button {
  display: flex;
  margin-left: 1rem;
  align-self: center;
}

@media screen and (min-width: 750px) and (max-width: 989px) {
  variant-list-remove-button {
    width: 1.5rem;
    height: 1.5rem;
  }

  variant-list-remove-all-button {
    margin-left: -1.5rem;
    margin-top: 1rem;
  }

  .variant-list-buttons {
    width: 25%;
  }
}

variant-list-remove-button .button {
  min-width: calc(1.5rem / var(--font-body-scale));
  min-height: 1.5rem;
  padding: 0;
  margin: 0 0.1rem 0.1rem 0;
}


variant-list-remove-button .button:not([disabled]):hover {
  color: rgb(var(--color-foreground));
}

@media screen and (min-width: 750px) {
  variant-list-remove-button .button {
    min-width: 1.5rem;
    min-height: 1.5rem;
  }
}

variant-list-remove-button .icon-remove {
  height: 1.5rem;
  width: 1.5rem;
}

.variant-item .loading-overlay {
  top: 0;
  left: auto;
  right: 0;
  bottom: 0;
  padding: 0;
}

.variant-remove-total .icon-remove {
  width: 1.2rem;
  height: 1.2rem;
  margin-right: 0.8rem;
  transition: transform var(--duration-default) ease;
}

.variant-list__button svg {
  margin-right: 1rem;
  width: 1.3rem;
}

@media screen and (min-width: 750px) {
  .variant-item .loading-overlay {
    padding-top: 2.5rem;
    bottom: auto;
  }

  .variant-remove-total .loading-overlay {
    left: 2rem;
  }
<<<<<<< HEAD
}

variant-list-remove-all-button:hover .icon-remove {
  transform: scale(1.25);
}

=======
}

variant-list-remove-all-button:hover .icon-remove {
  transform: scale(1.25);
}

>>>>>>> e9b96a1b
.variant-remove-total {
  position: relative;
  align-self: center;
}

.variant-item .loading-overlay:not(.hidden)~*,
.variant-remove-total .loading-overlay:not(.hidden)~* {
  visibility: hidden;
}

.variant-item__error {
  display: flex;
  align-items: flex-start;
  margin-top: 1rem;
}

.variant-item__error-text {
  font-size: 1.2rem;
  order: 1;
}

.variant-item__error-text+svg {
  flex-shrink: 0;
  width: 1.2rem;
  margin-right: 0.7rem;
}

.variant-item__error-text:empty+svg {
  display: none;
}

.product-option+.product-option {
  margin-top: 0.4rem;
}

.product-option * {
  display: inline;
  margin: 0;
}

.variant-list__table thead th {
  text-transform: uppercase;
}

@media screen and (max-width: 749px) {
<<<<<<< HEAD
  .variantlist-total {
=======
  .variant-list-total__info {
>>>>>>> e9b96a1b
    flex-direction: column;
    align-items: center;
  }

  .variant-item__details .loading-overlay {
    left: 0;
    top: auto;
  }

  .variant-list__table,
  .variant-list__table thead,
  .variant-list__table tbody {
    display: block;
    width: 100%;
  }

  .variant-list__table thead tr {
    display: flex;
    justify-content: space-between;
    border-bottom: 0.1rem solid rgba(var(--color-foreground), 0.2);
    margin-bottom: 4rem;
  }

  .variant-item {
    display: grid;
    grid-template: repeat(2, auto) / repeat(3, auto);
    gap: 1.5rem;
    margin-bottom: 3.5rem;
  }

  .variant-item:last-child {
    margin-bottom: 0;
  }

  .variant-item__totals {
    grid-column: 5 / 3;
  }

  .variant-item__quantity {
    grid-column: 2 / 5;
  }

  .variant-item__quantity-wrapper {
    flex-wrap: wrap;
  }
}

.variant-item__error-text+svg {
  margin-top: 0.4rem;
}

.variant-list-total__confirmation {
  display: flex;
  justify-content: center;
  align-items: center;
}

.variant-list-total__confirmation span {
  margin-right: 3rem;
}

.variant-list-total__confirmation .button--tertirary {
  margin-left: 2rem;
}

@media screen and (min-width: 750px) {
  .variant-list__table {
    border-spacing: 0;
    border-collapse: separate;
    box-shadow: none;
    width: 100%;
    display: table;
  }

  .variant-list__table th {
    border-bottom: 0.1rem solid rgba(var(--color-foreground), 0.08);
  }

  .variant-list__table thead th:first-child {
    width: 20%;
  }

  .variant-list__table th+th {
    padding-left: 3rem;
  }

  .variant-list__table .variant-list__table-heading--wide+.variant-list__table-heading--wide {
    padding-left: 10rem;
    text-align: right;
  }

  .variant-list__table td {
    vertical-align: top;
    padding-top: 1.6rem;
  }

  .variant-item {
    display: table-row;
  }

  .variant-item>td+td {
    padding-left: 4rem;
  }

  .variant-item .variant-item__price {
    text-align: right;
  }

  .variant-item__info {
    width: 20rem;
    display: flex;
  }
}

<<<<<<< HEAD
  .variant-item variant-list-remove-button {
    margin: 0 0 0 1.2rem;
  }
=======
variant-list-remove-button {
  margin: 0 0 0 1.2rem;
>>>>>>> e9b96a1b
}

@media screen and (min-width: 990px) {
  .variant-item .variant-item__quantity {
    padding-left: 0;
  }

  .variant-list__table thead th:first-child {
    width: 37%;
  }

  .variant-list-buttons {
    display: flex;
    align-self: flex-start;
    width: 37%;
  }

<<<<<<< HEAD
  .variant-list-buttons {
    display: flex;
    align-self: flex-start;
    width: 37%;
  }

=======
>>>>>>> e9b96a1b
  variant-list-remove-all-button {
    margin-left: 0.9rem;
  }
}

.variant-list__total-items {
  display: flex;
}

.variant-list__total-items h3,
.totals__subtotal-value {
  margin-top: 0;
  margin-bottom: 0;
}

.variant-list__total-items p,
.totals__subtotal {
  margin-top: 0.2rem;
  opacity: 0.75;
  margin-bottom: 1.2rem;
}

<<<<<<< HEAD
.variantlist-total {
  display: flex;
=======
.variant-list__total-items h3,
.totals__subtotal-value {
  margin-top: 0;
  margin-bottom: 0;
}

.variant-list__total-items p,
.totals__subtotal {
  margin-top: 0.2rem;
  opacity: 0.75;
  margin-bottom: 1.2rem;
}

.variant-list-total__info {
  display: flex;
}

.variant-list-total {
>>>>>>> e9b96a1b
  padding-top: 2rem;
  border-top: 0.1rem solid rgba(var(--color-foreground), .08);
}

.totals__product-total {
  text-align: center;
}

@media screen and (min-width: 750px) {
<<<<<<< HEAD
=======
  .variant-list__total-items {
    padding-left: calc(5rem / var(--font-body-scale) + var(--inputs-border-width) * 2);
  }

  .totals__product-total {
    text-align: right;
  }

  .variant-list__total-items {
    flex-direction: column;
    align-items: center;
  }

  .totals {
    flex-grow: 1;
    text-align: right;
  }
}

@media screen and (max-width: 750px) {
  .totals__product-total {
    display: flex;
    padding-top: 2rem;
    border-top: 0.1rem solid rgba(var(--color-foreground), .08);
  }

  .totals__product-total {
    text-align: center;
  }
}

@media screen and (min-width: 750px) {
>>>>>>> e9b96a1b
  .variantlist-total {
    position: sticky;
    bottom: 0;
    z-index: 1;
    background-color: rgb(var(--color-background));
  }

  .variant-list__total-items {
    padding-left: calc(5rem / var(--font-body-scale) + var(--inputs-border-width) * 2);
  }

  .totals__product-total {
    text-align: right;
  }

  .variant-list__total-items {
    flex-direction: column;
    align-items: center;
  }

  .totals {
    flex-grow: 1;
    text-align: right;
  }
}

@media screen and (max-width: 750px) {
  .totals__product-total {
    display: flex;
    justify-content: center;
  }

  .totals__subtotal-value,
  .variant-list__total-items h3 {
    margin-right: 1.2rem;
  }

  .variant-list__total-items {
    margin-top: 1rem;
    margin-bottom: 1.3rem;
  }
}

variant-list .tax-note {
  margin-bottom: 3.6rem;
  display: block;
}<|MERGE_RESOLUTION|>--- conflicted
+++ resolved
@@ -15,16 +15,6 @@
   position: relative;
 }
 
-<<<<<<< HEAD
-.variant__items {
-  padding-bottom: 4rem;
-}
-
-@media screen and (min-width: 750px) {
-  .variant__items {
-    max-height: 90rem;
-    overflow-y: auto;
-=======
 .variant-list__container {
   padding-bottom: 4rem;
 }
@@ -44,7 +34,6 @@
     bottom: 0;
     z-index: 1;
     background-color: rgb(var(--color-background));
->>>>>>> e9b96a1b
   }
 
   .totals__product-total {
@@ -264,21 +253,12 @@
   .variant-remove-total .loading-overlay {
     left: 2rem;
   }
-<<<<<<< HEAD
 }
 
 variant-list-remove-all-button:hover .icon-remove {
   transform: scale(1.25);
 }
 
-=======
-}
-
-variant-list-remove-all-button:hover .icon-remove {
-  transform: scale(1.25);
-}
-
->>>>>>> e9b96a1b
 .variant-remove-total {
   position: relative;
   align-self: center;
@@ -324,11 +304,7 @@
 }
 
 @media screen and (max-width: 749px) {
-<<<<<<< HEAD
-  .variantlist-total {
-=======
   .variant-list-total__info {
->>>>>>> e9b96a1b
     flex-direction: column;
     align-items: center;
   }
@@ -443,14 +419,8 @@
   }
 }
 
-<<<<<<< HEAD
-  .variant-item variant-list-remove-button {
-    margin: 0 0 0 1.2rem;
-  }
-=======
 variant-list-remove-button {
   margin: 0 0 0 1.2rem;
->>>>>>> e9b96a1b
 }
 
 @media screen and (min-width: 990px) {
@@ -468,15 +438,6 @@
     width: 37%;
   }
 
-<<<<<<< HEAD
-  .variant-list-buttons {
-    display: flex;
-    align-self: flex-start;
-    width: 37%;
-  }
-
-=======
->>>>>>> e9b96a1b
   variant-list-remove-all-button {
     margin-left: 0.9rem;
   }
@@ -499,10 +460,6 @@
   margin-bottom: 1.2rem;
 }
 
-<<<<<<< HEAD
-.variantlist-total {
-  display: flex;
-=======
 .variant-list__total-items h3,
 .totals__subtotal-value {
   margin-top: 0;
@@ -521,7 +478,6 @@
 }
 
 .variant-list-total {
->>>>>>> e9b96a1b
   padding-top: 2rem;
   border-top: 0.1rem solid rgba(var(--color-foreground), .08);
 }
@@ -531,8 +487,6 @@
 }
 
 @media screen and (min-width: 750px) {
-<<<<<<< HEAD
-=======
   .variant-list__total-items {
     padding-left: calc(5rem / var(--font-body-scale) + var(--inputs-border-width) * 2);
   }
@@ -565,7 +519,6 @@
 }
 
 @media screen and (min-width: 750px) {
->>>>>>> e9b96a1b
   .variantlist-total {
     position: sticky;
     bottom: 0;
