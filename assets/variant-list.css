--- conflicted
+++ resolved
@@ -307,11 +307,7 @@
 
 @media screen and (min-width: 990px) {
   .variant-item .loading-overlay {
-<<<<<<< HEAD
-    padding-top: 2.7rem;
-=======
     padding-top: 3rem;
->>>>>>> 0bd3a59a
     bottom: auto;
   }
 
