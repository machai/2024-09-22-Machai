.customer:not(.account, .order) {
  margin: 6rem auto 9rem;
  max-width: 33.4rem;
  padding: 0 1.5rem;
  text-align: center;
}

@media screen and (min-width: 750px) {
  .customer:not(.account, .order) {
    max-width: 47.8rem;
  }
}

.customer form {
  margin-top: 4rem;
}

.customer button {
  margin: 4rem 0 1.5rem;
}

.customer ul {
  line-height: 1.6;
  padding-left: 4.4rem;
  text-align: left;
  margin-bottom: 4rem;
}

.customer ul a {
  display: inline;
}

.customer strong {
  font-weight: normal;
  color: rgb(var(--color-foreground));
}

.customer h2.form__message {
  font-size: 1.8rem;
}

@media only screen and (min-width: 750px) {
  .customer h2.form__message {
    font-size: 2.2rem;
  }
}

.customer .field {
  margin: 2rem 0 0 0;
}

.customer .field:first-of-type {
  margin-top: 0;
}

/* Customer Table */
.customer table {
  table-layout: auto;
  border-collapse: collapse;
  border-bottom: 0.01rem solid rgba(var(--color-foreground), 0.2);
  box-shadow: none;
  width: 100%;
  font-size: 1.6rem;
  position: relative;
}

@media screen and (min-width: 750px) {
  .customer table {
    border: none;
    box-shadow: 0 0 0 0.1rem rgba(var(--color-foreground), 0.2);
  }
}

.customer tbody {
<<<<<<< HEAD
  color: var(--color-foreground);
=======
  color: rgb(var(--color-foreground))
>>>>>>> 7a6bda8b
}

.customer th,
.customer td {
  font-weight: 400;
  line-height: 1;
  border: none;
  padding: 0;
}

@media screen and (min-width: 750px) {
  .customer td {
    padding-right: 2.2rem;
  }
}

.customer tbody td {
  padding-top: 1rem;
  padding-bottom: 1rem;
}

@media screen and (min-width: 750px) {
  .customer tbody td {
    padding-top: 0;
    padding-bottom: 0;
  }
}

.customer td:empty {
  display: initial;
}

@media screen and (min-width: 750px) {
  .customer th,
  .customer td:first-of-type {
    text-align: left;
    padding-left: 0;
    padding-right: 2.2rem;
  }

  .customer thead th,
  .customer tbody td:first-of-type {
    padding-top: 2.4rem;
    padding-bottom: 2.4rem;
  }
}

.customer thead th {
  font-size: 1.2rem;
  letter-spacing: 0.07rem;
  text-transform: uppercase;
}

@media screen and (min-width: 750px) {
  .customer th:first-of-type,
  .customer td:first-of-type {
    padding-left: 2.2rem;
  }
}

.customer tbody td:first-of-type {
  padding-top: 4rem;
}

@media screen and (min-width: 750px) {
  .customer tbody td:first-of-type {
    padding-top: 2.4rem;
  }
}

.customer tbody td:last-of-type {
  padding-bottom: 4rem;
}

@media screen and (min-width: 750px) {
  .customer tbody td:last-of-type {
    padding-bottom: 0;
  }
}

.customer tbody tr {
  border-top: 0.01rem solid rgba(var(--color-foreground), 0.2);
}

@media screen and (min-width: 750px) {
  .customer tbody tr:first-of-type {
    border-top: none;
  }
}

.customer tfoot td:first-of-type,
.customer tfoot td {
  padding-top: 0.6rem;
  padding-bottom: 0.6rem;
}

.customer tfoot td:first-of-type {
  text-align: left;
}

.customer tfoot tr:first-of-type td {
  padding-top: 4rem;
}

@media screen and (min-width: 750px) {
  .customer tfoot tr:first-of-type td,
  .customer tfoot tr:first-of-type th {
    padding-top: 2.4rem;
  }
}

.customer tfoot tr:last-of-type td {
  padding-bottom: 4rem;
}

@media screen and (min-width: 750px) {
  .customer tfoot tr:last-of-type td,
  .customer tfoot tr:last-of-type th {
    padding-bottom: 2.4rem;
  }
}

/* works around colspan phantom border issues */
.customer thead::after,
.customer tfoot::before {
  content: ' ';
  height: 0.1rem;
  width: 100%;
  display: block;
  position: absolute;
  left: 0;
  background: rgba(var(--color-foreground), 0.2);
}

/* mobile table overrides */
@media screen and (max-width: 749px) {
  .customer thead,
  .customer th,
  .customer tfoot td:first-of-type {
    display: none;
  }

  .customer td {
    display: flex;
    text-align: right;
  }

  .customer td::before {
    content: attr(data-label);
    padding-right: 2rem;
    text-transform: uppercase;
    flex-grow: 1;
    text-align: left;
  }

  .customer td:first-of-type {
    display: flex;
    align-items: center;
  }

  .customer tr {
    display: flex;
    flex-direction: column;
    justify-content: flex-start;
    width: 100%;
  }
}

/* Pagination */
.customer .pagination {
  margin-top: 5rem;
  margin-bottom: 7rem;
}

@media screen and (min-width: 990px) {
  .customer .pagination {
    margin-top: 7rem;
    margin-bottom: 10rem;
  }
}

.customer .pagination ul {
  display: flex;
  justify-content: center;
  list-style: none;
  padding: 0;
}

.customer .pagination li {
  flex: 1 1;
  max-width: 4rem;
}

.customer .pagination li:not(:last-child) {
  margin-right: 1rem;
}

.customer .pagination li :first-child {
  display: inline-flex;
  justify-content: center;
  align-items: center;
  position: relative;
  height: 4rem;
  width: 100%;
  padding: 0;
  text-decoration: none;
}

.customer .pagination li :first-child svg {
  height: 0.6rem;
}

.customer .pagination li:first-of-type svg {
  margin-left: -0.2rem;
  transform: rotate(90deg);
}

.customer .pagination li:last-of-type svg {
  margin-right: -0.2rem;
  transform: rotate(-90deg);
}

.customer .pagination li [aria-current]::after {
  content: '';
  display: block;
  width: 2rem;
  height: 0.01rem;
  position: absolute;
  bottom: 0.08rem;
  left: 50%;
  transform: translateX(-50%);
  background-color: currentColor;
}

/* Login */
.login a {
  display: block;
  margin: 0 auto;
  width: fit-content;
}

.login a[href='#recover'] {
  margin-left: 0;
  margin-right: 0;
}

.login .field + a {
  margin-top: 1rem;
}

.login p {
  margin: 1.5rem 0;
}

.login h3 {
  margin-top: 1.5rem;
  text-align: left;
  font-size: 1.6rem;
}

#customer_login_guest button {
  margin-top: 0;
}

#recover,
#recover + div {
  display: none;
}

#recover:target {
  display: inline;
}

#recover:target + div {
  display: block;
}

#recover:target ~ #login,
#recover:target ~ #login + div {
  display: none;
}

.activate button[name='decline'],
.addresses li > button,
.addresses form button[type] {
  background-color: transparent;
  box-shadow: 0 0 0 0.1rem rgb(var(--color-link));
  color: rgb(var(--color-link));
}

.activate button[name='decline']:hover,
.addresses li > button:hover,
.addresses form button[type]:hover {
  box-shadow: 0 0 0 0.2rem rgb(var(--color-link));
}

@media only screen and (min-width: 750px) {
  .activate button[name='decline'] {
    margin-top: inherit;
    margin-left: 1rem;
  }
}

/* Account/Order */
:is(.account, .order) {
  margin: 6rem auto 9rem;
  max-width: 120rem;
  padding: 0 2rem;
}

@media screen and (min-width: 750px) {
  :is(.account, .order) {
    padding: 0 5rem;
  }
}

@media screen and (min-width: 990px) {
  :is(.account, .order) > div:nth-of-type(2) {
    display: flex;
    margin-top: 5rem;
  }
}

@media screen and (min-width: 990px) {
  :is(.account, .order) > div:nth-of-type(2) > div:first-of-type {
    flex-grow: 1;
    padding-right: 3.2rem;
  }
}

@media screen and (min-width: 750px) and (max-width: 989px) {
  .order > div:nth-of-type(2) > div:last-of-type {
    display: flex;
  }

  .order > div:nth-of-type(2) > div:last-of-type div {
    padding-right: 3.2rem;
  }
}

:is(.account, .order) p {
  margin: 0 0 2rem;
  font-size: 1.6rem;
}

:is(.account, .order) h1 {
  margin-bottom: 1rem;
}

:is(.account, .order) h2 {
  margin-top: 4rem;
  margin-bottom: 3rem;
}

@media screen and (min-width: 990px) {
  :is(.account, .order) h2 {
    margin-top: 0;
  }
}

.account h1 + a {
  display: inline-flex;
  align-items: center;
}

.account a svg {
  width: 1.5rem;
  margin-right: 1rem;
}

@media screen and (min-width: 750px) {
  .account thead th:last-child,
  .account td:last-child {
    text-align: right;
  }

  .account table td:first-of-type {
    padding-top: 1.2rem;
    padding-bottom: 1.2rem;
  }
}

.account table td:first-of-type a {
  padding: 1.1rem 1.5rem;
  text-decoration: none;
<<<<<<< HEAD
  box-shadow: 0 0 0 0.1rem
    rgba(var(--color-base-outline-button-labels-rgb), 0.2);
=======
  box-shadow: 0 0 0 0.1rem rgba(var(--color-link), 0.2);
>>>>>>> 7a6bda8b
  font-size: 1.2rem;
}

.account table td:first-of-type a:hover {
<<<<<<< HEAD
  box-shadow: 0 0 0 0.2rem
    rgba(var(--color-base-outline-button-labels-rgb), 0.2);
  color: var(--color-base-outline-button-labels);
=======
  box-shadow: 0 0 0 0.2rem rgba(var(--color-link), 0.2);
  color: rgb(var(--color-link));
>>>>>>> 7a6bda8b
}

.order td:first-of-type {
  align-items: initial;
}

@media screen and (min-width: 750px) {
  .order thead th:nth-last-child(-n + 3),
  .order td:nth-last-child(-n + 3) {
    text-align: right;
  }
}

.order tbody td:nth-of-type(3) dd:nth-of-type(2) {
  font-size: 1.1rem;
  letter-spacing: 0.07rem;
  line-height: 1.2;
  margin-top: 0.2rem;
  text-transform: uppercase;
  color: var(--color-foreground-70);
}

.order tfoot tr:last-of-type td,
.order tfoot tr:last-of-type th {
  font-size: 2.2rem;
  padding-top: 1.5rem;
  padding-bottom: 4rem;
}

@media screen and (min-width: 750px) {
  .order tfoot tr:last-of-type td,
  .order tfoot tr:last-of-type th {
    padding-bottom: 2.4rem;
  }
}

.order tfoot tr:last-of-type td:before {
  font-size: 2.2rem;
}

.order table p,
.order > div:nth-of-type(2) > div:first-of-type h2,
.order > div:nth-of-type(2) > div:last-of-type h2 + p {
  margin-bottom: 0;
}

.order > div:nth-of-type(2) > div:first-of-type h2 ~ p {
  margin-bottom: 0;
  font-size: 1.4rem;
}

.order > div:nth-of-type(2) > div:first-of-type h2 ~ p:last-of-type {
  margin-bottom: 3rem;
}

.order .item-props {
  font-size: 1.4rem;
  margin-top: 0.05px;
  display: flex;
  flex-direction: column;
}

.order .item-props > span {
  word-break: break-all;
  line-height: 1.2;
}

.order .fulfillment {
  width: fit-content;
  border: 0.01rem solid rgba(var(--color-foreground), 0.2);
  padding: 1rem;
  margin-top: 1rem;
  font-size: 1.2rem;
  text-align: left;
}

.order .fulfillment a {
  margin: 0.7rem 0;
}

.order .fulfillment span {
  display: block;
}

.order .cart-discount {
  display: block;
  margin-top: 1rem;
  margin-bottom: 0.5rem;
  font-size: 1.2rem;
}

@media screen and (min-width: 750px) {
  .order td .cart-discount {
    display: none;
  }
}

.order tbody ul {
  list-style: none;
  font-size: 1.2rem;
  text-align: right;
  padding-left: 0;
  margin-top: 1rem;
  margin-bottom: 0;
}

@media screen and (min-width: 750px) {
  .order tbody ul {
    text-align: left;
  }
}

.order table a {
  color: var(--color-foreground-85);
  line-height: 1.2;
}

.order table a:hover {
  color: rgba(var(--color-foreground), 0.75);
}

.order tbody tr:first-of-type td:first-of-type > div {
  display: flex;
  flex-direction: column;
  align-items: flex-end;
}

@media screen and (min-width: 750px) {
  .order tbody tr:first-of-type td:first-of-type > div {
    align-items: flex-start;
  }
}

.order .properties {
  font-size: 1.4rem;
  margin-top: 1rem;
}

.order .properties span {
  display: block;
  line-height: 1.2;
}

.order svg {
  width: 1.1rem;
  color: rgb(var(--color-base-accent-2));
  margin-right: 0.5rem;
}

.order dl {
  margin: 0;
}

.order dd {
  margin-left: 0;
  line-height: 1.3;
}

.order dd s {
  color: rgba(var(--color-foreground), 0.7);
}

/* Addresses */
.addresses li > button {
  margin-left: 0.5rem;
  margin-right: 0.5rem;
}

.addresses li > button + button,
.addresses form button + button {
  margin-top: 0rem;
}

@media screen and (min-width: 750px) {
  .addresses li > button:first-of-type {
    margin-top: 3rem;
  }
}

.addresses form button:first-of-type {
  margin-right: 1rem;
}

label[for='AddressCountryNew'],
label[for='AddressProvinceNew'] {
  display: block;
  font-size: 1.4rem;
  margin-bottom: 0.6rem;
}

.addresses form {
  display: flex;
  flex-flow: row wrap;
}

.addresses form > div {
  width: 100%;
  text-align: left;
}

.addresses ul {
  list-style: none;
  padding-left: 0;
  text-align: center;
}

li[data-address] {
  margin-top: 5rem;
}

.addresses [aria-expanded='false'] ~ div[id] {
  display: none;
}

.addresses [aria-expanded='true'] ~ div[id] {
  display: block;
}

.addresses h2 {
  text-align: left;
}

li[data-address] > h2 {
  text-align: center;
  font-size: 1.8rem;
  margin-bottom: 0;
}

@media only screen and (min-width: 750px) {
  li[data-address] > h2 {
    font-size: 2.2rem;
  }
}

.addresses ul p {
  margin-bottom: 0;
}

.addresses input[type='checkbox'] {
  margin-top: 2rem;
  margin-left: 0;
}

@media only screen and (min-width: 750px) {
  .addresses form > div:nth-of-type(1) {
    padding-right: 2rem;
  }

  .addresses form > div:nth-of-type(2) {
    margin-top: 0;
  }

  .addresses form > div:nth-of-type(1),
  .addresses form > div:nth-of-type(2) {
    flex-basis: 50%;
    box-sizing: border-box;
  }
}

.addresses form > div:nth-of-type(7),
.addresses form > div:nth-of-type(7) + div[id] {
  margin-top: 1.5rem;
}<|MERGE_RESOLUTION|>--- conflicted
+++ resolved
@@ -72,11 +72,7 @@
 }
 
 .customer tbody {
-<<<<<<< HEAD
-  color: var(--color-foreground);
-=======
-  color: rgb(var(--color-foreground))
->>>>>>> 7a6bda8b
+  color: rgb(var(--color-foreground));
 }
 
 .customer th,
@@ -462,24 +458,13 @@
 .account table td:first-of-type a {
   padding: 1.1rem 1.5rem;
   text-decoration: none;
-<<<<<<< HEAD
-  box-shadow: 0 0 0 0.1rem
-    rgba(var(--color-base-outline-button-labels-rgb), 0.2);
-=======
   box-shadow: 0 0 0 0.1rem rgba(var(--color-link), 0.2);
->>>>>>> 7a6bda8b
   font-size: 1.2rem;
 }
 
 .account table td:first-of-type a:hover {
-<<<<<<< HEAD
-  box-shadow: 0 0 0 0.2rem
-    rgba(var(--color-base-outline-button-labels-rgb), 0.2);
-  color: var(--color-base-outline-button-labels);
-=======
   box-shadow: 0 0 0 0.2rem rgba(var(--color-link), 0.2);
   color: rgb(var(--color-link));
->>>>>>> 7a6bda8b
 }
 
 .order td:first-of-type {
