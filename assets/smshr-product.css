--- conflicted
+++ resolved
@@ -26,12 +26,7 @@
     line-height: 22px;
   }
 
-<<<<<<< HEAD
   p.empty, br {
-=======
-  p.empty,
-  br {
->>>>>>> 87fa1801
     height: var(--spacing-base);
     display: block;
   }
@@ -91,15 +86,6 @@
     /* margin: revert !important; */
     padding: revert !important;
   }
-<<<<<<< HEAD
-
-  /* br {
-    content: '';
-    display: block;
-    height: var(--spacing-mega);
-  } */
-=======
->>>>>>> 87fa1801
 
   table {
     table-layout: fixed;
