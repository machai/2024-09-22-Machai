--- conflicted
+++ resolved
@@ -746,12 +746,8 @@
   --duration-default: 200ms;
   --duration-long: 500ms;
   --duration-extra-long: 600ms;
-<<<<<<< HEAD
   --duration-extended: 3s;
-  --animation-slide-in: slideIn var(--duration-extra-long) ease-out forwards;
-=======
   --animation-slide-in: slideIn var(--duration-extra-long) cubic-bezier(0,0,.3,1) forwards;
->>>>>>> f4cd8a15
 }
 
 .underlined-link,
