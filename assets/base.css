:root {
  --alpha-button-background: 1;
  --alpha-button-border: 1;
  --alpha-link: 0.85;
  --alpha-badge-border: 0.1;
}

.product-card-wrapper .card,
.contains-card--product {
  --border-radius: var(--product-card-corner-radius);
  --border-width: var(--product-card-border-width);
  --border-opacity: var(--product-card-border-opacity);
  --shadow-horizontal-offset: var(--product-card-shadow-horizontal-offset);
  --shadow-vertical-offset: var(--product-card-shadow-vertical-offset);
  --shadow-blur-radius: var(--product-card-shadow-blur-radius);
  --shadow-opacity: var(--product-card-shadow-opacity);
  --shadow-visible: var(--product-card-shadow-visible);
  --image-padding: var(--product-card-image-padding);
  --text-alignment: var(--product-card-text-alignment);
}

.collection-card-wrapper .card,
.contains-card--collection {
  --border-radius: var(--collection-card-corner-radius);
  --border-width: var(--collection-card-border-width);
  --border-opacity: var(--collection-card-border-opacity);
  --shadow-horizontal-offset: var(--collection-card-shadow-horizontal-offset);
  --shadow-vertical-offset: var(--collection-card-shadow-vertical-offset);
  --shadow-blur-radius: var(--collection-card-shadow-blur-radius);
  --shadow-opacity: var(--collection-card-shadow-opacity);
  --shadow-visible: var(--collection-card-shadow-visible);
  --image-padding: var(--collection-card-image-padding);
  --text-alignment: var(--collection-card-text-alignment);
}

.article-card-wrapper .card,
.contains-card--article {
  --border-radius: var(--blog-card-corner-radius);
  --border-width: var(--blog-card-border-width);
  --border-opacity: var(--blog-card-border-opacity);
  --shadow-horizontal-offset: var(--blog-card-shadow-horizontal-offset);
  --shadow-vertical-offset: var(--blog-card-shadow-vertical-offset);
  --shadow-blur-radius: var(--blog-card-shadow-blur-radius);
  --shadow-opacity: var(--blog-card-shadow-opacity);
  --shadow-visible: var(--blog-card-shadow-visible);
  --image-padding: var(--blog-card-image-padding);
  --text-alignment: var(--blog-card-text-alignment);
}

.contains-content-container,
.content-container {
  --border-radius: var(--text-boxes-radius);
  --border-width: var(--text-boxes-border-width);
  --border-opacity: var(--text-boxes-border-opacity);
  --shadow-horizontal-offset: var(--text-boxes-shadow-horizontal-offset);
  --shadow-vertical-offset: var(--text-boxes-shadow-vertical-offset);
  --shadow-blur-radius: var(--text-boxes-shadow-blur-radius);
  --shadow-opacity: var(--text-boxes-shadow-opacity);
  --shadow-visible: var(--text-boxes-shadow-visible);
}

.contains-media,
.global-media-settings {
  --border-radius: var(--media-radius);
  --border-width: var(--media-border-width);
  --border-opacity: var(--media-border-opacity);
  --shadow-horizontal-offset: var(--media-shadow-horizontal-offset);
  --shadow-vertical-offset: var(--media-shadow-vertical-offset);
  --shadow-blur-radius: var(--media-shadow-blur-radius);
  --shadow-opacity: var(--media-shadow-opacity);
  --shadow-visible: var(--media-shadow-visible);
}

/* base */

.no-js:not(html) {
  display: none !important;
}

html.no-js .no-js:not(html) {
  display: block !important;
}

.no-js-inline {
  display: none !important;
}

html.no-js .no-js-inline {
  display: inline-block !important;
}

html.no-js .no-js-hidden {
  display: none !important;
}

.page-width {
  max-width: var(--page-width);
  margin: 0 auto;
  padding: 0 1.5rem;
}

body:has(.section-header .drawer-menu) .announcement-bar-section .page-width {
  max-width: 100%;
}

.page-width.drawer-menu {
  max-width: 100%;
}

.page-width-desktop {
  padding: 0;
  margin: 0 auto;
}

@media screen and (min-width: 750px) {
  .page-width {
    padding: 0 5rem;
  }

  .header.page-width {
    padding-left: 3.2rem;
    padding-right: 3.2rem;
  }

  .page-width--narrow {
    padding: 0 9rem;
  }

  .page-width-desktop {
    padding: 0;
  }

  .page-width-tablet {
    padding: 0 5rem;
  }
}

@media screen and (min-width: 990px) {
  .header:not(.drawer-menu).page-width {
    padding-left: 5rem;
    padding-right: 5rem;
  }

  .page-width--narrow {
    max-width: 72.6rem;
    padding: 0;
  }

  .page-width-desktop {
    max-width: var(--page-width);
    padding: 0 5rem;
  }
}

.isolate {
  position: relative;
  z-index: 0;
}

.section + .section {
  margin-top: var(--spacing-sections-mobile);
}

@media screen and (min-width: 750px) {
  .section + .section {
    margin-top: var(--spacing-sections-desktop);
  }
}

.element-margin-top {
  margin-top: 5rem;
}

@media screen and (min-width: 750px) {
  .element-margin {
    margin-top: calc(5rem + var(--page-width-margin));
  }
}

.background-secondary {
  background-color: rgba(var(--color-foreground), 0.04);
}

.grid-auto-flow {
  display: grid;
  grid-auto-flow: column;
}

.page-margin,
.shopify-challenge__container {
  margin: 7rem auto;
}

.rte-width {
  max-width: 82rem;
  margin: 0 auto 2rem;
}

.list-unstyled {
  margin: 0;
  padding: 0;
  list-style: none;
}

.hidden {
  display: none !important;
}

.visually-hidden {
  position: absolute !important;
  overflow: hidden;
  width: 1px;
  height: 1px;
  margin: -1px;
  padding: 0;
  border: 0;
  clip: rect(0 0 0 0);
  word-wrap: normal !important;
}

.visually-hidden--inline {
  margin: 0;
  height: 1em;
}

.overflow-hidden {
  overflow: hidden;
}

.skip-to-content-link:focus {
  z-index: 9999;
  position: inherit;
  overflow: auto;
  width: auto;
  height: auto;
  clip: auto;
}

.full-width-link {
  position: absolute;
  top: 0;
  right: 0;
  bottom: 0;
  left: 0;
  z-index: 2;
}

::selection {
  background-color: rgba(var(--color-foreground), 0.2);
}

.text-body {
  font-size: 1.5rem;
  letter-spacing: 0.06rem;
  line-height: calc(1 + 0.8 / var(--font-body-scale));
  font-family: var(--font-body-family);
  font-style: var(--font-body-style);
  font-weight: var(--font-body-weight);
}

h1,
h2,
h3,
h4,
h5,
.h0,
.h1,
.h2,
.h3,
.h4,
.h5 {
  font-family: var(--font-heading-family);
  font-style: var(--font-heading-style);
  font-weight: var(--font-heading-weight);
  letter-spacing: calc(var(--font-heading-scale) * 0.06rem);
  color: rgb(var(--color-foreground));
  line-height: calc(1 + 0.3 / max(1, var(--font-heading-scale)));
  word-break: break-word;
}

.hxl {
  font-size: calc(var(--font-heading-scale) * 5rem);
}

@media only screen and (min-width: 750px) {
  .hxl {
    font-size: calc(var(--font-heading-scale) * 6.2rem);
  }
}

.h0 {
  font-size: calc(var(--font-heading-scale) * 4rem);
}

@media only screen and (min-width: 750px) {
  .h0 {
    font-size: calc(var(--font-heading-scale) * 5.2rem);
  }
}

h1,
.h1 {
  font-size: calc(var(--font-heading-scale) * 3rem);
}

@media only screen and (min-width: 750px) {
  h1,
  .h1 {
    font-size: calc(var(--font-heading-scale) * 4rem);
  }
}

h2,
.h2 {
  font-size: calc(var(--font-heading-scale) * 2rem);
}

@media only screen and (min-width: 750px) {
  h2,
  .h2 {
    font-size: calc(var(--font-heading-scale) * 2.4rem);
  }
}

h3,
.h3 {
  font-size: calc(var(--font-heading-scale) * 1.7rem);
}

@media only screen and (min-width: 750px) {
  h3,
  .h3 {
    font-size: calc(var(--font-heading-scale) * 1.8rem);
  }
}

h4,
.h4 {
  font-family: var(--font-heading-family);
  font-style: var(--font-heading-style);
  font-size: calc(var(--font-heading-scale) * 1.5rem);
}

h5,
.h5 {
  font-size: calc(var(--font-heading-scale) * 1.2rem);
}

@media only screen and (min-width: 750px) {
  h5,
  .h5 {
    font-size: calc(var(--font-heading-scale) * 1.3rem);
  }
}

h6,
.h6 {
  color: rgba(var(--color-foreground), 0.75);
  margin-block-start: 1.67em;
  margin-block-end: 1.67em;
}

blockquote {
  font-style: italic;
  color: rgba(var(--color-foreground), 0.75);
  border-left: 0.2rem solid rgba(var(--color-foreground), 0.2);
  padding-left: 1rem;
}

@media screen and (min-width: 750px) {
  blockquote {
    padding-left: 1.5rem;
  }
}

.caption {
  font-size: 1rem;
  letter-spacing: 0.07rem;
  line-height: calc(1 + 0.7 / var(--font-body-scale));
}

@media screen and (min-width: 750px) {
  .caption {
    font-size: 1.2rem;
  }
}

.caption-with-letter-spacing {
  font-size: 1rem;
  letter-spacing: 0.13rem;
  line-height: calc(1 + 0.2 / var(--font-body-scale));
  text-transform: uppercase;
}

.caption-with-letter-spacing--medium {
  font-size: 1.2rem;
  letter-spacing: 0.16rem;
}

.caption-with-letter-spacing--large {
  font-size: 1.4rem;
  letter-spacing: 0.18rem;
}

.caption-large,
.customer .field input,
.customer select,
.field__input,
.form__label,
.select__select {
  font-size: 1.3rem;
  line-height: calc(1 + 0.5 / var(--font-body-scale));
  letter-spacing: 0.04rem;
}

.color-foreground {
  color: rgb(var(--color-foreground));
}

table:not([class]) {
  table-layout: fixed;
  border-collapse: collapse;
  font-size: 1.4rem;
  border-style: hidden;
  box-shadow: 0 0 0 0.1rem rgba(var(--color-foreground), 0.2);
  /* draws the table border  */
}

table:not([class]) td,
table:not([class]) th {
  padding: 1em;
  border: 0.1rem solid rgba(var(--color-foreground), 0.2);
}

@media screen and (max-width: 749px) {
  .small-hide {
    display: none !important;
  }
}

@media screen and (min-width: 750px) and (max-width: 989px) {
  .medium-hide {
    display: none !important;
  }
}

@media screen and (min-width: 990px) {
  .large-up-hide {
    display: none !important;
  }
}

.left {
  text-align: left;
}

.center {
  text-align: center;
}

.right {
  text-align: right;
}

.uppercase {
  text-transform: uppercase;
}

.light {
  opacity: 0.7;
}

a:empty,
ul:empty,
dl:empty,
div:empty,
section:empty,
article:empty,
p:empty,
h1:empty,
h2:empty,
h3:empty,
h4:empty,
h5:empty,
h6:empty {
  display: none;
}

.link,
.customer a {
  cursor: pointer;
  display: inline-block;
  border: none;
  box-shadow: none;
  text-decoration: underline;
  text-underline-offset: 0.3rem;
  color: rgb(var(--color-link));
  background-color: transparent;
  font-size: 1.4rem;
  font-family: inherit;
}

.link--text {
  color: rgb(var(--color-foreground));
}

.link--text:hover {
  color: rgba(var(--color-foreground), 0.75);
}

.link-with-icon {
  display: inline-flex;
  font-size: 1.4rem;
  font-weight: 600;
  letter-spacing: 0.1rem;
  text-decoration: none;
  margin-bottom: 4.5rem;
  white-space: nowrap;
}

.link-with-icon .icon {
  width: 1.5rem;
  margin-left: 1rem;
}

a:not([href]) {
  cursor: not-allowed;
}

.circle-divider::after {
  content: '\2022';
  margin: 0 1.3rem 0 1.5rem;
}

.circle-divider:last-of-type::after {
  display: none;
}

hr {
  border: none;
  height: 0.1rem;
  background-color: rgba(var(--color-foreground), 0.2);
  display: block;
  margin: 5rem 0;
}

@media screen and (min-width: 750px) {
  hr {
    margin: 7rem 0;
  }
}

.full-unstyled-link {
  text-decoration: none;
  color: currentColor;
  display: block;
}

.placeholder {
  background-color: rgba(var(--color-foreground), 0.04);
  color: rgba(var(--color-foreground), 0.55);
  fill: rgba(var(--color-foreground), 0.55);
}

details > * {
  box-sizing: border-box;
}

.break {
  word-break: break-word;
}

.visibility-hidden {
  visibility: hidden;
}

@media (prefers-reduced-motion) {
  .motion-reduce {
    transition: none !important;
    animation: none !important;
  }
}

:root {
  --duration-short: 100ms;
  --duration-default: 200ms;
  --duration-long: 500ms;
  --duration-extra-long: 600ms;
  --duration-extended: 3s;
  --animation-slide-in: slideIn var(--duration-extra-long) cubic-bezier(0, 0, 0.3, 1) forwards;
  --animation-fade-in: fadeIn var(--duration-extra-long) cubic-bezier(0, 0, 0.3, 1);
}

.underlined-link,
.customer a,
.inline-richtext a {
  text-underline-offset: 0.3rem;
  text-decoration-thickness: 0.1rem;
  transition: text-decoration-thickness ease 100ms;
}

.underlined-link,
.customer a {
  color: rgba(var(--color-link), var(--alpha-link));
}

.inline-richtext a,
.rte.inline-richtext a {
  color: currentColor;
}

.underlined-link:hover,
.customer a:hover,
.inline-richtext a:hover {
  color: rgb(var(--color-link));
  text-decoration-thickness: 0.2rem;
}

.icon-arrow {
  width: 1.5rem;
}

h3 .icon-arrow,
.h3 .icon-arrow {
  width: calc(var(--font-heading-scale) * 1.5rem);
}

/* arrow animation */
.animate-arrow .icon-arrow path {
  transform: translateX(-0.25rem);
  transition: transform var(--duration-short) ease;
}

.animate-arrow:hover .icon-arrow path {
  transform: translateX(-0.05rem);
}

/* base-details-summary */
summary {
  cursor: pointer;
  list-style: none;
  position: relative;
}

summary .icon-caret {
  position: absolute;
  height: 0.6rem;
  right: 1.5rem;
  top: calc(50% - 0.2rem);
}

summary::-webkit-details-marker {
  display: none;
}

.disclosure-has-popup {
  position: relative;
}

.disclosure-has-popup[open] > summary::before {
  position: fixed;
  top: 0;
  right: 0;
  bottom: 0;
  left: 0;
  z-index: 2;
  display: block;
  cursor: default;
  content: ' ';
  background: transparent;
}

.disclosure-has-popup > summary::before {
  display: none;
}

.disclosure-has-popup[open] > summary + * {
  z-index: 100;
}

@media screen and (min-width: 750px) {
  .disclosure-has-popup[open] > summary + * {
    z-index: 4;
  }

  .facets .disclosure-has-popup[open] > summary + * {
    z-index: 2;
  }
}

/* base-focus */
/*
  Focus ring - default (with offset)
*/

*:focus {
  outline: 0;
  box-shadow: none;
}

*:focus-visible {
  outline: 0.2rem solid rgba(var(--color-foreground), 0.5);
  outline-offset: 0.3rem;
  box-shadow: 0 0 0 0.3rem rgb(var(--color-background)), 0 0 0.5rem 0.4rem rgba(var(--color-foreground), 0.3);
}

/* Fallback - for browsers that don't support :focus-visible, a fallback is set for :focus */
.focused,
.no-js *:focus {
  outline: 0.2rem solid rgba(var(--color-foreground), 0.5);
  outline-offset: 0.3rem;
  box-shadow: 0 0 0 0.3rem rgb(var(--color-background)), 0 0 0.5rem 0.4rem rgba(var(--color-foreground), 0.3);
}

/* Negate the fallback side-effect for browsers that support :focus-visible */
.no-js *:focus:not(:focus-visible) {
  outline: 0;
  box-shadow: none;
}

/*
  Focus ring - inset
*/

.focus-inset:focus-visible {
  outline: 0.2rem solid rgba(var(--color-foreground), 0.5);
  outline-offset: -0.2rem;
  box-shadow: 0 0 0.2rem 0 rgba(var(--color-foreground), 0.3);
}

.focused.focus-inset,
.no-js .focus-inset:focus {
  outline: 0.2rem solid rgba(var(--color-foreground), 0.5);
  outline-offset: -0.2rem;
  box-shadow: 0 0 0.2rem 0 rgba(var(--color-foreground), 0.3);
}

.no-js .focus-inset:focus:not(:focus-visible) {
  outline: 0;
  box-shadow: none;
}

/*
  Focus ring - none
*/

/* Dangerous for a11y - Use with care */
.focus-none {
  box-shadow: none !important;
  outline: 0 !important;
}

.focus-offset:focus-visible {
  outline: 0.2rem solid rgba(var(--color-foreground), 0.5);
  outline-offset: 1rem;
  box-shadow: 0 0 0 1rem rgb(var(--color-background)), 0 0 0.2rem 1.2rem rgba(var(--color-foreground), 0.3);
}

.focus-offset.focused,
.no-js .focus-offset:focus {
  outline: 0.2rem solid rgba(var(--color-foreground), 0.5);
  outline-offset: 1rem;
  box-shadow: 0 0 0 1rem rgb(var(--color-background)), 0 0 0.2rem 1.2rem rgba(var(--color-foreground), 0.3);
}

.no-js .focus-offset:focus:not(:focus-visible) {
  outline: 0;
  box-shadow: none;
}

/* component-title */
.title,
.title-wrapper-with-link {
  margin: 3rem 0 2rem;
}

.title-wrapper-with-link .title {
  margin: 0;
}

.title .link {
  font-size: inherit;
}

.title-wrapper {
  margin-bottom: 3rem;
}

.title-wrapper-with-link {
  display: flex;
  justify-content: space-between;
  align-items: flex-end;
  gap: 1rem;
  margin-bottom: 3rem;
  flex-wrap: wrap;
}

.title--primary {
  margin: 4rem 0;
}

.title-wrapper--self-padded-tablet-down,
.title-wrapper--self-padded-mobile {
  padding-left: 1.5rem;
  padding-right: 1.5rem;
}

@media screen and (min-width: 750px) {
  .title-wrapper--self-padded-mobile {
    padding-left: 0;
    padding-right: 0;
  }
}

@media screen and (min-width: 990px) {
  .title,
  .title-wrapper-with-link {
    margin: 5rem 0 3rem;
  }

  .title--primary {
    margin: 2rem 0;
  }

  .title-wrapper-with-link {
    align-items: center;
  }

  .title-wrapper-with-link .title {
    margin-bottom: 0;
  }

  .title-wrapper--self-padded-tablet-down {
    padding-left: 0;
    padding-right: 0;
  }
}

.title-wrapper-with-link .link-with-icon {
  margin: 0;
  flex-shrink: 0;
  display: flex;
  align-items: center;
}

.title-wrapper-with-link .link-with-icon svg {
  width: 1.5rem;
}

.title-wrapper-with-link a {
  margin-top: 0;
  flex-shrink: 0;
}

.title-wrapper--no-top-margin {
  margin-top: 0;
}

.title-wrapper--no-top-margin > .title {
  margin-top: 0;
}

.subtitle {
  font-size: 1.8rem;
  line-height: calc(1 + 0.8 / var(--font-body-scale));
  letter-spacing: 0.06rem;
  color: rgba(var(--color-foreground), 0.7);
}

.subtitle--small {
  font-size: 1.4rem;
  letter-spacing: 0.1rem;
}

.subtitle--medium {
  font-size: 1.6rem;
  letter-spacing: 0.08rem;
}

/* component-grid */
.grid {
  display: flex;
  flex-wrap: wrap;
  margin-bottom: 2rem;
  padding: 0;
  list-style: none;
  column-gap: var(--grid-mobile-horizontal-spacing);
  row-gap: var(--grid-mobile-vertical-spacing);
}

@media screen and (min-width: 750px) {
  .grid {
    column-gap: var(--grid-desktop-horizontal-spacing);
    row-gap: var(--grid-desktop-vertical-spacing);
  }
}

.grid:last-child {
  margin-bottom: 0;
}

.grid__item {
  width: calc(25% - var(--grid-mobile-horizontal-spacing) * 3 / 4);
  max-width: calc(50% - var(--grid-mobile-horizontal-spacing) / 2);
  flex-grow: 1;
  flex-shrink: 0;
}

@media screen and (min-width: 750px) {
  .grid__item {
    width: calc(25% - var(--grid-desktop-horizontal-spacing) * 3 / 4);
    max-width: calc(50% - var(--grid-desktop-horizontal-spacing) / 2);
  }
}

.grid--gapless.grid {
  column-gap: 0;
  row-gap: 0;
}

@media screen and (max-width: 749px) {
  .grid__item.slider__slide--full-width {
    width: 100%;
    max-width: none;
  }
}

.grid--1-col .grid__item {
  max-width: 100%;
  width: 100%;
}

.grid--3-col .grid__item {
  width: calc(33.33% - var(--grid-mobile-horizontal-spacing) * 2 / 3);
}

@media screen and (min-width: 750px) {
  .grid--3-col .grid__item {
    width: calc(33.33% - var(--grid-desktop-horizontal-spacing) * 2 / 3);
  }
}

.grid--2-col .grid__item {
  width: calc(50% - var(--grid-mobile-horizontal-spacing) / 2);
}

@media screen and (min-width: 750px) {
  .grid--2-col .grid__item {
    width: calc(50% - var(--grid-desktop-horizontal-spacing) / 2);
  }

  .grid--4-col-tablet .grid__item {
    width: calc(25% - var(--grid-desktop-horizontal-spacing) * 3 / 4);
  }

  .grid--3-col-tablet .grid__item {
    width: calc(33.33% - var(--grid-desktop-horizontal-spacing) * 2 / 3);
  }

  .grid--2-col-tablet .grid__item {
    width: calc(50% - var(--grid-desktop-horizontal-spacing) / 2);
  }
}

@media screen and (max-width: 989px) {
  .grid--1-col-tablet-down .grid__item {
    width: 100%;
    max-width: 100%;
  }

  .slider--tablet.grid--peek {
    margin: 0;
    width: 100%;
  }

  .slider--tablet.grid--peek .grid__item {
    box-sizing: content-box;
    margin: 0;
  }

  .slider.slider--tablet .scroll-trigger.animate--slide-in,
  .slider.slider--mobile .scroll-trigger.animate--slide-in {
    animation: none;
    opacity: 1;
    transform: inherit;
  }

  .scroll-trigger:not(.scroll-trigger--offscreen) .slider--tablet {
    animation: var(--animation-slide-in);
  }
}

@media screen and (min-width: 990px) {
  .grid--6-col-desktop .grid__item {
    width: calc(16.66% - var(--grid-desktop-horizontal-spacing) * 5 / 6);
    max-width: calc(16.66% - var(--grid-desktop-horizontal-spacing) * 5 / 6);
  }

  .grid--5-col-desktop .grid__item {
    width: calc(20% - var(--grid-desktop-horizontal-spacing) * 4 / 5);
    max-width: calc(20% - var(--grid-desktop-horizontal-spacing) * 4 / 5);
  }

  .grid--4-col-desktop .grid__item {
    width: calc(25% - var(--grid-desktop-horizontal-spacing) * 3 / 4);
    max-width: calc(25% - var(--grid-desktop-horizontal-spacing) * 3 / 4);
  }

  .grid--3-col-desktop .grid__item {
    width: calc(33.33% - var(--grid-desktop-horizontal-spacing) * 2 / 3);
    max-width: calc(33.33% - var(--grid-desktop-horizontal-spacing) * 2 / 3);
  }

  .grid--2-col-desktop .grid__item {
    width: calc(50% - var(--grid-desktop-horizontal-spacing) / 2);
    max-width: calc(50% - var(--grid-desktop-horizontal-spacing) / 2);
  }

  .slider.slider--desktop .scroll-trigger.animate--slide-in {
    animation: none;
    opacity: 1;
    transform: inherit;
  }

  .scroll-trigger:not(.scroll-trigger--offscreen) .slider--desktop {
    animation: var(--animation-slide-in);
  }
}

@media screen and (min-width: 990px) {
  .grid--1-col-desktop {
    flex: 0 0 100%;
    max-width: 100%;
  }

  .grid--1-col-desktop .grid__item {
    width: 100%;
    max-width: 100%;
  }
}

@media screen and (max-width: 749px) {
  .grid--peek.slider--mobile {
    margin: 0;
    width: 100%;
  }

  .grid--peek.slider--mobile .grid__item {
    box-sizing: content-box;
    margin: 0;
  }

  .grid--peek .grid__item {
    min-width: 35%;
  }

  .grid--peek.slider .grid__item:first-of-type {
    margin-left: 1.5rem;
  }

  /* Fix to show some space at the end of our sliders in all browsers */
  .grid--peek.slider:after {
    margin-left: calc(-1 * var(--grid-mobile-horizontal-spacing));
  }

  .grid--2-col-tablet-down .grid__item {
    width: calc(50% - var(--grid-mobile-horizontal-spacing) / 2);
  }

  .slider--tablet.grid--peek.grid--2-col-tablet-down .grid__item,
  .grid--peek .grid__item {
    width: calc(50% - var(--grid-mobile-horizontal-spacing) - 3rem);
  }

  .slider--tablet.grid--peek.grid--1-col-tablet-down .grid__item,
  .slider--mobile.grid--peek.grid--1-col-tablet-down .grid__item {
    width: calc(100% - var(--grid-mobile-horizontal-spacing) - 3rem);
  }
}

@media screen and (min-width: 750px) and (max-width: 989px) {
  .slider--tablet.grid--peek .grid__item {
    width: calc(25% - var(--grid-desktop-horizontal-spacing) - 3rem);
  }

  .slider--tablet.grid--peek.grid--3-col-tablet .grid__item {
    width: calc(33.33% - var(--grid-desktop-horizontal-spacing) - 3rem);
  }

  .slider--tablet.grid--peek.grid--2-col-tablet .grid__item,
  .slider--tablet.grid--peek.grid--2-col-tablet-down .grid__item {
    width: calc(50% - var(--grid-desktop-horizontal-spacing) - 3rem);
  }

  .slider--tablet.grid--peek .grid__item:first-of-type {
    margin-left: 1.5rem;
  }

  .grid--2-col-tablet-down .grid__item {
    width: calc(50% - var(--grid-desktop-horizontal-spacing) / 2);
  }

  .grid--1-col-tablet-down.grid--peek .grid__item {
    width: calc(100% - var(--grid-desktop-horizontal-spacing) - 3rem);
  }
}

/* component-media */
.media {
  display: block;
  background-color: rgba(var(--color-foreground), 0.1);
  position: relative;
  overflow: hidden;
}

.media--transparent {
  background-color: transparent;
}

.media > *:not(.zoom):not(.deferred-media__poster-button),
.media model-viewer {
  display: block;
  max-width: 100%;
  position: absolute;
  top: 0;
  left: 0;
  height: 100%;
  width: 100%;
}

.media > img {
  object-fit: cover;
  object-position: center center;
  transition: opacity 0.4s cubic-bezier(0.25, 0.46, 0.45, 0.94);
}

.media--square {
  padding-bottom: 100%;
}

.media--portrait {
  padding-bottom: 125%;
}

.media--landscape {
  padding-bottom: 66.6%;
}

.media--cropped {
  padding-bottom: 56%;
}

.media--16-9 {
  padding-bottom: 56.25%;
}

.media--circle {
  padding-bottom: 100%;
  border-radius: 50%;
}

.media.media--hover-effect > img + img {
  opacity: 0;
}

@media screen and (min-width: 990px) {
  .media--cropped {
    padding-bottom: 63%;
  }
}

deferred-media {
  display: block;
}

/* component-button */
/* Button - default */

.button--secondary,
.button--tertiary {
  --color-button: var(--color-secondary-button);
  --color-button-text: var(--color-secondary-button-text);
}

.button--tertiary {
  --alpha-button-background: 0;
  --alpha-button-border: 0.2;
}

.button,
.shopify-challenge__button,
.customer button,
button.shopify-payment-button__button--unbranded,
.shopify-payment-button [role='button'],
.cart__dynamic-checkout-buttons [role='button'],
.cart__dynamic-checkout-buttons iframe {
  --shadow-horizontal-offset: var(--buttons-shadow-horizontal-offset);
  --shadow-vertical-offset: var(--buttons-shadow-vertical-offset);
  --shadow-blur-radius: var(--buttons-shadow-blur-radius);
  --shadow-opacity: var(--buttons-shadow-opacity);
  --shadow-visible: var(--buttons-shadow-visible);
  --border-offset: var(--buttons-border-offset); /* reduce radius edge artifacts */
  --border-opacity: calc(1 - var(--buttons-border-opacity));
  border-radius: var(--buttons-radius-outset);
  position: relative;
}

.button,
.shopify-challenge__button,
.customer button,
button.shopify-payment-button__button--unbranded {
  min-width: calc(12rem + var(--buttons-border-width) * 2);
  min-height: calc(4.5rem + var(--buttons-border-width) * 2);
}

.shopify-payment-button__button--branded {
  z-index: auto;
}

.cart__dynamic-checkout-buttons iframe {
  box-shadow: var(--shadow-horizontal-offset) var(--shadow-vertical-offset) var(--shadow-blur-radius)
    rgba(var(--color-shadow), var(--shadow-opacity));
}

.button,
.shopify-challenge__button,
.customer button {
  display: inline-flex;
  justify-content: center;
  align-items: center;
  border: 0;
  padding: 0 3rem;
  cursor: pointer;
  font: inherit;
  font-size: 1.5rem;
  text-decoration: none;
  color: rgb(var(--color-button-text));
  transition: box-shadow var(--duration-short) ease;
  -webkit-appearance: none;
  appearance: none;
  background-color: rgba(var(--color-button), var(--alpha-button-background));
}

.button:before,
.shopify-challenge__button:before,
.customer button:before,
.shopify-payment-button__button--unbranded:before,
.shopify-payment-button [role='button']:before,
.cart__dynamic-checkout-buttons [role='button']:before {
  content: '';
  position: absolute;
  top: 0;
  right: 0;
  bottom: 0;
  left: 0;
  z-index: -1;
  border-radius: var(--buttons-radius-outset);
  box-shadow: var(--shadow-horizontal-offset) var(--shadow-vertical-offset) var(--shadow-blur-radius)
    rgba(var(--color-shadow), var(--shadow-opacity));
}

.button:after,
.shopify-challenge__button:after,
.customer button:after,
.shopify-payment-button__button--unbranded:after {
  content: '';
  position: absolute;
  top: var(--buttons-border-width);
  right: var(--buttons-border-width);
  bottom: var(--buttons-border-width);
  left: var(--buttons-border-width);
  z-index: 1;
  border-radius: var(--buttons-radius);
  box-shadow: 0 0 0 calc(var(--buttons-border-width) + var(--border-offset))
      rgba(var(--color-button-text), var(--border-opacity)),
    0 0 0 var(--buttons-border-width) rgba(var(--color-button), var(--alpha-button-background));
  transition: box-shadow var(--duration-short) ease;
}

.button:not([disabled]):hover::after,
.shopify-challenge__button:hover::after,
.customer button:hover::after,
.shopify-payment-button__button--unbranded:hover::after {
  --border-offset: 1.3px;
  box-shadow: 0 0 0 calc(var(--buttons-border-width) + var(--border-offset))
      rgba(var(--color-button-text), var(--border-opacity)),
    0 0 0 calc(var(--buttons-border-width) + 1px) rgba(var(--color-button), var(--alpha-button-background));
}

.button--secondary:after {
  --border-opacity: var(--buttons-border-opacity);
}

.button:focus-visible,
.button:focus,
.button.focused,
.shopify-payment-button__button--unbranded:focus-visible,
.shopify-payment-button [role='button']:focus-visible,
.shopify-payment-button__button--unbranded:focus,
.shopify-payment-button [role='button']:focus {
  outline: 0;
  box-shadow: 0 0 0 0.3rem rgb(var(--color-background)), 0 0 0 0.5rem rgba(var(--color-foreground), 0.5),
    0 0 0.5rem 0.4rem rgba(var(--color-foreground), 0.3);
}

.button:focus:not(:focus-visible):not(.focused),
.shopify-payment-button__button--unbranded:focus:not(:focus-visible):not(.focused),
.shopify-payment-button [role='button']:focus:not(:focus-visible):not(.focused) {
  box-shadow: inherit;
}

.button::selection,
.shopify-challenge__button::selection,
.customer button::selection {
  background-color: rgba(var(--color-button-text), 0.3);
}

.button,
.button-label,
.shopify-challenge__button,
.customer button {
  font-size: 1.5rem;
  letter-spacing: 0.1rem;
  line-height: calc(1 + 0.2 / var(--font-body-scale));
}

.button--tertiary {
  font-size: 1.2rem;
  padding: 1rem 1.5rem;
  min-width: calc(9rem + var(--buttons-border-width) * 2);
  min-height: calc(3.5rem + var(--buttons-border-width) * 2);
}

.button--small {
  padding: 1.2rem 2.6rem;
}

/* Button - other */

.button:disabled,
.button[aria-disabled='true'],
.button.disabled,
.customer button:disabled,
.customer button[aria-disabled='true'],
.customer button.disabled,
.quantity__button.disabled {
  cursor: not-allowed;
  opacity: 0.5;
}

.button--full-width {
  display: flex;
  width: 100%;
}

.button.loading {
  color: transparent;
  position: relative;
}

@media screen and (forced-colors: active) {
  .button.loading {
    color: rgb(var(--color-foreground));
  }
}

.button.loading > .loading-overlay__spinner {
  top: 50%;
  left: 50%;
  transform: translate(-50%, -50%);
  position: absolute;
  height: 100%;
  display: flex;
  align-items: center;
}

.button.loading > .loading-overlay__spinner .spinner {
  width: fit-content;
}

.button.loading > .loading-overlay__spinner .path {
  stroke: rgb(var(--color-button-text));
}

/* Button - social share */

.share-button {
  display: block;
  position: relative;
}

.share-button details {
  width: fit-content;
}

.share-button__button {
  font-size: 1.4rem;
  display: flex;
  align-items: center;
  color: rgb(var(--color-link));
  margin-left: 0;
  padding-left: 0;
  min-height: 4.4rem;
}

details[open] > .share-button__fallback {
  animation: animateMenuOpen var(--duration-default) ease;
}

.share-button__button:hover {
  text-decoration: underline;
  text-underline-offset: 0.3rem;
}

.share-button__button,
.share-button__fallback button {
  cursor: pointer;
  background-color: transparent;
  border: none;
}

.share-button__button .icon-share {
  height: 1.2rem;
  margin-right: 1rem;
  min-width: 1.3rem;
}

.share-button__fallback {
  display: flex;
  align-items: center;
  position: absolute;
  top: 3rem;
  left: 0.1rem;
  z-index: 3;
  width: 100%;
  min-width: max-content;
  border-radius: var(--inputs-radius);
  border: 0;
}

.share-button__fallback:after {
  pointer-events: none;
  content: '';
  position: absolute;
  top: var(--inputs-border-width);
  right: var(--inputs-border-width);
  bottom: var(--inputs-border-width);
  left: var(--inputs-border-width);
  border: 0.1rem solid transparent;
  border-radius: var(--inputs-radius);
  box-shadow: 0 0 0 var(--inputs-border-width) rgba(var(--color-foreground), var(--inputs-border-opacity));
  transition: box-shadow var(--duration-short) ease;
  z-index: 1;
}

.share-button__fallback:before {
  background: rgb(var(--color-background));
  pointer-events: none;
  content: '';
  position: absolute;
  top: 0;
  right: 0;
  bottom: 0;
  left: 0;
  border-radius: var(--inputs-radius-outset);
  box-shadow: var(--inputs-shadow-horizontal-offset) var(--inputs-shadow-vertical-offset)
    var(--inputs-shadow-blur-radius) rgba(var(--color-shadow), var(--inputs-shadow-opacity));
  z-index: -1;
}

.share-button__fallback button {
  width: 4.4rem;
  height: 4.4rem;
  padding: 0;
  flex-shrink: 0;
  display: flex;
  justify-content: center;
  align-items: center;
  position: relative;
  right: var(--inputs-border-width);
}

.share-button__fallback button:hover {
  color: rgba(var(--color-foreground), 0.75);
}

.share-button__fallback button:hover svg {
  transform: scale(1.07);
}

.share-button__close:not(.hidden) + .share-button__copy {
  display: none;
}

.share-button__close,
.share-button__copy {
  background-color: transparent;
  color: rgb(var(--color-foreground));
}

.share-button__copy:focus-visible,
.share-button__close:focus-visible {
  background-color: rgb(var(--color-background));
  z-index: 2;
}

.share-button__copy:focus,
.share-button__close:focus {
  background-color: rgb(var(--color-background));
  z-index: 2;
}

.field:not(:focus-visible):not(.focused) + .share-button__copy:not(:focus-visible):not(.focused),
.field:not(:focus-visible):not(.focused) + .share-button__close:not(:focus-visible):not(.focused) {
  background-color: inherit;
}

.share-button__fallback .field:after,
.share-button__fallback .field:before {
  content: none;
}

.share-button__fallback .field {
  border-radius: 0;
  min-width: auto;
  min-height: auto;
  transition: none;
}

.share-button__fallback .field__input:focus,
.share-button__fallback .field__input:-webkit-autofill {
  outline: 0.2rem solid rgba(var(--color-foreground), 0.5);
  outline-offset: 0.1rem;
  box-shadow: 0 0 0 0.1rem rgb(var(--color-background)), 0 0 0.5rem 0.4rem rgba(var(--color-foreground), 0.3);
}

.share-button__fallback .field__input {
  box-shadow: none;
  text-overflow: ellipsis;
  white-space: nowrap;
  overflow: hidden;
  filter: none;
  min-width: auto;
  min-height: auto;
}

.share-button__fallback .field__input:hover {
  box-shadow: none;
}

.share-button__fallback .icon {
  width: 1.5rem;
  height: 1.5rem;
}

.share-button__message:not(:empty) {
  display: flex;
  align-items: center;
  width: 100%;
  height: 100%;
  margin-top: 0;
  padding: 0.8rem 0 0.8rem 1.5rem;
  margin: var(--inputs-border-width);
}

.share-button__message:not(:empty):not(.hidden) ~ * {
  display: none;
}

/* component-form */
.field__input,
.select__select,
.customer .field input,
.customer select {
  -webkit-appearance: none;
  appearance: none;
  background-color: rgb(var(--color-background));
  color: rgb(var(--color-foreground));
  font-size: 1.6rem;
  width: 100%;
  box-sizing: border-box;
  transition: box-shadow var(--duration-short) ease;
  border-radius: var(--inputs-radius);
  height: 4.5rem;
  min-height: calc(var(--inputs-border-width) * 2);
  min-width: calc(7rem + (var(--inputs-border-width) * 2));
  position: relative;
  border: 0;
}

.field:before,
.select:before,
.customer .field:before,
.customer select:before,
.localization-form__select:before {
  pointer-events: none;
  content: '';
  position: absolute;
  top: 0;
  right: 0;
  bottom: 0;
  left: 0;
  border-radius: var(--inputs-radius-outset);
  box-shadow: var(--inputs-shadow-horizontal-offset) var(--inputs-shadow-vertical-offset)
    var(--inputs-shadow-blur-radius) rgba(var(--color-shadow), var(--inputs-shadow-opacity));
  z-index: -1;
}

.field:after,
.select:after,
.customer .field:after,
.customer select:after,
.localization-form__select:after {
  pointer-events: none;
  content: '';
  position: absolute;
  top: var(--inputs-border-width);
  right: var(--inputs-border-width);
  bottom: var(--inputs-border-width);
  left: var(--inputs-border-width);
  border: 0.1rem solid transparent;
  border-radius: var(--inputs-radius);
  box-shadow: 0 0 0 var(--inputs-border-width) rgba(var(--color-foreground), var(--inputs-border-opacity));
  transition: box-shadow var(--duration-short) ease;
  z-index: 1;
}

.select__select {
  font-family: var(--font-body-family);
  font-style: var(--font-body-style);
  font-weight: var(--font-body-weight);
  font-size: 1.2rem;
  color: rgba(var(--color-foreground), 0.75);
}

.field:hover.field:after,
.select:hover.select:after,
.select__select:hover.select__select:after,
.customer .field:hover.field:after,
.customer select:hover.select:after,
.localization-form__select:hover.localization-form__select:after {
  box-shadow: 0 0 0 calc(0.1rem + var(--inputs-border-width))
    rgba(var(--color-foreground), var(--inputs-border-opacity));
  outline: 0;
  border-radius: var(--inputs-radius);
}

.field__input:focus-visible,
.select__select:focus-visible,
.customer .field input:focus-visible,
.customer select:focus-visible,
.localization-form__select:focus-visible.localization-form__select:after {
  box-shadow: 0 0 0 calc(0.1rem + var(--inputs-border-width)) rgba(var(--color-foreground));
  outline: 0;
  border-radius: var(--inputs-radius);
}

.field__input:focus,
.select__select:focus,
.customer .field input:focus,
.customer select:focus,
.localization-form__select:focus.localization-form__select:after {
  box-shadow: 0 0 0 calc(0.1rem + var(--inputs-border-width)) rgba(var(--color-foreground));
  outline: 0;
  border-radius: var(--inputs-radius);
}

.localization-form__select:focus {
  outline: 0;
  box-shadow: none;
}

.text-area,
.select {
  display: flex;
  position: relative;
  width: 100%;
}

/* Select */

.select .icon-caret,
.customer select + svg {
  height: 0.6rem;
  pointer-events: none;
  position: absolute;
  top: calc(50% - 0.2rem);
  right: calc(var(--inputs-border-width) + 1.5rem);
}

.select__select,
.customer select {
  cursor: pointer;
  line-height: calc(1 + 0.6 / var(--font-body-scale));
  padding: 0 calc(var(--inputs-border-width) + 3rem) 0 2rem;
  margin: var(--inputs-border-width);
  min-height: calc(var(--inputs-border-width) * 2);
}

/* Field */

.field {
  position: relative;
  width: 100%;
  display: flex;
  transition: box-shadow var(--duration-short) ease;
}

.customer .field {
  display: flex;
}

.field--with-error {
  flex-wrap: wrap;
}

.field__input,
.customer .field input {
  flex-grow: 1;
  text-align: left;
  padding: 1.5rem;
  margin: var(--inputs-border-width);
  transition: box-shadow var(--duration-short) ease;
}

.field__label,
.customer .field label {
  font-size: 1.6rem;
  left: calc(var(--inputs-border-width) + 2rem);
  top: calc(1rem + var(--inputs-border-width));
  margin-bottom: 0;
  pointer-events: none;
  position: absolute;
  transition: top var(--duration-short) ease, font-size var(--duration-short) ease;
  color: rgba(var(--color-foreground), 0.75);
  letter-spacing: 0.1rem;
  line-height: 1.5;
}

.field__input:focus ~ .field__label,
.field__input:not(:placeholder-shown) ~ .field__label,
.field__input:-webkit-autofill ~ .field__label,
.customer .field input:focus ~ label,
.customer .field input:not(:placeholder-shown) ~ label,
.customer .field input:-webkit-autofill ~ label {
  font-size: 1rem;
  top: calc(var(--inputs-border-width) + 0.5rem);
  left: calc(var(--inputs-border-width) + 2rem);
  letter-spacing: 0.04rem;
}

.field__input:focus,
.field__input:not(:placeholder-shown),
.field__input:-webkit-autofill,
.customer .field input:focus,
.customer .field input:not(:placeholder-shown),
.customer .field input:-webkit-autofill {
  padding: 2.2rem 1.5rem 0.8rem 2rem;
  margin: var(--inputs-border-width);
}

.field__input::-webkit-search-cancel-button,
.customer .field input::-webkit-search-cancel-button {
  display: none;
}

.field__input::placeholder,
.customer .field input::placeholder {
  opacity: 0;
}

.field__button {
  align-items: center;
  background-color: transparent;
  border: 0;
  color: currentColor;
  cursor: pointer;
  display: flex;
  height: 4.4rem;
  justify-content: center;
  overflow: hidden;
  padding: 0;
  position: absolute;
  right: 0;
  top: 0;
  width: 4.4rem;
}

.field__button > svg {
  height: 2.5rem;
  width: 2.5rem;
}

.field__input:-webkit-autofill ~ .field__button,
.field__input:-webkit-autofill ~ .field__label,
.customer .field input:-webkit-autofill ~ label {
  color: rgb(0, 0, 0);
}

/* Text area */

.text-area {
  font-family: var(--font-body-family);
  font-style: var(--font-body-style);
  font-weight: var(--font-body-weight);
  min-height: 10rem;
  resize: none;
}

input[type='checkbox'] {
  display: inline-block;
  width: auto;
  margin-right: 0.5rem;
}

/* Form global */

.form__label {
  display: block;
  margin-bottom: 0.6rem;
}

.form__message {
  align-items: center;
  display: flex;
  font-size: 1.4rem;
  line-height: 1;
  margin-top: 1rem;
}

.form__message--large {
  font-size: 1.6rem;
}

.customer .field .form__message {
  font-size: 1.4rem;
  text-align: left;
}

.form__message .icon,
.customer .form__message svg {
  flex-shrink: 0;
  height: 1.3rem;
  margin-right: 0.5rem;
  width: 1.3rem;
}

.form__message--large .icon,
.customer .form__message svg {
  height: 1.5rem;
  width: 1.5rem;
  margin-right: 1rem;
}

.customer .field .form__message svg {
  align-self: start;
}

.form-status {
  margin: 0;
  font-size: 1.6rem;
}

.form-status-list {
  padding: 0;
  margin: 2rem 0 4rem;
}

.form-status-list li {
  list-style-position: inside;
}

.form-status-list .link::first-letter {
  text-transform: capitalize;
}

/* component-quantity */
.quantity {
  color: rgba(var(--color-foreground));
  position: relative;
  width: calc(14rem / var(--font-body-scale) + var(--inputs-border-width) * 2);
  display: flex;
  border-radius: var(--inputs-radius);
  min-height: calc((var(--inputs-border-width) * 2) + 4.5rem);
}

.quantity:after {
  pointer-events: none;
  content: '';
  position: absolute;
  top: var(--inputs-border-width);
  right: var(--inputs-border-width);
  bottom: var(--inputs-border-width);
  left: var(--inputs-border-width);
  border: 0.1rem solid transparent;
  border-radius: var(--inputs-radius);
  box-shadow: 0 0 0 var(--inputs-border-width) rgba(var(--color-foreground), var(--inputs-border-opacity));
  transition: box-shadow var(--duration-short) ease;
  z-index: 1;
}

.quantity:before {
  background: rgb(var(--color-background));
  pointer-events: none;
  content: '';
  position: absolute;
  top: 0;
  right: 0;
  bottom: 0;
  left: 0;
  border-radius: var(--inputs-radius-outset);
  box-shadow: var(--inputs-shadow-horizontal-offset) var(--inputs-shadow-vertical-offset)
    var(--inputs-shadow-blur-radius) rgba(var(--color-shadow), var(--inputs-shadow-opacity));
  z-index: -1;
}

.quantity__input {
  color: currentColor;
  font-size: 1.4rem;
  font-weight: 500;
  opacity: 0.85;
  text-align: center;
  background-color: transparent;
  border: 0;
  padding: 0 0.5rem;
  width: 100%;
  flex-grow: 1;
  -webkit-appearance: none;
  appearance: none;
}

.quantity__button {
  width: calc(4.5rem / var(--font-body-scale));
  flex-shrink: 0;
  font-size: 1.8rem;
  border: 0;
  background-color: transparent;
  cursor: pointer;
  display: flex;
  align-items: center;
  justify-content: center;
  color: rgb(var(--color-foreground));
  padding: 0;
}

.quantity__button:first-child {
  margin-left: calc(var(--inputs-border-width));
}

.quantity__button:last-child {
  margin-right: calc(var(--inputs-border-width));
}

.quantity__button svg {
  width: 1rem;
  pointer-events: none;
}

.quantity__button:focus-visible,
.quantity__input:focus-visible {
  background-color: rgb(var(--color-background));
  z-index: 2;
}

.quantity__button:focus,
.quantity__input:focus {
  background-color: rgb(var(--color-background));
  z-index: 2;
}

.quantity__button:not(:focus-visible):not(.focused),
.quantity__input:not(:focus-visible):not(.focused) {
  box-shadow: inherit;
  background-color: inherit;
}

.quantity__input:-webkit-autofill,
.quantity__input:-webkit-autofill:hover,
.quantity__input:-webkit-autofill:active {
  box-shadow: 0 0 0 10rem rgb(var(--color-background)) inset !important;
  -webkit-box-shadow: 0 0 0 10rem rgb(var(--color-background)) inset !important;
}

.quantity__input::-webkit-outer-spin-button,
.quantity__input::-webkit-inner-spin-button {
  -webkit-appearance: none;
  margin: 0;
}

.quantity__input[type='number'] {
  -moz-appearance: textfield;
}

.quantity__rules {
  margin-top: 1.2rem;
  position: relative;
  font-size: 1.2rem;
}

.quantity__rules .caption {
  display: inline-block;
  margin-top: 0;
  margin-bottom: 0;
}

.quantity__rules .divider + .divider::before {
  content: '\2022';
  margin: 0 0.5rem;
}

.quantity__rules-cart {
  position: relative;
}

product-info .loading-overlay:not(.hidden) ~ *,
.quantity__rules-cart .loading-overlay:not(.hidden) ~ * {
  visibility: hidden;
}

/* component-modal */
.modal__toggle {
  list-style-type: none;
}

.no-js details[open] .modal__toggle {
  position: absolute;
  z-index: 5;
}

.modal__toggle-close {
  display: none;
}

.no-js details[open] svg.modal__toggle-close {
  display: flex;
  z-index: 1;
  height: 1.7rem;
  width: 1.7rem;
}

.modal__toggle-open {
  display: flex;
}

.no-js details[open] .modal__toggle-open {
  display: none;
}

.no-js .modal__close-button.link {
  display: none;
}

.modal__close-button.link {
  display: flex;
  justify-content: center;
  align-items: center;
  padding: 0rem;
  height: 4.4rem;
  width: 4.4rem;
  background-color: transparent;
}

.modal__close-button .icon {
  width: 1.7rem;
  height: 1.7rem;
}

.modal__content {
  position: absolute;
  top: 0;
  left: 0;
  right: 0;
  bottom: 0;
  background: rgb(var(--color-background));
  z-index: 4;
  display: flex;
  justify-content: center;
  align-items: center;
}

.media-modal {
  cursor: zoom-out;
}

.media-modal .deferred-media {
  cursor: initial;
}

/* component-cart-count-bubble */
.cart-count-bubble:empty {
  display: none;
}

.cart-count-bubble {
  position: absolute;
  background-color: rgb(var(--color-button));
  color: rgb(var(--color-button-text));
  height: 1.7rem;
  width: 1.7rem;
  border-radius: 100%;
  display: flex;
  justify-content: center;
  align-items: center;
  font-size: 0.9rem;
  bottom: 0.8rem;
  left: 2.2rem;
  line-height: calc(1 + 0.1 / var(--font-body-scale));
}

/* utility-bar */
.utility-bar {
  height: 100%;
}

.utility-bar--bottom-border {
  border-bottom: 0.1rem solid rgba(var(--color-foreground), 0.08);
}

@media screen and (min-width: 990px) {
  .utility-bar--bottom-border-social-only {
    border-bottom: 0.1rem solid rgba(var(--color-foreground), 0.08);
  }
}

.utility-bar__grid {
  display: grid;
  grid-template-columns: 1fr;
}

.utility-bar__grid .list-social {
  justify-content: flex-start;
  align-content: center;
  margin-left: -1.2rem;
}

@media screen and (max-width: 989px) {
  .utility-bar .utility-bar__grid .list-social {
    display: none;
  }
}

.utility-bar .list-social__item .icon {
  scale: 0.9;
}

@media screen and (min-width: 990px) {
  .utility-bar__grid {
    grid-template-columns: 3fr 4fr 3fr;
    grid-template-areas: 'social-icons announcements language-currency';
  }

  .announcement-bar.announcement-bar--one-announcement,
  .announcement-bar--one-announcement .announcement-bar__link {
    width: fit-content;
    margin: auto;
  }
}

.announcement-bar,
.announcement-bar__announcement {
  color: rgb(var(--color-foreground));
  width: 100%;
  height: 100%;
  display: flex;
  justify-content: center;
  flex-wrap: wrap;
  align-content: center;
}

.announcement-bar .slider--everywhere {
  margin-bottom: 0;
}

.utility-bar__grid .announcement-bar-slider {
  width: 100%;
}

.announcement-bar-slider,
.announcement-bar-slider .slider {
  width: 100%;
}

.announcement-bar .slider-button--next {
<<<<<<< HEAD
  margin-right: -1.8rem;
=======
  margin-right: -1.5rem;
>>>>>>> 49424ff5
  min-width: 44px;
}

.announcement-bar .slider-button--prev {
<<<<<<< HEAD
  margin-left: -1.8rem;
=======
  margin-left: -1.5rem;
>>>>>>> 49424ff5
  min-width: 44px;
}

.announcement-bar .slider-button--next:focus-visible,
.announcement-bar .slider-button--prev:focus-visible,
.utility-bar .list-social__link:focus-visible {
  outline-offset: -0.3rem;
  box-shadow: 0 0 0 -0.2rem rgb(var(--color-foreground));
}

@media screen and (min-width: 750px) {
<<<<<<< HEAD
  .utility-bar .page-width {
    padding-left: 3.2rem;
    padding-right: 3.2rem;
=======
  .announcement-bar .slider-button--next {
    margin-right: -3.2rem;
  }

  .announcement-bar .slider-button--prev {
    margin-left: -3.2rem;
>>>>>>> 49424ff5
  }
}

@media screen and (min-width: 990px) {
  body:has(.section-header .header:not(.drawer-menu)) .utility-bar .page-width {
    padding-left: 5rem;
    padding-right: 5rem;
  }

  .announcement-bar-slider {
    width: 60%;
  }
}

.announcement-bar__link {
  display: flex;
  width: 100%;
  padding: 1rem 0;
  text-decoration: none;
  height: 100%;
  justify-content: center;
  align-items: center;
}

.announcement-bar__link:hover {
  text-decoration: underline;
}

.announcement-bar__link .icon-arrow {
  display: inline-block;
  pointer-events: none;
  margin-left: 0.8rem;
  vertical-align: middle;
  margin-bottom: 0.2rem;
}

.announcement-bar__link .announcement-bar__message {
  padding: 0;
}

.announcement-bar__message {
  text-align: center;
  padding: 1rem 0;
  margin: 0;
  letter-spacing: 0.1rem;
}

/* section-header */
.section-header.shopify-section-group-header-group {
  z-index: 3;
}

.shopify-section-header-sticky {
  position: sticky;
  top: 0;
}

.shopify-section-header-hidden {
  top: calc(-1 * var(--header-height));
}

.shopify-section-header-hidden.menu-open {
  top: 0;
}

.section-header.animate {
  transition: top 0.15s ease-out;
}

.shopify-section-group-header-group {
  z-index: 4;
}

.section-header ~ .shopify-section-group-header-group {
  z-index: initial;
}

/* Main Header Layout */
.header-wrapper {
  display: block;
  position: relative;
  background-color: rgb(var(--color-background));
}

.header-wrapper--border-bottom {
  border-bottom: 0.1rem solid rgba(var(--color-foreground), 0.08);
}

.header {
  display: grid;
  grid-template-areas: 'left-icons heading icons';
  grid-template-columns: 1fr 2fr 1fr;
  align-items: center;
}

@media screen and (max-width: 749px) {
  .header--has-app {
    grid-template-columns: auto 1fr auto;
  }
}

@media screen and (min-width: 990px) {
  .header {
    grid-template-columns: 1fr auto 1fr;
  }

  .header--top-left,
  .header--middle-left:not(.header--has-menu) {
    grid-template-areas:
      'heading icons'
      'navigation navigation';
    grid-template-columns: 1fr auto;
  }

  .header--top-left.drawer-menu,
  .header--middle-left.drawer-menu {
    grid-template-areas: 'navigation heading icons';
    grid-template-columns: auto 1fr auto;
    column-gap: 1rem;
  }

  .header--middle-left {
    grid-template-areas: 'heading navigation icons';
    grid-template-columns: auto auto 1fr;
    column-gap: 2rem;
  }

  .header--middle-center:not(.drawer-menu) {
    grid-template-areas: 'navigation heading icons';
    grid-template-columns: 1fr auto 1fr;
    column-gap: 2rem;
  }

  .header--middle-center a.header__heading-link {
    text-align: center;
  }

  .header--top-center {
    grid-template-areas:
      'left-icons heading icons'
      'navigation navigation navigation';
  }

  .header--top-center.drawer-menu {
    grid-template-areas: 'left-icons heading icons';
    grid-template-columns: 1fr auto 1fr;
  }

  .header:not(.header--middle-left, .header--middle-center) .header__inline-menu {
    margin-top: 1.05rem;
  }
}

.header *[tabindex='-1']:focus {
  outline: none;
}

.header__heading {
  margin: 0;
  line-height: 0;
}

.header > .header__heading-link {
  line-height: 0;
}

.header__heading,
.header__heading-link {
  grid-area: heading;
  justify-self: center;
}

.header__heading-link {
  display: inline-block;
  padding: 0.75rem;
  text-decoration: none;
  word-break: break-word;
}

.header__heading-link:hover .h2 {
  color: rgb(var(--color-foreground));
}

.header__heading-link .h2 {
  line-height: 1;
  color: rgba(var(--color-foreground), 0.75);
}

.header__heading-logo {
  height: auto;
  max-width: 100%;
}

.header__heading-logo-wrapper {
  width: 100%;
  display: inline-block;
  transition: width 0.3s cubic-bezier(0.52, 0, 0.61, 0.99);
}

@media screen and (max-width: 989px) {
  .header__heading,
  .header__heading-link {
    text-align: center;
  }

  .header--mobile-left .header__heading,
  .header--mobile-left .header__heading-link {
    text-align: left;
    justify-self: start;
  }

  .header--mobile-left {
    grid-template-columns: auto 2fr 1fr;
  }
}

@media screen and (min-width: 990px) {
  .header--middle-left .header__heading-link,
  .header--top-left .header__heading-link {
    margin-left: -0.75rem;
  }

  .header__heading,
  .header__heading-link {
    justify-self: start;
  }

  .header--middle-center .header__heading-link,
  .header--middle-center .header__heading {
    justify-self: center;
    text-align: center;
  }

  .header--top-center .header__heading-link,
  .header--top-center .header__heading {
    justify-self: center;
    text-align: center;
  }
}

/* Header icons */
.header__icons {
  display: flex;
  grid-area: icons;
  justify-self: end;
}

.header__icons .shopify-app-block {
  max-width: 4.4rem;
  max-height: 4.4rem;
  overflow: hidden;
}

.header__icon:not(.header__icon--summary),
.header__icon span {
  display: flex;
  align-items: center;
  justify-content: center;
}

.header__icon {
  color: rgb(var(--color-foreground));
}

.header__icon span {
  height: 100%;
}

.header__icon::after {
  content: none;
}

.header__icon:hover .icon,
.modal__close-button:hover .icon {
  transform: scale(1.07);
}

.header__icon .icon {
  height: 2rem;
  width: 2rem;
  fill: none;
  vertical-align: middle;
}

.header__icon,
.header__icon--cart .icon {
  height: 4.4rem;
  width: 4.4rem;
  padding: 0;
}

.header__icon--cart {
  position: relative;
  margin-right: -1.2rem;
}

.header__icon--menu[aria-expanded='true']::before {
  content: '';
  top: 100%;
  left: 0;
  height: calc(var(--viewport-height, 100vh) - (var(--header-bottom-position, 100%)));
  width: 100%;
  display: block;
  position: absolute;
  background: rgba(var(--color-foreground), 0.5);
}

/* Search */
menu-drawer + .header__search {
  display: none;
}

.header > .header__search {
  grid-area: left-icons;
  justify-self: start;
}

.header--top-center.drawer-menu > .header__search {
  margin-left: 3.2rem;
}

.header--top-center header-drawer {
  grid-area: left-icons;
}

.header:not(.header--has-menu) * > .header__search {
  display: none;
}

.header__search {
  display: inline-flex;
  line-height: 0;
}

.header--top-center > .header__search {
  display: none;
}

.header--top-center * > .header__search {
  display: inline-flex;
}

@media screen and (min-width: 990px) {
  .header:not(.header--top-center) * > .header__search,
  .header--top-center > .header__search {
    display: inline-flex;
  }

  .header:not(.header--top-center) > .header__search,
  .header--top-center * > .header__search {
    display: none;
  }
}

.no-js .predictive-search {
  display: none;
}

details[open] > .search-modal {
  opacity: 1;
  animation: animateMenuOpen var(--duration-default) ease;
}

details[open] .modal-overlay {
  display: block;
}

details[open] .modal-overlay::after {
  position: absolute;
  content: '';
  background-color: rgb(var(--color-foreground), 0.5);
  top: 100%;
  left: 0;
  right: 0;
  height: 100vh;
}

.no-js details[open] > .header__icon--search {
  top: 1rem;
  right: 0.5rem;
}

.search-modal {
  opacity: 0;
  border-bottom: 0.1rem solid rgba(var(--color-foreground), 0.08);
  min-height: calc(100% + var(--inputs-margin-offset) + (2 * var(--inputs-border-width)));
  height: 100%;
}

.search-modal__content {
  display: flex;
  align-items: center;
  justify-content: center;
  width: 100%;
  height: 100%;
  padding: 0 5rem 0 1rem;
  line-height: calc(1 + 0.8 / var(--font-body-scale));
  position: relative;
}

.search-modal__content-bottom {
  bottom: calc((var(--inputs-margin-offset) / 2));
}

.search-modal__content-top {
  top: calc((var(--inputs-margin-offset) / 2));
}

.search-modal__form {
  width: 100%;
}

.search-modal__close-button {
  position: absolute;
  right: 0.3rem;
}

@media screen and (min-width: 750px) {
  .search-modal__close-button {
    right: 1rem;
  }

  .search-modal__content {
    padding: 0 6rem;
  }
}

@media screen and (min-width: 990px) {
  .search-modal__form {
    max-width: 74.2rem;
  }

  .search-modal__close-button {
    position: initial;
    margin-left: 0.5rem;
  }
}

/* Header menu drawer */
.header__icon--menu .icon {
  display: block;
  position: absolute;
  opacity: 1;
  transform: scale(1);
  transition: transform 150ms ease, opacity 150ms ease;
}

details:not([open]) > .header__icon--menu .icon-close,
details[open] > .header__icon--menu .icon-hamburger {
  visibility: hidden;
  opacity: 0;
  transform: scale(0.8);
}

.js details[open]:not(.menu-opening) > .header__icon--menu .icon-close {
  visibility: hidden;
}

.js details[open]:not(.menu-opening) > .header__icon--menu .icon-hamburger {
  visibility: visible;
  opacity: 1;
  transform: scale(1.07);
}

.js details > .header__submenu {
  opacity: 0;
  transform: translateY(-1.5rem);
}

details[open] > .header__submenu {
  animation: animateMenuOpen var(--duration-default) ease;
  animation-fill-mode: forwards;
  z-index: 1;
}

@media (prefers-reduced-motion) {
  details[open] > .header__submenu {
    opacity: 1;
    transform: translateY(0);
  }
}

/* Header menu */
.header__inline-menu {
  margin-left: -1.2rem;
  grid-area: navigation;
  display: none;
}

.header--top-center .header__inline-menu,
.header--top-center .header__heading-link {
  margin-left: 0;
}

@media screen and (min-width: 990px) {
  .header__inline-menu {
    display: block;
  }

  .header--top-center .header__inline-menu {
    justify-self: center;
  }

  .header--top-center .header__inline-menu > .list-menu--inline {
    justify-content: center;
  }

  .header--middle-left .header__inline-menu {
    margin-left: 0;
  }
}

.header__menu {
  padding: 0 1rem;
}

.header__menu-item {
  padding: 1.2rem;
  text-decoration: none;
  color: rgba(var(--color-foreground), 0.75);
}

.header__menu-item:hover {
  color: rgb(var(--color-foreground));
}

.header__menu-item span {
  transition: text-decoration var(--duration-short) ease;
}

.header__menu-item:hover span {
  text-decoration: underline;
  text-underline-offset: 0.3rem;
}

details[open] > .header__menu-item {
  text-decoration: underline;
}

details[open]:hover > .header__menu-item {
  text-decoration-thickness: 0.2rem;
}

details[open] > .header__menu-item .icon-caret {
  transform: rotate(180deg);
}

.header__active-menu-item {
  transition: text-decoration-thickness var(--duration-short) ease;
  color: rgb(var(--color-foreground));
  text-decoration: underline;
  text-underline-offset: 0.3rem;
}

.header__menu-item:hover .header__active-menu-item {
  text-decoration-thickness: 0.2rem;
}

.header__submenu {
  transition: opacity var(--duration-default) ease, transform var(--duration-default) ease;
}

.global-settings-popup,
.header__submenu.global-settings-popup {
  border-radius: var(--popup-corner-radius);
  border-color: rgba(var(--color-foreground), var(--popup-border-opacity));
  border-style: solid;
  border-width: var(--popup-border-width);
  box-shadow: var(--popup-shadow-horizontal-offset) var(--popup-shadow-vertical-offset) var(--popup-shadow-blur-radius)
    rgba(var(--color-shadow), var(--popup-shadow-opacity));
  z-index: -1;
}

.header__submenu.list-menu {
  padding: 1rem 0;
}

.header__submenu .header__submenu {
  background-color: rgba(var(--color-foreground), 0.03);
  padding: 1rem 0;
  margin: 1rem 0;
}

.header__submenu .header__menu-item:after {
  right: 2rem;
}

.header__submenu .header__menu-item {
  justify-content: space-between;
  padding: 0.8rem 2rem;
}

.header__submenu .header__menu-item:hover {
  text-decoration-line: underline;
}

.header__menu-item .icon-caret {
  right: 0.8rem;
}

.header__submenu .icon-caret {
  flex-shrink: 0;
  margin-left: 1rem;
  position: static;
}

header-menu > details,
details-disclosure > details {
  position: relative;
}

@keyframes animateMenuOpen {
  0% {
    opacity: 0;
    transform: translateY(-1.5rem);
  }

  100% {
    opacity: 1;
    transform: translateY(0);
  }
}

.overflow-hidden-mobile,
.overflow-hidden-tablet,
.overflow-hidden-desktop {
  overflow: hidden;
}

@media screen and (min-width: 750px) {
  .overflow-hidden-mobile {
    overflow: auto;
  }
}

@media screen and (min-width: 990px) {
  .overflow-hidden-tablet {
    overflow: auto;
  }
}

.badge {
  border: 1px solid transparent;
  border-radius: var(--badge-corner-radius);
  display: inline-block;
  font-size: 1.2rem;
  letter-spacing: 0.1rem;
  line-height: 1;
  padding: 0.5rem 1.3rem 0.6rem 1.3rem;
  text-align: center;
  background-color: rgb(var(--color-badge-background));
  border-color: rgba(var(--color-badge-border), var(--alpha-badge-border));
  color: rgb(var(--color-badge-foreground));
  word-break: break-word;
}

.gradient {
  background: rgb(var(--color-background));
  background: var(--gradient-background);
  background-attachment: fixed;
}

@media screen and (forced-colors: active) {
  .icon {
    color: CanvasText;
    fill: CanvasText !important;
  }

  .icon-close-small path {
    stroke: CanvasText;
  }
}

.ratio {
  display: flex;
  position: relative;
  align-items: stretch;
}

.ratio::before {
  content: '';
  width: 0;
  height: 0;
  padding-bottom: var(--ratio-percent);
}

.content-container {
  border-radius: var(--text-boxes-radius);
  border: var(--text-boxes-border-width) solid rgba(var(--color-foreground), var(--text-boxes-border-opacity));
  position: relative;
}

.content-container:after {
  content: '';
  position: absolute;
  top: calc(var(--text-boxes-border-width) * -1);
  right: calc(var(--text-boxes-border-width) * -1);
  bottom: calc(var(--text-boxes-border-width) * -1);
  left: calc(var(--text-boxes-border-width) * -1);
  border-radius: var(--text-boxes-radius);
  box-shadow: var(--text-boxes-shadow-horizontal-offset) var(--text-boxes-shadow-vertical-offset)
    var(--text-boxes-shadow-blur-radius) rgba(var(--color-shadow), var(--text-boxes-shadow-opacity));
  z-index: -1;
}

.content-container--full-width:after {
  left: 0;
  right: 0;
  border-radius: 0;
}

@media screen and (max-width: 749px) {
  .content-container--full-width-mobile {
    border-left: none;
    border-right: none;
    border-radius: 0;
  }
  .content-container--full-width-mobile:after {
    display: none;
  }
}

.global-media-settings {
  position: relative;
  border: var(--media-border-width) solid rgba(var(--color-foreground), var(--media-border-opacity));
  border-radius: var(--media-radius);
  overflow: visible !important;
  background-color: rgb(var(--color-background));
}

.global-media-settings:after {
  content: '';
  position: absolute;
  top: calc(var(--media-border-width) * -1);
  right: calc(var(--media-border-width) * -1);
  bottom: calc(var(--media-border-width) * -1);
  left: calc(var(--media-border-width) * -1);
  border-radius: var(--media-radius);
  box-shadow: var(--media-shadow-horizontal-offset) var(--media-shadow-vertical-offset) var(--media-shadow-blur-radius)
    rgba(var(--color-shadow), var(--media-shadow-opacity));
  z-index: -1;
  pointer-events: none;
}

.global-media-settings--no-shadow {
  overflow: hidden !important;
}

.global-media-settings--no-shadow:after {
  content: none;
}

.global-media-settings img,
.global-media-settings iframe,
.global-media-settings model-viewer,
.global-media-settings video,
.global-media-settings .placeholder-svg {
  border-radius: calc(var(--media-radius) - var(--media-border-width));
}

.content-container--full-width,
.global-media-settings--full-width,
.global-media-settings--full-width img,
.global-media-settings--full-width video,
.global-media-settings--full-width iframe,
.global-media-settings--full-width .placeholder-svg {
  border-radius: 0;
  border-left: none;
  border-right: none;
}

/* check for flexbox gap in older Safari versions */
@supports not (inset: 10px) {
  .grid {
    margin-left: calc(-1 * var(--grid-mobile-horizontal-spacing));
  }

  .grid__item {
    padding-left: var(--grid-mobile-horizontal-spacing);
    padding-bottom: var(--grid-mobile-vertical-spacing);
  }

  @media screen and (min-width: 750px) {
    .grid {
      margin-left: calc(-1 * var(--grid-desktop-horizontal-spacing));
    }

    .grid__item {
      padding-left: var(--grid-desktop-horizontal-spacing);
      padding-bottom: var(--grid-desktop-vertical-spacing);
    }
  }

  .grid--gapless .grid__item {
    padding-left: 0;
    padding-bottom: 0;
  }

  @media screen and (min-width: 749px) {
    .grid--peek .grid__item {
      padding-left: var(--grid-mobile-horizontal-spacing);
    }
  }

  .product-grid .grid__item {
    padding-bottom: var(--grid-mobile-vertical-spacing);
  }

  @media screen and (min-width: 750px) {
    .product-grid .grid__item {
      padding-bottom: var(--grid-desktop-vertical-spacing);
    }
  }
}

.font-body-bold {
  font-weight: var(--font-body-weight-bold);
}

/* outline and border styling for Windows High Contrast Mode */
@media (forced-colors: active) {
  .button,
  .shopify-challenge__button,
  .customer button {
    border: transparent solid 1px;
  }

  .button:focus-visible,
  .button:focus,
  .button.focused,
  .shopify-payment-button__button--unbranded:focus-visible,
  .shopify-payment-button [role='button']:focus-visible,
  .shopify-payment-button__button--unbranded:focus,
  .shopify-payment-button [role='button']:focus {
    outline: solid transparent 1px;
  }

  .field__input:focus,
  .select__select:focus,
  .customer .field input:focus,
  .customer select:focus,
  .localization-form__select:focus.localization-form__select:after {
    outline: transparent solid 1px;
  }

  .localization-form__select:focus {
    outline: transparent solid 1px;
  }
}

.rte:after {
  clear: both;
  content: '';
  display: block;
}

.rte > *:first-child {
  margin-top: 0;
}

.rte > *:last-child {
  margin-bottom: 0;
}

.rte table {
  table-layout: fixed;
}

@media screen and (min-width: 750px) {
  .rte table td {
    padding-left: 1.2rem;
    padding-right: 1.2rem;
  }
}

.rte img {
  height: auto;
  max-width: 100%;
  border: var(--media-border-width) solid rgba(var(--color-foreground), var(--media-border-opacity));
  border-radius: var(--media-radius);
  box-shadow: var(--media-shadow-horizontal-offset) var(--media-shadow-vertical-offset) var(--media-shadow-blur-radius)
    rgba(var(--color-shadow), var(--media-shadow-opacity));
  margin-bottom: var(--media-shadow-vertical-offset);
}

.rte ul,
.rte ol {
  list-style-position: inside;
  padding-left: 2rem;
}

.rte li {
  list-style: inherit;
}

.rte li:last-child {
  margin-bottom: 0;
}

.rte a {
  color: rgba(var(--color-link), var(--alpha-link));
  text-underline-offset: 0.3rem;
  text-decoration-thickness: 0.1rem;
  transition: text-decoration-thickness var(--duration-short) ease;
}

.rte a:hover {
  color: rgb(var(--color-link));
  text-decoration-thickness: 0.2rem;
}

.rte blockquote {
  display: inline-flex;
}

.rte blockquote > * {
  margin: -0.5rem 0 -0.5rem 0;
}

/* Image mask global styles */

.shape--mask {
  display: block;
  height: 0;
  width: 0;
}

.shape--arch {
  clip-path: url('#Shape-Arch');
}

.shape--blob {
  clip-path: polygon(var(--shape--blob-1));
}

.shape--chevronleft {
  clip-path: polygon(100% 0%, 85% 50%, 100% 100%, 15% 100%, 0% 50%, 15% 0%);
}

.shape--chevronright {
  clip-path: polygon(85% 0%, 100% 50%, 85% 100%, 0% 100%, 15% 50%, 0% 0%);
}

.shape--circle {
  clip-path: circle(closest-side);
}

.shape--diamond {
  clip-path: polygon(50% 0%, 100% 50%, 50% 100%, 0% 50%);
}

.shape--parallelogram {
  clip-path: polygon(15% 0, 100% 0%, 85% 100%, 0% 100%);
}

.shape--round {
  clip-path: ellipse(45% 45% at 50% 50%);
}

/* Fixed background */
.animate--fixed {
  clip-path: inset(0);
}

.animate--fixed > img:not(.zoom):not(.deferred-media__poster-button),
.animate--fixed > svg:not(.zoom):not(.deferred-media__poster-button) {
  position: fixed;
  height: 100vh;
}

/* Animations */

@media (prefers-reduced-motion: no-preference) {
  .animate--ambient > img,
  .animate--ambient > svg {
    animation: animateAmbient 30s linear infinite;
  }

  @keyframes animateAmbient {
    0% {
      transform: rotate(0deg) translateX(1em) rotate(0deg) scale(1.2);
    }
    100% {
      transform: rotate(360deg) translateX(1em) rotate(-360deg) scale(1.2);
    }
  }

  .scroll-trigger.animate--fade-in,
  .scroll-trigger.animate--slide-in {
    opacity: 0.01;
  }

  .scroll-trigger.animate--slide-in {
    transform: translateY(2rem);
  }

  .scroll-trigger:not(.scroll-trigger--offscreen).animate--fade-in {
    opacity: 1;
    animation: var(--animation-fade-in);
  }

  .scroll-trigger:not(.scroll-trigger--offscreen).animate--slide-in {
    animation: var(--animation-slide-in);
    animation-delay: calc(var(--animation-order) * 75ms);
  }

  .scroll-trigger.scroll-trigger--design-mode.animate--fade-in,
  .scroll-trigger.scroll-trigger--design-mode.animate--slide-in,
  .scroll-trigger.scroll-trigger--design-mode .slider,
  .scroll-trigger:not(.scroll-trigger--offscreen).scroll-trigger--cancel {
    opacity: 1;
    animation: none;
    transition: none;
  }

  .scroll-trigger.scroll-trigger--design-mode.animate--slide-in {
    transform: translateY(0);
  }

  @keyframes slideIn {
    from {
      transform: translateY(2rem);
      opacity: 0.01;
    }
    to {
      transform: translateY(0);
      opacity: 1;
    }
  }

  @keyframes fadeIn {
    from {
      opacity: 0.01;
    }
    to {
      opacity: 1;
    }
  }
}

/* Element Hovers: 3d Lift */

@media (prefers-reduced-motion: no-preference) and (hover: hover) {
  .animate--hover-3d-lift .card-wrapper .card--card,
  .animate--hover-3d-lift .card-wrapper .card--standard .card__inner,
  .animate--hover-3d-lift .button:not(.button--tertiary),
  .animate--hover-3d-lift .shopify-challenge__button,
  .animate--hover-3d-lift .customer button,
  .animate--hover-3d-lift .shopify-payment-button__button,
  .animate--hover-3d-lift .deferred-media .deferred-media__poster-button {
    transition: transform var(--duration-long) ease, box-shadow var(--duration-long) ease;
    transform-origin: center;
  }

  .animate--hover-3d-lift .card-wrapper:hover .card--card,
  .animate--hover-3d-lift .card-wrapper:hover .card--standard .card__inner,
  .animate--hover-3d-lift .button:not(.button--tertiary):not([disabled]):hover,
  .animate--hover-3d-lift .shopify-challenge__button:not([disabled]):hover,
  .animate--hover-3d-lift .customer button:not([disabled]):hover,
  .animate--hover-3d-lift .shopify-payment-button__button:hover,
  .animate--hover-3d-lift .deferred-media:hover .deferred-media__poster-button {
    transition: transform var(--duration-extended) ease, box-shadow var(--duration-long) ease; /* Slow the card transition speed while hover is active. */
    transform: rotate(1deg);
    box-shadow: -1rem -1rem 1rem -1rem rgba(0, 0, 0, 0.05), 1rem 1rem 1rem -1rem rgba(0, 0, 0, 0.05),
      0 0 0.5rem 0 rgba(255, 255, 255, 0), 0 2rem 3.5rem -2rem rgba(0, 0, 0, 0.5);
  }

  .animate--hover-3d-lift .deferred-media:hover .deferred-media__poster-button {
    transform: translate(-50%, -50%) scale(1.05); /* Apply a specialized transform to the video play button. */
  }

  .animate--hover-3d-lift .collage__item .card-wrapper:hover .card--card,
  .animate--hover-3d-lift .collage__item .card-wrapper:hover .card--standard .card__inner {
    transform: rotate(0.5deg); /* Less intense rotation for collage items. */
  }

  .animate--hover-3d-lift .product-grid .grid__item:hover,
  .animate--hover-3d-lift .collection-list .grid__item:hover,
  .animate--hover-3d-lift .collage__item:hover,
  .animate--hover-3d-lift .blog-articles .article:hover,
  .animate--hover-3d-lift .complementary-slide li:hover {
    z-index: 2; /* Make sure the hovered card is the topmost card. */
  }

  .animate--hover-3d-lift .product-grid {
    isolation: isolate; /* Ensure z-index changes here don't negatively effect other UI stacking. */
  }

  .animate--hover-3d-lift .card-wrapper .card--shape.card--standard:not(.card--text) .card__inner {
    box-shadow: none;
    transition: transform var(--duration-long) ease, filter var(--duration-long) ease;
  }

  .animate--hover-3d-lift .card-wrapper:hover .card--shape.card--standard:not(.card--text) .card__inner {
    transition: transform calc(2 * var(--duration-extended)) ease, filter var(--duration-long) ease; /* Slow the card transition speed while hover is active. */
    filter: drop-shadow(0rem 2rem 2rem rgba(0, 0, 0, 0.15)) drop-shadow(0rem 1rem 1rem rgba(0, 0, 0, 0.15));
  }

  .animate--hover-3d-lift .card-wrapper:hover .card--card:after,
  .animate--hover-3d-lift .card-wrapper:hover .card--standard .card__inner:after,
  .animate--hover-3d-lift
    .card-wrapper:hover
    .card--shape.card--standard:not(.card--text)
    .card__inner
    .card__media:before {
    background-image: var(--easter-egg);
    background-size: 250px 250px;
    mix-blend-mode: color-dodge;
    pointer-events: none;
    z-index: 2;
  }

  .animate--hover-3d-lift
    .card-wrapper:hover
    .card--shape.card--standard:not(.card--text)
    .card__inner
    .card__media:before {
    content: '';
    position: absolute;
    top: 0;
    bottom: 0;
    left: 0;
    right: 0;
  }

  .animate--hover-3d-lift .card-wrapper .card--card:before,
  .animate--hover-3d-lift .card-wrapper .card--standard .card__media:after {
    content: '';
    position: absolute;
    top: 0;
    right: 0;
    bottom: 0;
    left: 0;
    opacity: 0;
    pointer-events: none;
    transition: background-position calc(2 * var(--duration-extended)) ease, opacity var(--duration-default) ease;
    mix-blend-mode: overlay;
    background-size: 400% 100%;
    background-position: 90% 0;
    background-repeat: no-repeat;
    background-image: linear-gradient(
      135deg,
      rgba(255, 255, 255, 0) 45%,
      rgba(255, 255, 255, 1) 50%,
      rgba(255, 255, 255, 0) 55%
    );
  }

  .animate--hover-3d-lift .card-wrapper:hover .card--card:before,
  .animate--hover-3d-lift .card-wrapper:hover .card--standard .card__media:after {
    opacity: 0.2;
    transition: background-position 6s ease, opacity var(--duration-long) ease;
    background-position: left;
    z-index: 2;
  }

  :root {
    --easter-egg: none;
    --sparkle: url('./sparkle.gif');
  }
}<|MERGE_RESOLUTION|>--- conflicted
+++ resolved
@@ -2181,20 +2181,12 @@
 }
 
 .announcement-bar .slider-button--next {
-<<<<<<< HEAD
-  margin-right: -1.8rem;
-=======
   margin-right: -1.5rem;
->>>>>>> 49424ff5
   min-width: 44px;
 }
 
 .announcement-bar .slider-button--prev {
-<<<<<<< HEAD
-  margin-left: -1.8rem;
-=======
   margin-left: -1.5rem;
->>>>>>> 49424ff5
   min-width: 44px;
 }
 
@@ -2206,18 +2198,12 @@
 }
 
 @media screen and (min-width: 750px) {
-<<<<<<< HEAD
-  .utility-bar .page-width {
-    padding-left: 3.2rem;
-    padding-right: 3.2rem;
-=======
   .announcement-bar .slider-button--next {
     margin-right: -3.2rem;
   }
 
   .announcement-bar .slider-button--prev {
     margin-left: -3.2rem;
->>>>>>> 49424ff5
   }
 }
 
