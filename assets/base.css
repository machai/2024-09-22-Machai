--- conflicted
+++ resolved
@@ -1428,7 +1428,6 @@
   display: flex;
 }
 
-<<<<<<< HEAD
 .view-all-button {
   margin-top: 1rem;
 }
@@ -1447,10 +1446,10 @@
   .view-all-button--card-desktop {
     margin-top: 3rem;
   }
-=======
+}
+
 .button.loading > .loading-overlay__spinner .path {
   stroke: rgb(var(--color-button-text));
->>>>>>> d04f9434
 }
 
 /* Button - social share */
