:root {
  --alpha-button-background: 1;
  --alpha-button-border: 1;
  --alpha-link: 0.85;
  --alpha-badge-border: 0.1;
}

.product-card-wrapper .card,
.contains-card--product {
  --border-radius: var(--product-card-corner-radius);
  --border-width: var(--product-card-border-width);
  --border-opacity: var(--product-card-border-opacity);
  --shadow-horizontal-offset: var(--product-card-shadow-horizontal-offset);
  --shadow-vertical-offset: var(--product-card-shadow-vertical-offset);
  --shadow-blur-radius: var(--product-card-shadow-blur-radius);
  --shadow-opacity: var(--product-card-shadow-opacity);
  --shadow-visible: var(--product-card-shadow-visible);
  --image-padding: var(--product-card-image-padding);
  --text-alignment: var(--product-card-text-alignment);
}

.collection-card-wrapper .card,
.contains-card--collection {
  --border-radius: var(--collection-card-corner-radius);
  --border-width: var(--collection-card-border-width);
  --border-opacity: var(--collection-card-border-opacity);
  --shadow-horizontal-offset: var(--collection-card-shadow-horizontal-offset);
  --shadow-vertical-offset: var(--collection-card-shadow-vertical-offset);
  --shadow-blur-radius: var(--collection-card-shadow-blur-radius);
  --shadow-opacity: var(--collection-card-shadow-opacity);
  --shadow-visible: var(--collection-card-shadow-visible);
  --image-padding: var(--collection-card-image-padding);
  --text-alignment: var(--collection-card-text-alignment);
}

.article-card-wrapper .card,
.contains-card--article {
  --border-radius: var(--blog-card-corner-radius);
  --border-width: var(--blog-card-border-width);
  --border-opacity: var(--blog-card-border-opacity);
  --shadow-horizontal-offset: var(--blog-card-shadow-horizontal-offset);
  --shadow-vertical-offset: var(--blog-card-shadow-vertical-offset);
  --shadow-blur-radius: var(--blog-card-shadow-blur-radius);
  --shadow-opacity: var(--blog-card-shadow-opacity);
  --shadow-visible: var(--blog-card-shadow-visible);
  --image-padding: var(--blog-card-image-padding);
  --text-alignment: var(--blog-card-text-alignment);
}

.contains-content-container,
.content-container {
  --border-radius: var(--text-boxes-radius);
  --border-width: var(--text-boxes-border-width);
  --border-opacity: var(--text-boxes-border-opacity);
  --shadow-horizontal-offset: var(--text-boxes-shadow-horizontal-offset);
  --shadow-vertical-offset: var(--text-boxes-shadow-vertical-offset);
  --shadow-blur-radius: var(--text-boxes-shadow-blur-radius);
  --shadow-opacity: var(--text-boxes-shadow-opacity);
  --shadow-visible: var(--text-boxes-shadow-visible);
}

.contains-media,
.global-media-settings {
  --border-radius: var(--media-radius);
  --border-width: var(--media-border-width);
  --border-opacity: var(--media-border-opacity);
  --shadow-horizontal-offset: var(--media-shadow-horizontal-offset);
  --shadow-vertical-offset: var(--media-shadow-vertical-offset);
  --shadow-blur-radius: var(--media-shadow-blur-radius);
  --shadow-opacity: var(--media-shadow-opacity);
  --shadow-visible: var(--media-shadow-visible);
}

/* base */

.no-js:not(html) {
  display: none !important;
}

html.no-js .no-js:not(html) {
  display: block !important;
}

.no-js-inline {
  display: none !important;
}

html.no-js .no-js-inline {
  display: inline-block !important;
}

html.no-js .no-js-hidden {
  display: none !important;
}

.page-width {
  max-width: var(--page-width);
  margin: 0 auto;
  padding: 0 1.5rem;
}

body:has(.section-header .drawer-menu) .announcement-bar-section slideshow-component {
  max-width: 100%;
}

.page-width.drawer-menu {
  max-width: 100%;
}

.page-width-desktop {
  padding: 0;
  margin: 0 auto;
}

@media screen and (min-width: 750px) {
  .page-width {
    padding: 0 5rem;
  }

  .header.page-width {
    padding-left: 3.2rem;
    padding-right: 3.2rem;
  }

  .page-width--narrow {
    padding: 0 9rem;
  }

  .page-width-desktop {
    padding: 0;
  }

  .page-width-tablet {
    padding: 0 5rem;
  }
}

@media screen and (min-width: 990px) {
  .header:not(.drawer-menu).page-width {
    padding-left: 5rem;
    padding-right: 5rem;
  }

  .page-width--narrow {
    max-width: 72.6rem;
    padding: 0;
  }

  .page-width-desktop {
    max-width: var(--page-width);
    padding: 0 5rem;
  }
}

.isolate {
  position: relative;
  z-index: 0;
}

.section + .section {
  margin-top: var(--spacing-sections-mobile);
}

@media screen and (min-width: 750px) {
  .section + .section {
    margin-top: var(--spacing-sections-desktop);
  }
}

.element-margin-top {
  margin-top: 5rem;
}

@media screen and (min-width: 750px) {
  .element-margin {
    margin-top: calc(5rem + var(--page-width-margin));
  }
}

.background-secondary {
  background-color: rgba(var(--color-foreground), 0.04);
}

.grid-auto-flow {
  display: grid;
  grid-auto-flow: column;
}

.page-margin,
.shopify-challenge__container {
  margin: 7rem auto;
}

.rte-width {
  max-width: 82rem;
  margin: 0 auto 2rem;
}

.list-unstyled {
  margin: 0;
  padding: 0;
  list-style: none;
}

.hidden {
  display: none !important;
}

.visually-hidden {
  position: absolute !important;
  overflow: hidden;
  width: 1px;
  height: 1px;
  margin: -1px;
  padding: 0;
  border: 0;
  clip: rect(0 0 0 0);
  word-wrap: normal !important;
}

.visually-hidden--inline {
  margin: 0;
  height: 1em;
}

.overflow-hidden {
  overflow: hidden;
}

.skip-to-content-link:focus {
  z-index: 9999;
  position: inherit;
  overflow: auto;
  width: auto;
  height: auto;
  clip: auto;
}

.full-width-link {
  position: absolute;
  top: 0;
  right: 0;
  bottom: 0;
  left: 0;
  z-index: 2;
}

::selection {
  background-color: rgba(var(--color-foreground), 0.2);
}

.text-body {
  font-size: 1.5rem;
  letter-spacing: 0.06rem;
  line-height: calc(1 + 0.8 / var(--font-body-scale));
  font-family: var(--font-body-family);
  font-style: var(--font-body-style);
  font-weight: var(--font-body-weight);
}

h1,
h2,
h3,
h4,
h5,
.h0,
.h1,
.h2,
.h3,
.h4,
.h5 {
  font-family: var(--font-heading-family);
  font-style: var(--font-heading-style);
  font-weight: var(--font-heading-weight);
  letter-spacing: calc(var(--font-heading-scale) * 0.06rem);
  color: rgb(var(--color-foreground));
  line-height: calc(1 + 0.3 / max(1, var(--font-heading-scale)));
  word-break: break-word;
}

.hxl {
  font-size: calc(var(--font-heading-scale) * 5rem);
}

@media only screen and (min-width: 750px) {
  .hxl {
    font-size: calc(var(--font-heading-scale) * 6.2rem);
  }
}

.h0 {
  font-size: calc(var(--font-heading-scale) * 4rem);
}

@media only screen and (min-width: 750px) {
  .h0 {
    font-size: calc(var(--font-heading-scale) * 5.2rem);
  }
}

h1,
.h1 {
  font-size: calc(var(--font-heading-scale) * 3rem);
}

@media only screen and (min-width: 750px) {
  h1,
  .h1 {
    font-size: calc(var(--font-heading-scale) * 4rem);
  }
}

h2,
.h2 {
  font-size: calc(var(--font-heading-scale) * 2rem);
}

@media only screen and (min-width: 750px) {
  h2,
  .h2 {
    font-size: calc(var(--font-heading-scale) * 2.4rem);
  }
}

h3,
.h3 {
  font-size: calc(var(--font-heading-scale) * 1.7rem);
}

@media only screen and (min-width: 750px) {
  h3,
  .h3 {
    font-size: calc(var(--font-heading-scale) * 1.8rem);
  }
}

h4,
.h4 {
  font-family: var(--font-heading-family);
  font-style: var(--font-heading-style);
  font-size: calc(var(--font-heading-scale) * 1.5rem);
}

h5,
.h5 {
  font-size: calc(var(--font-heading-scale) * 1.2rem);
}

@media only screen and (min-width: 750px) {
  h5,
  .h5 {
    font-size: calc(var(--font-heading-scale) * 1.3rem);
  }
}

h6,
.h6 {
  color: rgba(var(--color-foreground), 0.75);
  margin-block-start: 1.67em;
  margin-block-end: 1.67em;
}

blockquote {
  font-style: italic;
  color: rgba(var(--color-foreground), 0.75);
  border-left: 0.2rem solid rgba(var(--color-foreground), 0.2);
  padding-left: 1rem;
}

@media screen and (min-width: 750px) {
  blockquote {
    padding-left: 1.5rem;
  }
}

.caption {
  font-size: 1rem;
  letter-spacing: 0.07rem;
  line-height: calc(1 + 0.7 / var(--font-body-scale));
}

@media screen and (min-width: 750px) {
  .caption {
    font-size: 1.2rem;
  }
}

.caption-with-letter-spacing {
  font-size: 1rem;
  letter-spacing: 0.13rem;
  line-height: calc(1 + 0.2 / var(--font-body-scale));
  text-transform: uppercase;
}

.caption-with-letter-spacing--medium {
  font-size: 1.2rem;
  letter-spacing: 0.16rem;
}

.caption-with-letter-spacing--large {
  font-size: 1.4rem;
  letter-spacing: 0.18rem;
}

.caption-large,
.customer .field input,
.customer select,
.field__input,
.form__label,
.select__select {
  font-size: 1.3rem;
  line-height: calc(1 + 0.5 / var(--font-body-scale));
  letter-spacing: 0.04rem;
}

.color-foreground {
  color: rgb(var(--color-foreground));
}

table:not([class]) {
  table-layout: fixed;
  border-collapse: collapse;
  font-size: 1.4rem;
  border-style: hidden;
  box-shadow: 0 0 0 0.1rem rgba(var(--color-foreground), 0.2);
  /* draws the table border  */
}

table:not([class]) td,
table:not([class]) th {
  padding: 1em;
  border: 0.1rem solid rgba(var(--color-foreground), 0.2);
}

@media screen and (max-width: 749px) {
  .small-hide {
    display: none !important;
  }
}

@media screen and (min-width: 750px) and (max-width: 989px) {
  .medium-hide {
    display: none !important;
  }
}

@media screen and (min-width: 990px) {
  .large-up-hide {
    display: none !important;
  }
}

.left {
  text-align: left;
}

.center {
  text-align: center;
}

.right {
  text-align: right;
}

.uppercase {
  text-transform: uppercase;
}

.light {
  opacity: 0.7;
}

a:empty,
ul:empty,
dl:empty,
div:empty,
section:empty,
article:empty,
p:empty,
h1:empty,
h2:empty,
h3:empty,
h4:empty,
h5:empty,
h6:empty {
  display: none;
}

.link,
.customer a {
  cursor: pointer;
  display: inline-block;
  border: none;
  box-shadow: none;
  text-decoration: underline;
  text-underline-offset: 0.3rem;
  color: rgb(var(--color-link));
  background-color: transparent;
  font-size: 1.4rem;
  font-family: inherit;
}

.link--text {
  color: rgb(var(--color-foreground));
}

.link--text:hover {
  color: rgba(var(--color-foreground), 0.75);
}

.link-with-icon {
  display: inline-flex;
  font-size: 1.4rem;
  font-weight: 600;
  letter-spacing: 0.1rem;
  text-decoration: none;
  margin-bottom: 4.5rem;
  white-space: nowrap;
}

.link-with-icon .icon {
  width: 1.5rem;
  margin-left: 1rem;
}

a:not([href]) {
  cursor: not-allowed;
}

.circle-divider::after {
  content: '\2022';
  margin: 0 1.3rem 0 1.5rem;
}

.circle-divider:last-of-type::after {
  display: none;
}

hr {
  border: none;
  height: 0.1rem;
  background-color: rgba(var(--color-foreground), 0.2);
  display: block;
  margin: 5rem 0;
}

@media screen and (min-width: 750px) {
  hr {
    margin: 7rem 0;
  }
}

.full-unstyled-link {
  text-decoration: none;
  color: currentColor;
  display: block;
}

.placeholder {
  background-color: rgba(var(--color-foreground), 0.04);
  color: rgba(var(--color-foreground), 0.55);
  fill: rgba(var(--color-foreground), 0.55);
}

details > * {
  box-sizing: border-box;
}

.break {
  word-break: break-word;
}

.visibility-hidden {
  visibility: hidden;
}

@media (prefers-reduced-motion) {
  .motion-reduce {
    transition: none !important;
    animation: none !important;
  }
}

:root {
  --duration-short: 100ms;
  --duration-default: 200ms;
  --duration-long: 500ms;
  --duration-extra-long: 600ms;
  --duration-extended: 3s;
  --animation-slide-in: slideIn var(--duration-extra-long) cubic-bezier(0, 0, 0.3, 1) forwards;
  --animation-fade-in: fadeIn var(--duration-extra-long) cubic-bezier(0, 0, 0.3, 1);
}

.underlined-link,
.customer a,
.inline-richtext a {
  text-underline-offset: 0.3rem;
  text-decoration-thickness: 0.1rem;
  transition: text-decoration-thickness ease 100ms;
}

.underlined-link,
.customer a {
  color: rgba(var(--color-link), var(--alpha-link));
}

.inline-richtext a,
.rte.inline-richtext a {
  color: currentColor;
}

.underlined-link:hover,
.customer a:hover,
.inline-richtext a:hover {
  color: rgb(var(--color-link));
  text-decoration-thickness: 0.2rem;
}

.icon-arrow {
  width: 1.5rem;
}

h3 .icon-arrow,
.h3 .icon-arrow {
  width: calc(var(--font-heading-scale) * 1.5rem);
}

/* arrow animation */
.animate-arrow .icon-arrow path {
  transform: translateX(-0.25rem);
  transition: transform var(--duration-short) ease;
}

.animate-arrow:hover .icon-arrow path {
  transform: translateX(-0.05rem);
}

/* base-details-summary */
summary {
  cursor: pointer;
  list-style: none;
  position: relative;
}

summary .icon-caret {
  position: absolute;
  height: 0.6rem;
  right: 1.5rem;
  top: calc(50% - 0.2rem);
}

summary::-webkit-details-marker {
  display: none;
}

.disclosure-has-popup {
  position: relative;
}

.disclosure-has-popup[open] > summary::before {
  position: fixed;
  top: 0;
  right: 0;
  bottom: 0;
  left: 0;
  z-index: 2;
  display: block;
  cursor: default;
  content: ' ';
  background: transparent;
}

.disclosure-has-popup > summary::before {
  display: none;
}

.disclosure-has-popup[open] > summary + * {
  z-index: 100;
}

@media screen and (min-width: 750px) {
  .disclosure-has-popup[open] > summary + * {
    z-index: 4;
  }

  .facets .disclosure-has-popup[open] > summary + * {
    z-index: 2;
  }
}

/* base-focus */
/*
  Focus ring - default (with offset)
*/

*:focus {
  outline: 0;
  box-shadow: none;
}

*:focus-visible {
  outline: 0.2rem solid rgba(var(--color-foreground), 0.5);
  outline-offset: 0.3rem;
  box-shadow: 0 0 0 0.3rem rgb(var(--color-background)), 0 0 0.5rem 0.4rem rgba(var(--color-foreground), 0.3);
}

/* Fallback - for browsers that don't support :focus-visible, a fallback is set for :focus */
.focused,
.no-js *:focus {
  outline: 0.2rem solid rgba(var(--color-foreground), 0.5);
  outline-offset: 0.3rem;
  box-shadow: 0 0 0 0.3rem rgb(var(--color-background)), 0 0 0.5rem 0.4rem rgba(var(--color-foreground), 0.3);
}

/* Negate the fallback side-effect for browsers that support :focus-visible */
.no-js *:focus:not(:focus-visible) {
  outline: 0;
  box-shadow: none;
}

/*
  Focus ring - inset
*/

.focus-inset:focus-visible {
  outline: 0.2rem solid rgba(var(--color-foreground), 0.5);
  outline-offset: -0.2rem;
  box-shadow: 0 0 0.2rem 0 rgba(var(--color-foreground), 0.3);
}

.focused.focus-inset,
.no-js .focus-inset:focus {
  outline: 0.2rem solid rgba(var(--color-foreground), 0.5);
  outline-offset: -0.2rem;
  box-shadow: 0 0 0.2rem 0 rgba(var(--color-foreground), 0.3);
}

.no-js .focus-inset:focus:not(:focus-visible) {
  outline: 0;
  box-shadow: none;
}

/*
  Focus ring - none
*/

/* Dangerous for a11y - Use with care */
.focus-none {
  box-shadow: none !important;
  outline: 0 !important;
}

.focus-offset:focus-visible {
  outline: 0.2rem solid rgba(var(--color-foreground), 0.5);
  outline-offset: 1rem;
  box-shadow: 0 0 0 1rem rgb(var(--color-background)), 0 0 0.2rem 1.2rem rgba(var(--color-foreground), 0.3);
}

.focus-offset.focused,
.no-js .focus-offset:focus {
  outline: 0.2rem solid rgba(var(--color-foreground), 0.5);
  outline-offset: 1rem;
  box-shadow: 0 0 0 1rem rgb(var(--color-background)), 0 0 0.2rem 1.2rem rgba(var(--color-foreground), 0.3);
}

.no-js .focus-offset:focus:not(:focus-visible) {
  outline: 0;
  box-shadow: none;
}

/* component-title */
.title,
.title-wrapper-with-link {
  margin: 3rem 0 2rem;
}

.title-wrapper-with-link .title {
  margin: 0;
}

.title .link {
  font-size: inherit;
}

.title-wrapper {
  margin-bottom: 3rem;
}

.title-wrapper-with-link {
  display: flex;
  justify-content: space-between;
  align-items: flex-end;
  gap: 1rem;
  margin-bottom: 3rem;
  flex-wrap: wrap;
}

.title--primary {
  margin: 4rem 0;
}

.title-wrapper--self-padded-tablet-down,
.title-wrapper--self-padded-mobile {
  padding-left: 1.5rem;
  padding-right: 1.5rem;
}

@media screen and (min-width: 750px) {
  .title-wrapper--self-padded-mobile {
    padding-left: 0;
    padding-right: 0;
  }
}

@media screen and (min-width: 990px) {
  .title,
  .title-wrapper-with-link {
    margin: 5rem 0 3rem;
  }

  .title--primary {
    margin: 2rem 0;
  }

  .title-wrapper-with-link {
    align-items: center;
  }

  .title-wrapper-with-link .title {
    margin-bottom: 0;
  }

  .title-wrapper--self-padded-tablet-down {
    padding-left: 0;
    padding-right: 0;
  }
}

.title-wrapper-with-link .link-with-icon {
  margin: 0;
  flex-shrink: 0;
  display: flex;
  align-items: center;
}

.title-wrapper-with-link .link-with-icon svg {
  width: 1.5rem;
}

.title-wrapper-with-link a {
  margin-top: 0;
  flex-shrink: 0;
}

.title-wrapper--no-top-margin {
  margin-top: 0;
}

.title-wrapper--no-top-margin > .title {
  margin-top: 0;
}

.subtitle {
  font-size: 1.8rem;
  line-height: calc(1 + 0.8 / var(--font-body-scale));
  letter-spacing: 0.06rem;
  color: rgba(var(--color-foreground), 0.7);
}

.subtitle--small {
  font-size: 1.4rem;
  letter-spacing: 0.1rem;
}

.subtitle--medium {
  font-size: 1.6rem;
  letter-spacing: 0.08rem;
}

/* component-grid */
.grid {
  display: flex;
  flex-wrap: wrap;
  margin-bottom: 2rem;
  padding: 0;
  list-style: none;
  column-gap: var(--grid-mobile-horizontal-spacing);
  row-gap: var(--grid-mobile-vertical-spacing);
}

@media screen and (min-width: 750px) {
  .grid {
    column-gap: var(--grid-desktop-horizontal-spacing);
    row-gap: var(--grid-desktop-vertical-spacing);
  }
}

.grid:last-child {
  margin-bottom: 0;
}

.grid__item {
  width: calc(25% - var(--grid-mobile-horizontal-spacing) * 3 / 4);
  max-width: calc(50% - var(--grid-mobile-horizontal-spacing) / 2);
  flex-grow: 1;
  flex-shrink: 0;
}

@media screen and (min-width: 750px) {
  .grid__item {
    width: calc(25% - var(--grid-desktop-horizontal-spacing) * 3 / 4);
    max-width: calc(50% - var(--grid-desktop-horizontal-spacing) / 2);
  }
}

.grid--gapless.grid {
  column-gap: 0;
  row-gap: 0;
}

@media screen and (max-width: 749px) {
  .grid__item.slider__slide--full-width {
    width: 100%;
    max-width: none;
  }
}

.grid--1-col .grid__item {
  max-width: 100%;
  width: 100%;
}

.grid--3-col .grid__item {
  width: calc(33.33% - var(--grid-mobile-horizontal-spacing) * 2 / 3);
}

@media screen and (min-width: 750px) {
  .grid--3-col .grid__item {
    width: calc(33.33% - var(--grid-desktop-horizontal-spacing) * 2 / 3);
  }
}

.grid--2-col .grid__item {
  width: calc(50% - var(--grid-mobile-horizontal-spacing) / 2);
}

@media screen and (min-width: 750px) {
  .grid--2-col .grid__item {
    width: calc(50% - var(--grid-desktop-horizontal-spacing) / 2);
  }

  .grid--4-col-tablet .grid__item {
    width: calc(25% - var(--grid-desktop-horizontal-spacing) * 3 / 4);
  }

  .grid--3-col-tablet .grid__item {
    width: calc(33.33% - var(--grid-desktop-horizontal-spacing) * 2 / 3);
  }

  .grid--2-col-tablet .grid__item {
    width: calc(50% - var(--grid-desktop-horizontal-spacing) / 2);
  }
}

@media screen and (max-width: 989px) {
  .grid--1-col-tablet-down .grid__item {
    width: 100%;
    max-width: 100%;
  }

  .slider--tablet.grid--peek {
    margin: 0;
    width: 100%;
  }

  .slider--tablet.grid--peek .grid__item {
    box-sizing: content-box;
    margin: 0;
  }

  .slider--tablet .scroll-trigger:not(.scroll-trigger--offscreen).animate--slide-in,
  .slider--mobile .scroll-trigger:not(.scroll-trigger--offscreen).animate--slide-in {
    animation: none;
    opacity: 1;
  }

  .scroll-trigger:not(.scroll-trigger--offscreen) .slider--tablet {
    animation: var(--animation-slide-in);
  }
}

@media screen and (min-width: 990px) {
  .grid--6-col-desktop .grid__item {
    width: calc(16.66% - var(--grid-desktop-horizontal-spacing) * 5 / 6);
    max-width: calc(16.66% - var(--grid-desktop-horizontal-spacing) * 5 / 6);
  }

  .grid--5-col-desktop .grid__item {
    width: calc(20% - var(--grid-desktop-horizontal-spacing) * 4 / 5);
    max-width: calc(20% - var(--grid-desktop-horizontal-spacing) * 4 / 5);
  }

  .grid--4-col-desktop .grid__item {
    width: calc(25% - var(--grid-desktop-horizontal-spacing) * 3 / 4);
    max-width: calc(25% - var(--grid-desktop-horizontal-spacing) * 3 / 4);
  }

  .grid--3-col-desktop .grid__item {
    width: calc(33.33% - var(--grid-desktop-horizontal-spacing) * 2 / 3);
    max-width: calc(33.33% - var(--grid-desktop-horizontal-spacing) * 2 / 3);
  }

  .grid--2-col-desktop .grid__item {
    width: calc(50% - var(--grid-desktop-horizontal-spacing) / 2);
    max-width: calc(50% - var(--grid-desktop-horizontal-spacing) / 2);
  }

  .slider--desktop .scroll-trigger:not(.scroll-trigger--offscreen).animate--slide-in {
    animation: none;
    opacity: 1;
  }

  .scroll-trigger:not(.scroll-trigger--offscreen) .slider--desktop {
    animation: var(--animation-slide-in);
  }
}

@media screen and (min-width: 990px) {
  .grid--1-col-desktop {
    flex: 0 0 100%;
    max-width: 100%;
  }

  .grid--1-col-desktop .grid__item {
    width: 100%;
    max-width: 100%;
  }
}

@media screen and (max-width: 749px) {
  .grid--peek.slider--mobile {
    margin: 0;
    width: 100%;
  }

  .grid--peek.slider--mobile .grid__item {
    box-sizing: content-box;
    margin: 0;
  }

  .grid--peek .grid__item {
    min-width: 35%;
  }

  .grid--peek.slider .grid__item:first-of-type {
    margin-left: 1.5rem;
  }

  /* Fix to show some space at the end of our sliders in all browsers */
  .grid--peek.slider:after {
    margin-left: calc(-1 * var(--grid-mobile-horizontal-spacing));
  }

  .grid--2-col-tablet-down .grid__item {
    width: calc(50% - var(--grid-mobile-horizontal-spacing) / 2);
  }

  .slider--tablet.grid--peek.grid--2-col-tablet-down .grid__item,
  .grid--peek .grid__item {
    width: calc(50% - var(--grid-mobile-horizontal-spacing) - 3rem);
  }

  .slider--tablet.grid--peek.grid--1-col-tablet-down .grid__item,
  .slider--mobile.grid--peek.grid--1-col-tablet-down .grid__item {
    width: calc(100% - var(--grid-mobile-horizontal-spacing) - 3rem);
  }
}

@media screen and (min-width: 750px) and (max-width: 989px) {
  .slider--tablet.grid--peek .grid__item {
    width: calc(25% - var(--grid-desktop-horizontal-spacing) - 3rem);
  }

  .slider--tablet.grid--peek.grid--3-col-tablet .grid__item {
    width: calc(33.33% - var(--grid-desktop-horizontal-spacing) - 3rem);
  }

  .slider--tablet.grid--peek.grid--2-col-tablet .grid__item,
  .slider--tablet.grid--peek.grid--2-col-tablet-down .grid__item {
    width: calc(50% - var(--grid-desktop-horizontal-spacing) - 3rem);
  }

  .slider--tablet.grid--peek .grid__item:first-of-type {
    margin-left: 1.5rem;
  }

  .grid--2-col-tablet-down .grid__item {
    width: calc(50% - var(--grid-desktop-horizontal-spacing) / 2);
  }

  .grid--1-col-tablet-down.grid--peek .grid__item {
    width: calc(100% - var(--grid-desktop-horizontal-spacing) - 3rem);
  }
}

/* component-media */
.media {
  display: block;
  background-color: rgba(var(--color-foreground), 0.1);
  position: relative;
  overflow: hidden;
}

.media--transparent {
  background-color: transparent;
}

.media > *:not(.zoom):not(.deferred-media__poster-button),
.media model-viewer {
  display: block;
  max-width: 100%;
  position: absolute;
  top: 0;
  left: 0;
  height: 100%;
  width: 100%;
}

.media > img {
  object-fit: cover;
  object-position: center center;
  transition: opacity 0.4s cubic-bezier(0.25, 0.46, 0.45, 0.94);
}

.media--square {
  padding-bottom: 100%;
}

.media--portrait {
  padding-bottom: 125%;
}

.media--landscape {
  padding-bottom: 66.6%;
}

.media--cropped {
  padding-bottom: 56%;
}

.media--16-9 {
  padding-bottom: 56.25%;
}

.media--circle {
  padding-bottom: 100%;
  border-radius: 50%;
}

.media.media--hover-effect > img + img {
  opacity: 0;
}

@media screen and (min-width: 990px) {
  .media--cropped {
    padding-bottom: 63%;
  }
}

deferred-media {
  display: block;
}

/* component-button */
/* Button - default */

.button--secondary,
.button--tertiary {
  --color-button: var(--color-secondary-button);
  --color-button-text: var(--color-secondary-button-text);
}

.button--tertiary {
  --alpha-button-background: 0;
  --alpha-button-border: 0.2;
}

.button,
.shopify-challenge__button,
.customer button,
button.shopify-payment-button__button--unbranded,
.shopify-payment-button [role='button'],
.cart__dynamic-checkout-buttons [role='button'],
.cart__dynamic-checkout-buttons iframe {
  --shadow-horizontal-offset: var(--buttons-shadow-horizontal-offset);
  --shadow-vertical-offset: var(--buttons-shadow-vertical-offset);
  --shadow-blur-radius: var(--buttons-shadow-blur-radius);
  --shadow-opacity: var(--buttons-shadow-opacity);
  --shadow-visible: var(--buttons-shadow-visible);
  --border-offset: var(--buttons-border-offset); /* reduce radius edge artifacts */
  --border-opacity: calc(1 - var(--buttons-border-opacity));
  border-radius: var(--buttons-radius-outset);
  position: relative;
}

.button,
.shopify-challenge__button,
.customer button,
button.shopify-payment-button__button--unbranded {
  min-width: calc(12rem + var(--buttons-border-width) * 2);
  min-height: calc(4.5rem + var(--buttons-border-width) * 2);
}

.shopify-payment-button__button--branded {
  z-index: auto;
}

.cart__dynamic-checkout-buttons iframe {
  box-shadow: var(--shadow-horizontal-offset) var(--shadow-vertical-offset) var(--shadow-blur-radius)
    rgba(var(--color-shadow), var(--shadow-opacity));
}

.button,
.shopify-challenge__button,
.customer button {
  display: inline-flex;
  justify-content: center;
  align-items: center;
  border: 0;
  padding: 0 3rem;
  cursor: pointer;
  font: inherit;
  font-size: 1.5rem;
  text-decoration: none;
  color: rgb(var(--color-button-text));
  transition: box-shadow var(--duration-short) ease;
  -webkit-appearance: none;
  appearance: none;
  background-color: rgba(var(--color-button), var(--alpha-button-background));
}

.button:before,
.shopify-challenge__button:before,
.customer button:before,
.shopify-payment-button__button--unbranded:before,
.shopify-payment-button [role='button']:before,
.cart__dynamic-checkout-buttons [role='button']:before {
  content: '';
  position: absolute;
  top: 0;
  right: 0;
  bottom: 0;
  left: 0;
  z-index: -1;
  border-radius: var(--buttons-radius-outset);
  box-shadow: var(--shadow-horizontal-offset) var(--shadow-vertical-offset) var(--shadow-blur-radius)
    rgba(var(--color-shadow), var(--shadow-opacity));
}

.button:after,
.shopify-challenge__button:after,
.customer button:after,
.shopify-payment-button__button--unbranded:after {
  content: '';
  position: absolute;
  top: var(--buttons-border-width);
  right: var(--buttons-border-width);
  bottom: var(--buttons-border-width);
  left: var(--buttons-border-width);
  z-index: 1;
  border-radius: var(--buttons-radius);
  box-shadow: 0 0 0 calc(var(--buttons-border-width) + var(--border-offset))
      rgba(var(--color-button-text), var(--border-opacity)),
    0 0 0 var(--buttons-border-width) rgba(var(--color-button), var(--alpha-button-background));
  transition: box-shadow var(--duration-short) ease;
}

.button:not([disabled]):hover::after,
.shopify-challenge__button:hover::after,
.customer button:hover::after,
.shopify-payment-button__button--unbranded:hover::after {
  --border-offset: 1.3px;
  box-shadow: 0 0 0 calc(var(--buttons-border-width) + var(--border-offset))
      rgba(var(--color-button-text), var(--border-opacity)),
    0 0 0 calc(var(--buttons-border-width) + 1px) rgba(var(--color-button), var(--alpha-button-background));
}

.button--secondary:after {
  --border-opacity: var(--buttons-border-opacity);
}

.button:focus-visible,
.button:focus,
.button.focused,
.shopify-payment-button__button--unbranded:focus-visible,
.shopify-payment-button [role='button']:focus-visible,
.shopify-payment-button__button--unbranded:focus,
.shopify-payment-button [role='button']:focus {
  outline: 0;
  box-shadow: 0 0 0 0.3rem rgb(var(--color-background)), 0 0 0 0.5rem rgba(var(--color-foreground), 0.5),
    0 0 0.5rem 0.4rem rgba(var(--color-foreground), 0.3);
}

.button:focus:not(:focus-visible):not(.focused),
.shopify-payment-button__button--unbranded:focus:not(:focus-visible):not(.focused),
.shopify-payment-button [role='button']:focus:not(:focus-visible):not(.focused) {
  box-shadow: inherit;
}

.button::selection,
.shopify-challenge__button::selection,
.customer button::selection {
  background-color: rgba(var(--color-button-text), 0.3);
}

.button,
.button-label,
.shopify-challenge__button,
.customer button {
  font-size: 1.5rem;
  letter-spacing: 0.1rem;
  line-height: calc(1 + 0.2 / var(--font-body-scale));
}

.button--tertiary {
  font-size: 1.2rem;
  padding: 1rem 1.5rem;
  min-width: calc(9rem + var(--buttons-border-width) * 2);
  min-height: calc(3.5rem + var(--buttons-border-width) * 2);
}

.button--small {
  padding: 1.2rem 2.6rem;
}

/* Button - other */

.button:disabled,
.button[aria-disabled='true'],
.button.disabled,
.customer button:disabled,
.customer button[aria-disabled='true'],
.customer button.disabled,
.quantity__button.disabled {
  cursor: not-allowed;
  opacity: 0.5;
}

.button--full-width {
  display: flex;
  width: 100%;
}

.button.loading {
  color: transparent;
  position: relative;
}

@media screen and (forced-colors: active) {
  .button.loading {
    color: rgb(var(--color-foreground));
  }
}

.button.loading > .loading-overlay__spinner {
  top: 50%;
  left: 50%;
  transform: translate(-50%, -50%);
  position: absolute;
  height: 100%;
  display: flex;
  align-items: center;
}

.button.loading > .loading-overlay__spinner .spinner {
  width: fit-content;
}

.button.loading > .loading-overlay__spinner .path {
  stroke: rgb(var(--color-button-text));
}

/* Button - social share */

.share-button {
  display: block;
  position: relative;
}

.share-button details {
  width: fit-content;
}

.share-button__button {
  font-size: 1.4rem;
  display: flex;
  align-items: center;
  color: rgb(var(--color-link));
  margin-left: 0;
  padding-left: 0;
  min-height: 4.4rem;
}

details[open] > .share-button__fallback {
  animation: animateMenuOpen var(--duration-default) ease;
}

.share-button__button:hover {
  text-decoration: underline;
  text-underline-offset: 0.3rem;
}

.share-button__button,
.share-button__fallback button {
  cursor: pointer;
  background-color: transparent;
  border: none;
}

.share-button__button .icon-share {
  height: 1.2rem;
  margin-right: 1rem;
  min-width: 1.3rem;
}

.share-button__fallback {
  display: flex;
  align-items: center;
  position: absolute;
  top: 3rem;
  left: 0.1rem;
  z-index: 3;
  width: 100%;
  min-width: max-content;
  border-radius: var(--inputs-radius);
  border: 0;
}

.share-button__fallback:after {
  pointer-events: none;
  content: '';
  position: absolute;
  top: var(--inputs-border-width);
  right: var(--inputs-border-width);
  bottom: var(--inputs-border-width);
  left: var(--inputs-border-width);
  border: 0.1rem solid transparent;
  border-radius: var(--inputs-radius);
  box-shadow: 0 0 0 var(--inputs-border-width) rgba(var(--color-foreground), var(--inputs-border-opacity));
  transition: box-shadow var(--duration-short) ease;
  z-index: 1;
}

.share-button__fallback:before {
  background: rgb(var(--color-background));
  pointer-events: none;
  content: '';
  position: absolute;
  top: 0;
  right: 0;
  bottom: 0;
  left: 0;
  border-radius: var(--inputs-radius-outset);
  box-shadow: var(--inputs-shadow-horizontal-offset) var(--inputs-shadow-vertical-offset)
    var(--inputs-shadow-blur-radius) rgba(var(--color-shadow), var(--inputs-shadow-opacity));
  z-index: -1;
}

.share-button__fallback button {
  width: 4.4rem;
  height: 4.4rem;
  padding: 0;
  flex-shrink: 0;
  display: flex;
  justify-content: center;
  align-items: center;
  position: relative;
  right: var(--inputs-border-width);
}

.share-button__fallback button:hover {
  color: rgba(var(--color-foreground), 0.75);
}

.share-button__fallback button:hover svg {
  transform: scale(1.07);
}

.share-button__close:not(.hidden) + .share-button__copy {
  display: none;
}

.share-button__close,
.share-button__copy {
  background-color: transparent;
  color: rgb(var(--color-foreground));
}

.share-button__copy:focus-visible,
.share-button__close:focus-visible {
  background-color: rgb(var(--color-background));
  z-index: 2;
}

.share-button__copy:focus,
.share-button__close:focus {
  background-color: rgb(var(--color-background));
  z-index: 2;
}

.field:not(:focus-visible):not(.focused) + .share-button__copy:not(:focus-visible):not(.focused),
.field:not(:focus-visible):not(.focused) + .share-button__close:not(:focus-visible):not(.focused) {
  background-color: inherit;
}

.share-button__fallback .field:after,
.share-button__fallback .field:before {
  content: none;
}

.share-button__fallback .field {
  border-radius: 0;
  min-width: auto;
  min-height: auto;
  transition: none;
}

.share-button__fallback .field__input:focus,
.share-button__fallback .field__input:-webkit-autofill {
  outline: 0.2rem solid rgba(var(--color-foreground), 0.5);
  outline-offset: 0.1rem;
  box-shadow: 0 0 0 0.1rem rgb(var(--color-background)), 0 0 0.5rem 0.4rem rgba(var(--color-foreground), 0.3);
}

.share-button__fallback .field__input {
  box-shadow: none;
  text-overflow: ellipsis;
  white-space: nowrap;
  overflow: hidden;
  filter: none;
  min-width: auto;
  min-height: auto;
}

.share-button__fallback .field__input:hover {
  box-shadow: none;
}

.share-button__fallback .icon {
  width: 1.5rem;
  height: 1.5rem;
}

.share-button__message:not(:empty) {
  display: flex;
  align-items: center;
  width: 100%;
  height: 100%;
  margin-top: 0;
  padding: 0.8rem 0 0.8rem 1.5rem;
  margin: var(--inputs-border-width);
}

.share-button__message:not(:empty):not(.hidden) ~ * {
  display: none;
}

/* component-form */
.field__input,
.select__select,
.customer .field input,
.customer select {
  -webkit-appearance: none;
  appearance: none;
  background-color: rgb(var(--color-background));
  color: rgb(var(--color-foreground));
  font-size: 1.6rem;
  width: 100%;
  box-sizing: border-box;
  transition: box-shadow var(--duration-short) ease;
  border-radius: var(--inputs-radius);
  height: 4.5rem;
  min-height: calc(var(--inputs-border-width) * 2);
  min-width: calc(7rem + (var(--inputs-border-width) * 2));
  position: relative;
  border: 0;
}

.field:before,
.select:before,
.customer .field:before,
.customer select:before,
.localization-form__select:before {
  pointer-events: none;
  content: '';
  position: absolute;
  top: 0;
  right: 0;
  bottom: 0;
  left: 0;
  border-radius: var(--inputs-radius-outset);
  box-shadow: var(--inputs-shadow-horizontal-offset) var(--inputs-shadow-vertical-offset)
    var(--inputs-shadow-blur-radius) rgba(var(--color-shadow), var(--inputs-shadow-opacity));
  z-index: -1;
}

.field:after,
.select:after,
.customer .field:after,
.customer select:after,
.localization-form__select:after {
  pointer-events: none;
  content: '';
  position: absolute;
  top: var(--inputs-border-width);
  right: var(--inputs-border-width);
  bottom: var(--inputs-border-width);
  left: var(--inputs-border-width);
  border: 0.1rem solid transparent;
  border-radius: var(--inputs-radius);
  box-shadow: 0 0 0 var(--inputs-border-width) rgba(var(--color-foreground), var(--inputs-border-opacity));
  transition: box-shadow var(--duration-short) ease;
  z-index: 1;
}

.select__select {
  font-family: var(--font-body-family);
  font-style: var(--font-body-style);
  font-weight: var(--font-body-weight);
  font-size: 1.2rem;
  color: rgba(var(--color-foreground), 0.75);
}

.field:hover.field:after,
.select:hover.select:after,
.select__select:hover.select__select:after,
.customer .field:hover.field:after,
.customer select:hover.select:after,
.localization-form__select:hover.localization-form__select:after {
  box-shadow: 0 0 0 calc(0.1rem + var(--inputs-border-width))
    rgba(var(--color-foreground), var(--inputs-border-opacity));
  outline: 0;
  border-radius: var(--inputs-radius);
}

.field__input:focus-visible,
.select__select:focus-visible,
.customer .field input:focus-visible,
.customer select:focus-visible,
.localization-form__select:focus-visible.localization-form__select:after {
  box-shadow: 0 0 0 calc(0.1rem + var(--inputs-border-width)) rgba(var(--color-foreground));
  outline: 0;
  border-radius: var(--inputs-radius);
}

.field__input:focus,
.select__select:focus,
.customer .field input:focus,
.customer select:focus,
.localization-form__select:focus.localization-form__select:after {
  box-shadow: 0 0 0 calc(0.1rem + var(--inputs-border-width)) rgba(var(--color-foreground));
  outline: 0;
  border-radius: var(--inputs-radius);
}

.localization-form__select:focus {
  outline: 0;
  box-shadow: none;
}

.text-area,
.select {
  display: flex;
  position: relative;
  width: 100%;
}

/* Select */

.select .icon-caret,
.customer select + svg {
  height: 0.6rem;
  pointer-events: none;
  position: absolute;
  top: calc(50% - 0.2rem);
  right: calc(var(--inputs-border-width) + 1.5rem);
}

.select__select,
.customer select {
  cursor: pointer;
  line-height: calc(1 + 0.6 / var(--font-body-scale));
  padding: 0 calc(var(--inputs-border-width) + 3rem) 0 2rem;
  margin: var(--inputs-border-width);
  min-height: calc(var(--inputs-border-width) * 2);
}

/* Field */

.field {
  position: relative;
  width: 100%;
  display: flex;
  transition: box-shadow var(--duration-short) ease;
}

.customer .field {
  display: flex;
}

.field--with-error {
  flex-wrap: wrap;
}

.field__input,
.customer .field input {
  flex-grow: 1;
  text-align: left;
  padding: 1.5rem;
  margin: var(--inputs-border-width);
  transition: box-shadow var(--duration-short) ease;
}

.field__label,
.customer .field label {
  font-size: 1.6rem;
  left: calc(var(--inputs-border-width) + 2rem);
  top: calc(1rem + var(--inputs-border-width));
  margin-bottom: 0;
  pointer-events: none;
  position: absolute;
  transition: top var(--duration-short) ease, font-size var(--duration-short) ease;
  color: rgba(var(--color-foreground), 0.75);
  letter-spacing: 0.1rem;
  line-height: 1.5;
}

.field__input:focus ~ .field__label,
.field__input:not(:placeholder-shown) ~ .field__label,
.field__input:-webkit-autofill ~ .field__label,
.customer .field input:focus ~ label,
.customer .field input:not(:placeholder-shown) ~ label,
.customer .field input:-webkit-autofill ~ label {
  font-size: 1rem;
  top: calc(var(--inputs-border-width) + 0.5rem);
  left: calc(var(--inputs-border-width) + 2rem);
  letter-spacing: 0.04rem;
}

.field__input:focus,
.field__input:not(:placeholder-shown),
.field__input:-webkit-autofill,
.customer .field input:focus,
.customer .field input:not(:placeholder-shown),
.customer .field input:-webkit-autofill {
  padding: 2.2rem 1.5rem 0.8rem 2rem;
  margin: var(--inputs-border-width);
}

.field__input::-webkit-search-cancel-button,
.customer .field input::-webkit-search-cancel-button {
  display: none;
}

.field__input::placeholder,
.customer .field input::placeholder {
  opacity: 0;
}

.field__button {
  align-items: center;
  background-color: transparent;
  border: 0;
  color: currentColor;
  cursor: pointer;
  display: flex;
  height: 4.4rem;
  justify-content: center;
  overflow: hidden;
  padding: 0;
  position: absolute;
  right: 0;
  top: 0;
  width: 4.4rem;
}

.field__button > svg {
  height: 2.5rem;
  width: 2.5rem;
}

.field__input:-webkit-autofill ~ .field__button,
.field__input:-webkit-autofill ~ .field__label,
.customer .field input:-webkit-autofill ~ label {
  color: rgb(0, 0, 0);
}

/* Text area */

.text-area {
  font-family: var(--font-body-family);
  font-style: var(--font-body-style);
  font-weight: var(--font-body-weight);
  min-height: 10rem;
  resize: none;
}

input[type='checkbox'] {
  display: inline-block;
  width: auto;
  margin-right: 0.5rem;
}

/* Form global */

.form__label {
  display: block;
  margin-bottom: 0.6rem;
}

.form__message {
  align-items: center;
  display: flex;
  font-size: 1.4rem;
  line-height: 1;
  margin-top: 1rem;
}

.form__message--large {
  font-size: 1.6rem;
}

.customer .field .form__message {
  font-size: 1.4rem;
  text-align: left;
}

.form__message .icon,
.customer .form__message svg {
  flex-shrink: 0;
  height: 1.3rem;
  margin-right: 0.5rem;
  width: 1.3rem;
}

.form__message--large .icon,
.customer .form__message svg {
  height: 1.5rem;
  width: 1.5rem;
  margin-right: 1rem;
}

.customer .field .form__message svg {
  align-self: start;
}

.form-status {
  margin: 0;
  font-size: 1.6rem;
}

.form-status-list {
  padding: 0;
  margin: 2rem 0 4rem;
}

.form-status-list li {
  list-style-position: inside;
}

.form-status-list .link::first-letter {
  text-transform: capitalize;
}

/* component-quantity */
.quantity {
  color: rgba(var(--color-foreground));
  position: relative;
  width: calc(14rem / var(--font-body-scale) + var(--inputs-border-width) * 2);
  display: flex;
  border-radius: var(--inputs-radius);
  min-height: calc((var(--inputs-border-width) * 2) + 4.5rem);
}

.quantity:after {
  pointer-events: none;
  content: '';
  position: absolute;
  top: var(--inputs-border-width);
  right: var(--inputs-border-width);
  bottom: var(--inputs-border-width);
  left: var(--inputs-border-width);
  border: 0.1rem solid transparent;
  border-radius: var(--inputs-radius);
  box-shadow: 0 0 0 var(--inputs-border-width) rgba(var(--color-foreground), var(--inputs-border-opacity));
  transition: box-shadow var(--duration-short) ease;
  z-index: 1;
}

.quantity:before {
  background: rgb(var(--color-background));
  pointer-events: none;
  content: '';
  position: absolute;
  top: 0;
  right: 0;
  bottom: 0;
  left: 0;
  border-radius: var(--inputs-radius-outset);
  box-shadow: var(--inputs-shadow-horizontal-offset) var(--inputs-shadow-vertical-offset)
    var(--inputs-shadow-blur-radius) rgba(var(--color-shadow), var(--inputs-shadow-opacity));
  z-index: -1;
}

.quantity__input {
  color: currentColor;
  font-size: 1.4rem;
  font-weight: 500;
  opacity: 0.85;
  text-align: center;
  background-color: transparent;
  border: 0;
  padding: 0 0.5rem;
  width: 100%;
  flex-grow: 1;
  -webkit-appearance: none;
  appearance: none;
}

.quantity__button {
  width: calc(4.5rem / var(--font-body-scale));
  flex-shrink: 0;
  font-size: 1.8rem;
  border: 0;
  background-color: transparent;
  cursor: pointer;
  display: flex;
  align-items: center;
  justify-content: center;
  color: rgb(var(--color-foreground));
  padding: 0;
}

.quantity__button:first-child {
  margin-left: calc(var(--inputs-border-width));
}

.quantity__button:last-child {
  margin-right: calc(var(--inputs-border-width));
}

.quantity__button svg {
  width: 1rem;
  pointer-events: none;
}

.quantity__button:focus-visible,
.quantity__input:focus-visible {
  background-color: rgb(var(--color-background));
  z-index: 2;
}

.quantity__button:focus,
.quantity__input:focus {
  background-color: rgb(var(--color-background));
  z-index: 2;
}

.quantity__button:not(:focus-visible):not(.focused),
.quantity__input:not(:focus-visible):not(.focused) {
  box-shadow: inherit;
  background-color: inherit;
}

.quantity__input:-webkit-autofill,
.quantity__input:-webkit-autofill:hover,
.quantity__input:-webkit-autofill:active {
  box-shadow: 0 0 0 10rem rgb(var(--color-background)) inset !important;
  -webkit-box-shadow: 0 0 0 10rem rgb(var(--color-background)) inset !important;
}

.quantity__input::-webkit-outer-spin-button,
.quantity__input::-webkit-inner-spin-button {
  -webkit-appearance: none;
  margin: 0;
}

.quantity__input[type='number'] {
  -moz-appearance: textfield;
}

.quantity__rules {
  margin-top: 1.2rem;
  position: relative;
  font-size: 1.2rem;
}

.quantity__rules .caption {
  display: inline-block;
  margin-top: 0;
  margin-bottom: 0;
}

.quantity__rules .divider + .divider::before {
  content: '\2022';
  margin: 0 0.5rem;
}

.quantity__rules-cart {
  position: relative;
}

product-info .loading-overlay:not(.hidden) ~ *,
.quantity__rules-cart .loading-overlay:not(.hidden) ~ * {
  visibility: hidden;
}

/* component-modal */
.modal__toggle {
  list-style-type: none;
}

.no-js details[open] .modal__toggle {
  position: absolute;
  z-index: 5;
}

.modal__toggle-close {
  display: none;
}

.no-js details[open] svg.modal__toggle-close {
  display: flex;
  z-index: 1;
  height: 1.7rem;
  width: 1.7rem;
}

.modal__toggle-open {
  display: flex;
}

.no-js details[open] .modal__toggle-open {
  display: none;
}

.no-js .modal__close-button.link {
  display: none;
}

.modal__close-button.link {
  display: flex;
  justify-content: center;
  align-items: center;
  padding: 0rem;
  height: 4.4rem;
  width: 4.4rem;
  background-color: transparent;
}

.modal__close-button .icon {
  width: 1.7rem;
  height: 1.7rem;
}

.modal__content {
  position: absolute;
  top: 0;
  left: 0;
  right: 0;
  bottom: 0;
  background: rgb(var(--color-background));
  z-index: 4;
  display: flex;
  justify-content: center;
  align-items: center;
}

.media-modal {
  cursor: zoom-out;
}

.media-modal .deferred-media {
  cursor: initial;
}

/* component-cart-count-bubble */
.cart-count-bubble:empty {
  display: none;
}

.cart-count-bubble {
  position: absolute;
  background-color: rgb(var(--color-button));
  color: rgb(var(--color-button-text));
  height: 1.7rem;
  width: 1.7rem;
  border-radius: 100%;
  display: flex;
  justify-content: center;
  align-items: center;
  font-size: 0.9rem;
  bottom: 0.8rem;
  left: 2.2rem;
  line-height: calc(1 + 0.1 / var(--font-body-scale));
}

/* utility-bar */
.utility-bar {
  height: 100%;
}

.utility-bar--bottom-border {
  border-bottom: 0.1rem solid rgba(var(--color-foreground), 0.08);
}

.announcement-bar,
.announcement-bar__announcement {
  color: rgb(var(--color-foreground));
  width: 100%;
  height: 100%;
  display: flex;
  justify-content: center;
  flex-wrap: wrap;
  align-content: center;
}

.announcement-bar .slider--everywhere {
  margin-bottom: 0;
}

.announcement-bar-slider,
.announcement-bar-slider .slider {
  width: 100%;
}

.announcement-bar .slider-button--next {
  margin-right: -1.6rem;
  min-width: 44px;
}

.announcement-bar .slider-button--prev {
  margin-left: -1.6rem;
  min-width: 44px;
}

.announcement-bar .slider-button--next:focus-visible,
.announcement-bar .slider-button--prev:focus-visible {
  outline-offset: -0.3rem;
  box-shadow: 0 0 0 -0.2rem rgb(var(--color-foreground));
}

@media screen and (min-width: 750px) {
  .announcement-bar .slider-button--next {
    margin-right: -3.8rem;
  }

  .announcement-bar .slider-button--prev {
    margin-left: -3.8rem;
  }
}

@media screen and (min-width: 990px) {
  body:has(.section-header .header:not(.drawer-menu)) .announcement-bar-section .announcement-bar .slider-button--next {
    margin-right: -1.8rem;
  }

  body:has(.section-header .header:not(.drawer-menu)) .announcement-bar-section .announcement-bar .slider-button--prev {
    margin-left: -1.8rem;
  }
}

.announcement-bar__link {
  display: flex;
  width: 100%;
  padding: 1rem 0;
  text-decoration: none;
  height: 100%;
  justify-content: center;
  align-items: center;
}

.announcement-bar__link:hover {
  text-decoration: underline;
}

.announcement-bar__link .icon-arrow {
  display: inline-block;
  pointer-events: none;
  margin-left: 0.8rem;
  vertical-align: middle;
  margin-bottom: 0.2rem;
}

.announcement-bar__link .announcement-bar__message {
  padding: 0;
}

.announcement-bar__message {
  text-align: center;
  padding: 1rem 0;
  margin: 0;
  letter-spacing: 0.1rem;
}

/* section-header */
.section-header.shopify-section-group-header-group {
  z-index: 3;
}

.shopify-section-header-sticky {
  position: sticky;
  top: 0;
}

.shopify-section-header-hidden {
  top: calc(-1 * var(--header-height));
}

.shopify-section-header-hidden.menu-open {
  top: 0;
}

.section-header.animate {
  transition: top 0.15s ease-out;
}

.shopify-section-group-header-group {
  z-index: 4;
}

.section-header ~ .shopify-section-group-header-group {
  z-index: initial;
}

/* Main Header Layout */
.header-wrapper {
  display: block;
  position: relative;
  background-color: rgb(var(--color-background));
}

.header-wrapper--border-bottom {
  border-bottom: 0.1rem solid rgba(var(--color-foreground), 0.08);
}

.header {
  display: grid;
  grid-template-areas: 'left-icons heading icons';
  grid-template-columns: 1fr 2fr 1fr;
  align-items: center;
}

@media screen and (max-width: 749px) {
  .header--has-app {
    grid-template-columns: auto 1fr auto;
  }
}

@media screen and (min-width: 990px) {
  .header {
    grid-template-columns: 1fr auto 1fr;
  }

  .header--top-left,
  .header--middle-left:not(.header--has-menu) {
    grid-template-areas:
      'heading icons'
      'navigation navigation';
    grid-template-columns: 1fr auto;
  }

  .header--top-left.drawer-menu,
  .header--middle-left.drawer-menu {
    grid-template-areas: 'navigation heading icons';
    grid-template-columns: auto 1fr auto;
    column-gap: 1rem;
  }

  .header--middle-left {
    grid-template-areas: 'heading navigation icons';
    grid-template-columns: auto auto 1fr;
    column-gap: 2rem;
  }

  .header--middle-center:not(.drawer-menu) {
    grid-template-areas: 'navigation heading icons';
    grid-template-columns: 1fr auto 1fr;
    column-gap: 2rem;
  }

  .header--middle-center a.header__heading-link {
    text-align: center;
  }

  .header--top-center {
    grid-template-areas:
      'left-icons heading icons'
      'navigation navigation navigation';
  }

  .header--top-center.drawer-menu {
    grid-template-areas: 'left-icons heading icons';
    grid-template-columns: 1fr auto 1fr;
  }

  .header:not(.header--middle-left, .header--middle-center) .header__inline-menu {
    margin-top: 1.05rem;
  }
}

.header *[tabindex='-1']:focus {
  outline: none;
}

.header__heading {
  margin: 0;
  line-height: 0;
}

.header > .header__heading-link {
  line-height: 0;
}

.header__heading,
.header__heading-link {
  grid-area: heading;
  justify-self: center;
}

.header__heading-link {
  display: inline-block;
  padding: 0.75rem;
  text-decoration: none;
  word-break: break-word;
}

.header__heading-link:hover .h2 {
  color: rgb(var(--color-foreground));
}

.header__heading-link .h2 {
  line-height: 1;
  color: rgba(var(--color-foreground), 0.75);
}

.header__heading-logo {
  height: auto;
  max-width: 100%;
}

.header__heading-logo-wrapper {
  width: 100%;
  display: inline-block;
  transition: width 0.3s cubic-bezier(0.52, 0, 0.61, 0.99);
}

@media screen and (max-width: 989px) {
  .header__heading,
  .header__heading-link {
    text-align: center;
  }

  .header--mobile-left .header__heading,
  .header--mobile-left .header__heading-link {
    text-align: left;
    justify-self: start;
  }

  .header--mobile-left {
    grid-template-columns: auto 2fr 1fr;
  }
}

@media screen and (min-width: 990px) {
  .header--middle-left .header__heading-link,
  .header--top-left .header__heading-link {
    margin-left: -0.75rem;
  }

  .header__heading,
  .header__heading-link {
    justify-self: start;
  }

  .header--middle-center .header__heading-link,
  .header--middle-center .header__heading {
    justify-self: center;
    text-align: center;
  }

  .header--top-center .header__heading-link,
  .header--top-center .header__heading {
    justify-self: center;
    text-align: center;
  }
}

/* Header icons */
.header__icons {
  display: flex;
  grid-area: icons;
  justify-self: end;
}

.header__icons .shopify-app-block {
  max-width: 4.4rem;
  max-height: 4.4rem;
  overflow: hidden;
}

.header__icon:not(.header__icon--summary),
.header__icon span {
  display: flex;
  align-items: center;
  justify-content: center;
}

.header__icon {
  color: rgb(var(--color-foreground));
}

.header__icon span {
  height: 100%;
}

.header__icon::after {
  content: none;
}

.header__icon:hover .icon,
.modal__close-button:hover .icon {
  transform: scale(1.07);
}

.header__icon .icon {
  height: 2rem;
  width: 2rem;
  fill: none;
  vertical-align: middle;
}

.header__icon,
.header__icon--cart .icon {
  height: 4.4rem;
  width: 4.4rem;
  padding: 0;
}

.header__icon--cart {
  position: relative;
  margin-right: -1.2rem;
}

.header__icon--menu[aria-expanded='true']::before {
  content: '';
  top: 100%;
  left: 0;
  height: calc(var(--viewport-height, 100vh) - (var(--header-bottom-position, 100%)));
  width: 100%;
  display: block;
  position: absolute;
  background: rgba(var(--color-foreground), 0.5);
}

/* Search */
menu-drawer + .header__search {
  display: none;
}

.header > .header__search {
  grid-area: left-icons;
  justify-self: start;
}

.header--top-center.drawer-menu > .header__search {
  margin-left: 3.2rem;
}

.header--top-center header-drawer {
  grid-area: left-icons;
}

.header:not(.header--has-menu) * > .header__search {
  display: none;
}

.header__search {
  display: inline-flex;
  line-height: 0;
}

.header--top-center > .header__search {
  display: none;
}

.header--top-center * > .header__search {
  display: inline-flex;
}

@media screen and (min-width: 990px) {
  .header:not(.header--top-center) * > .header__search,
  .header--top-center > .header__search {
    display: inline-flex;
  }

  .header:not(.header--top-center) > .header__search,
  .header--top-center * > .header__search {
    display: none;
  }
}

.no-js .predictive-search {
  display: none;
}

details[open] > .search-modal {
  opacity: 1;
  animation: animateMenuOpen var(--duration-default) ease;
}

details[open] .modal-overlay {
  display: block;
}

details[open] .modal-overlay::after {
  position: absolute;
  content: '';
  background-color: rgb(var(--color-foreground), 0.5);
  top: 100%;
  left: 0;
  right: 0;
  height: 100vh;
}

.no-js details[open] > .header__icon--search {
  top: 1rem;
  right: 0.5rem;
}

.search-modal {
  opacity: 0;
  border-bottom: 0.1rem solid rgba(var(--color-foreground), 0.08);
  min-height: calc(100% + var(--inputs-margin-offset) + (2 * var(--inputs-border-width)));
  height: 100%;
}

.search-modal__content {
  display: flex;
  align-items: center;
  justify-content: center;
  width: 100%;
  height: 100%;
  padding: 0 5rem 0 1rem;
  line-height: calc(1 + 0.8 / var(--font-body-scale));
  position: relative;
}

.search-modal__content-bottom {
  bottom: calc((var(--inputs-margin-offset) / 2));
}

.search-modal__content-top {
  top: calc((var(--inputs-margin-offset) / 2));
}

.search-modal__form {
  width: 100%;
}

.search-modal__close-button {
  position: absolute;
  right: 0.3rem;
}

@media screen and (min-width: 750px) {
  .search-modal__close-button {
    right: 1rem;
  }

  .search-modal__content {
    padding: 0 6rem;
  }
}

@media screen and (min-width: 990px) {
  .search-modal__form {
    max-width: 74.2rem;
  }

  .search-modal__close-button {
    position: initial;
    margin-left: 0.5rem;
  }
}

/* Header menu drawer */
.header__icon--menu .icon {
  display: block;
  position: absolute;
  opacity: 1;
  transform: scale(1);
  transition: transform 150ms ease, opacity 150ms ease;
}

details:not([open]) > .header__icon--menu .icon-close,
details[open] > .header__icon--menu .icon-hamburger {
  visibility: hidden;
  opacity: 0;
  transform: scale(0.8);
}

.js details[open]:not(.menu-opening) > .header__icon--menu .icon-close {
  visibility: hidden;
}

.js details[open]:not(.menu-opening) > .header__icon--menu .icon-hamburger {
  visibility: visible;
  opacity: 1;
  transform: scale(1.07);
}

.js details > .header__submenu {
  opacity: 0;
  transform: translateY(-1.5rem);
}

details[open] > .header__submenu {
  animation: animateMenuOpen var(--duration-default) ease;
  animation-fill-mode: forwards;
  z-index: 1;
}

@media (prefers-reduced-motion) {
  details[open] > .header__submenu {
    opacity: 1;
    transform: translateY(0);
  }
}

/* Header menu */
.header__inline-menu {
  margin-left: -1.2rem;
  grid-area: navigation;
  display: none;
}

.header--top-center .header__inline-menu,
.header--top-center .header__heading-link {
  margin-left: 0;
}

@media screen and (min-width: 990px) {
  .header__inline-menu {
    display: block;
  }

  .header--top-center .header__inline-menu {
    justify-self: center;
  }

  .header--top-center .header__inline-menu > .list-menu--inline {
    justify-content: center;
  }

  .header--middle-left .header__inline-menu {
    margin-left: 0;
  }
}

.header__menu {
  padding: 0 1rem;
}

.header__menu-item {
  padding: 1.2rem;
  text-decoration: none;
  color: rgba(var(--color-foreground), 0.75);
}

.header__menu-item:hover {
  color: rgb(var(--color-foreground));
}

.header__menu-item span {
  transition: text-decoration var(--duration-short) ease;
}

.header__menu-item:hover span {
  text-decoration: underline;
  text-underline-offset: 0.3rem;
}

details[open] > .header__menu-item {
  text-decoration: underline;
}

details[open]:hover > .header__menu-item {
  text-decoration-thickness: 0.2rem;
}

details[open] > .header__menu-item .icon-caret {
  transform: rotate(180deg);
}

.header__active-menu-item {
  transition: text-decoration-thickness var(--duration-short) ease;
  color: rgb(var(--color-foreground));
  text-decoration: underline;
  text-underline-offset: 0.3rem;
}

.header__menu-item:hover .header__active-menu-item {
  text-decoration-thickness: 0.2rem;
}

.header__submenu {
  transition: opacity var(--duration-default) ease, transform var(--duration-default) ease;
}

.global-settings-popup,
.header__submenu.global-settings-popup {
  border-radius: var(--popup-corner-radius);
  border-color: rgba(var(--color-foreground), var(--popup-border-opacity));
  border-style: solid;
  border-width: var(--popup-border-width);
  box-shadow: var(--popup-shadow-horizontal-offset) var(--popup-shadow-vertical-offset) var(--popup-shadow-blur-radius)
    rgba(var(--color-shadow), var(--popup-shadow-opacity));
  z-index: -1;
}

.header__submenu.list-menu {
  padding: 2.4rem 0;
}

.header__submenu .header__submenu {
  background-color: rgba(var(--color-foreground), 0.03);
  padding: 0.5rem 0;
  margin: 0.5rem 0;
}

.header__submenu .header__menu-item:after {
  right: 2rem;
}

.header__submenu .header__menu-item {
  justify-content: space-between;
  padding: 0.8rem 2.4rem;
}

.header__submenu .header__submenu .header__menu-item {
  padding-left: 3.4rem;
}

.header__menu-item .icon-caret {
  right: 0.8rem;
}

.header__submenu .icon-caret {
  flex-shrink: 0;
  margin-left: 1rem;
  position: static;
}

header-menu > details,
details-disclosure > details {
  position: relative;
}

@keyframes animateMenuOpen {
  0% {
    opacity: 0;
    transform: translateY(-1.5rem);
  }

  100% {
    opacity: 1;
    transform: translateY(0);
  }
}

.overflow-hidden-mobile,
.overflow-hidden-tablet,
.overflow-hidden-desktop {
  overflow: hidden;
}

@media screen and (min-width: 750px) {
  .overflow-hidden-mobile {
    overflow: auto;
  }
}

@media screen and (min-width: 990px) {
  .overflow-hidden-tablet {
    overflow: auto;
  }
}

.badge {
  border: 1px solid transparent;
  border-radius: var(--badge-corner-radius);
  display: inline-block;
  font-size: 1.2rem;
  letter-spacing: 0.1rem;
  line-height: 1;
  padding: 0.5rem 1.3rem 0.6rem 1.3rem;
  text-align: center;
  background-color: rgb(var(--color-badge-background));
  border-color: rgba(var(--color-badge-border), var(--alpha-badge-border));
  color: rgb(var(--color-badge-foreground));
  word-break: break-word;
}

.gradient {
  background: rgb(var(--color-background));
  background: var(--gradient-background);
  background-attachment: fixed;
}

@media screen and (forced-colors: active) {
  .icon {
    color: CanvasText;
    fill: CanvasText !important;
  }

  .icon-close-small path {
    stroke: CanvasText;
  }
}

.ratio {
  display: flex;
  position: relative;
  align-items: stretch;
}

.ratio::before {
  content: '';
  width: 0;
  height: 0;
  padding-bottom: var(--ratio-percent);
}

.content-container {
  border-radius: var(--text-boxes-radius);
  border: var(--text-boxes-border-width) solid rgba(var(--color-foreground), var(--text-boxes-border-opacity));
  position: relative;
}

.content-container:after {
  content: '';
  position: absolute;
  top: calc(var(--text-boxes-border-width) * -1);
  right: calc(var(--text-boxes-border-width) * -1);
  bottom: calc(var(--text-boxes-border-width) * -1);
  left: calc(var(--text-boxes-border-width) * -1);
  border-radius: var(--text-boxes-radius);
  box-shadow: var(--text-boxes-shadow-horizontal-offset) var(--text-boxes-shadow-vertical-offset)
    var(--text-boxes-shadow-blur-radius) rgba(var(--color-shadow), var(--text-boxes-shadow-opacity));
  z-index: -1;
}

.content-container--full-width:after {
  left: 0;
  right: 0;
  border-radius: 0;
}

@media screen and (max-width: 749px) {
  .content-container--full-width-mobile {
    border-left: none;
    border-right: none;
    border-radius: 0;
  }
  .content-container--full-width-mobile:after {
    display: none;
  }
}

.global-media-settings {
  position: relative;
  border: var(--media-border-width) solid rgba(var(--color-foreground), var(--media-border-opacity));
  border-radius: var(--media-radius);
  overflow: visible !important;
  background-color: rgb(var(--color-background));
}

.global-media-settings:after {
  content: '';
  position: absolute;
  top: calc(var(--media-border-width) * -1);
  right: calc(var(--media-border-width) * -1);
  bottom: calc(var(--media-border-width) * -1);
  left: calc(var(--media-border-width) * -1);
  border-radius: var(--media-radius);
  box-shadow: var(--media-shadow-horizontal-offset) var(--media-shadow-vertical-offset) var(--media-shadow-blur-radius)
    rgba(var(--color-shadow), var(--media-shadow-opacity));
  z-index: -1;
  pointer-events: none;
}

.global-media-settings--no-shadow {
  overflow: hidden !important;
}

.global-media-settings--no-shadow:after {
  content: none;
}

.global-media-settings img,
.global-media-settings iframe,
.global-media-settings model-viewer,
.global-media-settings video {
  border-radius: calc(var(--media-radius) - var(--media-border-width));
}

.content-container--full-width,
.global-media-settings--full-width,
.global-media-settings--full-width img,
.global-media-settings--full-width video,
.global-media-settings--full-width iframe {
  border-radius: 0;
  border-left: none;
  border-right: none;
}

/* check for flexbox gap in older Safari versions */
@supports not (inset: 10px) {
  .grid {
    margin-left: calc(-1 * var(--grid-mobile-horizontal-spacing));
  }

  .grid__item {
    padding-left: var(--grid-mobile-horizontal-spacing);
    padding-bottom: var(--grid-mobile-vertical-spacing);
  }

  @media screen and (min-width: 750px) {
    .grid {
      margin-left: calc(-1 * var(--grid-desktop-horizontal-spacing));
    }

    .grid__item {
      padding-left: var(--grid-desktop-horizontal-spacing);
      padding-bottom: var(--grid-desktop-vertical-spacing);
    }
  }

  .grid--gapless .grid__item {
    padding-left: 0;
    padding-bottom: 0;
  }

  @media screen and (min-width: 749px) {
    .grid--peek .grid__item {
      padding-left: var(--grid-mobile-horizontal-spacing);
    }
  }

  .product-grid .grid__item {
    padding-bottom: var(--grid-mobile-vertical-spacing);
  }

  @media screen and (min-width: 750px) {
    .product-grid .grid__item {
      padding-bottom: var(--grid-desktop-vertical-spacing);
    }
  }
}

.font-body-bold {
  font-weight: var(--font-body-weight-bold);
}

/* outline and border styling for Windows High Contrast Mode */
@media (forced-colors: active) {
  .button,
  .shopify-challenge__button,
  .customer button {
    border: transparent solid 1px;
  }

  .button:focus-visible,
  .button:focus,
  .button.focused,
  .shopify-payment-button__button--unbranded:focus-visible,
  .shopify-payment-button [role='button']:focus-visible,
  .shopify-payment-button__button--unbranded:focus,
  .shopify-payment-button [role='button']:focus {
    outline: solid transparent 1px;
  }

  .field__input:focus,
  .select__select:focus,
  .customer .field input:focus,
  .customer select:focus,
  .localization-form__select:focus.localization-form__select:after {
    outline: transparent solid 1px;
  }

  .localization-form__select:focus {
    outline: transparent solid 1px;
  }
}

.rte:after {
  clear: both;
  content: '';
  display: block;
}

.rte > *:first-child {
  margin-top: 0;
}

.rte > *:last-child {
  margin-bottom: 0;
}

.rte table {
  table-layout: fixed;
}

@media screen and (min-width: 750px) {
  .rte table td {
    padding-left: 1.2rem;
    padding-right: 1.2rem;
  }
}

.rte img {
  height: auto;
  max-width: 100%;
  border: var(--media-border-width) solid rgba(var(--color-foreground), var(--media-border-opacity));
  border-radius: var(--media-radius);
  box-shadow: var(--media-shadow-horizontal-offset) var(--media-shadow-vertical-offset) var(--media-shadow-blur-radius)
    rgba(var(--color-shadow), var(--media-shadow-opacity));
  margin-bottom: var(--media-shadow-vertical-offset);
}

.rte ul,
.rte ol {
  list-style-position: inside;
  padding-left: 2rem;
}

.rte li {
  list-style: inherit;
}

.rte li:last-child {
  margin-bottom: 0;
}

.rte a {
  color: rgba(var(--color-link), var(--alpha-link));
  text-underline-offset: 0.3rem;
  text-decoration-thickness: 0.1rem;
  transition: text-decoration-thickness var(--duration-short) ease;
}

.rte a:hover {
  color: rgb(var(--color-link));
  text-decoration-thickness: 0.2rem;
}

.rte blockquote {
  display: inline-flex;
}

.rte blockquote > * {
  margin: -0.5rem 0 -0.5rem 0;
}

/* Image mask global styles */

.shape--mask {
  display: block;
  height: 0;
  width: 0;
}

.shape--arch {
  clip-path: url('#Shape-Arch');
}

.shape--blob {
  clip-path: polygon(var(--shape--blob-1));
}

.shape--chevronleft {
  clip-path: polygon(100% 0%, 85% 50%, 100% 100%, 15% 100%, 0% 50%, 15% 0%);
}

.shape--chevronright {
  clip-path: polygon(85% 0%, 100% 50%, 85% 100%, 0% 100%, 15% 50%, 0% 0%);
}

.shape--circle {
  clip-path: circle(closest-side);
}

.shape--diamond {
  clip-path: polygon(50% 0%, 100% 50%, 50% 100%, 0% 50%);
}

.shape--parallelogram {
  clip-path: polygon(15% 0, 100% 0%, 85% 100%, 0% 100%);
}

.shape--round {
  clip-path: ellipse(45% 45% at 50% 50%);
}

/* Fixed background */
.animate--fixed {
  clip-path: inset(0);
}

.animate--fixed>img:not(.zoom):not(.deferred-media__poster-button),
.animate--fixed>svg:not(.zoom):not(.deferred-media__poster-button) {
  position: fixed;
}

/* Animations */

@media (prefers-reduced-motion: no-preference) {
  .animate--ambient > img,
  .animate--ambient > svg {
    animation: animateAmbient 30s linear infinite;
  }

  @keyframes animateAmbient {
    0% {
      transform: rotate(0deg) translateX(1em) rotate(0deg) scale(1.2);
    }
    100% {
      transform: rotate(360deg) translateX(1em) rotate(-360deg) scale(1.2);
    }
  }

  .scroll-trigger.animate--fade-in,
  .scroll-trigger.animate--slide-in {
    opacity: 0.01;
  }

  .scroll-trigger.animate--slide-in {
    transform: translateY(2rem);
  }

  .scroll-trigger:not(.scroll-trigger--offscreen).animate--fade-in {
    opacity: 1;
    animation: var(--animation-fade-in);
  }

  .scroll-trigger:not(.scroll-trigger--offscreen).animate--slide-in {
    animation: var(--animation-slide-in);
    animation-delay: calc(var(--animation-order) * 75ms);
  }

  .scroll-trigger--design-mode.animate--fade-in,
  .scroll-trigger--design-mode.animate--slide-in,
  .scroll-trigger--design-mode .slider {
    opacity: 1;
    animation: none;
    transition: none;
  }

  @keyframes slideIn {
    from {
      transform: translateY(2rem);
      opacity: 0.01;
    }
    to {
      transform: translateY(0);
      opacity: 1;
    }
  }

  @keyframes fadeIn {
    from {
      opacity: 0.01;
    }
    to {
      opacity: 1;
    }
  }
}

/* Element Hovers: 3d Lift */

@media (prefers-reduced-motion: no-preference) and (hover: hover) {
  .animate--hover-3d-lift .card-wrapper .card--card,
  .animate--hover-3d-lift .card-wrapper .card--standard .card__inner,
  .animate--hover-3d-lift .button:not(.button--tertiary),
  .animate--hover-3d-lift .shopify-challenge__button,
  .animate--hover-3d-lift .customer button,
  .animate--hover-3d-lift .shopify-payment-button__button,
  .animate--hover-3d-lift .deferred-media .deferred-media__poster-button {
    transition: transform var(--duration-long) ease, box-shadow var(--duration-long) ease;
    transform-origin: center;
    z-index: 1;
  }

  .animate--hover-3d-lift .card-wrapper:hover .card--card,
  .animate--hover-3d-lift .card-wrapper:hover .card--standard .card__inner,
  .animate--hover-3d-lift .button:not(.button--tertiary):not([disabled]):hover,
  .animate--hover-3d-lift .shopify-challenge__button:not([disabled]):hover,
  .animate--hover-3d-lift .customer button:not([disabled]):hover,
  .animate--hover-3d-lift .shopify-payment-button__button:hover,
  .animate--hover-3d-lift .deferred-media:hover .deferred-media__poster-button {
    transition: transform var(--duration-extended) ease, box-shadow var(--duration-long) ease; /* Slow the card transition speed while hover is active. */
    transform: rotate(1deg);
    box-shadow: -1rem -1rem 1rem -1rem rgba(0, 0, 0, 0.05), 1rem 1rem 1rem -1rem rgba(0, 0, 0, 0.05),
      0 0 0.5rem 0 rgba(255, 255, 255, 0), 0 2rem 3.5rem -2rem rgba(0, 0, 0, 0.5);
  }

<<<<<<< HEAD
  .animate--hover-3d-lift .deferred-media:hover .deferred-media__poster-button {
    transform: translate(-50%,-50%) scale(1.05); /* Apply a specialized transform to the video play button. */
=======
  .animate--hover-3d-lift .video-section__poster:hover .deferred-media__poster-button {
    transform: translate(-50%, -50%) scale(1.05); /* Apply a specialized transform to the video play button. */
>>>>>>> d6cf556e
  }

  .animate--hover-3d-lift .collage__item .card-wrapper:hover .card--card,
  .animate--hover-3d-lift .collage__item .card-wrapper:hover .card--standard .card__inner {
    transform: rotate(0.5deg); /* Less intense rotation for collage items. */
  }

  .animate--hover-3d-lift .card-wrapper .card--shape.card--standard:not(.card--text) .card__inner {
    box-shadow: none;
    transition: transform var(--duration-long) ease, filter var(--duration-long) ease;
  }

  .animate--hover-3d-lift .card-wrapper:hover .card--shape.card--standard:not(.card--text) .card__inner {
    transition: transform calc(2 * var(--duration-extended)) ease, filter var(--duration-long) ease; /* Slow the card transition speed while hover is active. */
    filter: drop-shadow(0rem 2rem 2rem rgba(0, 0, 0, 0.15)) drop-shadow(0rem 1rem 1rem rgba(0, 0, 0, 0.15));
  }

  .animate--hover-3d-lift .card-wrapper:hover .card--card:after,
  .animate--hover-3d-lift .card-wrapper:hover .card--standard .card__inner:after,
  .animate--hover-3d-lift
    .card-wrapper:hover
    .card--shape.card--standard:not(.card--text)
    .card__inner
    .card__media:before {
    background-image: var(--easter-egg);
    background-size: 250px 250px;
    mix-blend-mode: color-dodge;
    pointer-events: none;
    z-index: 2;
  }

  .animate--hover-3d-lift
    .card-wrapper:hover
    .card--shape.card--standard:not(.card--text)
    .card__inner
    .card__media:before {
    content: '';
    position: absolute;
    top: 0;
    bottom: 0;
    left: 0;
    right: 0;
  }

  .animate--hover-3d-lift .card-wrapper .card--card:before,
  .animate--hover-3d-lift .card-wrapper .card--standard .card__media:after {
    content: '';
    position: absolute;
    top: 0;
    right: 0;
    bottom: 0;
    left: 0;
    opacity: 0;
    pointer-events: none;
    transition: background-position calc(2 * var(--duration-extended)) ease, opacity var(--duration-default) ease;
    mix-blend-mode: overlay;
    background-size: 400% 100%;
    background-position: 90% 0;
    background-repeat: no-repeat;
    background-image: linear-gradient(
      135deg,
      rgba(255, 255, 255, 0) 45%,
      rgba(255, 255, 255, 1) 50%,
      rgba(255, 255, 255, 0) 55%
    );
  }

  .animate--hover-3d-lift .card-wrapper:hover .card--card:before,
  .animate--hover-3d-lift .card-wrapper:hover .card--standard .card__media:after {
    opacity: 0.2;
    transition: background-position 6s ease, opacity var(--duration-long) ease;
    background-position: left;
    z-index: 2;
  }

  :root {
    --easter-egg: none;
    --sparkle: url('./sparkle.gif');
  }
}<|MERGE_RESOLUTION|>--- conflicted
+++ resolved
@@ -3216,13 +3216,8 @@
       0 0 0.5rem 0 rgba(255, 255, 255, 0), 0 2rem 3.5rem -2rem rgba(0, 0, 0, 0.5);
   }
 
-<<<<<<< HEAD
   .animate--hover-3d-lift .deferred-media:hover .deferred-media__poster-button {
     transform: translate(-50%,-50%) scale(1.05); /* Apply a specialized transform to the video play button. */
-=======
-  .animate--hover-3d-lift .video-section__poster:hover .deferred-media__poster-button {
-    transform: translate(-50%, -50%) scale(1.05); /* Apply a specialized transform to the video play button. */
->>>>>>> d6cf556e
   }
 
   .animate--hover-3d-lift .collage__item .card-wrapper:hover .card--card,
