--- conflicted
+++ resolved
@@ -216,7 +216,6 @@
 .color-inverse,
 .color-accent-1,
 .color-accent-2 {
-
   /* color: var(--color-foreground-75);
   background-color: var(--color-background); */
 }
@@ -2125,10 +2124,7 @@
   width: 2rem;
   height: 2rem;
 }
-<<<<<<< HEAD
-=======
-
->>>>>>> 0b3525c1
+
 .overflow-hidden-mobile,
 .overflow-hidden-tablet {
   overflow: hidden;
