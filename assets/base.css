/* Color custom properties */

:root,
.color-background-1 {
  --color-foreground: var(--color-base-text);
  --color-background: var(--color-base-background-1);
  --gradient-background: var(--gradient-base-background-1);
}

.color-background-2 {
  --color-background: var(--color-base-background-2);
  --gradient-background: var(--gradient-base-background-2);
}

.color-inverse {
  --color-foreground: var(--color-base-background-1);
  --color-background: var(--color-base-text);
  --gradient-background: rgb(var(--color-base-text));
}

.color-accent-1 {
  --color-foreground: var(--color-base-solid-button-labels);
  --color-background: var(--color-base-accent-1);
  --gradient-background: var(--gradient-base-accent-1);
}

.color-accent-2 {
  --color-foreground: var(--color-base-solid-button-labels);
  --color-background: var(--color-base-accent-2);
  --gradient-background: var(--gradient-base-accent-2);
}

.color-foreground-outline-button {
  --color-foreground: var(--color-base-outline-button-labels);
}

.color-foreground-accent-1 {
  --color-foreground: var(--color-base-accent-1);
}

.color-foreground-accent-2 {
  --color-foreground: var(--color-base-accent-2);
}

:root,
.color-background-1 {
  --color-link: var(--color-base-outline-button-labels);
  --alpha-link: 0.85;
}

.color-background-2,
.color-inverse,
.color-accent-1,
.color-accent-2 {
  --color-link: var(--color-foreground);
  --alpha-link: 0.7;
}

:root,
.color-background-1 {
  --color-button: var(--color-base-accent-1);
  --color-button-text: var(--color-base-solid-button-labels);
  --alpha-button-background: 1;
  --alpha-button-border: 1;
}

.color-background-2,
.color-inverse,
.color-accent-1,
.color-accent-2 {
  --color-button: var(--color-foreground);
  --color-button-text: var(--color-background);
}

.button--secondary {
  --color-button: var(--color-base-outline-button-labels);
  --color-button-text: var(--color-base-outline-button-labels);
  --alpha-button-background: 0;
}

.color-background-2 .button--secondary,
.color-inverse .button--secondary,
.color-accent-1 .button--secondary,
.color-accent-2 .button--secondary {
  --color-button: var(--color-foreground);
  --color-button-text: var(--color-foreground);
}

.button--tertiary {
  --color-button: var(--color-base-outline-button-labels);
  --color-button-text: var(--color-base-outline-button-labels);
  --alpha-button-background: 0;
  --alpha-button-border: 0.2;
}

.color-background-2 .button--tertiary,
.color-inverse .button--tertiary,
.color-accent-1 .button--tertiary,
.color-accent-2 .button--tertiary {
  --color-button: var(--color-foreground);
  --color-button-text: var(--color-foreground);
}

:root,
.color-background-1 {
  --color-badge-background: var(--color-background);
  --color-badge-border: var(--color-foreground);
  --alpha-badge-border: 0.1;
}

.color-background-2,
.color-inverse,
.color-accent-1,
.color-accent-2 {
  --color-badge-background: var(--color-background);
  --color-badge-border: var(--color-background);
  --alpha-badge-border: 1;
}

:root,
.color-background-1,
.color-background-2 {
  --color-card-hover: var(--color-base-text);
}

.color-inverse {
  --color-card-hover: var(--color-base-background-1);
}

.color-accent-1,
.color-accent-2 {
  --color-card-hover: var(--color-base-solid-button-labels);
}

:root,
.color-icon-text {
  --color-icon: rgb(var(--color-base-text));
}

.color-icon-accent-1 {
  --color-icon: rgb(var(--color-base-accent-1));
}

.color-icon-accent-2 {
  --color-icon: rgb(var(--color-base-accent-2));
}

.color-icon-outline-button {
  --color-icon: rgb(var(--color-base-outline-button-labels));
}

/* base */

.no-js:not(html) {
  display: none !important;
}

html.no-js .no-js:not(html) {
  display: block !important;
}

.no-js-inline {
  display: none !important;
}

html.no-js .no-js-inline {
  display: inline-block !important;
}

html.no-js .no-js-hidden {
  display: none !important;
}

.page-width {
  max-width: var(--page-width);
  margin: 0 auto;
  padding: 0 1.5rem;
}

.page-width-desktop {
  padding: 0;
  margin: 0 auto;
}

@media screen and (min-width: 750px) {
  .page-width {
    padding: 0 5rem;
  }

  .page-width--narrow {
    padding: 0 9rem;
  }

  .page-width-desktop {
    padding: 0;
  }
}

@media screen and (min-width: 990px) {
  .page-width--narrow {
    max-width: 72.6rem;
    padding: 0;
  }

  .page-width-desktop {
    max-width: var(--page-width);
    padding: 0 5rem;
  }
}

.element-margin {
  margin-top: 5rem;
}

.spaced-section {
  margin-top: 5rem;
}

.spaced-section:last-child {
  margin-bottom: 5rem;
}

@media screen and (min-width: 750px) {
  .element-margin {
    margin-top: calc(5rem + var(--page-width-margin));
  }

  .spaced-section {
    margin-top: calc(5rem + var(--page-width-margin));
  }

  .spaced-section:last-child {
    margin-bottom: calc(5rem + var(--page-width-margin));
  }
}

.spaced-section--full-width + .spaced-section--full-width {
  margin-top: 0;
}

.spaced-section--full-width:first-child {
  margin-top: 0;
}

.spaced-section--full-width:last-child {
  margin-bottom: 0;
}

body,
.color-background-1,
.color-background-2,
.color-inverse,
.color-accent-1,
.color-accent-2 {
  color: rgba(var(--color-foreground), 0.75);
  background-color: rgb(var(--color-background));
}

.background-secondary {
  background-color: rgba(var(--color-foreground), 0.04);
  padding: 4rem 0 5rem;
}

@media screen and (min-width: 750px) {
  .background-secondary {
    padding: calc(6rem + var(--page-width-margin)) 0
      calc(5rem + var(--page-width-margin));
  }
}

.grid-auto-flow {
  display: grid;
  grid-auto-flow: column;
}

.page-margin,
.shopify-challenge__container {
  margin: 7rem auto;
}

.rte-width {
  max-width: 82rem;
  margin: 0 auto 2rem;
}

.list-unstyled {
  margin: 0;
  padding: 0;
  list-style: none;
}

.hidden {
  display: none !important;
}

.visually-hidden {
  position: absolute !important;
  overflow: hidden;
  width: 1px;
  height: 1px;
  margin: -1px;
  padding: 0;
  border: 0;
  clip: rect(0 0 0 0);
  word-wrap: normal !important;
}

.visually-hidden--inline {
  margin: 0;
  height: 1em;
}

.overflow-hidden {
  overflow: hidden;
}

.skip-to-content-link:focus {
  z-index: 9999;
  position: inherit;
  overflow: auto;
  width: auto;
  height: auto;
  clip: auto;
}

.full-width-link {
  position: absolute;
  top: 0;
  right: 0;
  bottom: 0;
  left: 0;
  z-index: 2;
}

::selection {
  background-color: rgba(var(--color-foreground), 0.2);
}

h1,
h2,
h3,
h4,
h5,
.h0,
.h1,
.h2,
.h3,
.h4,
.h5 {
  font-family: var(--font-heading-family);
  font-style: var(--font-heading-style);
  font-weight: var(--font-heading-weight);
  letter-spacing: 0.06rem;
  color: rgb(var(--color-foreground));
  line-height: 1.3;
}

.h0 {
  font-size: 4rem;
}

@media only screen and (min-width: 750px) {
  .h0 {
    font-size: 5.2rem;
  }
}

h1,
.h1 {
  font-size: 3rem;
}

@media only screen and (min-width: 750px) {
  h1,
  .h1 {
    font-size: 4rem;
  }
}

h2,
.h2 {
  font-size: 2rem;
}

@media only screen and (min-width: 750px) {
  h2,
  .h2 {
    font-size: 2.4rem;
  }
}

h3,
.h3 {
  font-size: 1.7rem;
}

@media only screen and (min-width: 750px) {
  h3,
  .h3 {
    font-size: 1.8rem;
  }
}

h4,
.h4 {
  font-family: var(--font-heading-family);
  font-style: var(--font-heading-style);
  font-size: 1.5rem;
}

h5,
.h5 {
  font-size: 1.2rem;
}

@media only screen and (min-width: 750px) {
  h5,
  .h5 {
    font-size: 1.3rem;
  }
}

h6,
.h6 {
  color: rgba(var(--color-foreground), 0.75);
  margin-block-start: 1.67em;
  margin-block-end: 1.67em;
}

blockquote {
  font-style: italic;
  color: rgba(var(--color-foreground), 0.75);
  border-left: 0.2rem solid rgba(var(--color-foreground), 0.2);
  padding-left: 1rem;
}

@media screen and (min-width: 750px) {
  blockquote {
    padding-left: 1.5rem;
  }
}

.caption {
  font-size: 1rem;
  letter-spacing: 0.07rem;
  line-height: 1.7;
}

@media screen and (min-width: 750px) {
  .caption {
    font-size: 1.2rem;
  }
}

.caption-with-letter-spacing {
  font-size: 1rem;
  letter-spacing: 0.13rem;
  line-height: 1.2;
  text-transform: uppercase;
}

.caption-large,
.customer .field input,
.customer select,
.field__input,
.form__label,
.select__select {
  font-size: 1.3rem;
  line-height: 1.5;
  letter-spacing: 0.04rem;
}

.color-foreground {
  color: rgb(var(--color-foreground));
}

table:not([class]) {
  table-layout: fixed;
  border-collapse: collapse;
  font-size: 1.4rem;
  border-style: hidden;
  box-shadow: 0 0 0 0.1rem rgba(var(--color-foreground), 0.2);
  /* draws the table border  */
}

table:not([class]) td,
table:not([class]) th {
  padding: 1em;
  border: 0.1rem solid rgba(var(--color-foreground), 0.2);
}

.hidden {
  display: none !important;
}

@media screen and (max-width: 749px) {
  .small-hide {
    display: none !important;
  }
}

@media screen and (min-width: 750px) and (max-width: 989px) {
  .medium-hide {
    display: none !important;
  }
}

@media screen and (min-width: 990px) {
  .large-up-hide {
    display: none !important;
  }
}

.center {
  text-align: center;
}

.right {
  text-align: right;
}

.uppercase {
  text-transform: uppercase;
}

.light {
  opacity: 0.7;
}

a:empty,
ul:empty,
dl:empty,
div:empty,
section:empty,
article:empty,
p:empty,
h1:empty,
h2:empty,
h3:empty,
h4:empty,
h5:empty,
h6:empty {
  display: none;
}

.link,
.customer a {
  cursor: pointer;
  display: inline-block;
  border: none;
  box-shadow: none;
  text-decoration: underline;
  text-underline-offset: 0.3rem;
  color: rgb(var(--color-link));
  background-color: transparent;
  font-size: 1.4rem;
  font-family: inherit;
}

.link--text {
  color: rgb(var(--color-foreground));
}

.link--text:hover {
  color: rgba(var(--color-foreground), 0.75);
}

.link-with-icon {
  display: inline-flex;
  font-size: 1.4rem;
  font-weight: 600;
  letter-spacing: 0.1rem;
  text-decoration: none;
  margin-bottom: 4.5rem;
  white-space: nowrap;
}

.link-with-icon .icon {
  width: 1.5rem;
  margin-left: 1rem;
}

.circle-divider::after {
  content: '\2022';
  margin: 0 1.3rem 0 1.5rem;
}

.circle-divider:last-of-type::after {
  display: none;
}

hr {
  border: none;
  height: 0.1rem;
  background-color: rgba(var(--color-foreground), 0.2);
  display: block;
  margin: 5rem 0;
}

@media screen and (min-width: 750px) {
  hr {
    margin: 7rem 0;
  }
}

.full-unstyled-link {
  text-decoration: none;
  color: currentColor;
  display: block;
}

.placeholder {
  background-color: rgba(var(--color-foreground), 0.04);
  color: rgba(var(--color-foreground), 0.55);
  fill: rgba(var(--color-foreground), 0.55);
}

details > * {
  box-sizing: border-box;
}

.break {
  word-break: break-word;
}

.visibility-hidden {
  visibility: hidden;
}

@media (prefers-reduced-motion) {
  .motion-reduce {
    transition: none !important;
  }
}

:root {
  --duration-short: 100ms;
  --duration-default: 200ms;
  --duration-long: 500ms;
}

.underlined-link,
.customer a {
  color: rgba(var(--color-link), var(--alpha-link));
  text-underline-offset: 0.3rem;
  text-decoration-thickness: 0.1rem;
  transition: text-decoration-thickness ease 100ms;
}

.underlined-link:hover,
.customer a:hover {
  color: rgb(var(--color-link));
  text-decoration-thickness: 0.2rem;
}

.icon-arrow {
  width: 1.5rem;
}

/* arrow animation */
.animate-arrow .icon-arrow path {
  transform: translateX(-0.25rem);
  transition: transform var(--duration-short) ease;
}

.animate-arrow:hover .icon-arrow path {
  transform: translateX(-0.05rem);
}

/* base-details-summary */
summary {
  cursor: pointer;
  list-style: none;
  position: relative;
}

summary .icon-caret {
  position: absolute;
  height: 0.6rem;
  right: 1.5rem;
  top: calc(50% - 0.2rem);
}

summary::-webkit-details-marker {
  display: none;
}

.disclosure-has-popup {
  position: relative;
}

.disclosure-has-popup[open] > summary::before {
  position: fixed;
  top: 0;
  right: 0;
  bottom: 0;
  left: 0;
  z-index: 2;
  display: block;
  cursor: default;
  content: ' ';
  background: transparent;
}

.disclosure-has-popup > summary::before {
  display: none;
}

.disclosure-has-popup[open] > summary + * {
  z-index: 100;
}

@media screen and (min-width: 750px) {
  .disclosure-has-popup[open] > summary + * {
    z-index: 4;
  }

  .facets .disclosure-has-popup[open] > summary + * {
    z-index: 2;
  }
}

/* base-focus */
/*
  Focus ring - default (with offset)
*/

*:focus {
  outline: 0;
  box-shadow: none;
}

*:focus-visible {
  outline: 0.2rem solid rgba(var(--color-foreground), 0.5);
  outline-offset: 0.3rem;
  box-shadow: 0 0 0 0.3rem rgb(var(--color-background)),
    0 0 0.5rem 0.4rem rgba(var(--color-foreground), 0.3);
}

/* Fallback - for browsers that don't support :focus-visible, a fallback is set for :focus */
.focused,
.no-js *:focus {
  outline: 0.2rem solid rgba(var(--color-foreground), 0.5);
  outline-offset: 0.3rem;
  box-shadow: 0 0 0 0.3rem rgb(var(--color-background)),
    0 0 0.5rem 0.4rem rgba(var(--color-foreground), 0.3);
}

/* Negate the fallback side-effect for browsers that support :focus-visible */
.no-js *:focus:not(:focus-visible) {
  outline: 0;
  box-shadow: none;
}

/*
  Focus ring - inset
*/

.focus-inset:focus-visible {
  outline: 0.2rem solid rgba(var(--color-foreground), 0.5);
  outline-offset: -0.2rem;
  box-shadow: 0 0 0.2rem 0 rgba(var(--color-foreground), 0.3);
}

.focused.focus-inset,
.no-js .focus-inset:focus {
  outline: 0.2rem solid rgba(var(--color-foreground), 0.5);
  outline-offset: -0.2rem;
  box-shadow: 0 0 0.2rem 0 rgba(var(--color-foreground), 0.3);
}

.no-js .focus-inset:focus:not(:focus-visible) {
  outline: 0;
  box-shadow: none;
}

/*
  Focus ring - none
*/

/* Dangerous for a11y - Use with care */
.focus-none {
  box-shadow: none !important;
  outline: 0 !important;
}

.focus-offset:focus-visible {
  outline: 0.2rem solid rgba(var(--color-foreground), 0.5);
  outline-offset: 1rem;
  box-shadow: 0 0 0 1rem rgb(var(--color-background)),
    0 0 0.2rem 1.2rem rgba(var(--color-foreground), 0.3);
}

.focus-offset.focused,
.no-js .focus-offset:focus {
  outline: 0.2rem solid rgba(var(--color-foreground), 0.5);
  outline-offset: 1rem;
  box-shadow: 0 0 0 1rem rgb(var(--color-background)),
    0 0 0.2rem 1.2rem rgba(var(--color-foreground), 0.3);
}

.no-js .focus-offset:focus:not(:focus-visible) {
  outline: 0;
  box-shadow: none;
}

/* component-title */
.title,
.title-wrapper-with-link {
  margin: 3rem 0 2rem;
}

.title-wrapper-with-link .title {
  margin: 0;
}

.title-wrapper {
  margin-bottom: 3rem;
}

.title-wrapper-with-link {
  display: flex;
  justify-content: space-between;
  align-items: flex-end;
  gap: 1rem;
  margin: 4rem 0 3rem;
  flex-wrap: wrap;
}

.title--primary {
  margin: 4rem 0;
}

.title-wrapper--self-padded-tablet-down,
.title-wrapper--self-padded-mobile {
  padding-left: 1.5rem;
  padding-right: 1.5rem;
}

@media screen and (min-width: 750px) {
  .title-wrapper--self-padded-mobile {
    padding-left: 0;
    padding-right: 0;
  }
}

@media screen and (min-width: 990px) {
  .title,
  .title-wrapper-with-link {
    margin: 5rem 0 3rem;
  }

  .title--primary {
    margin: 2rem 0;
  }

  .title-wrapper-with-link {
    align-items: center;
  }

  .title-wrapper-with-link .title {
    margin-bottom: 0;
  }

  .title-wrapper--self-padded-tablet-down {
    padding-left: 0;
    padding-right: 0;
  }
}

.title-wrapper-with-link .link-with-icon {
  margin: 0;
  flex-shrink: 0;
  display: flex;
  align-items: center;
}

.title-wrapper-with-link .link-with-icon svg {
  width: 1.5rem;
}

.title-wrapper-with-link a {
  color: rgb(var(--color-link));
  margin-top: 0;
  flex-shrink: 0;
}

@media screen and (min-width: 990px) {
  .title-wrapper-with-link.title-wrapper-with-link--no-heading {
    display: none;
  }
}

.subtitle {
  font-size: 1.8rem;
  line-height: 1.8;
  letter-spacing: 0.05rem;
  color: rgba(var(--color-foreground), 0.7);
}

/* component-grid */
.grid {
  display: flex;
  flex-wrap: wrap;
  margin-bottom: 2rem;
  margin-left: -0.5rem;
  padding: 0;
  list-style: none;
}

@media screen and (min-width: 750px) {
  .grid {
    margin-left: -1rem;
  }
}

.grid__item {
  padding-left: 0.5rem;
  padding-bottom: 0.5rem;
  width: calc(25% - 0.5rem * 3 / 4);
  max-width: 50%;
  flex-grow: 1;
  flex-shrink: 0;
}

@media screen and (min-width: 750px) {
  .grid__item {
    padding-left: 1rem;
    padding-bottom: 1rem;
    width: calc(25% - 1rem * 3 / 4);
    max-width: 50%;
  }
}

.grid--gapless .grid__item {
  padding-left: 0;
  padding-bottom: 0;
}

@media screen and (max-width: 749px) {
  .grid__item.slider__slide--full-width {
    width: 100%;
    max-width: none;
  }
}

@media screen and (min-width: 750px) and (max-width: 989px) {
  .grid--one-third-max.grid--3-col-tablet .grid__item {
    max-width: 33.33%;
  }
}

@media screen and (min-width: 990px) {
  .grid--quarter-max.grid--4-col-desktop .grid__item {
    max-width: 25%;
  }
}

.grid--1-col .grid__item {
  max-width: 100%;
  width: 100%;
}

.grid--3-col .grid__item {
  width: calc(33.33% - 0.5rem * 2 / 3);
}

@media screen and (min-width: 750px) {
  .grid--3-col .grid__item {
    width: calc(33.33% - 1rem * 2 / 3);
  }
}

.grid--2-col .grid__item {
  width: calc(50% - 0.5rem / 2);
}

@media screen and (min-width: 750px) {
  .grid--2-col .grid__item {
    width: calc(50% - 1rem / 2);
  }

  .grid--4-col-tablet .grid__item {
    width: calc(25% - 1rem * 3 / 4);
  }

  .grid--3-col-tablet .grid__item {
    width: calc(33.33% - 1rem * 2 / 3);
  }

  .grid--2-col-tablet .grid__item {
    width: calc(50% - 1rem / 2);
  }
}

@media screen and (min-width: 990px) {
  .grid--4-col-desktop .grid__item {
    width: calc(25% - 1rem * 3 / 4);
  }

  .grid--3-col-desktop .grid__item {
    width: calc(33.33% - 1rem * 2 / 3);
  }

  .grid--2-col-desktop .grid__item {
    width: calc(50% - 1rem / 2);
  }
}

.grid__item--vertical-align {
  align-self: center;
}

.grid__item--full-width {
  flex: 0 0 100%;
  max-width: 100%;
}

@media screen and (max-width: 749px) {
  .grid--peek.slider--mobile {
    margin: 0;
    width: 100%;
  }

  .grid--peek.slider--mobile .grid__item {
    box-sizing: content-box;
    margin: 0;
  }

  .grid--peek .grid__item {
    width: calc(50% - 3.75rem / 2);
  }

  .grid--peek .grid__item:first-of-type {
    padding-left: 1.5rem;
  }

  .grid--peek .grid__item:last-of-type {
    padding-right: 1.5rem;
  }
}

@media screen and (min-width: 750px) and (max-width: 989px) {
  .slider--tablet.grid--peek .grid__item {
    width: calc(25% - 4rem * 3 / 4);
  }

  .slider--tablet.grid--peek.grid--3-col-tablet .grid__item {
    width: calc(33.33% - 4rem * 2 / 3);
  }

  .slider--tablet.grid--peek.grid--2-col-tablet .grid__item {
    width: calc(50% - 4rem / 2);
  }

  .slider--tablet.grid--peek .grid__item:first-of-type {
    padding-left: 1.5rem;
  }

  .slider--tablet.grid--peek .grid__item:last-of-type {
    padding-right: 1.5rem;
  }
}

@media screen and (max-width: 989px) {
  .slider--tablet.grid--peek {
    margin: 0;
    width: 100%;
  }

  .slider--tablet.grid--peek .grid__item {
    box-sizing: content-box;
    margin: 0;
  }
}

/* component-media */
.media {
  display: block;
  background-color: rgba(var(--color-foreground), 0.1);
  position: relative;
  overflow: hidden;
}

.media--transparent {
  background-color: transparent;
}

.media > *:not(.zoom):not(.deferred-media__poster-button),
.media model-viewer {
  display: block;
  max-width: 100%;
  position: absolute;
  top: 0;
  left: 0;
  height: 100%;
  width: 100%;
}

.media > img {
  object-fit: cover;
  object-position: center center;
  transition: opacity 0.4s cubic-bezier(0.25, 0.46, 0.45, 0.94);
}

.media--square {
  padding-bottom: 100%;
}

.media--portrait {
  padding-bottom: 125%;
}

.media--landscape {
  padding-bottom: 66.6%;
}

.media--cropped {
  padding-bottom: 56%;
}

.media--16-9 {
  padding-bottom: 56.25%;
}

.media--circle {
  padding-bottom: 100%;
  border-radius: 50%;
}

.media.media--hover-effect > img + img {
  opacity: 0;
}

@media screen and (min-width: 990px) {
  .media--cropped {
    padding-bottom: 63%;
  }
}

deferred-media {
  display: block;
}

/* component-button */
/* Button - default */

.button,
.shopify-challenge__button,
.customer button {
  cursor: pointer;
  display: inline-flex;
  justify-content: center;
  align-items: center;
  box-sizing: border-box;
  font: inherit;
  padding: 0.9rem 3rem 1.1rem;
  text-decoration: none;
  border: 0.1rem solid transparent;
  border-radius: 0;
  background-color: rgba(var(--color-button), var(--alpha-button-background));
  box-shadow: 0 0 0 0.1rem rgba(var(--color-button), var(--alpha-button-border));
  color: rgb(var(--color-button-text));
  min-width: 12rem;
  min-height: 4.5rem;
  transition: box-shadow var(--duration-short) ease;
  -webkit-appearance: none;
  appearance: none;
}

.button:focus-visible {
  box-shadow: 0 0 0 0.1rem rgba(var(--color-button), var(--alpha-button-border)),
    0 0 0 0.3rem rgb(var(--color-background)),
    0 0 0.5rem 0.4rem rgba(var(--color-foreground), 0.3);
}

.button:focus {
  box-shadow: 0 0 0 0.1rem rgba(var(--color-button), var(--alpha-button-border)),
    0 0 0 0.3rem rgb(var(--color-background)),
    0 0 0.5rem 0.4rem rgba(var(--color-foreground), 0.3);
}

.button:focus:not(:focus-visible) {
  box-shadow: 0 0 0 0.1rem rgba(var(--color-button), var(--alpha-button-border));
}

.button::selection,
.shopify-challenge__button::selection,
.customer button::selection {
  background-color: rgba(var(--color-button-text), 0.3);
}

.button,
.button-label,
.shopify-challenge__button,
.customer button {
  font-size: 1.5rem;
  letter-spacing: 0.1rem;
  line-height: 1.2;
}

.button--tertiary {
  font-size: 1.2rem;
  padding: 1rem 1.5rem;
  min-width: 9rem;
  min-height: 3.5rem;
}

.button--small {
  padding: 1.2rem 2.6rem;
}

/* Button - hover */

.button:not([disabled]):hover,
.shopify-challenge__button:hover,
.customer button:hover {
  box-shadow: 0 0 0 0.2rem rgba(var(--color-button), var(--alpha-button-border));
}

/* Button - other */

.button:disabled,
.button[aria-disabled='true'],
.button.disabled,
.customer button:disabled,
.customer button[aria-disabled='true'],
.customer button.disabled {
  cursor: not-allowed;
  opacity: 0.5;
}

.button--full-width {
  display: flex;
  width: 100%;
}

.button.loading {
  color: transparent;
  position: relative;
}

<<<<<<< HEAD
@media screen and (forced-colors: active) {
  .button.loading {
    color: rgb(var(--color-foreground));
  }
}

.button.loading:after {
  animation: loading var(--duration-long) infinite linear;
  border: 0.5rem solid rgba(var(--color-button-text), 0.4);
  border-left: 0.5rem solid rgb(var(--color-button-text));
  border-radius: 100%;
  box-sizing: content-box;
  content: '';
  display: block;
  height: 2rem;
=======
.button.loading > .loading-overlay__spinner {
  top: 50%;
  left: 50%;
  transform: translate(-50%, -50%);
>>>>>>> 24e442c1
  position: absolute;
  height: 100%;
  display: flex;
}

/* Button - social share */

.share-button {
  display: block;
  position: relative;
}

.share-button details {
  width: fit-content;
}

.share-button__button {
  font-size: 1.4rem;
  display: flex;
  min-height: 2.4rem;
  align-items: center;
  color: rgb(var(--color-link));
  margin-left: 0;
  padding-left: 0;
}

details[open] > .share-button__fallback {
  animation: animateMenuOpen var(--duration-default) ease;
}

.share-button__button:hover {
  text-decoration: underline;
  text-underline-offset: 0.3rem;
}

.share-button__button,
.share-button__fallback button {
  cursor: pointer;
  background-color: transparent;
  border: none;
}

.share-button__button .icon-share {
  margin-right: 1rem;
}

.share-button__fallback {
  background: rgb(var(--color-background));
  display: flex;
  align-items: center;
  position: absolute;
  top: 3rem;
  left: 0.1rem;
  z-index: 3;
  width: 100%;
  min-width: 31rem;
  box-shadow: 0 0 0 0.1rem rgba(var(--color-foreground), 0.55);
}

.share-button__fallback button {
  width: 4.4rem;
  height: 4.4rem;
  padding: 0;
  flex-shrink: 0;
  display: flex;
  justify-content: center;
  align-items: center;
}

.share-button__fallback button:hover {
  color: rgba(var(--color-foreground), 0.75);
}

.share-button__fallback button:hover svg {
  transform: scale(1.07);
}

.share-button__close:not(.hidden) + .share-button__copy {
  display: none;
}

.share-button__close,
.share-button__copy {
  background-color: transparent;
  color: rgb(var(--color-foreground));
}

.share-button__fallback .field__input {
  box-shadow: none;
  text-overflow: ellipsis;
  white-space: nowrap;
  overflow: hidden;
}

.share-button__fallback .icon {
  width: 1.5rem;
  height: 1.5rem;
}

.share-button__message:not(:empty) {
  display: flex;
  align-items: center;
  width: 100%;
  height: 100%;
  margin-top: 0;
  padding: 0.8rem 0 0.8rem 1.5rem;
}

.share-button__message:not(:empty):not(.hidden) ~ * {
  display: none;
}

/* component-form */
.field__input,
.select__select,
.customer .field input,
.customer select {
  -webkit-appearance: none;
  appearance: none;
  background-color: transparent;
  border: 0.1rem solid transparent;
  border-radius: 0;
  color: rgb(var(--color-foreground));
  font-size: 1.6rem;
  width: 100%;
  box-shadow: 0 0 0 0.1rem rgba(var(--color-foreground), 0.55);
  height: 4.5rem;
  box-sizing: border-box;
  transition: box-shadow var(--duration-short) ease;
}

.select__select {
  font-family: var(--font-body-family);
  font-style: var(--font-body-style);
  font-weight: var(--font-body-weight);
  font-size: 1.2rem;
  color: rgba(var(--color-foreground), 0.75);
}

.field__input:hover,
.select__select:hover,
.customer .field input:hover,
.customer select:hover,
.localization-form__select:hover {
  box-shadow: 0 0 0 0.2rem rgba(var(--color-foreground), 0.55);
}

.field__input:focus,
.select__select:focus,
.customer .field input:focus,
.customer select:focus,
.localization-form__select:focus {
  box-shadow: 0 0 0 0.2rem rgba(var(--color-foreground), 0.75);
  outline: transparent;
}

.text-area,
.select {
  display: inline-block;
  position: relative;
  width: 100%;
}

/* Select */

.select .icon-caret,
.customer select + svg {
  height: 0.6rem;
  pointer-events: none;
  position: absolute;
  top: calc(50% - 0.2rem);
  right: 1.5rem;
}

.select__select,
.customer select {
  cursor: pointer;
  line-height: 1.6;
  padding: 0 4rem 0 1.5rem;
}

/* Field */

.field {
  position: relative;
  width: 100%;
  display: flex;
}

.customer .field {
  display: block;
}

.field--with-error {
  flex-wrap: wrap;
}

.field__input,
.customer .field input {
  flex-grow: 1;
  text-align: left;
  padding: 1.5rem;
}

.field__label,
.customer .field label {
  font-size: 1.6rem;
  left: 1.5rem;
  top: 1rem;
  margin-bottom: 0;
  pointer-events: none;
  position: absolute;
  transition: top var(--duration-short) ease,
    font-size var(--duration-short) ease;
  color: rgba(var(--color-foreground), 0.75);
  letter-spacing: 0.1rem;
  line-height: 1.5;
}

.field__input:focus ~ .field__label,
.field__input:not(:placeholder-shown) ~ .field__label,
.field__input:-webkit-autofill ~ .field__label,
.customer .field input:focus ~ label,
.customer .field input:not(:placeholder-shown) ~ label,
.customer .field input:-webkit-autofill ~ label {
  font-size: 1rem;
  top: 0.3em;
  letter-spacing: 0.04rem;
}

.field__input:focus,
.field__input:not(:placeholder-shown),
.field__input:-webkit-autofill,
.customer .field input:focus,
.customer .field input:not(:placeholder-shown),
.customer .field input:-webkit-autofill {
  padding: 2.2rem 1.5rem 0.8rem;
}

.field__input::-webkit-search-cancel-button,
.customer .field input::-webkit-search-cancel-button {
  display: none;
}

.field__input::placeholder,
.customer .field input::placeholder {
  opacity: 0;
}

.field__button {
  align-items: center;
  background-color: transparent;
  border: 0;
  color: currentColor;
  cursor: pointer;
  display: flex;
  height: 4.4rem;
  justify-content: center;
  overflow: hidden;
  padding: 0;
  position: absolute;
  right: 0;
  top: 0;
  width: 4.4rem;
}

.field__button > svg {
  height: 2.5rem;
  width: 2.5rem;
}

.field__input:-webkit-autofill ~ .field__button,
.field__input:-webkit-autofill ~ .field__label,
.customer .field input:-webkit-autofill ~ label {
  color: rgb(0, 0, 0);
}

/* Text area */

.text-area {
  font-family: var(--font-body-family);
  font-style: var(--font-body-style);
  font-weight: var(--font-body-weight);
  padding: 1.2rem;
  min-height: 10rem;
  resize: none;
}

.text-area--resize-vertical {
  resize: vertical;
}

input[type='checkbox'] {
  display: inline-block;
  width: auto;
  margin-right: 0.5rem;
}

/* Form global */

.form__label {
  display: block;
  margin-bottom: 0.6rem;
}

.form__message {
  align-items: center;
  display: flex;
  font-size: 1.4rem;
  line-height: 1;
  margin-top: 1rem;
}

.form__message--large {
  font-size: 1.6rem;
}

.customer .field .form__message {
  font-size: 1.4rem;
  text-align: left;
}

.form__message .icon,
.customer .form__message svg {
  flex-shrink: 0;
  height: 1.3rem;
  margin-right: 0.5rem;
  width: 1.3rem;
}

.form__message--large .icon,
.customer .form__message svg {
  height: 1.5rem;
  width: 1.5rem;
  margin-right: 1rem;
}

.customer .field .form__message svg {
  align-self: start;
}

.form-status {
  margin: 0;
  font-size: 1.6rem;
}

.form-status-list {
  padding: 0;
  margin: 2rem 0 4rem;
}

.form-status-list li {
  list-style-position: inside;
}

.form-status-list .link::first-letter {
  text-transform: capitalize;
}

/* component-quantity */
.quantity {
  border: 0.1rem solid rgba(var(--color-base-text), 0.08);
  position: relative;
  height: 4.5rem;
  width: 14rem;
  display: flex;
}

.quantity__input {
  color: currentColor;
  font-size: 1.4rem;
  font-weight: 500;
  opacity: 0.85;
  text-align: center;
  background-color: transparent;
  border: 0;
  padding: 0 0.5rem;
  width: 100%;
  flex-grow: 1;
  -webkit-appearance: none;
  appearance: none;
}

.quantity__button {
  width: 4.5rem;
  flex-shrink: 0;
  font-size: 1.8rem;
  border: 0;
  background-color: transparent;
  cursor: pointer;
  display: flex;
  align-items: center;
  justify-content: center;
  color: rgb(var(--color-foreground));
  padding: 0;
}

.quantity__button svg {
  width: 1rem;
  pointer-events: none;
}

.quantity__input:-webkit-autofill,
.quantity__input:-webkit-autofill:hover,
.quantity__input:-webkit-autofill:active {
  box-shadow: 0 0 0 10rem rgb(var(--color-background)) inset !important;
  -webkit-box-shadow: 0 0 0 10rem rgb(var(--color-background)) inset !important;
}

.quantity__input::-webkit-outer-spin-button,
.quantity__input::-webkit-inner-spin-button {
  -webkit-appearance: none;
  margin: 0;
}

.quantity__input[type='number'] {
  -moz-appearance: textfield;
}

/* component-modal */
.modal__toggle {
  list-style-type: none;
}

.no-js details[open] .modal__toggle {
  position: absolute;
  z-index: 2;
}

.modal__toggle-close {
  display: none;
}

.no-js details[open] svg.modal__toggle-close {
  display: flex;
  z-index: 1;
  height: 1.7rem;
  width: 1.7rem;
}

.modal__toggle-open {
  display: flex;
}

.no-js details[open] .modal__toggle-open {
  display: none;
}

.no-js .modal__close-button.link {
  display: none;
}

.modal__close-button.link {
  display: flex;
  justify-content: center;
  align-items: center;
  padding: 0rem;
  height: 4.4rem;
  width: 4.4rem;
  background-color: transparent;
}

.modal__close-button .icon {
  width: 1.7rem;
  height: 1.7rem;
}

.modal__content {
  position: absolute;
  top: 0;
  left: 0;
  right: 0;
  bottom: 0;
  background: rgb(var(--color-background));
  z-index: 4;
  display: flex;
  justify-content: center;
  align-items: center;
}

.media-modal {
  cursor: zoom-out;
}

.media-modal .deferred-media {
  cursor: initial;
}

/* component-cart-count-bubble */
.cart-count-bubble:empty {
  display: none;
}

.cart-count-bubble {
  position: absolute;
  background-color: rgb(var(--color-button));
  color: rgb(var(--color-button-text));
  height: 1.7rem;
  width: 1.7rem;
  border-radius: 100%;
  display: flex;
  justify-content: center;
  align-items: center;
  font-size: 0.9rem;
  bottom: 0.8rem;
  left: 2.2rem;
  line-height: 1.1;
}

/* section-announcement-bar */
#shopify-section-announcement-bar {
  z-index: 4;
}

.announcement-bar {
  border-bottom: 0.1rem solid rgba(var(--color-foreground), 0.08);
  color: rgb(var(--color-foreground));
}

.announcement-bar__link {
  display: block;
  width: 100%;
  padding: 1rem 2rem;
  text-decoration: none;
}

.announcement-bar__link:hover {
  color: rgb(var(--color-foreground));
  background-color: rgba(var(--color-card-hover), 0.06);
}

.announcement-bar__link .icon-arrow {
  display: inline-block;
  pointer-events: none;
  margin-left: 0.8rem;
  vertical-align: middle;
  margin-bottom: 0.2rem;
}

.announcement-bar__link .announcement-bar__message {
  padding: 0;
}

.announcement-bar__message {
  text-align: center;
  padding: 1rem 2rem;
  margin: 0;
  letter-spacing: 0.1rem;
}

/* section-header */
#shopify-section-header {
  z-index: 3;
}

.shopify-section-header-sticky {
  position: sticky;
  top: 0;
}

.shopify-section-header-hidden {
  transform: translateY(-100%);
}

#shopify-section-header.animate {
  transition: transform 0.15s ease-out;
}

/* Main Header Layout */
.header-wrapper {
  display: block;
  position: relative;
  background-color: rgb(var(--color-background));
}

.header-wrapper--border-bottom {
  border-bottom: 0.1rem solid rgba(var(--color-foreground), 0.08);
}

.header {
  display: grid;
  grid-template-areas: 'left-icon heading icons';
  grid-template-columns: 1fr 2fr 1fr;
  align-items: center;
  padding-top: 1rem;
  padding-bottom: 1rem;
}

@media screen and (min-width: 990px) {
  .header {
    padding-top: 2rem;
    padding-bottom: 2rem;
  }

  .header--has-menu:not(.header--middle-left) {
    padding-bottom: 0;
  }

  .header--top-left {
    grid-template-areas:
      'heading icons'
      'navigation navigation';
    grid-template-columns: 1fr auto;
  }

  .header--middle-left {
    grid-template-areas: 'heading navigation icons';
    grid-template-columns: auto 1fr auto;
    column-gap: 2rem;
  }

  .header--top-center {
    grid-template-areas:
      'left-icon heading icons'
      'navigation navigation navigation';
  }

  .header--middle-left .header__inline-menu {
    min-width: 45rem;
  }

  .header:not(.header--middle-left) .header__inline-menu {
    margin-top: 1.05rem;
  }
}

.header *[tabindex='-1']:focus {
  outline: none;
}

.header__heading {
  margin: 0;
  line-height: 0;
}

.header > .header__heading-link {
  line-height: 0;
}

.header__heading,
.header__heading-link {
  grid-area: heading;
  justify-self: center;
}

.header__heading-link {
  display: inline-block;
  padding: 0.75rem;
  text-decoration: none;
  word-break: break-word;
}

.header__heading-link:hover .h2 {
  color: rgb(var(--color-foreground));
}

.header__heading-link .h2 {
  line-height: 1;
  color: rgba(var(--color-foreground), 0.75);
}

.header__heading-logo {
  height: auto;
  width: 100%;
}

@media screen and (min-width: 990px) {
  .header__heading-link {
    margin-left: -0.75rem;
  }

  .header__heading,
  .header__heading-link {
    justify-self: start;
  }

  .header--top-center .header__heading-link,
  .header--top-center .header__heading {
    justify-self: center;
  }
}

/* Header icons */
.header__icons {
  display: flex;
  grid-area: icons;
  justify-self: end;
}

.header__icon:not(.header__icon--summary),
.header__icon span {
  display: flex;
  align-items: center;
  justify-content: center;
}

.header__icon {
  color: rgb(var(--color-foreground));
}

.header__icon span {
  height: 100%;
}

.header__icon::after {
  content: none;
}

.header__icon:hover .icon,
.modal__close-button:hover .icon {
  transform: scale(1.07);
}

.header__icon .icon {
  height: 2rem;
  width: 2rem;
  fill: none;
  vertical-align: middle;
}

.header__icon,
.header__icon--cart .icon {
  height: 4.4rem;
  width: 4.4rem;
}

.header__icon--cart {
  position: relative;
  margin-right: -1.2rem;
}

@media screen and (max-width: 989px) {
  menu-drawer ~ .header__icons .header__icon--account {
    display: none;
  }
}

/* Search */
menu-drawer + .header__search {
  display: none;
}

.header > .header__search {
  grid-area: left-icon;
  justify-self: start;
}

.header:not(.header--has-menu) * > .header__search {
  display: none;
}

.header__search {
  display: inline-flex;
  line-height: 0;
}

.header--top-center > .header__search {
  display: none;
}

.header--top-center * > .header__search {
  display: inline-flex;
}

@media screen and (min-width: 990px) {
  .header:not(.header--top-center) * > .header__search,
  .header--top-center > .header__search {
    display: inline-flex;
  }

  .header:not(.header--top-center) > .header__search,
  .header--top-center * > .header__search {
    display: none;
  }
}

.no-js .predictive-search {
  display: none;
}

details[open] > .search-modal {
  opacity: 1;
  animation: animateMenuOpen var(--duration-default) ease;
}

details[open] .modal-overlay {
  display: block;
}

details[open] .modal-overlay::after {
  position: absolute;
  content: '';
  background-color: rgb(var(--color-foreground), 0.5);
  top: 100%;
  left: 0;
  right: 0;
  height: 100vh;
}

.no-js details[open] > .header__icon--search {
  top: 1rem;
  right: 0.5rem;
}

.search-modal {
  opacity: 0;
  border-bottom: 0.1rem solid rgba(var(--color-foreground), 0.08);
  height: 100%;
}

.search-modal__content {
  display: flex;
  align-items: center;
  justify-content: center;
  width: 100%;
  height: 100%;
  padding: 0 5rem 0 1rem;
  line-height: 1.8;
}

.search-modal__form {
  width: 100%;
}

.search-modal__close-button {
  position: absolute;
  right: 0.3rem;
}

@media screen and (min-width: 750px) {
  .search-modal__close-button {
    right: 1rem;
  }

  .search-modal__content {
    padding: 0 6rem;
  }
}

@media screen and (min-width: 990px) {
  .search-modal__form {
    max-width: 47.8rem;
  }

  .search-modal__close-button {
    position: initial;
    margin-left: 0.5rem;
  }
}

/* Header menu drawer */
.header__icon--menu .icon {
  display: block;
  position: absolute;
  opacity: 1;
  transform: scale(1);
  transition: transform 150ms ease, opacity 150ms ease;
}

details:not([open]) > .header__icon--menu .icon-close,
details[open] > .header__icon--menu .icon-hamburger {
  visibility: hidden;
  opacity: 0;
  transform: scale(0.8);
}

.js details[open]:not(.menu-opening) > .header__icon--menu .icon-close {
  visibility: hidden;
}

.js details[open]:not(.menu-opening) > .header__icon--menu .icon-hamburger {
  visibility: visible;
  opacity: 1;
  transform: scale(1.07);
}

.header__inline-menu details[open] > .header__submenu {
  opacity: 1;
  transform: translateY(0);
  animation: animateMenuOpen var(--duration-default) ease;
}

/* Header menu */
.header__inline-menu {
  margin-left: -1.2rem;
  grid-area: navigation;
  display: none;
}

.header--top-center .header__inline-menu,
.header--top-center .header__heading-link {
  margin-left: 0;
}

@media screen and (min-width: 990px) {
  .header__inline-menu {
    display: block;
  }

  .header--top-center .header__inline-menu {
    justify-self: center;
  }

  .header--top-center .header__inline-menu > .list-menu--inline {
    justify-content: center;
  }

  .header--middle-left .header__inline-menu {
    margin-left: 0;
  }
}

.header__menu {
  padding: 0 1rem;
}

.header__menu-item {
  padding: 1.2rem;
  text-decoration: none;
  color: rgba(var(--color-foreground), 0.75);
}

.header__menu-item:hover {
  color: rgb(var(--color-foreground));
}

.header__menu-item span {
  transition: text-decoration var(--duration-short) ease;
}

.header__menu-item:hover span {
  text-decoration: underline;
  text-underline-offset: 0.3rem;
}

.header__active-menu-item {
  transition: text-decoration-thickness var(--duration-short) ease;
  color: rgb(var(--color-foreground));
  text-decoration: underline;
  text-underline-offset: 0.3rem;
}

.header__menu-item:hover .header__active-menu-item {
  text-decoration-thickness: 0.2rem;
}

.header__submenu {
  transition: opacity var(--duration-default) ease,
    transform var(--duration-default) ease;
}

.header__submenu.list-menu {
  padding: 2rem 0;
}

.header__submenu .header__submenu {
  background-color: rgba(var(--color-foreground), 0.03);
  padding: 0.5rem 0;
  margin: 0.5rem 0;
}

.header__submenu .header__menu-item:after {
  right: 2rem;
}

.header__submenu .header__menu-item {
  padding: 0.95rem 3.5rem 0.95rem 2rem;
}

.header__submenu .header__submenu .header__menu-item {
  padding-left: 3rem;
}

.header__menu-item .icon-caret {
  right: 0.8rem;
}

.header__submenu .icon-caret {
  right: 2rem;
}

details-disclosure > details {
  position: relative;
}

@keyframes animateMenuOpen {
  0% {
    opacity: 0;
    transform: translateY(-1.5rem);
  }

  100% {
    opacity: 1;
    transform: translateY(0);
  }
}

.overflow-hidden-mobile,
.overflow-hidden-tablet {
  overflow: hidden;
}

@media screen and (min-width: 750px) {
  .overflow-hidden-mobile {
    overflow: auto;
  }
}

@media screen and (min-width: 990px) {
  .overflow-hidden-tablet {
    overflow: auto;
  }
}

.badge {
  border: 1px solid transparent;
  border-radius: 4rem;
  display: inline-block;
  font-size: 1.2rem;
  letter-spacing: 0.1rem;
  line-height: 1;
  padding: 0.6rem 1.3rem;
  text-align: center;
  background-color: rgb(var(--color-badge-background));
  border-color: rgba(var(--color-badge-border), var(--alpha-badge-border));
  color: rgb(var(--color-foreground));
  word-break: break-word;
}

.gradient {
  background: var(--color-background);
  background: var(--gradient-background);
  background-attachment: fixed;
}

@media screen and (forced-colors: active) {
  .icon {
    color: CanvasText;
    fill: CanvasText !important;
  }

  .icon-close-small path {
    stroke: CanvasText;
  }
}<|MERGE_RESOLUTION|>--- conflicted
+++ resolved
@@ -1240,28 +1240,16 @@
   position: relative;
 }
 
-<<<<<<< HEAD
 @media screen and (forced-colors: active) {
   .button.loading {
     color: rgb(var(--color-foreground));
   }
 }
 
-.button.loading:after {
-  animation: loading var(--duration-long) infinite linear;
-  border: 0.5rem solid rgba(var(--color-button-text), 0.4);
-  border-left: 0.5rem solid rgb(var(--color-button-text));
-  border-radius: 100%;
-  box-sizing: content-box;
-  content: '';
-  display: block;
-  height: 2rem;
-=======
 .button.loading > .loading-overlay__spinner {
   top: 50%;
   left: 50%;
   transform: translate(-50%, -50%);
->>>>>>> 24e442c1
   position: absolute;
   height: 100%;
   display: flex;
