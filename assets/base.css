/* Color custom properties */

:root,
.color-background-1 {
  --color-foreground: var(--color-base-text);
  --color-background: var(--color-base-background-1);
  --gradient-background: var(--gradient-base-background-1);
}

.color-background-2 {
  --color-foreground: var(--color-base-text);
  --color-background: var(--color-base-background-2);
  --gradient-background: var(--gradient-base-background-2);
}

.color-inverse {
  --color-foreground: var(--color-base-background-1);
  --color-background: var(--color-base-text);
  --gradient-background: rgb(var(--color-base-text));
}

.color-accent-1 {
  --color-foreground: var(--color-base-solid-button-labels);
  --color-background: var(--color-base-accent-1);
  --gradient-background: var(--gradient-base-accent-1);
}

.color-accent-2 {
  --color-foreground: var(--color-base-solid-button-labels);
  --color-background: var(--color-base-accent-2);
  --gradient-background: var(--gradient-base-accent-2);
}

.color-foreground-outline-button {
  --color-foreground: var(--color-base-outline-button-labels);
}

.color-foreground-accent-1 {
  --color-foreground: var(--color-base-accent-1);
}

.color-foreground-accent-2 {
  --color-foreground: var(--color-base-accent-2);
}

:root,
.color-background-1 {
  --color-link: var(--color-base-outline-button-labels);
  --alpha-link: 0.85;
}

.color-background-2,
.color-inverse,
.color-accent-1,
.color-accent-2 {
  --color-link: var(--color-foreground);
  --alpha-link: 0.7;
}

:root,
.color-background-1 {
  --color-button: var(--color-base-accent-1);
  --color-button-text: var(--color-base-solid-button-labels);
  --alpha-button-background: 1;
  --alpha-button-border: 1;
}

.color-background-2,
.color-inverse,
.color-accent-1,
.color-accent-2 {
  --color-button: var(--color-foreground);
  --color-button-text: var(--color-background);
}

.button--secondary {
  --color-button: var(--color-base-outline-button-labels);
  --color-button-text: var(--color-base-outline-button-labels);
  --color-button: var(--color-background);
  --alpha-button-background: 1;
}

.color-background-2 .button--secondary,
.color-accent-1 .button--secondary,
.color-accent-2 .button--secondary {
  --color-button: var(--color-background);
  --color-button-text: var(--color-foreground);
}

.color-inverse .button--secondary {
  --color-button: var(--color-background);
  --color-button-text: var(--color-foreground);
}

.button--tertiary {
  --color-button: var(--color-base-outline-button-labels);
  --color-button-text: var(--color-base-outline-button-labels);
  --alpha-button-background: 0;
  --alpha-button-border: 0.2;
}

.color-background-2 .button--tertiary,
.color-inverse .button--tertiary,
.color-accent-1 .button--tertiary,
.color-accent-2 .button--tertiary {
  --color-button: var(--color-foreground);
  --color-button-text: var(--color-foreground);
}

:root,
.color-background-1 {
  --color-badge-background: var(--color-background);
  --color-badge-border: var(--color-foreground);
  --alpha-badge-border: 0.1;
}

.color-background-2,
.color-inverse,
.color-accent-1,
.color-accent-2 {
  --color-badge-background: var(--color-background);
  --color-badge-border: var(--color-background);
  --alpha-badge-border: 1;
}

:root,
.color-background-1,
.color-background-2 {
  --color-card-hover: var(--color-base-text);
}

.color-inverse {
  --color-card-hover: var(--color-base-background-1);
}

.color-accent-1,
.color-accent-2 {
  --color-card-hover: var(--color-base-solid-button-labels);
}

:root,
.color-icon-text {
  --color-icon: rgb(var(--color-base-text));
}

.color-icon-accent-1 {
  --color-icon: rgb(var(--color-base-accent-1));
}

.color-icon-accent-2 {
  --color-icon: rgb(var(--color-base-accent-2));
}

.color-icon-outline-button {
  --color-icon: rgb(var(--color-base-outline-button-labels));
}

.product-card-wrapper .card,
.contains-card--product {
  --border-radius: var(--product-card-corner-radius);
  --border-width: var(--product-card-border-width);
  --border-opacity: var(--product-card-border-opacity);
  --shadow-horizontal-offset: var(--product-card-shadow-horizontal-offset);
  --shadow-vertical-offset: var(--product-card-shadow-vertical-offset);
  --shadow-blur-radius: var(--product-card-shadow-blur-radius);
  --shadow-opacity: var(--product-card-shadow-opacity);
  --shadow-visible: var(--product-card-shadow-visible);
  --image-padding: var(--product-card-image-padding);
  --text-alignment: var(--product-card-text-alignment);
}

.collection-card-wrapper .card,
.contains-card--collection {
  --border-radius: var(--collection-card-corner-radius);
  --border-width: var(--collection-card-border-width);
  --border-opacity: var(--collection-card-border-opacity);
  --shadow-horizontal-offset: var(--collection-card-shadow-horizontal-offset);
  --shadow-vertical-offset: var(--collection-card-shadow-vertical-offset);
  --shadow-blur-radius: var(--collection-card-shadow-blur-radius);
  --shadow-opacity: var(--collection-card-shadow-opacity);
  --shadow-visible: var(--collection-card-shadow-visible);
  --image-padding: var(--collection-card-image-padding);
  --text-alignment: var(--collection-card-text-alignment);
}

.article-card-wrapper .card,
.contains-card--article {
  --border-radius: var(--blog-card-corner-radius);
  --border-width: var(--blog-card-border-width);
  --border-opacity: var(--blog-card-border-opacity);
  --shadow-horizontal-offset: var(--blog-card-shadow-horizontal-offset);
  --shadow-vertical-offset: var(--blog-card-shadow-vertical-offset);
  --shadow-blur-radius: var(--blog-card-shadow-blur-radius);
  --shadow-opacity: var(--blog-card-shadow-opacity);
  --shadow-visible: var(--blog-card-shadow-visible);
  --image-padding: var(--blog-card-image-padding);
  --text-alignment: var(--blog-card-text-alignment);
}

.contains-content-container,
.content-container {
  --border-radius: var(--text-boxes-radius);
  --border-width: var(--text-boxes-border-width);
  --border-opacity: var(--text-boxes-border-opacity);
  --shadow-horizontal-offset: var(--text-boxes-shadow-horizontal-offset);
  --shadow-vertical-offset: var(--text-boxes-shadow-vertical-offset);
  --shadow-blur-radius: var(--text-boxes-shadow-blur-radius);
  --shadow-opacity: var(--text-boxes-shadow-opacity);
  --shadow-visible: var(--text-boxes-shadow-visible);
}

.contains-media,
.global-media-settings {
  --border-radius: var(--media-radius);
  --border-width: var(--media-border-width);
  --border-opacity: var(--media-border-opacity);
  --shadow-horizontal-offset: var(--media-shadow-horizontal-offset);
  --shadow-vertical-offset: var(--media-shadow-vertical-offset);
  --shadow-blur-radius: var(--media-shadow-blur-radius);
  --shadow-opacity: var(--media-shadow-opacity);
  --shadow-visible: var(--media-shadow-visible);
}

/* base */

.no-js:not(html) {
  display: none !important;
}

html.no-js .no-js:not(html) {
  display: block !important;
}

.no-js-inline {
  display: none !important;
}

html.no-js .no-js-inline {
  display: inline-block !important;
}

html.no-js .no-js-hidden {
  display: none !important;
}

.page-width {
  max-width: var(--page-width);
  margin: 0 auto;
  padding: 0 1.5rem;
}

.page-width.drawer-menu {
  max-width: 100%;
}

.page-width-desktop {
  padding: 0;
  margin: 0 auto;
}

@media screen and (min-width: 750px) {
  .page-width {
    padding: 0 5rem;
  }

  .header.page-width {
    padding-left: 3.2rem;
    padding-right: 3.2rem;
  }

  .page-width--narrow {
    padding: 0 9rem;
  }

  .page-width-desktop {
    padding: 0;
  }

  .page-width-tablet {
    padding: 0 5rem;
  }
}

@media screen and (min-width: 990px) {
  .header:not(.drawer-menu).page-width {
    padding-left: 5rem;
    padding-right: 5rem;
  }

  .page-width--narrow {
    max-width: 72.6rem;
    padding: 0;
  }

  .page-width-desktop {
    max-width: var(--page-width);
    padding: 0 5rem;
  }
}

.isolate {
  position: relative;
  z-index: 0;
}

.section + .section {
  margin-top: var(--spacing-sections-mobile);
}

@media screen and (min-width: 750px) {
  .section + .section {
    margin-top: var(--spacing-sections-desktop);
  }
}

.element-margin-top {
  margin-top: 5rem;
}

@media screen and (min-width: 750px) {
  .element-margin {
    margin-top: calc(5rem + var(--page-width-margin));
  }
}

body,
.color-background-1,
.color-background-2,
.color-inverse,
.color-accent-1,
.color-accent-2 {
  color: rgba(var(--color-foreground), 0.75);
  background-color: rgb(var(--color-background));
}

.background-secondary {
  background-color: rgba(var(--color-foreground), 0.04);
}

.grid-auto-flow {
  display: grid;
  grid-auto-flow: column;
}

.page-margin,
.shopify-challenge__container {
  margin: 7rem auto;
}

.rte-width {
  max-width: 82rem;
  margin: 0 auto 2rem;
}

.list-unstyled {
  margin: 0;
  padding: 0;
  list-style: none;
}

.hidden {
  display: none !important;
}

.visually-hidden {
  position: absolute !important;
  overflow: hidden;
  width: 1px;
  height: 1px;
  margin: -1px;
  padding: 0;
  border: 0;
  clip: rect(0 0 0 0);
  word-wrap: normal !important;
}

.visually-hidden--inline {
  margin: 0;
  height: 1em;
}

.overflow-hidden {
  overflow: hidden;
}

.skip-to-content-link:focus {
  z-index: 9999;
  position: inherit;
  overflow: auto;
  width: auto;
  height: auto;
  clip: auto;
}

.full-width-link {
  position: absolute;
  top: 0;
  right: 0;
  bottom: 0;
  left: 0;
  z-index: 2;
}

::selection {
  background-color: rgba(var(--color-foreground), 0.2);
}

.text-body {
  font-size: 1.5rem;
  letter-spacing: 0.06rem;
  line-height: calc(1 + 0.8 / var(--font-body-scale));
  font-family: var(--font-body-family);
  font-style: var(--font-body-style);
  font-weight: var(--font-body-weight);
}

h1,
h2,
h3,
h4,
h5,
.h0,
.h1,
.h2,
.h3,
.h4,
.h5 {
  font-family: var(--font-heading-family);
  font-style: var(--font-heading-style);
  font-weight: var(--font-heading-weight);
  letter-spacing: calc(var(--font-heading-scale) * 0.06rem);
  color: rgb(var(--color-foreground));
  line-height: calc(1 + 0.3 / max(1, var(--font-heading-scale)));
  word-break: break-word;
}

.hxl {
  font-size: calc(var(--font-heading-scale) * 5rem);
}

@media only screen and (min-width: 750px) {
  .hxl {
    font-size: calc(var(--font-heading-scale) * 6.2rem);
  }
}

.h0 {
  font-size: calc(var(--font-heading-scale) * 4rem);
}

@media only screen and (min-width: 750px) {
  .h0 {
    font-size: calc(var(--font-heading-scale) * 5.2rem);
  }
}

h1,
.h1 {
  font-size: calc(var(--font-heading-scale) * 3rem);
}

@media only screen and (min-width: 750px) {
  h1,
  .h1 {
    font-size: calc(var(--font-heading-scale) * 4rem);
  }
}

h2,
.h2 {
  font-size: calc(var(--font-heading-scale) * 2rem);
}

@media only screen and (min-width: 750px) {
  h2,
  .h2 {
    font-size: calc(var(--font-heading-scale) * 2.4rem);
  }
}

h3,
.h3 {
  font-size: calc(var(--font-heading-scale) * 1.7rem);
}

@media only screen and (min-width: 750px) {
  h3,
  .h3 {
    font-size: calc(var(--font-heading-scale) * 1.8rem);
  }
}

h4,
.h4 {
  font-family: var(--font-heading-family);
  font-style: var(--font-heading-style);
  font-size: calc(var(--font-heading-scale) * 1.5rem);
}

h5,
.h5 {
  font-size: calc(var(--font-heading-scale) * 1.2rem);
}

@media only screen and (min-width: 750px) {
  h5,
  .h5 {
    font-size: calc(var(--font-heading-scale) * 1.3rem);
  }
}

h6,
.h6 {
  color: rgba(var(--color-foreground), 0.75);
  margin-block-start: 1.67em;
  margin-block-end: 1.67em;
}

blockquote {
  font-style: italic;
  color: rgba(var(--color-foreground), 0.75);
  border-left: 0.2rem solid rgba(var(--color-foreground), 0.2);
  padding-left: 1rem;
}

@media screen and (min-width: 750px) {
  blockquote {
    padding-left: 1.5rem;
  }
}

.caption {
  font-size: 1rem;
  letter-spacing: 0.07rem;
  line-height: calc(1 + 0.7 / var(--font-body-scale));
}

@media screen and (min-width: 750px) {
  .caption {
    font-size: 1.2rem;
  }
}

.caption-with-letter-spacing {
  font-size: 1rem;
  letter-spacing: 0.13rem;
  line-height: calc(1 + 0.2 / var(--font-body-scale));
  text-transform: uppercase;
}

.caption-with-letter-spacing--medium {
  font-size: 1.2rem;
  letter-spacing: .16rem;
}

.caption-with-letter-spacing--large {
  font-size: 1.4rem;
  letter-spacing: 0.18rem;
}

.caption-large,
.customer .field input,
.customer select,
.field__input,
.form__label,
.select__select {
  font-size: 1.3rem;
  line-height: calc(1 + 0.5 / var(--font-body-scale));
  letter-spacing: 0.04rem;
}

.color-foreground {
  color: rgb(var(--color-foreground));
}

table:not([class]) {
  table-layout: fixed;
  border-collapse: collapse;
  font-size: 1.4rem;
  border-style: hidden;
  box-shadow: 0 0 0 0.1rem rgba(var(--color-foreground), 0.2);
  /* draws the table border  */
}

table:not([class]) td,
table:not([class]) th {
  padding: 1em;
  border: 0.1rem solid rgba(var(--color-foreground), 0.2);
}

@media screen and (max-width: 749px) {
  .small-hide {
    display: none !important;
  }
}

@media screen and (min-width: 750px) and (max-width: 989px) {
  .medium-hide {
    display: none !important;
  }
}

@media screen and (min-width: 990px) {
  .large-up-hide {
    display: none !important;
  }
}

.left {
  text-align: left;
}

.center {
  text-align: center;
}

.right {
  text-align: right;
}

.uppercase {
  text-transform: uppercase;
}

.light {
  opacity: 0.7;
}

a:empty,
ul:empty,
dl:empty,
div:empty,
section:empty,
article:empty,
p:empty,
h1:empty,
h2:empty,
h3:empty,
h4:empty,
h5:empty,
h6:empty {
  display: none;
}

.link,
.customer a {
  cursor: pointer;
  display: inline-block;
  border: none;
  box-shadow: none;
  text-decoration: underline;
  text-underline-offset: 0.3rem;
  color: rgb(var(--color-link));
  background-color: transparent;
  font-size: 1.4rem;
  font-family: inherit;
}

.link--text {
  color: rgb(var(--color-foreground));
}

.link--text:hover {
  color: rgba(var(--color-foreground), 0.75);
}

.link-with-icon {
  display: inline-flex;
  font-size: 1.4rem;
  font-weight: 600;
  letter-spacing: 0.1rem;
  text-decoration: none;
  margin-bottom: 4.5rem;
  white-space: nowrap;
}

.link-with-icon .icon {
  width: 1.5rem;
  margin-left: 1rem;
}

a:not([href]) {
  cursor: not-allowed;
}

.circle-divider::after {
  content: '\2022';
  margin: 0 1.3rem 0 1.5rem;
}

.circle-divider:last-of-type::after {
  display: none;
}

hr {
  border: none;
  height: 0.1rem;
  background-color: rgba(var(--color-foreground), 0.2);
  display: block;
  margin: 5rem 0;
}

@media screen and (min-width: 750px) {
  hr {
    margin: 7rem 0;
  }
}

.full-unstyled-link {
  text-decoration: none;
  color: currentColor;
  display: block;
}

.placeholder {
  background-color: rgba(var(--color-foreground), 0.04);
  color: rgba(var(--color-foreground), 0.55);
  fill: rgba(var(--color-foreground), 0.55);
}

details > * {
  box-sizing: border-box;
}

.break {
  word-break: break-word;
}

.visibility-hidden {
  visibility: hidden;
}

@media (prefers-reduced-motion) {
  .motion-reduce {
    transition: none !important;
    animation: none !important;
  }
}

:root {
  --duration-short: 100ms;
  --duration-default: 200ms;
  --duration-long: 500ms;
  --duration-extra-long: 600ms;
}

.underlined-link,
.customer a,
.inline-richtext a {
  text-underline-offset: 0.3rem;
  text-decoration-thickness: 0.1rem;
  transition: text-decoration-thickness ease 100ms;
}

.underlined-link,
.customer a {
  color: rgba(var(--color-link), var(--alpha-link));
}

.inline-richtext a,
.rte.inline-richtext a {
  color: currentColor;
}

.underlined-link:hover,
.customer a:hover,
.inline-richtext a:hover {
  color: rgb(var(--color-link));
  text-decoration-thickness: 0.2rem;
}


.icon-arrow {
  width: 1.5rem;
}

h3 .icon-arrow,
.h3 .icon-arrow {
  width: calc(var(--font-heading-scale) * 1.5rem);
}

/* arrow animation */
.animate-arrow .icon-arrow path {
  transform: translateX(-0.25rem);
  transition: transform var(--duration-short) ease;
}

.animate-arrow:hover .icon-arrow path {
  transform: translateX(-0.05rem);
}

/* base-details-summary */
summary {
  cursor: pointer;
  list-style: none;
  position: relative;
}

summary .icon-caret {
  position: absolute;
  height: 0.6rem;
  right: 1.5rem;
  top: calc(50% - 0.2rem);
}

summary::-webkit-details-marker {
  display: none;
}

.disclosure-has-popup {
  position: relative;
}

.disclosure-has-popup[open] > summary::before {
  position: fixed;
  top: 0;
  right: 0;
  bottom: 0;
  left: 0;
  z-index: 2;
  display: block;
  cursor: default;
  content: ' ';
  background: transparent;
}

.disclosure-has-popup > summary::before {
  display: none;
}

.disclosure-has-popup[open] > summary + * {
  z-index: 100;
}

@media screen and (min-width: 750px) {
  .disclosure-has-popup[open] > summary + * {
    z-index: 4;
  }

  .facets .disclosure-has-popup[open] > summary + * {
    z-index: 2;
  }
}

/* base-focus */
/*
  Focus ring - default (with offset)
*/

*:focus {
  outline: 0;
  box-shadow: none;
}

*:focus-visible {
  outline: 0.2rem solid rgba(var(--color-foreground), 0.5);
  outline-offset: 0.3rem;
  box-shadow: 0 0 0 0.3rem rgb(var(--color-background)),
    0 0 0.5rem 0.4rem rgba(var(--color-foreground), 0.3);
}

/* Fallback - for browsers that don't support :focus-visible, a fallback is set for :focus */
.focused,
.no-js *:focus {
  outline: 0.2rem solid rgba(var(--color-foreground), 0.5);
  outline-offset: 0.3rem;
  box-shadow: 0 0 0 0.3rem rgb(var(--color-background)),
    0 0 0.5rem 0.4rem rgba(var(--color-foreground), 0.3);
}

/* Negate the fallback side-effect for browsers that support :focus-visible */
.no-js *:focus:not(:focus-visible) {
  outline: 0;
  box-shadow: none;
}

/*
  Focus ring - inset
*/

.focus-inset:focus-visible {
  outline: 0.2rem solid rgba(var(--color-foreground), 0.5);
  outline-offset: -0.2rem;
  box-shadow: 0 0 0.2rem 0 rgba(var(--color-foreground), 0.3);
}

.focused.focus-inset,
.no-js .focus-inset:focus {
  outline: 0.2rem solid rgba(var(--color-foreground), 0.5);
  outline-offset: -0.2rem;
  box-shadow: 0 0 0.2rem 0 rgba(var(--color-foreground), 0.3);
}

.no-js .focus-inset:focus:not(:focus-visible) {
  outline: 0;
  box-shadow: none;
}

/*
  Focus ring - none
*/

/* Dangerous for a11y - Use with care */
.focus-none {
  box-shadow: none !important;
  outline: 0 !important;
}

.focus-offset:focus-visible {
  outline: 0.2rem solid rgba(var(--color-foreground), 0.5);
  outline-offset: 1rem;
  box-shadow: 0 0 0 1rem rgb(var(--color-background)),
    0 0 0.2rem 1.2rem rgba(var(--color-foreground), 0.3);
}

.focus-offset.focused,
.no-js .focus-offset:focus {
  outline: 0.2rem solid rgba(var(--color-foreground), 0.5);
  outline-offset: 1rem;
  box-shadow: 0 0 0 1rem rgb(var(--color-background)),
    0 0 0.2rem 1.2rem rgba(var(--color-foreground), 0.3);
}

.no-js .focus-offset:focus:not(:focus-visible) {
  outline: 0;
  box-shadow: none;
}

/* component-title */
.title,
.title-wrapper-with-link {
  margin: 3rem 0 2rem;
}

.title-wrapper-with-link .title {
  margin: 0;
}

.title .link {
  font-size: inherit;
}

.title-wrapper {
  margin-bottom: 3rem;
}

.title-wrapper-with-link {
  display: flex;
  justify-content: space-between;
  align-items: flex-end;
  gap: 1rem;
  margin-bottom: 3rem;
  flex-wrap: wrap;
}

.title--primary {
  margin: 4rem 0;
}

.title-wrapper--self-padded-tablet-down,
.title-wrapper--self-padded-mobile {
  padding-left: 1.5rem;
  padding-right: 1.5rem;
}

@media screen and (min-width: 750px) {
  .title-wrapper--self-padded-mobile {
    padding-left: 0;
    padding-right: 0;
  }
}

@media screen and (min-width: 990px) {
  .title,
  .title-wrapper-with-link {
    margin: 5rem 0 3rem;
  }

  .title--primary {
    margin: 2rem 0;
  }

  .title-wrapper-with-link {
    align-items: center;
  }

  .title-wrapper-with-link .title {
    margin-bottom: 0;
  }

  .title-wrapper--self-padded-tablet-down {
    padding-left: 0;
    padding-right: 0;
  }
}

.title-wrapper-with-link .link-with-icon {
  margin: 0;
  flex-shrink: 0;
  display: flex;
  align-items: center;
}

.title-wrapper-with-link .link-with-icon svg {
  width: 1.5rem;
}

.title-wrapper-with-link a {
  margin-top: 0;
  flex-shrink: 0;
}

.title-wrapper--no-top-margin {
  margin-top: 0;
}

.title-wrapper--no-top-margin > .title {
  margin-top: 0;
}

.subtitle {
  font-size: 1.8rem;
  line-height: calc(1 + 0.8 / var(--font-body-scale));
  letter-spacing: 0.06rem;
  color: rgba(var(--color-foreground), 0.7);
}

.subtitle--small {
  font-size: 1.4rem;
  letter-spacing: 0.1rem;
}

.subtitle--medium {
  font-size: 1.6rem;
  letter-spacing: 0.08rem;
}

/* component-grid */
.grid {
  display: flex;
  flex-wrap: wrap;
  margin-bottom: 2rem;
  padding: 0;
  list-style: none;
  column-gap: var(--grid-mobile-horizontal-spacing);
  row-gap: var(--grid-mobile-vertical-spacing);
}

@media screen and (min-width: 750px) {
  .grid {
    column-gap: var(--grid-desktop-horizontal-spacing);
    row-gap: var(--grid-desktop-vertical-spacing);
  }
}

.grid:last-child {
  margin-bottom: 0;
}

.grid__item {
  width: calc(25% - var(--grid-mobile-horizontal-spacing) * 3 / 4);
  max-width: calc(50% - var(--grid-mobile-horizontal-spacing) / 2);
  flex-grow: 1;
  flex-shrink: 0;
}

@media screen and (min-width: 750px) {
  .grid__item {
    width: calc(25% - var(--grid-desktop-horizontal-spacing) * 3 / 4);
    max-width: calc(50% - var(--grid-desktop-horizontal-spacing) / 2);
  }
}

.grid--gapless.grid {
  column-gap: 0;
  row-gap: 0;
}

@media screen and (max-width: 749px) {
  .grid__item.slider__slide--full-width {
    width: 100%;
    max-width: none;
  }
}

.grid--1-col .grid__item {
  max-width: 100%;
  width: 100%;
}

.grid--3-col .grid__item {
  width: calc(33.33% - var(--grid-mobile-horizontal-spacing) * 2 / 3);
}

@media screen and (min-width: 750px) {
  .grid--3-col .grid__item {
    width: calc(33.33% - var(--grid-desktop-horizontal-spacing) * 2 / 3);
  }
}

.grid--2-col .grid__item {
  width: calc(50% - var(--grid-mobile-horizontal-spacing) / 2);
}

@media screen and (min-width: 750px) {
  .grid--2-col .grid__item {
    width: calc(50% - var(--grid-desktop-horizontal-spacing) / 2);
  }

  .grid--4-col-tablet .grid__item {
    width: calc(25% - var(--grid-desktop-horizontal-spacing) * 3 / 4);
  }

  .grid--3-col-tablet .grid__item {
    width: calc(33.33% - var(--grid-desktop-horizontal-spacing) * 2 / 3);
  }

  .grid--2-col-tablet .grid__item {
    width: calc(50% - var(--grid-desktop-horizontal-spacing) / 2);
  }
}

@media screen and (max-width: 989px) {
  .grid--1-col-tablet-down .grid__item {
    width: 100%;
    max-width: 100%;
  }

  .slider--tablet.grid--peek {
    margin: 0;
    width: 100%;
  }

  .slider--tablet.grid--peek .grid__item {
    box-sizing: content-box;
    margin: 0;
  }
}

@media screen and (min-width: 990px) {
  .grid--6-col-desktop .grid__item {
    width: calc(16.66% - var(--grid-desktop-horizontal-spacing) * 5 / 6);
    max-width: calc(16.66% - var(--grid-desktop-horizontal-spacing) * 5 / 6);
  }

  .grid--5-col-desktop .grid__item {
    width: calc(20% - var(--grid-desktop-horizontal-spacing) * 4 / 5);
    max-width: calc(20% - var(--grid-desktop-horizontal-spacing) * 4 / 5);
  }

  .grid--4-col-desktop .grid__item {
    width: calc(25% - var(--grid-desktop-horizontal-spacing) * 3 / 4);
    max-width: calc(25% - var(--grid-desktop-horizontal-spacing) * 3 / 4);
  }

  .grid--3-col-desktop .grid__item {
    width: calc(33.33% - var(--grid-desktop-horizontal-spacing) * 2 / 3);
    max-width: calc(33.33% - var(--grid-desktop-horizontal-spacing) * 2 / 3);
  }

  .grid--2-col-desktop .grid__item {
    width: calc(50% - var(--grid-desktop-horizontal-spacing) / 2);
    max-width: calc(50% - var(--grid-desktop-horizontal-spacing) / 2);
  }
}

@media screen and (min-width: 990px) {
  .grid--1-col-desktop {
    flex: 0 0 100%;
    max-width: 100%;
  }

  .grid--1-col-desktop .grid__item {
    width: 100%;
    max-width: 100%;
  }
}

@media screen and (max-width: 749px) {
  .grid--peek.slider--mobile {
    margin: 0;
    width: 100%;
  }

  .grid--peek.slider--mobile .grid__item {
    box-sizing: content-box;
    margin: 0;
  }

  .grid--peek .grid__item {
    min-width: 35%;
  }

  .grid--peek.slider .grid__item:first-of-type {
    margin-left: 1.5rem;
  }

  /* Fix to show some space at the end of our sliders in all browsers */
  .grid--peek.slider:after {
    margin-left: calc(-1 * var(--grid-mobile-horizontal-spacing));
  }

  .grid--2-col-tablet-down .grid__item {
    width: calc(50% - var(--grid-mobile-horizontal-spacing) / 2);
  }

  .slider--tablet.grid--peek.grid--2-col-tablet-down .grid__item,
  .grid--peek .grid__item {
    width: calc(50% - var(--grid-mobile-horizontal-spacing) - 3rem);
  }

  .slider--tablet.grid--peek.grid--1-col-tablet-down .grid__item,
  .slider--mobile.grid--peek.grid--1-col-tablet-down .grid__item  {
    width: calc(100% - var(--grid-mobile-horizontal-spacing) - 3rem);
  }
}

@media screen and (min-width: 750px) and (max-width: 989px) {
  .slider--tablet.grid--peek .grid__item {
    width: calc(25% - var(--grid-desktop-horizontal-spacing) - 3rem);
  }

  .slider--tablet.grid--peek.grid--3-col-tablet .grid__item {
    width: calc(33.33% - var(--grid-desktop-horizontal-spacing) - 3rem);
  }

  .slider--tablet.grid--peek.grid--2-col-tablet .grid__item,
  .slider--tablet.grid--peek.grid--2-col-tablet-down .grid__item {
    width: calc(50% - var(--grid-desktop-horizontal-spacing) - 3rem);
  }

  .slider--tablet.grid--peek .grid__item:first-of-type {
    margin-left: 1.5rem;
  }

  .grid--2-col-tablet-down .grid__item {
    width: calc(50% - var(--grid-desktop-horizontal-spacing) / 2);
  }

  .grid--1-col-tablet-down.grid--peek .grid__item {
    width: calc(100% - var(--grid-desktop-horizontal-spacing) - 3rem);
  }
}

/* component-media */
.media {
  display: block;
  background-color: rgba(var(--color-foreground), 0.1);
  position: relative;
  overflow: hidden;
}

.media--transparent {
  background-color: transparent;
}

.media > *:not(.zoom):not(.deferred-media__poster-button),
.media model-viewer {
  display: block;
  max-width: 100%;
  position: absolute;
  top: 0;
  left: 0;
  height: 100%;
  width: 100%;
}

.media > img {
  object-fit: cover;
  object-position: center center;
  transition: opacity 0.4s cubic-bezier(0.25, 0.46, 0.45, 0.94);
}

.media--square {
  padding-bottom: 100%;
}

.media--portrait {
  padding-bottom: 125%;
}

.media--landscape {
  padding-bottom: 66.6%;
}

.media--cropped {
  padding-bottom: 56%;
}

.media--16-9 {
  padding-bottom: 56.25%;
}

.media--circle {
  padding-bottom: 100%;
  border-radius: 50%;
}

.media.media--hover-effect > img + img {
  opacity: 0;
}

@media screen and (min-width: 990px) {
  .media--cropped {
    padding-bottom: 63%;
  }
}

deferred-media {
  display: block;
}

/* component-button */
/* Button - default */

.button,
.shopify-challenge__button,
.customer button,
button.shopify-payment-button__button--unbranded,
.shopify-payment-button [role="button"],
.cart__dynamic-checkout-buttons [role='button'],
.cart__dynamic-checkout-buttons iframe {
  --shadow-horizontal-offset: var(--buttons-shadow-horizontal-offset);
  --shadow-vertical-offset: var(--buttons-shadow-vertical-offset);
  --shadow-blur-radius: var(--buttons-shadow-blur-radius);
  --shadow-opacity: var(--buttons-shadow-opacity);
  --shadow-visible: var(--buttons-shadow-visible);
  --border-offset: var(--buttons-border-offset); /* reduce radius edge artifacts */
  --border-opacity: calc(1 - var(--buttons-border-opacity));
  border-radius: var(--buttons-radius-outset);
  position: relative;
}

.button,
.shopify-challenge__button,
.customer button,
button.shopify-payment-button__button--unbranded {
  min-width: calc(12rem + var(--buttons-border-width) * 2);
  min-height: calc(4.5rem + var(--buttons-border-width) * 2);
}

.shopify-payment-button__button--branded {
  z-index: auto;
}

.cart__dynamic-checkout-buttons iframe {
  box-shadow: var(--shadow-horizontal-offset) var(--shadow-vertical-offset) var(--shadow-blur-radius) rgba(var(--color-base-text), var(--shadow-opacity));
}

.button,
.shopify-challenge__button,
.customer button {
  display: inline-flex;
  justify-content: center;
  align-items: center;
  border: 0;
  padding: 0 3rem;
  cursor: pointer;
  font: inherit;
  font-size: 1.5rem;
  text-decoration: none;
  color: rgb(var(--color-button-text));
  transition: box-shadow var(--duration-short) ease;
  -webkit-appearance: none;
  appearance: none;
  background-color: rgba(var(--color-button), var(--alpha-button-background));
}

.button:before,
.shopify-challenge__button:before,
.customer button:before,
.shopify-payment-button__button--unbranded:before,
.shopify-payment-button [role="button"]:before,
.cart__dynamic-checkout-buttons [role='button']:before {
  content: '';
  position: absolute;
  top: 0;
  right: 0;
  bottom: 0;
  left: 0;
  z-index: -1;
  border-radius: var(--buttons-radius-outset);
  box-shadow: var(--shadow-horizontal-offset) var(--shadow-vertical-offset) var(--shadow-blur-radius) rgba(var(--color-shadow), var(--shadow-opacity));
}

.button:after,
.shopify-challenge__button:after,
.customer button:after,
.shopify-payment-button__button--unbranded:after {
  content: '';
  position: absolute;
  top: var(--buttons-border-width);
  right: var(--buttons-border-width);
  bottom: var(--buttons-border-width);
  left: var(--buttons-border-width);
  z-index: 1;
  border-radius: var(--buttons-radius);
  box-shadow: 0 0 0 calc(var(--buttons-border-width) + var(--border-offset)) rgba(var(--color-button-text), var(--border-opacity)),
    0 0 0 var(--buttons-border-width) rgba(var(--color-button), var(--alpha-button-background));
  transition: box-shadow var(--duration-short) ease;
}

.button:not([disabled]):hover::after,
.shopify-challenge__button:hover::after,
.customer button:hover::after,
.shopify-payment-button__button--unbranded:hover::after {
  --border-offset: 1.3px;
  box-shadow: 0 0 0 calc(var(--buttons-border-width) + var(--border-offset)) rgba(var(--color-button-text), var(--border-opacity)),
    0 0 0 calc(var(--buttons-border-width) + 1px) rgba(var(--color-button), var(--alpha-button-background));
}

.button--secondary:after {
  --border-opacity: var(--buttons-border-opacity);
}

.button:focus-visible,
.button:focus,
.button.focused,
.shopify-payment-button__button--unbranded:focus-visible,
.shopify-payment-button [role="button"]:focus-visible,
.shopify-payment-button__button--unbranded:focus,
.shopify-payment-button [role="button"]:focus {
  outline: 0;
  box-shadow: 0 0 0 0.3rem rgb(var(--color-background)),
    0 0 0 0.5rem rgba(var(--color-foreground), 0.5),
    0 0 0.5rem 0.4rem rgba(var(--color-foreground), 0.3);
}

.button:focus:not(:focus-visible):not(.focused),
.shopify-payment-button__button--unbranded:focus:not(:focus-visible):not(.focused),
.shopify-payment-button [role="button"]:focus:not(:focus-visible):not(.focused) {
  box-shadow: inherit;
}

.button::selection,
.shopify-challenge__button::selection,
.customer button::selection {
  background-color: rgba(var(--color-button-text), 0.3);
}

.button,
.button-label,
.shopify-challenge__button,
.customer button {
  font-size: 1.5rem;
  letter-spacing: 0.1rem;
  line-height: calc(1 + 0.2 / var(--font-body-scale));
}

.button--tertiary {
  font-size: 1.2rem;
  padding: 1rem 1.5rem;
  min-width: calc(9rem + var(--buttons-border-width) * 2);
  min-height: calc(3.5rem + var(--buttons-border-width) * 2);
}

.button--small {
  padding: 1.2rem 2.6rem;
}

/* Button - other */

.button:disabled,
.button[aria-disabled='true'],
.button.disabled,
.customer button:disabled,
.customer button[aria-disabled='true'],
.customer button.disabled,
.quantity__button.disabled {
  cursor: not-allowed;
  opacity: 0.5;
}

.button--full-width {
  display: flex;
  width: 100%;
}

.button.loading {
  color: transparent;
  position: relative;
}

@media screen and (forced-colors: active) {
  .button.loading {
    color: rgb(var(--color-foreground));
  }
}

.button.loading > .loading-overlay__spinner {
  top: 50%;
  left: 50%;
  transform: translate(-50%, -50%);
  position: absolute;
  height: 100%;
  display: flex;
  align-items: center;
}

.button.loading > .loading-overlay__spinner .spinner {
  width: fit-content;
}

.button.loading > .loading-overlay__spinner .path {
  stroke: rgb(var(--color-button-text));
}

/* Button - social share */

.share-button {
  display: block;
  position: relative;
}

.share-button details {
  width: fit-content;
}

.share-button__button {
  font-size: 1.4rem;
  display: flex;
  align-items: center;
  color: rgb(var(--color-link));
  margin-left: 0;
  padding-left: 0;
  min-height: 4.4rem;
}

details[open] > .share-button__fallback {
  animation: animateMenuOpen var(--duration-default) ease;
}

.share-button__button:hover {
  text-decoration: underline;
  text-underline-offset: 0.3rem;
}

.share-button__button,
.share-button__fallback button {
  cursor: pointer;
  background-color: transparent;
  border: none;
}

.share-button__button .icon-share {
  height: 1.2rem;
  margin-right: 1rem;
  min-width: 1.3rem;
}

.share-button__fallback {
  display: flex;
  align-items: center;
  position: absolute;
  top: 3rem;
  left: 0.1rem;
  z-index: 3;
  width: 100%;
  min-width: max-content;
  border-radius: var(--inputs-radius);
  border: 0;
}

.share-button__fallback:after {
  pointer-events: none;
  content: '';
  position: absolute;
  top: var(--inputs-border-width);
  right: var(--inputs-border-width);
  bottom: var(--inputs-border-width);
  left: var(--inputs-border-width);
  border: 0.1rem solid transparent;
  border-radius: var(--inputs-radius);
  box-shadow: 0 0 0 var(--inputs-border-width) rgba(var(--color-foreground), var(--inputs-border-opacity));
  transition: box-shadow var(--duration-short) ease;
  z-index: 1;
}

.share-button__fallback:before {
  background: rgb(var(--color-background));
  pointer-events: none;
  content: '';
  position: absolute;
  top: 0;
  right: 0;
  bottom: 0;
  left: 0;
  border-radius: var(--inputs-radius-outset);
  box-shadow: var(--inputs-shadow-horizontal-offset) var(--inputs-shadow-vertical-offset) var(--inputs-shadow-blur-radius) rgba(var(--color-base-text), var(--inputs-shadow-opacity));
  z-index: -1;
}

.share-button__fallback button {
  width: 4.4rem;
  height: 4.4rem;
  padding: 0;
  flex-shrink: 0;
  display: flex;
  justify-content: center;
  align-items: center;
  position: relative;
  right: var(--inputs-border-width);
}

.share-button__fallback button:hover {
  color: rgba(var(--color-foreground), 0.75);
}

.share-button__fallback button:hover svg {
  transform: scale(1.07);
}

.share-button__close:not(.hidden) + .share-button__copy {
  display: none;
}

.share-button__close,
.share-button__copy {
  background-color: transparent;
  color: rgb(var(--color-foreground));
}

.share-button__copy:focus-visible,
.share-button__close:focus-visible {
  background-color: rgb(var(--color-background));
  z-index: 2;
}

.share-button__copy:focus,
.share-button__close:focus {
  background-color: rgb(var(--color-background));
  z-index: 2;
}

.field:not(:focus-visible):not(.focused) + .share-button__copy:not(:focus-visible):not(.focused),
.field:not(:focus-visible):not(.focused) + .share-button__close:not(:focus-visible):not(.focused) {
  background-color: inherit;
}

.share-button__fallback .field:after,
.share-button__fallback .field:before {
  content: none;
}

.share-button__fallback .field {
  border-radius: 0;
  min-width: auto;
  min-height: auto;
  transition: none;
}

.share-button__fallback .field__input:focus,
.share-button__fallback .field__input:-webkit-autofill {
  outline: 0.2rem solid rgba(var(--color-foreground),.5);
  outline-offset: 0.1rem;
  box-shadow: 0 0 0 0.1rem rgb(var(--color-background)),0 0 0.5rem 0.4rem rgba(var(--color-foreground),.3);
}

.share-button__fallback .field__input {
  box-shadow: none;
  text-overflow: ellipsis;
  white-space: nowrap;
  overflow: hidden;
  filter: none;
  min-width: auto;
  min-height: auto;
}

.share-button__fallback .field__input:hover {
  box-shadow: none;
}

.share-button__fallback .icon {
  width: 1.5rem;
  height: 1.5rem;
}

.share-button__message:not(:empty) {
  display: flex;
  align-items: center;
  width: 100%;
  height: 100%;
  margin-top: 0;
  padding: 0.8rem 0 0.8rem 1.5rem;
  margin: var(--inputs-border-width);
}

.share-button__message:not(:empty):not(.hidden) ~ * {
  display: none;
}

/* component-form */
.field__input,
.select__select,
.customer .field input,
.customer select {
  -webkit-appearance: none;
  appearance: none;
  background-color: rgb(var(--color-background));
  color: rgb(var(--color-foreground));
  font-size: 1.6rem;
  width: 100%;
  box-sizing: border-box;
  transition: box-shadow var(--duration-short) ease;
  border-radius: var(--inputs-radius);
  height: 4.5rem;
  min-height: calc(var(--inputs-border-width) * 2);
  min-width: calc(7rem + (var(--inputs-border-width) * 2));
  position: relative;
  border: 0;
}

.field:before,
.select:before,
.customer .field:before,
.customer select:before,
.localization-form__select:before {
  pointer-events: none;
  content: '';
  position: absolute;
  top: 0;
  right: 0;
  bottom: 0;
  left: 0;
  border-radius: var(--inputs-radius-outset);
  box-shadow: var(--inputs-shadow-horizontal-offset) var(--inputs-shadow-vertical-offset) var(--inputs-shadow-blur-radius) rgba(var(--color-base-text), var(--inputs-shadow-opacity));
  z-index: -1;
}

.field:after,
.select:after,
.customer .field:after,
.customer select:after,
.localization-form__select:after {
  pointer-events: none;
  content: '';
  position: absolute;
  top: var(--inputs-border-width);
  right: var(--inputs-border-width);
  bottom: var(--inputs-border-width);
  left: var(--inputs-border-width);
  border: 0.1rem solid transparent;
  border-radius: var(--inputs-radius);
  box-shadow: 0 0 0 var(--inputs-border-width) rgba(var(--color-foreground), var(--inputs-border-opacity));
  transition: box-shadow var(--duration-short) ease;
  z-index: 1;
}

.select__select {
  font-family: var(--font-body-family);
  font-style: var(--font-body-style);
  font-weight: var(--font-body-weight);
  font-size: 1.2rem;
  color: rgba(var(--color-foreground), 0.75);
}

.field:hover.field:after,
.select:hover.select:after,
.select__select:hover.select__select:after,
.customer .field:hover.field:after,
.customer select:hover.select:after,
.localization-form__select:hover.localization-form__select:after {
  box-shadow: 0 0 0 calc(0.1rem + var(--inputs-border-width)) rgba(var(--color-foreground),var(--inputs-border-opacity));
  outline: 0;
  border-radius: var(--inputs-radius);
}

.field__input:focus-visible,
.select__select:focus-visible,
.customer .field input:focus-visible,
.customer select:focus-visible,
.localization-form__select:focus-visible.localization-form__select:after {
  box-shadow: 0 0 0 calc(0.1rem + var(--inputs-border-width)) rgba(var(--color-foreground));
  outline: 0;
  border-radius: var(--inputs-radius);
}

.field__input:focus,
.select__select:focus,
.customer .field input:focus,
.customer select:focus,
.localization-form__select:focus.localization-form__select:after {
  box-shadow: 0 0 0 calc(0.1rem + var(--inputs-border-width)) rgba(var(--color-foreground));
  outline: 0;
  border-radius: var(--inputs-radius);
}

.localization-form__select:focus {
  outline: 0;
  box-shadow: none;
}

.text-area,
.select {
  display: flex;
  position: relative;
  width: 100%;
}

/* Select */

.select .icon-caret,
.customer select + svg {
  height: 0.6rem;
  pointer-events: none;
  position: absolute;
  top: calc(50% - 0.2rem);
  right: calc(var(--inputs-border-width) + 1.5rem);
}

.select__select,
.customer select {
  cursor: pointer;
  line-height: calc(1 + 0.6 / var(--font-body-scale));
  padding: 0 calc(var(--inputs-border-width) + 3rem) 0 2rem;
  margin: var(--inputs-border-width);
  min-height: calc(var(--inputs-border-width) * 2);
}

/* Field */

.field {
  position: relative;
  width: 100%;
  display: flex;
  transition: box-shadow var(--duration-short) ease;
}

.customer .field {
  display: flex;
}

.field--with-error {
  flex-wrap: wrap;
}

.field__input,
.customer .field input {
  flex-grow: 1;
  text-align: left;
  padding: 1.5rem;
  margin: var(--inputs-border-width);
  transition: box-shadow var(--duration-short) ease;
}

.field__label,
.customer .field label {
  font-size: 1.6rem;
  left: calc(var(--inputs-border-width) + 2rem);
  top: calc(1rem + var(--inputs-border-width));
  margin-bottom: 0;
  pointer-events: none;
  position: absolute;
  transition: top var(--duration-short) ease,
    font-size var(--duration-short) ease;
  color: rgba(var(--color-foreground), 0.75);
  letter-spacing: 0.1rem;
  line-height: 1.5;
}

.field__input:focus ~ .field__label,
.field__input:not(:placeholder-shown) ~ .field__label,
.field__input:-webkit-autofill ~ .field__label,
.customer .field input:focus ~ label,
.customer .field input:not(:placeholder-shown) ~ label,
.customer .field input:-webkit-autofill ~ label {
  font-size: 1rem;
  top: calc(var(--inputs-border-width) + 0.5rem);
  left: calc(var(--inputs-border-width) + 2rem);
  letter-spacing: 0.04rem;
}

.field__input:focus,
.field__input:not(:placeholder-shown),
.field__input:-webkit-autofill,
.customer .field input:focus,
.customer .field input:not(:placeholder-shown),
.customer .field input:-webkit-autofill {
  padding: 2.2rem 1.5rem 0.8rem 2rem;
  margin: var(--inputs-border-width);
}

.field__input::-webkit-search-cancel-button,
.customer .field input::-webkit-search-cancel-button {
  display: none;
}

.field__input::placeholder,
.customer .field input::placeholder {
  opacity: 0;
}

.field__button {
  align-items: center;
  background-color: transparent;
  border: 0;
  color: currentColor;
  cursor: pointer;
  display: flex;
  height: 4.4rem;
  justify-content: center;
  overflow: hidden;
  padding: 0;
  position: absolute;
  right: 0;
  top: 0;
  width: 4.4rem;
}

.field__button > svg {
  height: 2.5rem;
  width: 2.5rem;
}

.field__input:-webkit-autofill ~ .field__button,
.field__input:-webkit-autofill ~ .field__label,
.customer .field input:-webkit-autofill ~ label {
  color: rgb(0, 0, 0);
}

/* Text area */

.text-area {
  font-family: var(--font-body-family);
  font-style: var(--font-body-style);
  font-weight: var(--font-body-weight);
  min-height: 10rem;
  resize: none;
}

input[type='checkbox'] {
  display: inline-block;
  width: auto;
  margin-right: 0.5rem;
}

/* Form global */

.form__label {
  display: block;
  margin-bottom: 0.6rem;
}

.form__message {
  align-items: center;
  display: flex;
  font-size: 1.4rem;
  line-height: 1;
  margin-top: 1rem;
}

.form__message--large {
  font-size: 1.6rem;
}

.customer .field .form__message {
  font-size: 1.4rem;
  text-align: left;
}

.form__message .icon,
.customer .form__message svg {
  flex-shrink: 0;
  height: 1.3rem;
  margin-right: 0.5rem;
  width: 1.3rem;
}

.form__message--large .icon,
.customer .form__message svg {
  height: 1.5rem;
  width: 1.5rem;
  margin-right: 1rem;
}

.customer .field .form__message svg {
  align-self: start;
}

.form-status {
  margin: 0;
  font-size: 1.6rem;
}

.form-status-list {
  padding: 0;
  margin: 2rem 0 4rem;
}

.form-status-list li {
  list-style-position: inside;
}

.form-status-list .link::first-letter {
  text-transform: capitalize;
}

/* component-quantity */
.quantity {
  color: rgba(var(--color-foreground));
  position: relative;
  width: calc(14rem / var(--font-body-scale) + var(--inputs-border-width) * 2);
  display: flex;
  border-radius: var(--inputs-radius);
  min-height: calc((var(--inputs-border-width) * 2) + 4.5rem);
}

.quantity:after {
  pointer-events: none;
  content: '';
  position: absolute;
  top: var(--inputs-border-width);
  right: var(--inputs-border-width);
  bottom: var(--inputs-border-width);
  left: var(--inputs-border-width);
  border: 0.1rem solid transparent;
  border-radius: var(--inputs-radius);
  box-shadow: 0 0 0 var(--inputs-border-width) rgba(var(--color-foreground), var(--inputs-border-opacity));
  transition: box-shadow var(--duration-short) ease;
  z-index: 1;
}

.quantity:before {
  background: rgb(var(--color-background));
  pointer-events: none;
  content: '';
  position: absolute;
  top: 0;
  right: 0;
  bottom: 0;
  left: 0;
  border-radius: var(--inputs-radius-outset);
  box-shadow: var(--inputs-shadow-horizontal-offset) var(--inputs-shadow-vertical-offset) var(--inputs-shadow-blur-radius) rgba(var(--color-base-text), var(--inputs-shadow-opacity));
  z-index: -1;
}

.quantity__input {
  color: currentColor;
  font-size: 1.4rem;
  font-weight: 500;
  opacity: 0.85;
  text-align: center;
  background-color: transparent;
  border: 0;
  padding: 0 0.5rem;
  width: 100%;
  flex-grow: 1;
  -webkit-appearance: none;
  appearance: none;
}

.quantity__button {
  width: calc(4.5rem / var(--font-body-scale));
  flex-shrink: 0;
  font-size: 1.8rem;
  border: 0;
  background-color: transparent;
  cursor: pointer;
  display: flex;
  align-items: center;
  justify-content: center;
  color: rgb(var(--color-foreground));
  padding: 0;
}

.quantity__button:first-child {
  margin-left: calc(var(--inputs-border-width));
}

.quantity__button:last-child {
  margin-right: calc(var(--inputs-border-width));
}

.quantity__button svg {
  width: 1rem;
  pointer-events: none;
}

.quantity__button:focus-visible,
.quantity__input:focus-visible {
  background-color: rgb(var(--color-background));
  z-index: 2;
}

.quantity__button:focus,
.quantity__input:focus {
  background-color: rgb(var(--color-background));
  z-index: 2;
}

.quantity__button:not(:focus-visible):not(.focused),
.quantity__input:not(:focus-visible):not(.focused) {
  box-shadow: inherit;
  background-color: inherit;
}

.quantity__input:-webkit-autofill,
.quantity__input:-webkit-autofill:hover,
.quantity__input:-webkit-autofill:active {
  box-shadow: 0 0 0 10rem rgb(var(--color-background)) inset !important;
  -webkit-box-shadow: 0 0 0 10rem rgb(var(--color-background)) inset !important;
}

.quantity__input::-webkit-outer-spin-button,
.quantity__input::-webkit-inner-spin-button {
  -webkit-appearance: none;
  margin: 0;
}

.quantity__input[type='number'] {
  -moz-appearance: textfield;
}

.quantity__rules {
  margin-top: 1.2rem;
  position: relative;
  font-size: 1.2rem;
}

.quantity__rules .caption {
  display: inline-block;
  margin-top: 0;
  margin-bottom: 0;
}

.quantity__rules .divider + .divider::before {
  content: '\2022';
  margin: 0 0.5rem;
}

.quantity__rules-cart {
  position: relative;
}

product-info .loading-overlay:not(.hidden) ~ *,
.quantity__rules-cart .loading-overlay:not(.hidden) ~ * {
  visibility: hidden;
}

/* component-modal */
.modal__toggle {
  list-style-type: none;
}

.no-js details[open] .modal__toggle {
  position: absolute;
  z-index: 5;
}

.modal__toggle-close {
  display: none;
}

.no-js details[open] svg.modal__toggle-close {
  display: flex;
  z-index: 1;
  height: 1.7rem;
  width: 1.7rem;
}

.modal__toggle-open {
  display: flex;
}

.no-js details[open] .modal__toggle-open {
  display: none;
}

.no-js .modal__close-button.link {
  display: none;
}

.modal__close-button.link {
  display: flex;
  justify-content: center;
  align-items: center;
  padding: 0rem;
  height: 4.4rem;
  width: 4.4rem;
  background-color: transparent;
}

.modal__close-button .icon {
  width: 1.7rem;
  height: 1.7rem;
}

.modal__content {
  position: absolute;
  top: 0;
  left: 0;
  right: 0;
  bottom: 0;
  background: rgb(var(--color-background));
  z-index: 4;
  display: flex;
  justify-content: center;
  align-items: center;
}

.media-modal {
  cursor: zoom-out;
}

.media-modal .deferred-media {
  cursor: initial;
}

/* component-cart-count-bubble */
.cart-count-bubble:empty {
  display: none;
}

.cart-count-bubble {
  position: absolute;
  background-color: rgb(var(--color-button));
  color: rgb(var(--color-button-text));
  height: 1.7rem;
  width: 1.7rem;
  border-radius: 100%;
  display: flex;
  justify-content: center;
  align-items: center;
  font-size: 0.9rem;
  bottom: 0.8rem;
  left: 2.2rem;
  line-height: calc(1 + 0.1 / var(--font-body-scale));
}

/* section-announcement-bar */
.announcement-bar {
  border-bottom: 0.1rem solid rgba(var(--color-foreground), 0.08);
  color: rgb(var(--color-foreground));
}

.announcement-bar__link {
  display: block;
  width: 100%;
  padding: 1rem 0;
  text-decoration: none;
}

.announcement-bar__link:hover {
  color: rgb(var(--color-foreground));
  background-color: rgba(var(--color-card-hover), 0.06);
}

.announcement-bar__link .icon-arrow {
  display: inline-block;
  pointer-events: none;
  margin-left: 0.8rem;
  vertical-align: middle;
  margin-bottom: 0.2rem;
}

.announcement-bar__link .announcement-bar__message {
  padding: 0;
}

.announcement-bar__message {
  padding: 1rem 0;
  margin: 0;
  letter-spacing: 0.1rem;
}

/* section-header */
.section-header.shopify-section-group-header-group {
  z-index: 3;
}

.shopify-section-header-sticky {
  position: sticky;
  top: 0;
}

.shopify-section-header-hidden {
  top: calc(-1 * var(--header-height));
}

.shopify-section-header-hidden.menu-open {
  top: 0;
}

.section-header.animate {
  transition: top 0.15s ease-out;
}

.shopify-section-group-header-group {
  z-index: 4;
}

.section-header ~ .shopify-section-group-header-group {
  z-index: initial;
}

/* Main Header Layout */
.header-wrapper {
  display: block;
  position: relative;
  background-color: rgb(var(--color-background));
}

.header-wrapper--border-bottom {
  border-bottom: 0.1rem solid rgba(var(--color-foreground), 0.08);
}

.header {
  display: grid;
  grid-template-areas: 'left-icons heading icons';
  grid-template-columns: 1fr 2fr 1fr;
  align-items: center;
}

@media screen and (max-width: 749px) {
  .header--has-app {
    grid-template-columns: auto 1fr auto;
  }
}

@media screen and (min-width: 990px) {
  .header {
    grid-template-columns: 1fr auto 1fr;
  }

  .header--top-left,
  .header--middle-left:not(.header--has-menu) {
    grid-template-areas:
      'heading icons'
      'navigation navigation';
    grid-template-columns: 1fr auto;
  }

  .header--top-left.drawer-menu,
  .header--middle-left.drawer-menu {
    grid-template-areas:
      'navigation heading icons';
    grid-template-columns: auto 1fr auto;
    column-gap: 1rem;
  }

  .header--middle-left {
    grid-template-areas: 'heading navigation icons';
    grid-template-columns: auto auto 1fr;
    column-gap: 2rem;
  }

  .header--middle-center:not(.drawer-menu) {
    grid-template-areas: 'navigation heading icons';
    grid-template-columns: 1fr auto 1fr;
    column-gap: 2rem;
  }

  .header--middle-center a.header__heading-link {
    text-align: center;
  }

  .header--top-center {
    grid-template-areas:
      'left-icons heading icons'
      'navigation navigation navigation';
  }

  .header--top-center.drawer-menu {
    grid-template-areas:
      'left-icons heading icons';
    grid-template-columns: 1fr auto 1fr;
  }

  .header:not(.header--middle-left, .header--middle-center) .header__inline-menu {
    margin-top: 1.05rem;
  }
}

.header *[tabindex='-1']:focus {
  outline: none;
}

.header__heading {
  margin: 0;
  line-height: 0;
}

.header > .header__heading-link {
  line-height: 0;
}

.header__heading,
.header__heading-link {
  grid-area: heading;
  justify-self: center;
}

.header__heading-link {
  display: inline-block;
  padding: 0.75rem;
  text-decoration: none;
  word-break: break-word;
}

.header__heading-link:hover .h2 {
  color: rgb(var(--color-foreground));
}

.header__heading-link .h2 {
  line-height: 1;
  color: rgba(var(--color-foreground), 0.75);
}

.header__heading-logo {
  height: auto;
  max-width: 100%;
}

.header__heading-logo-wrapper {
  width: 100%;
  display: inline-block;
  transition: width 0.3s cubic-bezier(0.52, 0, 0.61, 0.99);
}

@media screen and (max-width: 989px) {
  .header__heading,
  .header__heading-link {
    text-align: center;
  }

  .header--mobile-left .header__heading,
  .header--mobile-left .header__heading-link {
    text-align: left;
    justify-self: start;
  }

  .header--mobile-left {
    grid-template-columns: auto 2fr 1fr;
  }
}

@media screen and (min-width: 990px) {
  .header--middle-left .header__heading-link,
  .header--top-left .header__heading-link {
    margin-left: -0.75rem;
  }

  .header__heading,
  .header__heading-link {
    justify-self: start;
  }

  .header--middle-center .header__heading-link,
  .header--middle-center .header__heading {
    justify-self: center;
    text-align: center;
  }

  .header--top-center .header__heading-link,
  .header--top-center .header__heading {
    justify-self: center;
    text-align: center;
  }
}

/* Header icons */
.header__icons {
  display: flex;
  grid-area: icons;
  justify-self: end;
}

.header__icons .shopify-app-block {
  max-width: 4.4rem;
  max-height: 4.4rem;
  overflow: hidden;
}

.header__icon:not(.header__icon--summary),
.header__icon span {
  display: flex;
  align-items: center;
  justify-content: center;
}

.header__icon {
  color: rgb(var(--color-foreground));
}

.header__icon span {
  height: 100%;
}

.header__icon::after {
  content: none;
}

.header__icon:hover .icon,
.modal__close-button:hover .icon {
  transform: scale(1.07);
}

.header__icon .icon {
  height: 2rem;
  width: 2rem;
  fill: none;
  vertical-align: middle;
}

.header__icon,
.header__icon--cart .icon {
  height: 4.4rem;
  width: 4.4rem;
  padding: 0;
}

.header__icon--cart {
  position: relative;
  margin-right: -1.2rem;
}

.header__icon--menu[aria-expanded="true"]::before {
  content: "";
  top: 100%;
  left: 0;
  height: calc(var(--viewport-height, 100vh) - (var(--header-bottom-position, 100%)));
  width: 100%;
  display: block;
  position: absolute;
  background: rgba(var(--color-foreground), 0.5);
}

/* Search */
menu-drawer + .header__search {
  display: none;
}

.header > .header__search {
  grid-area: left-icons;
  justify-self: start;
}

.header--top-center.drawer-menu > .header__search {
  margin-left: 3.2rem;
}

.header--top-center header-drawer {
  grid-area: left-icons;
}

.header:not(.header--has-menu) * > .header__search {
  display: none;
}

.header__search {
  display: inline-flex;
  line-height: 0;
}

.header--top-center > .header__search {
  display: none;
}

.header--top-center * > .header__search {
  display: inline-flex;
}

@media screen and (min-width: 990px) {
  .header:not(.header--top-center) * > .header__search,
  .header--top-center > .header__search {
    display: inline-flex;
  }

  .header:not(.header--top-center) > .header__search,
  .header--top-center * > .header__search {
    display: none;
  }
}

.no-js .predictive-search {
  display: none;
}

details[open] > .search-modal {
  opacity: 1;
  animation: animateMenuOpen var(--duration-default) ease;
}

details[open] .modal-overlay {
  display: block;
}

details[open] .modal-overlay::after {
  position: absolute;
  content: '';
  background-color: rgb(var(--color-foreground), 0.5);
  top: 100%;
  left: 0;
  right: 0;
  height: 100vh;
}

.no-js details[open] > .header__icon--search {
  top: 1rem;
  right: 0.5rem;
}

.search-modal {
  opacity: 0;
  border-bottom: 0.1rem solid rgba(var(--color-foreground), 0.08);
  min-height: calc(100% + var(--inputs-margin-offset) + (2 * var(--inputs-border-width)));
  height: 100%;
}

.search-modal__content {
  display: flex;
  align-items: center;
  justify-content: center;
  width: 100%;
  height: 100%;
  padding: 0 5rem 0 1rem;
  line-height: calc(1 + 0.8 / var(--font-body-scale));
  position: relative;
}

.search-modal__content-bottom {
  bottom: calc((var(--inputs-margin-offset) / 2) );
}

.search-modal__content-top {
  top: calc((var(--inputs-margin-offset) / 2) );
}

.search-modal__form {
  width: 100%;
}

.search-modal__close-button {
  position: absolute;
  right: 0.3rem;
}

@media screen and (min-width: 750px) {
  .search-modal__close-button {
    right: 1rem;
  }

  .search-modal__content {
    padding: 0 6rem;
  }
}

@media screen and (min-width: 990px) {
  .search-modal__form {
    max-width: 74.2rem;
  }

  .search-modal__close-button {
    position: initial;
    margin-left: 0.5rem;
  }
}

/* Header menu drawer */
.header__icon--menu .icon {
  display: block;
  position: absolute;
  opacity: 1;
  transform: scale(1);
  transition: transform 150ms ease, opacity 150ms ease;
}

details:not([open]) > .header__icon--menu .icon-close,
details[open] > .header__icon--menu .icon-hamburger {
  visibility: hidden;
  opacity: 0;
  transform: scale(0.8);
}

.js details[open]:not(.menu-opening) > .header__icon--menu .icon-close {
  visibility: hidden;
}

.js details[open]:not(.menu-opening) > .header__icon--menu .icon-hamburger {
  visibility: visible;
  opacity: 1;
  transform: scale(1.07);
}

.js details > .header__submenu {
  opacity: 0;
  transform: translateY(-1.5rem);
}

details[open] > .header__submenu {
  animation: animateMenuOpen var(--duration-default) ease;
  animation-fill-mode: forwards;
  z-index: 1;
}

@media (prefers-reduced-motion) {
  details[open] > .header__submenu {
    opacity: 1;
    transform: translateY(0);
  }
}

/* Header menu */
.header__inline-menu {
  margin-left: -1.2rem;
  grid-area: navigation;
  display: none;
}

.header--top-center .header__inline-menu,
.header--top-center .header__heading-link {
  margin-left: 0;
}

@media screen and (min-width: 990px) {
  .header__inline-menu {
    display: block;
  }

  .header--top-center .header__inline-menu {
    justify-self: center;
  }

  .header--top-center .header__inline-menu > .list-menu--inline {
    justify-content: center;
  }

  .header--middle-left .header__inline-menu {
    margin-left: 0;
  }
}

.header__menu {
  padding: 0 1rem;
}

.header__menu-item {
  padding: 1.2rem;
  text-decoration: none;
  color: rgba(var(--color-foreground), 0.75);
}

.header__menu-item:hover {
  color: rgb(var(--color-foreground));
}

.header__menu-item span {
  transition: text-decoration var(--duration-short) ease;
}

.header__menu-item:hover span {
  text-decoration: underline;
  text-underline-offset: 0.3rem;
}

details[open] > .header__menu-item {
  text-decoration: underline;
}

details[open]:hover > .header__menu-item {
  text-decoration-thickness: 0.2rem;
}

details[open] > .header__menu-item .icon-caret {
  transform: rotate(180deg);
}

.header__active-menu-item {
  transition: text-decoration-thickness var(--duration-short) ease;
  color: rgb(var(--color-foreground));
  text-decoration: underline;
  text-underline-offset: 0.3rem;
}

.header__menu-item:hover .header__active-menu-item {
  text-decoration-thickness: 0.2rem;
}

.header__submenu {
  transition: opacity var(--duration-default) ease,
    transform var(--duration-default) ease;
}

.global-settings-popup,
.header__submenu.global-settings-popup {
  border-radius: var(--popup-corner-radius);
  border-color: rgba(var(--color-foreground), var(--popup-border-opacity));
  border-style: solid;
  border-width: var(--popup-border-width);
  box-shadow: var(--popup-shadow-horizontal-offset) var(--popup-shadow-vertical-offset) var(--popup-shadow-blur-radius) rgba(var(--color-shadow), var(--popup-shadow-opacity));
  z-index: -1;
}

.header__submenu.list-menu {
  padding: 2.4rem 0;
}

.header__submenu .header__submenu {
  background-color: rgba(var(--color-foreground), 0.03);
  padding: 0.5rem 0;
  margin: 0.5rem 0;
}

.header__submenu .header__menu-item:after {
  right: 2rem;
}

.header__submenu .header__menu-item {
  justify-content: space-between;
  padding: 0.8rem 2.4rem;
}

.header__submenu .header__submenu .header__menu-item {
  padding-left: 3.4rem;
}

.header__menu-item .icon-caret {
  right: 0.8rem;
}

.header__submenu .icon-caret {
  flex-shrink: 0;
  margin-left: 1rem;
  position: static;
}

header-menu > details,
details-disclosure > details {
  position: relative;
}

@keyframes animateMenuOpen {
  0% {
    opacity: 0;
    transform: translateY(-1.5rem);
  }

  100% {
    opacity: 1;
    transform: translateY(0);
  }
}

.overflow-hidden-mobile,
.overflow-hidden-tablet,
.overflow-hidden-desktop {
  overflow: hidden;
}

@media screen and (min-width: 750px) {
  .overflow-hidden-mobile {
    overflow: auto;
  }
}

@media screen and (min-width: 990px) {
  .overflow-hidden-tablet {
    overflow: auto;
  }
}

.badge {
  border: 1px solid transparent;
  border-radius: var(--badge-corner-radius);
  display: inline-block;
  font-size: 1.2rem;
  letter-spacing: 0.1rem;
  line-height: 1;
  padding: 0.5rem 1.3rem 0.6rem 1.3rem;
  text-align: center;
  background-color: rgb(var(--color-badge-background));
  border-color: rgba(var(--color-badge-border), var(--alpha-badge-border));
  color: rgb(var(--color-foreground));
  word-break: break-word;
}

.gradient {
  background: rgb(var(--color-background));
  background: var(--gradient-background);
  background-attachment: fixed;
}

@media screen and (forced-colors: active) {
  .icon {
    color: CanvasText;
    fill: CanvasText !important;
  }

  .icon-close-small path {
    stroke: CanvasText;
  }
}

.ratio {
  display: flex;
  position: relative;
  align-items: stretch;
}

.ratio::before {
  content: '';
  width: 0;
  height: 0;
  padding-bottom: var(--ratio-percent);
}

.content-container {
  border-radius: var(--text-boxes-radius);
  border: var(--text-boxes-border-width) solid rgba(var(--color-foreground), var(--text-boxes-border-opacity));
  position: relative;
}

.content-container:after {
  content: '';
  position: absolute;
  top: calc(var(--text-boxes-border-width) * -1);
  right: calc(var(--text-boxes-border-width) * -1);
  bottom: calc(var(--text-boxes-border-width) * -1);
  left: calc(var(--text-boxes-border-width) * -1);
  border-radius: var(--text-boxes-radius);
  box-shadow: var(--text-boxes-shadow-horizontal-offset)
    var(--text-boxes-shadow-vertical-offset)
    var(--text-boxes-shadow-blur-radius)
    rgba(var(--color-shadow), var(--text-boxes-shadow-opacity));
  z-index: -1;
}

.content-container--full-width:after {
  left: 0;
  right: 0;
  border-radius: 0;
}

@media screen and (max-width: 749px) {
  .content-container--full-width-mobile {
    border-left: none;
    border-right: none;
    border-radius: 0;
  }
  .content-container--full-width-mobile:after {
    display: none;
  }
}

.global-media-settings {
  position: relative;
  border: var(--media-border-width) solid rgba(var(--color-foreground), var(--media-border-opacity));
  border-radius: var(--media-radius);
  overflow: visible !important;
  background-color: rgb(var(--color-background));
}

.global-media-settings:after {
  content: '';
  position: absolute;
  top: calc(var(--media-border-width) * -1);
  right: calc(var(--media-border-width) * -1);
  bottom: calc(var(--media-border-width) * -1);
  left: calc(var(--media-border-width) * -1);
  border-radius: var(--media-radius);
  box-shadow: var(--media-shadow-horizontal-offset) var(--media-shadow-vertical-offset) var(--media-shadow-blur-radius) rgba(var(--color-shadow), var(--media-shadow-opacity));
  z-index: -1;
  pointer-events: none;
}

.global-media-settings--no-shadow {
  overflow: hidden !important;
}

.global-media-settings--no-shadow:after {
  content: none;
}

.global-media-settings img,
.global-media-settings iframe,
.global-media-settings model-viewer,
.global-media-settings video {
  border-radius: calc(var(--media-radius) - var(--media-border-width));
}

.content-container--full-width,
.global-media-settings--full-width,
.global-media-settings--full-width img,
.global-media-settings--full-width video,
.global-media-settings--full-width iframe {
  border-radius: 0;
  border-left: none;
  border-right: none;
}

/* check for flexbox gap in older Safari versions */
@supports not (inset: 10px) {
  .grid {
    margin-left: calc(-1 * var(--grid-mobile-horizontal-spacing));
  }

  .grid__item {
    padding-left: var(--grid-mobile-horizontal-spacing);
    padding-bottom: var(--grid-mobile-vertical-spacing);
  }

  @media screen and (min-width: 750px) {
    .grid {
      margin-left: calc(-1 * var(--grid-desktop-horizontal-spacing));
    }

    .grid__item {
      padding-left: var(--grid-desktop-horizontal-spacing);
      padding-bottom: var(--grid-desktop-vertical-spacing);
    }
  }

  .grid--gapless .grid__item {
    padding-left: 0;
    padding-bottom: 0;
  }

  @media screen and (min-width: 749px) {
    .grid--peek .grid__item {
      padding-left: var(--grid-mobile-horizontal-spacing);
    }
  }

  .product-grid .grid__item {
    padding-bottom: var(--grid-mobile-vertical-spacing);
  }

  @media screen and (min-width: 750px) {
    .product-grid .grid__item {
      padding-bottom: var(--grid-desktop-vertical-spacing);
    }
  }
}

.font-body-bold {
  font-weight: var(--font-body-weight-bold);
}

/* outline and border styling for Windows High Contrast Mode */
@media (forced-colors: active) {
  .button,
  .shopify-challenge__button,
  .customer button {
    border: transparent solid 1px;
  }

  .button:focus-visible,
  .button:focus,
  .button.focused,
  .shopify-payment-button__button--unbranded:focus-visible,
  .shopify-payment-button [role="button"]:focus-visible,
  .shopify-payment-button__button--unbranded:focus,
  .shopify-payment-button [role="button"]:focus {
    outline: solid transparent 1px;
  }

  .field__input:focus,
  .select__select:focus,
  .customer .field input:focus,
  .customer select:focus,
  .localization-form__select:focus.localization-form__select:after {
    outline: transparent solid 1px;
  }

  .localization-form__select:focus {
    outline: transparent solid 1px;
  }
}

.rte:after {
  clear: both;
  content: '';
  display: block;
}

.rte > p:first-child {
  margin-top: 0;
}

.rte > p:last-child {
  margin-bottom: 0;
}

.rte table {
  table-layout: fixed;
}

@media screen and (min-width: 750px) {
  .rte table td {
    padding-left: 1.2rem;
    padding-right: 1.2rem;
  }
}

.rte img {
  height: auto;
  max-width: 100%;
  border: var(--media-border-width) solid rgba(var(--color-foreground), var(--media-border-opacity));
  border-radius: var(--media-radius);
  box-shadow: var(--media-shadow-horizontal-offset) var(--media-shadow-vertical-offset) var(--media-shadow-blur-radius) rgba(var(--color-shadow), var(--media-shadow-opacity));
  margin-bottom: var(--media-shadow-vertical-offset);
}

.rte ul,
.rte ol {
  list-style-position: inside;
  padding-left: 2rem;
}

.rte li {
  list-style: inherit;
}

.rte li:last-child {
  margin-bottom: 0;
}

.rte a {
  color: rgba(var(--color-link), var(--alpha-link));
  text-underline-offset: 0.3rem;
  text-decoration-thickness: 0.1rem;
  transition: text-decoration-thickness var(--duration-short) ease;
}

.rte a:hover {
  color: rgb(var(--color-link));
  text-decoration-thickness: 0.2rem;
}

.rte blockquote {
  display: inline-flex;
}

.rte blockquote > * {
  margin: -0.5rem 0 -0.5rem 0;
}

/* Image mask global styles */

.shape--mask {
  display: block;
  height: 0;
  width: 0;
}

.shape--arch {
<<<<<<< HEAD
  clip-path: url("#shape--arch");
=======
  clip-path: url("#Shape-Arch");
>>>>>>> 35e0fed9
}

.shape--blob {
  clip-path: polygon(var(--shape--blob-1));
}

.shape--chevronleft {
  clip-path: polygon(100% 0%, 85% 50%, 100% 100%, 15% 100%, 0% 50%, 15% 0%);
}

.shape--chevronright {
  clip-path: polygon(85% 0%, 100% 50%, 85% 100%, 0% 100%, 15% 50%, 0% 0%);
}

.shape--circle {
  clip-path: circle(closest-side);
}

.shape--diamond {
  clip-path: polygon(50% 0%, 100% 50%, 50% 100%, 0% 50%);
}

.shape--parallelogram {
  clip-path: polygon(15% 0, 100% 0%, 85% 100%, 0% 100%);
}

.shape--round {
  clip-path: ellipse(45% 45% at 50% 50%);
<<<<<<< HEAD
=======
}

/* Ambient animation */

@media (prefers-reduced-motion: no-preference) {
  .animate--ambient > img,
  .animate--ambient > svg {
    animation: animateAmbient 30s linear infinite;
  }

  @keyframes animateAmbient {
    0% { transform: rotate(0deg) translateX(1em) rotate(0deg) scale(1.2); }
    100% { transform: rotate(360deg) translateX(1em) rotate(-360deg) scale(1.2); }
  }

  .scroll-trigger.animate--fade-in,
  .scroll-trigger.animate--slide-in {
    transition: opacity var(--duration-extra-long) ease-out;
    opacity: 0;
  }

  .scroll-trigger--active.animate--fade-in {
    opacity: 1;
  }

  .scroll-trigger--active.animate--slide-in {
    animation: slideIn var(--duration-extra-long) ease-out forwards;
  }

  /* Turn off animations if JS is turned off. */
  .no-js .scroll-trigger--active.animate--fade-in,
  .no-js .scroll-trigger--active.animate--slide-in {
    opacity: 1;
    animation: none;
  }

  @keyframes slideIn {
    from {
      transform: translateY(10vh);
      opacity: 0;
    }
    to {
      transform: translateY(0);
      opacity: 1;
    }
  }
>>>>>>> 35e0fed9
}<|MERGE_RESOLUTION|>--- conflicted
+++ resolved
@@ -3144,11 +3144,7 @@
 }
 
 .shape--arch {
-<<<<<<< HEAD
-  clip-path: url("#shape--arch");
-=======
   clip-path: url("#Shape-Arch");
->>>>>>> 35e0fed9
 }
 
 .shape--blob {
@@ -3177,8 +3173,6 @@
 
 .shape--round {
   clip-path: ellipse(45% 45% at 50% 50%);
-<<<<<<< HEAD
-=======
 }
 
 /* Ambient animation */
@@ -3225,5 +3219,4 @@
       opacity: 1;
     }
   }
->>>>>>> 35e0fed9
 }