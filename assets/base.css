--- conflicted
+++ resolved
@@ -3133,7 +3133,6 @@
 .animate--zoom-in > svg:not(.zoom):not(.deferred-media__poster-button) {
   position: fixed;
   height: 100vh;
-<<<<<<< HEAD
 }
 
 /* Zoom in image on scroll */
@@ -3144,8 +3143,6 @@
 .animate--zoom-in > img {
   transition: transform var(--duration-short) ease;
   transform: scale(var(--zoom-in-ratio));
-=======
->>>>>>> 49424ff5
 }
 
 /* Animations */
