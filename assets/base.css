--- conflicted
+++ resolved
@@ -587,13 +587,9 @@
   --duration-long: 500ms;
   --duration-extra-long: 600ms;
   --duration-extended: 3s;
-<<<<<<< HEAD
   --ease-out-slow: cubic-bezier(0, 0, 0.3, 1);
   --animation-slide-in: slideIn var(--duration-extra-long) var(--ease-out-slow) forwards;
-=======
-  --animation-slide-in: slideIn var(--duration-extra-long) cubic-bezier(0, 0, 0.3, 1) forwards;
-  --animation-fade-in: fadeIn var(--duration-extra-long) cubic-bezier(0, 0, 0.3, 1);
->>>>>>> 6118e899
+  --animation-fade-in: fadeIn var(--duration-extra-long) var(--ease-out-slow);
 }
 
 .underlined-link,
