--- conflicted
+++ resolved
@@ -1171,14 +1171,10 @@
     margin-inline-start: 1.5rem;
   }
 
-<<<<<<< HEAD
-  .grid--peek.slider .grid__item:last-of-type {
-    margin-inline-end: 1.5rem;
-=======
+
   /* Fix to show some space at the end of our sliders in all browsers */
   .grid--peek.slider:after {
-    margin-left: calc(-1 * var(--grid-mobile-horizontal-spacing));
->>>>>>> 92d8eca0
+    margin-inline-end: calc(-1 * var(--grid-mobile-horizontal-spacing));
   }
 
   .grid--2-col-tablet-down .grid__item {
@@ -1214,13 +1210,6 @@
     margin-inline-start: 1.5rem;
   }
 
-<<<<<<< HEAD
-  .slider--tablet.grid--peek .grid__item:last-of-type {
-    margin-inline-end: 1.5rem;
-  }
-
-=======
->>>>>>> 92d8eca0
   .grid--2-col-tablet-down .grid__item {
     width: calc(50% - var(--grid-desktop-horizontal-spacing) / 2);
   }
