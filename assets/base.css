--- conflicted
+++ resolved
@@ -2330,7 +2330,6 @@
     stroke: CanvasText;
   }
 }
-<<<<<<< HEAD
 
 .body-fixed {
   position: fixed;
@@ -2338,6 +2337,4 @@
   left: 0;
   right: 0;
   bottom: 0;
-}
-=======
->>>>>>> fe3de560
+}