--- conflicted
+++ resolved
@@ -3335,7 +3335,6 @@
       opacity: 1;
     }
   }
-<<<<<<< HEAD
 
   @keyframes fadeIn {
     from {
@@ -3467,7 +3466,6 @@
     --easter-egg: none;
     --sparkle: url('./sparkle.gif');
   }
-=======
 }
 
 /* code for youtube video resizing */
@@ -3489,5 +3487,4 @@
   left: 0;
   width: 100%;
   height: 100%;
->>>>>>> 9bd56735
 }