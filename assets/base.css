/* Color custom properties */

:root,
.color-background-1 {
  --color-foreground: var(--color-base-text);
  --color-background: var(--color-base-background-1);
  --gradient-background: var(--gradient-base-background-1);
}

.color-background-2 {
  --color-foreground: var(--color-base-text);
  --color-background: var(--color-base-background-2);
  --gradient-background: var(--gradient-base-background-2);
}

.color-inverse {
  --color-foreground: var(--color-base-background-1);
  --color-background: var(--color-base-text);
  --gradient-background: rgb(var(--color-base-text));
}

.color-accent-1 {
  --color-foreground: var(--color-base-solid-button-labels);
  --color-background: var(--color-base-accent-1);
  --gradient-background: var(--gradient-base-accent-1);
}

.color-accent-2 {
  --color-foreground: var(--color-base-solid-button-labels);
  --color-background: var(--color-base-accent-2);
  --gradient-background: var(--gradient-base-accent-2);
}

.color-foreground-outline-button {
  --color-foreground: var(--color-base-outline-button-labels);
}

.color-foreground-accent-1 {
  --color-foreground: var(--color-base-accent-1);
}

.color-foreground-accent-2 {
  --color-foreground: var(--color-base-accent-2);
}

:root,
.color-background-1 {
  --color-link: var(--color-base-outline-button-labels);
  --alpha-link: 0.85;
}

.color-background-2,
.color-inverse,
.color-accent-1,
.color-accent-2 {
  --color-link: var(--color-foreground);
  --alpha-link: 0.7;
}

:root,
.color-background-1 {
  --color-button: var(--color-base-accent-1);
  --color-button-text: var(--color-base-solid-button-labels);
  --alpha-button-background: 1;
  --alpha-button-border: 1;
}

.color-background-2,
.color-inverse,
.color-accent-1,
.color-accent-2 {
  --color-button: var(--color-foreground);
  --color-button-text: var(--color-background);
}

.button--secondary {
  --color-button: var(--color-base-outline-button-labels);
  --color-button-text: var(--color-base-outline-button-labels);
  --color-button: var(--color-background);
  --alpha-button-background: 1;
}

.color-background-2 .button--secondary,
.color-accent-1 .button--secondary,
.color-accent-2 .button--secondary {
  --color-button: var(--color-background);
  --color-button-text: var(--color-foreground);
}

.color-inverse .button--secondary {
  --color-button: var(--color-background);
  --color-button-text: var(--color-foreground);
}

.button--tertiary {
  --color-button: var(--color-base-outline-button-labels);
  --color-button-text: var(--color-base-outline-button-labels);
  --alpha-button-background: 0;
  --alpha-button-border: 0.2;
}

.color-background-2 .button--tertiary,
.color-inverse .button--tertiary,
.color-accent-1 .button--tertiary,
.color-accent-2 .button--tertiary {
  --color-button: var(--color-foreground);
  --color-button-text: var(--color-foreground);
}

:root,
.color-background-1 {
  --color-badge-background: var(--color-background);
  --color-badge-border: var(--color-foreground);
  --alpha-badge-border: 0.1;
}

.color-background-2,
.color-inverse,
.color-accent-1,
.color-accent-2 {
  --color-badge-background: var(--color-background);
  --color-badge-border: var(--color-background);
  --alpha-badge-border: 1;
}

:root,
.color-background-1,
.color-background-2 {
  --color-card-hover: var(--color-base-text);
}

.color-inverse {
  --color-card-hover: var(--color-base-background-1);
}

.color-accent-1,
.color-accent-2 {
  --color-card-hover: var(--color-base-solid-button-labels);
}

:root,
.color-icon-text {
  --color-icon: rgb(var(--color-base-text));
}

.color-icon-accent-1 {
  --color-icon: rgb(var(--color-base-accent-1));
}

.color-icon-accent-2 {
  --color-icon: rgb(var(--color-base-accent-2));
}

.color-icon-outline-button {
  --color-icon: rgb(var(--color-base-outline-button-labels));
}

.product-card-wrapper .card,
.contains-card--product {
  --border-radius: var(--product-card-corner-radius);
  --border-width: var(--product-card-border-width);
  --border-opacity: var(--product-card-border-opacity);
  --shadow-horizontal-offset: var(--product-card-shadow-horizontal-offset);
  --shadow-vertical-offset: var(--product-card-shadow-vertical-offset);
  --shadow-blur-radius: var(--product-card-shadow-blur-radius);
  --shadow-opacity: var(--product-card-shadow-opacity);
  --shadow-visible: var(--product-card-shadow-visible);
  --image-padding: var(--product-card-image-padding);
  --text-alignment: var(--product-card-text-alignment);
}

.collection-card-wrapper .card,
.contains-card--collection {
  --border-radius: var(--collection-card-corner-radius);
  --border-width: var(--collection-card-border-width);
  --border-opacity: var(--collection-card-border-opacity);
  --shadow-horizontal-offset: var(--collection-card-shadow-horizontal-offset);
  --shadow-vertical-offset: var(--collection-card-shadow-vertical-offset);
  --shadow-blur-radius: var(--collection-card-shadow-blur-radius);
  --shadow-opacity: var(--collection-card-shadow-opacity);
  --shadow-visible: var(--collection-card-shadow-visible);
  --image-padding: var(--collection-card-image-padding);
  --text-alignment: var(--collection-card-text-alignment);
}

.article-card-wrapper .card,
.contains-card--article {
  --border-radius: var(--blog-card-corner-radius);
  --border-width: var(--blog-card-border-width);
  --border-opacity: var(--blog-card-border-opacity);
  --shadow-horizontal-offset: var(--blog-card-shadow-horizontal-offset);
  --shadow-vertical-offset: var(--blog-card-shadow-vertical-offset);
  --shadow-blur-radius: var(--blog-card-shadow-blur-radius);
  --shadow-opacity: var(--blog-card-shadow-opacity);
  --shadow-visible: var(--blog-card-shadow-visible);
  --image-padding: var(--blog-card-image-padding);
  --text-alignment: var(--blog-card-text-alignment);
}

.contains-content-container,
.content-container {
  --border-radius: var(--text-boxes-radius);
  --border-width: var(--text-boxes-border-width);
  --border-opacity: var(--text-boxes-border-opacity);
  --shadow-horizontal-offset: var(--text-boxes-shadow-horizontal-offset);
  --shadow-vertical-offset: var(--text-boxes-shadow-vertical-offset);
  --shadow-blur-radius: var(--text-boxes-shadow-blur-radius);
  --shadow-opacity: var(--text-boxes-shadow-opacity);
  --shadow-visible: var(--text-boxes-shadow-visible);
}

.contains-media,
.global-media-settings {
  --border-radius: var(--media-radius);
  --border-width: var(--media-border-width);
  --border-opacity: var(--media-border-opacity);
  --shadow-horizontal-offset: var(--media-shadow-horizontal-offset);
  --shadow-vertical-offset: var(--media-shadow-vertical-offset);
  --shadow-blur-radius: var(--media-shadow-blur-radius);
  --shadow-opacity: var(--media-shadow-opacity);
  --shadow-visible: var(--media-shadow-visible);
}

/* base */

.no-js:not(html) {
  display: none !important;
}

html.no-js .no-js:not(html) {
  display: block !important;
}

.no-js-inline {
  display: none !important;
}

html.no-js .no-js-inline {
  display: inline-block !important;
}

html.no-js .no-js-hidden {
  display: none !important;
}

.page-width {
  max-width: var(--page-width);
  margin: 0 auto;
  padding: 0 1.5rem;
}

<<<<<<< HEAD
body:has( .section-header .drawer-menu) .announcement-bar-section slideshow-component {
  max-width: 100%;
}

=======
>>>>>>> 732f0766
.page-width.drawer-menu {
  max-width: 100%;
}

.page-width-desktop {
  padding: 0;
  margin: 0 auto;
}

@media screen and (min-width: 750px) {
  .page-width {
    padding: 0 5rem;
  }

  .header.page-width {
    padding-left: 3.2rem;
    padding-right: 3.2rem;
  }

  .page-width--narrow {
    padding: 0 9rem;
  }

  .page-width-desktop {
    padding: 0;
  }

  .page-width-tablet {
    padding: 0 5rem;
  }
}

@media screen and (min-width: 990px) {
  .header:not(.drawer-menu).page-width {
    padding-left: 5rem;
    padding-right: 5rem;
  }

  .page-width--narrow {
    max-width: 72.6rem;
    padding: 0;
  }

  .page-width-desktop {
    max-width: var(--page-width);
    padding: 0 5rem;
  }
}

.isolate {
  position: relative;
  z-index: 0;
}

.section + .section {
  margin-top: var(--spacing-sections-mobile);
}

@media screen and (min-width: 750px) {
  .section + .section {
    margin-top: var(--spacing-sections-desktop);
  }
}

.element-margin-top {
  margin-top: 5rem;
}

@media screen and (min-width: 750px) {
  .element-margin {
    margin-top: calc(5rem + var(--page-width-margin));
  }
}

body,
.color-background-1,
.color-background-2,
.color-inverse,
.color-accent-1,
.color-accent-2 {
  color: rgba(var(--color-foreground), 0.75);
  background-color: rgb(var(--color-background));
}

.background-secondary {
  background-color: rgba(var(--color-foreground), 0.04);
}

.grid-auto-flow {
  display: grid;
  grid-auto-flow: column;
}

.page-margin,
.shopify-challenge__container {
  margin: 7rem auto;
}

.rte-width {
  max-width: 82rem;
  margin: 0 auto 2rem;
}

.list-unstyled {
  margin: 0;
  padding: 0;
  list-style: none;
}

.hidden {
  display: none !important;
}

.visually-hidden {
  position: absolute !important;
  overflow: hidden;
  width: 1px;
  height: 1px;
  margin: -1px;
  padding: 0;
  border: 0;
  clip: rect(0 0 0 0);
  word-wrap: normal !important;
}

.visually-hidden--inline {
  margin: 0;
  height: 1em;
}

.overflow-hidden {
  overflow: hidden;
}

.skip-to-content-link:focus {
  z-index: 9999;
  position: inherit;
  overflow: auto;
  width: auto;
  height: auto;
  clip: auto;
}

.full-width-link {
  position: absolute;
  top: 0;
  right: 0;
  bottom: 0;
  left: 0;
  z-index: 2;
}

::selection {
  background-color: rgba(var(--color-foreground), 0.2);
}

.text-body {
  font-size: 1.5rem;
  letter-spacing: 0.06rem;
  line-height: calc(1 + 0.8 / var(--font-body-scale));
  font-family: var(--font-body-family);
  font-style: var(--font-body-style);
  font-weight: var(--font-body-weight);
}

h1,
h2,
h3,
h4,
h5,
.h0,
.h1,
.h2,
.h3,
.h4,
.h5 {
  font-family: var(--font-heading-family);
  font-style: var(--font-heading-style);
  font-weight: var(--font-heading-weight);
  letter-spacing: calc(var(--font-heading-scale) * 0.06rem);
  color: rgb(var(--color-foreground));
  line-height: calc(1 + 0.3 / max(1, var(--font-heading-scale)));
  word-break: break-word;
}

.hxl {
  font-size: calc(var(--font-heading-scale) * 5rem);
}

@media only screen and (min-width: 750px) {
  .hxl {
    font-size: calc(var(--font-heading-scale) * 6.2rem);
  }
}

.h0 {
  font-size: calc(var(--font-heading-scale) * 4rem);
}

@media only screen and (min-width: 750px) {
  .h0 {
    font-size: calc(var(--font-heading-scale) * 5.2rem);
  }
}

h1,
.h1 {
  font-size: calc(var(--font-heading-scale) * 3rem);
}

@media only screen and (min-width: 750px) {
  h1,
  .h1 {
    font-size: calc(var(--font-heading-scale) * 4rem);
  }
}

h2,
.h2 {
  font-size: calc(var(--font-heading-scale) * 2rem);
}

@media only screen and (min-width: 750px) {
  h2,
  .h2 {
    font-size: calc(var(--font-heading-scale) * 2.4rem);
  }
}

h3,
.h3 {
  font-size: calc(var(--font-heading-scale) * 1.7rem);
}

@media only screen and (min-width: 750px) {
  h3,
  .h3 {
    font-size: calc(var(--font-heading-scale) * 1.8rem);
  }
}

h4,
.h4 {
  font-family: var(--font-heading-family);
  font-style: var(--font-heading-style);
  font-size: calc(var(--font-heading-scale) * 1.5rem);
}

h5,
.h5 {
  font-size: calc(var(--font-heading-scale) * 1.2rem);
}

@media only screen and (min-width: 750px) {
  h5,
  .h5 {
    font-size: calc(var(--font-heading-scale) * 1.3rem);
  }
}

h6,
.h6 {
  color: rgba(var(--color-foreground), 0.75);
  margin-block-start: 1.67em;
  margin-block-end: 1.67em;
}

blockquote {
  font-style: italic;
  color: rgba(var(--color-foreground), 0.75);
  border-left: 0.2rem solid rgba(var(--color-foreground), 0.2);
  padding-left: 1rem;
}

@media screen and (min-width: 750px) {
  blockquote {
    padding-left: 1.5rem;
  }
}

.caption {
  font-size: 1rem;
  letter-spacing: 0.07rem;
  line-height: calc(1 + 0.7 / var(--font-body-scale));
}

@media screen and (min-width: 750px) {
  .caption {
    font-size: 1.2rem;
  }
}

.caption-with-letter-spacing {
  font-size: 1rem;
  letter-spacing: 0.13rem;
  line-height: calc(1 + 0.2 / var(--font-body-scale));
  text-transform: uppercase;
}

.caption-with-letter-spacing--medium {
  font-size: 1.2rem;
  letter-spacing: .16rem;
}

.caption-with-letter-spacing--large {
  font-size: 1.4rem;
  letter-spacing: 0.18rem;
}

.caption-large,
.customer .field input,
.customer select,
.field__input,
.form__label,
.select__select {
  font-size: 1.3rem;
  line-height: calc(1 + 0.5 / var(--font-body-scale));
  letter-spacing: 0.04rem;
}

.color-foreground {
  color: rgb(var(--color-foreground));
}

table:not([class]) {
  table-layout: fixed;
  border-collapse: collapse;
  font-size: 1.4rem;
  border-style: hidden;
  box-shadow: 0 0 0 0.1rem rgba(var(--color-foreground), 0.2);
  /* draws the table border  */
}

table:not([class]) td,
table:not([class]) th {
  padding: 1em;
  border: 0.1rem solid rgba(var(--color-foreground), 0.2);
}

@media screen and (max-width: 749px) {
  .small-hide {
    display: none !important;
  }
}

@media screen and (min-width: 750px) and (max-width: 989px) {
  .medium-hide {
    display: none !important;
  }
}

@media screen and (min-width: 990px) {
  .large-up-hide {
    display: none !important;
  }
}

.left {
  text-align: left;
}

.center {
  text-align: center;
}

.right {
  text-align: right;
}

.uppercase {
  text-transform: uppercase;
}

.light {
  opacity: 0.7;
}

a:empty,
ul:empty,
dl:empty,
div:empty,
section:empty,
article:empty,
p:empty,
h1:empty,
h2:empty,
h3:empty,
h4:empty,
h5:empty,
h6:empty {
  display: none;
}

.link,
.customer a {
  cursor: pointer;
  display: inline-block;
  border: none;
  box-shadow: none;
  text-decoration: underline;
  text-underline-offset: 0.3rem;
  color: rgb(var(--color-link));
  background-color: transparent;
  font-size: 1.4rem;
  font-family: inherit;
}

.link--text {
  color: rgb(var(--color-foreground));
}

.link--text:hover {
  color: rgba(var(--color-foreground), 0.75);
}

.link-with-icon {
  display: inline-flex;
  font-size: 1.4rem;
  font-weight: 600;
  letter-spacing: 0.1rem;
  text-decoration: none;
  margin-bottom: 4.5rem;
  white-space: nowrap;
}

.link-with-icon .icon {
  width: 1.5rem;
  margin-left: 1rem;
}

a:not([href]) {
  cursor: not-allowed;
}

.circle-divider::after {
  content: '\2022';
  margin: 0 1.3rem 0 1.5rem;
}

.circle-divider:last-of-type::after {
  display: none;
}

hr {
  border: none;
  height: 0.1rem;
  background-color: rgba(var(--color-foreground), 0.2);
  display: block;
  margin: 5rem 0;
}

@media screen and (min-width: 750px) {
  hr {
    margin: 7rem 0;
  }
}

.full-unstyled-link {
  text-decoration: none;
  color: currentColor;
  display: block;
}

.placeholder {
  background-color: rgba(var(--color-foreground), 0.04);
  color: rgba(var(--color-foreground), 0.55);
  fill: rgba(var(--color-foreground), 0.55);
}

details > * {
  box-sizing: border-box;
}

.break {
  word-break: break-word;
}

.visibility-hidden {
  visibility: hidden;
}

@media (prefers-reduced-motion) {
  .motion-reduce {
    transition: none !important;
    animation: none !important;
  }
}

:root {
  --duration-short: 100ms;
  --duration-default: 200ms;
  --duration-long: 500ms;
}

.underlined-link,
.customer a,
.inline-richtext a {
  text-underline-offset: 0.3rem;
  text-decoration-thickness: 0.1rem;
  transition: text-decoration-thickness ease 100ms;
}

.underlined-link,
.customer a {
  color: rgba(var(--color-link), var(--alpha-link));
}

.inline-richtext a,
.rte.inline-richtext a {
  color: currentColor;
}

.underlined-link:hover,
.customer a:hover,
.inline-richtext a:hover {
  color: rgb(var(--color-link));
  text-decoration-thickness: 0.2rem;
}


.icon-arrow {
  width: 1.5rem;
}

h3 .icon-arrow,
.h3 .icon-arrow {
  width: calc(var(--font-heading-scale) * 1.5rem);
}

/* arrow animation */
.animate-arrow .icon-arrow path {
  transform: translateX(-0.25rem);
  transition: transform var(--duration-short) ease;
}

.animate-arrow:hover .icon-arrow path {
  transform: translateX(-0.05rem);
}

/* base-details-summary */
summary {
  cursor: pointer;
  list-style: none;
  position: relative;
}

summary .icon-caret {
  position: absolute;
  height: 0.6rem;
  right: 1.5rem;
  top: calc(50% - 0.2rem);
}

summary::-webkit-details-marker {
  display: none;
}

.disclosure-has-popup {
  position: relative;
}

.disclosure-has-popup[open] > summary::before {
  position: fixed;
  top: 0;
  right: 0;
  bottom: 0;
  left: 0;
  z-index: 2;
  display: block;
  cursor: default;
  content: ' ';
  background: transparent;
}

.disclosure-has-popup > summary::before {
  display: none;
}

.disclosure-has-popup[open] > summary + * {
  z-index: 100;
}

@media screen and (min-width: 750px) {
  .disclosure-has-popup[open] > summary + * {
    z-index: 4;
  }

  .facets .disclosure-has-popup[open] > summary + * {
    z-index: 2;
  }
}

/* base-focus */
/*
  Focus ring - default (with offset)
*/

*:focus {
  outline: 0;
  box-shadow: none;
}

*:focus-visible {
  outline: 0.2rem solid rgba(var(--color-foreground), 0.5);
  outline-offset: 0.3rem;
  box-shadow: 0 0 0 0.3rem rgb(var(--color-background)),
    0 0 0.5rem 0.4rem rgba(var(--color-foreground), 0.3);
}

/* Fallback - for browsers that don't support :focus-visible, a fallback is set for :focus */
.focused,
.no-js *:focus {
  outline: 0.2rem solid rgba(var(--color-foreground), 0.5);
  outline-offset: 0.3rem;
  box-shadow: 0 0 0 0.3rem rgb(var(--color-background)),
    0 0 0.5rem 0.4rem rgba(var(--color-foreground), 0.3);
}

/* Negate the fallback side-effect for browsers that support :focus-visible */
.no-js *:focus:not(:focus-visible) {
  outline: 0;
  box-shadow: none;
}

/*
  Focus ring - inset
*/

.focus-inset:focus-visible {
  outline: 0.2rem solid rgba(var(--color-foreground), 0.5);
  outline-offset: -0.2rem;
  box-shadow: 0 0 0.2rem 0 rgba(var(--color-foreground), 0.3);
}

.focused.focus-inset,
.no-js .focus-inset:focus {
  outline: 0.2rem solid rgba(var(--color-foreground), 0.5);
  outline-offset: -0.2rem;
  box-shadow: 0 0 0.2rem 0 rgba(var(--color-foreground), 0.3);
}

.no-js .focus-inset:focus:not(:focus-visible) {
  outline: 0;
  box-shadow: none;
}

/*
  Focus ring - none
*/

/* Dangerous for a11y - Use with care */
.focus-none {
  box-shadow: none !important;
  outline: 0 !important;
}

.focus-offset:focus-visible {
  outline: 0.2rem solid rgba(var(--color-foreground), 0.5);
  outline-offset: 1rem;
  box-shadow: 0 0 0 1rem rgb(var(--color-background)),
    0 0 0.2rem 1.2rem rgba(var(--color-foreground), 0.3);
}

.focus-offset.focused,
.no-js .focus-offset:focus {
  outline: 0.2rem solid rgba(var(--color-foreground), 0.5);
  outline-offset: 1rem;
  box-shadow: 0 0 0 1rem rgb(var(--color-background)),
    0 0 0.2rem 1.2rem rgba(var(--color-foreground), 0.3);
}

.no-js .focus-offset:focus:not(:focus-visible) {
  outline: 0;
  box-shadow: none;
}

/* component-title */
.title,
.title-wrapper-with-link {
  margin: 3rem 0 2rem;
}

.title-wrapper-with-link .title {
  margin: 0;
}

.title .link {
  font-size: inherit;
}

.title-wrapper {
  margin-bottom: 3rem;
}

.title-wrapper-with-link {
  display: flex;
  justify-content: space-between;
  align-items: flex-end;
  gap: 1rem;
  margin-bottom: 3rem;
  flex-wrap: wrap;
}

.title--primary {
  margin: 4rem 0;
}

.title-wrapper--self-padded-tablet-down,
.title-wrapper--self-padded-mobile {
  padding-left: 1.5rem;
  padding-right: 1.5rem;
}

@media screen and (min-width: 750px) {
  .title-wrapper--self-padded-mobile {
    padding-left: 0;
    padding-right: 0;
  }
}

@media screen and (min-width: 990px) {
  .title,
  .title-wrapper-with-link {
    margin: 5rem 0 3rem;
  }

  .title--primary {
    margin: 2rem 0;
  }

  .title-wrapper-with-link {
    align-items: center;
  }

  .title-wrapper-with-link .title {
    margin-bottom: 0;
  }

  .title-wrapper--self-padded-tablet-down {
    padding-left: 0;
    padding-right: 0;
  }
}

.title-wrapper-with-link .link-with-icon {
  margin: 0;
  flex-shrink: 0;
  display: flex;
  align-items: center;
}

.title-wrapper-with-link .link-with-icon svg {
  width: 1.5rem;
}

.title-wrapper-with-link a {
  margin-top: 0;
  flex-shrink: 0;
}

.title-wrapper--no-top-margin {
  margin-top: 0;
}

.title-wrapper--no-top-margin > .title {
  margin-top: 0;
}

.subtitle {
  font-size: 1.8rem;
  line-height: calc(1 + 0.8 / var(--font-body-scale));
  letter-spacing: 0.06rem;
  color: rgba(var(--color-foreground), 0.7);
}

.subtitle--small {
  font-size: 1.4rem;
  letter-spacing: 0.1rem;
}

.subtitle--medium {
  font-size: 1.6rem;
  letter-spacing: 0.08rem;
}

/* component-grid */
.grid {
  display: flex;
  flex-wrap: wrap;
  margin-bottom: 2rem;
  padding: 0;
  list-style: none;
  column-gap: var(--grid-mobile-horizontal-spacing);
  row-gap: var(--grid-mobile-vertical-spacing);
}

@media screen and (min-width: 750px) {
  .grid {
    column-gap: var(--grid-desktop-horizontal-spacing);
    row-gap: var(--grid-desktop-vertical-spacing);
  }
}

.grid:last-child {
  margin-bottom: 0;
}

.grid__item {
  width: calc(25% - var(--grid-mobile-horizontal-spacing) * 3 / 4);
  max-width: calc(50% - var(--grid-mobile-horizontal-spacing) / 2);
  flex-grow: 1;
  flex-shrink: 0;
}

@media screen and (min-width: 750px) {
  .grid__item {
    width: calc(25% - var(--grid-desktop-horizontal-spacing) * 3 / 4);
    max-width: calc(50% - var(--grid-desktop-horizontal-spacing) / 2);
  }
}

.grid--gapless.grid {
  column-gap: 0;
  row-gap: 0;
}

@media screen and (max-width: 749px) {
  .grid__item.slider__slide--full-width {
    width: 100%;
    max-width: none;
  }
}

.grid--1-col .grid__item {
  max-width: 100%;
  width: 100%;
}

.grid--3-col .grid__item {
  width: calc(33.33% - var(--grid-mobile-horizontal-spacing) * 2 / 3);
}

@media screen and (min-width: 750px) {
  .grid--3-col .grid__item {
    width: calc(33.33% - var(--grid-desktop-horizontal-spacing) * 2 / 3);
  }
}

.grid--2-col .grid__item {
  width: calc(50% - var(--grid-mobile-horizontal-spacing) / 2);
}

@media screen and (min-width: 750px) {
  .grid--2-col .grid__item {
    width: calc(50% - var(--grid-desktop-horizontal-spacing) / 2);
  }

  .grid--4-col-tablet .grid__item {
    width: calc(25% - var(--grid-desktop-horizontal-spacing) * 3 / 4);
  }

  .grid--3-col-tablet .grid__item {
    width: calc(33.33% - var(--grid-desktop-horizontal-spacing) * 2 / 3);
  }

  .grid--2-col-tablet .grid__item {
    width: calc(50% - var(--grid-desktop-horizontal-spacing) / 2);
  }
}

@media screen and (max-width: 989px) {
  .grid--1-col-tablet-down .grid__item {
    width: 100%;
    max-width: 100%;
  }

  .slider--tablet.grid--peek {
    margin: 0;
    width: 100%;
  }

  .slider--tablet.grid--peek .grid__item {
    box-sizing: content-box;
    margin: 0;
  }
}

@media screen and (min-width: 990px) {
  .grid--6-col-desktop .grid__item {
    width: calc(16.66% - var(--grid-desktop-horizontal-spacing) * 5 / 6);
    max-width: calc(16.66% - var(--grid-desktop-horizontal-spacing) * 5 / 6);
  }

  .grid--5-col-desktop .grid__item {
    width: calc(20% - var(--grid-desktop-horizontal-spacing) * 4 / 5);
    max-width: calc(20% - var(--grid-desktop-horizontal-spacing) * 4 / 5);
  }

  .grid--4-col-desktop .grid__item {
    width: calc(25% - var(--grid-desktop-horizontal-spacing) * 3 / 4);
    max-width: calc(25% - var(--grid-desktop-horizontal-spacing) * 3 / 4);
  }

  .grid--3-col-desktop .grid__item {
    width: calc(33.33% - var(--grid-desktop-horizontal-spacing) * 2 / 3);
    max-width: calc(33.33% - var(--grid-desktop-horizontal-spacing) * 2 / 3);
  }

  .grid--2-col-desktop .grid__item {
    width: calc(50% - var(--grid-desktop-horizontal-spacing) / 2);
    max-width: calc(50% - var(--grid-desktop-horizontal-spacing) / 2);
  }
}

@media screen and (min-width: 990px) {
  .grid--1-col-desktop {
    flex: 0 0 100%;
    max-width: 100%;
  }

  .grid--1-col-desktop .grid__item {
    width: 100%;
    max-width: 100%;
  }
}

@media screen and (max-width: 749px) {
  .grid--peek.slider--mobile {
    margin: 0;
    width: 100%;
  }

  .grid--peek.slider--mobile .grid__item {
    box-sizing: content-box;
    margin: 0;
  }

  .grid--peek .grid__item {
    min-width: 35%;
  }

  .grid--peek.slider .grid__item:first-of-type {
    margin-left: 1.5rem;
  }

  /* Fix to show some space at the end of our sliders in all browsers */
  .grid--peek.slider:after {
    margin-left: calc(-1 * var(--grid-mobile-horizontal-spacing));
  }

  .grid--2-col-tablet-down .grid__item {
    width: calc(50% - var(--grid-mobile-horizontal-spacing) / 2);
  }

  .slider--tablet.grid--peek.grid--2-col-tablet-down .grid__item,
  .grid--peek .grid__item {
    width: calc(50% - var(--grid-mobile-horizontal-spacing) - 3rem);
  }

  .slider--tablet.grid--peek.grid--1-col-tablet-down .grid__item,
  .slider--mobile.grid--peek.grid--1-col-tablet-down .grid__item  {
    width: calc(100% - var(--grid-mobile-horizontal-spacing) - 3rem);
  }
}

@media screen and (min-width: 750px) and (max-width: 989px) {
  .slider--tablet.grid--peek .grid__item {
    width: calc(25% - var(--grid-desktop-horizontal-spacing) - 3rem);
  }

  .slider--tablet.grid--peek.grid--3-col-tablet .grid__item {
    width: calc(33.33% - var(--grid-desktop-horizontal-spacing) - 3rem);
  }

  .slider--tablet.grid--peek.grid--2-col-tablet .grid__item,
  .slider--tablet.grid--peek.grid--2-col-tablet-down .grid__item {
    width: calc(50% - var(--grid-desktop-horizontal-spacing) - 3rem);
  }

  .slider--tablet.grid--peek .grid__item:first-of-type {
    margin-left: 1.5rem;
  }

  .grid--2-col-tablet-down .grid__item {
    width: calc(50% - var(--grid-desktop-horizontal-spacing) / 2);
  }

  .grid--1-col-tablet-down.grid--peek .grid__item {
    width: calc(100% - var(--grid-desktop-horizontal-spacing) - 3rem);
  }
}

/* component-media */
.media {
  display: block;
  background-color: rgba(var(--color-foreground), 0.1);
  position: relative;
  overflow: hidden;
}

.media--transparent {
  background-color: transparent;
}

.media > *:not(.zoom):not(.deferred-media__poster-button),
.media model-viewer {
  display: block;
  max-width: 100%;
  position: absolute;
  top: 0;
  left: 0;
  height: 100%;
  width: 100%;
}

.media > img {
  object-fit: cover;
  object-position: center center;
  transition: opacity 0.4s cubic-bezier(0.25, 0.46, 0.45, 0.94);
}

.media--square {
  padding-bottom: 100%;
}

.media--portrait {
  padding-bottom: 125%;
}

.media--landscape {
  padding-bottom: 66.6%;
}

.media--cropped {
  padding-bottom: 56%;
}

.media--16-9 {
  padding-bottom: 56.25%;
}

.media--circle {
  padding-bottom: 100%;
  border-radius: 50%;
}

.media.media--hover-effect > img + img {
  opacity: 0;
}

@media screen and (min-width: 990px) {
  .media--cropped {
    padding-bottom: 63%;
  }
}

deferred-media {
  display: block;
}

/* component-button */
/* Button - default */

.button,
.shopify-challenge__button,
.customer button,
button.shopify-payment-button__button--unbranded,
.shopify-payment-button [role="button"],
.cart__dynamic-checkout-buttons [role='button'],
.cart__dynamic-checkout-buttons iframe {
  --shadow-horizontal-offset: var(--buttons-shadow-horizontal-offset);
  --shadow-vertical-offset: var(--buttons-shadow-vertical-offset);
  --shadow-blur-radius: var(--buttons-shadow-blur-radius);
  --shadow-opacity: var(--buttons-shadow-opacity);
  --shadow-visible: var(--buttons-shadow-visible);
  --border-offset: var(--buttons-border-offset); /* reduce radius edge artifacts */
  --border-opacity: calc(1 - var(--buttons-border-opacity));
  border-radius: var(--buttons-radius-outset);
  position: relative;
}

.button,
.shopify-challenge__button,
.customer button,
button.shopify-payment-button__button--unbranded {
  min-width: calc(12rem + var(--buttons-border-width) * 2);
  min-height: calc(4.5rem + var(--buttons-border-width) * 2);
}

.shopify-payment-button__button--branded {
  z-index: auto;
}

.cart__dynamic-checkout-buttons iframe {
  box-shadow: var(--shadow-horizontal-offset) var(--shadow-vertical-offset) var(--shadow-blur-radius) rgba(var(--color-base-text), var(--shadow-opacity));
}

.button,
.shopify-challenge__button,
.customer button {
  display: inline-flex;
  justify-content: center;
  align-items: center;
  border: 0;
  padding: 0 3rem;
  cursor: pointer;
  font: inherit;
  font-size: 1.5rem;
  text-decoration: none;
  color: rgb(var(--color-button-text));
  transition: box-shadow var(--duration-short) ease;
  -webkit-appearance: none;
  appearance: none;
  background-color: rgba(var(--color-button), var(--alpha-button-background));
}

.button:before,
.shopify-challenge__button:before,
.customer button:before,
.shopify-payment-button__button--unbranded:before,
.shopify-payment-button [role="button"]:before,
.cart__dynamic-checkout-buttons [role='button']:before {
  content: '';
  position: absolute;
  top: 0;
  right: 0;
  bottom: 0;
  left: 0;
  z-index: -1;
  border-radius: var(--buttons-radius-outset);
  box-shadow: var(--shadow-horizontal-offset) var(--shadow-vertical-offset) var(--shadow-blur-radius) rgba(var(--color-shadow), var(--shadow-opacity));
}

.button:after,
.shopify-challenge__button:after,
.customer button:after,
.shopify-payment-button__button--unbranded:after {
  content: '';
  position: absolute;
  top: var(--buttons-border-width);
  right: var(--buttons-border-width);
  bottom: var(--buttons-border-width);
  left: var(--buttons-border-width);
  z-index: 1;
  border-radius: var(--buttons-radius);
  box-shadow: 0 0 0 calc(var(--buttons-border-width) + var(--border-offset)) rgba(var(--color-button-text), var(--border-opacity)),
    0 0 0 var(--buttons-border-width) rgba(var(--color-button), var(--alpha-button-background));
  transition: box-shadow var(--duration-short) ease;
}

.button:not([disabled]):hover::after,
.shopify-challenge__button:hover::after,
.customer button:hover::after,
.shopify-payment-button__button--unbranded:hover::after {
  --border-offset: 1.3px;
  box-shadow: 0 0 0 calc(var(--buttons-border-width) + var(--border-offset)) rgba(var(--color-button-text), var(--border-opacity)),
    0 0 0 calc(var(--buttons-border-width) + 1px) rgba(var(--color-button), var(--alpha-button-background));
}

.button--secondary:after {
  --border-opacity: var(--buttons-border-opacity);
}

.button:focus-visible,
.button:focus,
.button.focused,
.shopify-payment-button__button--unbranded:focus-visible,
.shopify-payment-button [role="button"]:focus-visible,
.shopify-payment-button__button--unbranded:focus,
.shopify-payment-button [role="button"]:focus {
  outline: 0;
  box-shadow: 0 0 0 0.3rem rgb(var(--color-background)),
    0 0 0 0.5rem rgba(var(--color-foreground), 0.5),
    0 0 0.5rem 0.4rem rgba(var(--color-foreground), 0.3);
}

.button:focus:not(:focus-visible):not(.focused),
.shopify-payment-button__button--unbranded:focus:not(:focus-visible):not(.focused),
.shopify-payment-button [role="button"]:focus:not(:focus-visible):not(.focused) {
  box-shadow: inherit;
}

.button::selection,
.shopify-challenge__button::selection,
.customer button::selection {
  background-color: rgba(var(--color-button-text), 0.3);
}

.button,
.button-label,
.shopify-challenge__button,
.customer button {
  font-size: 1.5rem;
  letter-spacing: 0.1rem;
  line-height: calc(1 + 0.2 / var(--font-body-scale));
}

.button--tertiary {
  font-size: 1.2rem;
  padding: 1rem 1.5rem;
  min-width: calc(9rem + var(--buttons-border-width) * 2);
  min-height: calc(3.5rem + var(--buttons-border-width) * 2);
}

.button--small {
  padding: 1.2rem 2.6rem;
}

/* Button - other */

.button:disabled,
.button[aria-disabled='true'],
.button.disabled,
.customer button:disabled,
.customer button[aria-disabled='true'],
.customer button.disabled,
.quantity__button.disabled {
  cursor: not-allowed;
  opacity: 0.5;
}

.button--full-width {
  display: flex;
  width: 100%;
}

.button.loading {
  color: transparent;
  position: relative;
}

@media screen and (forced-colors: active) {
  .button.loading {
    color: rgb(var(--color-foreground));
  }
}

.button.loading > .loading-overlay__spinner {
  top: 50%;
  left: 50%;
  transform: translate(-50%, -50%);
  position: absolute;
  height: 100%;
  display: flex;
  align-items: center;
}

.button.loading > .loading-overlay__spinner .spinner {
  width: fit-content;
}

.button.loading > .loading-overlay__spinner .path {
  stroke: rgb(var(--color-button-text));
}

/* Button - social share */

.share-button {
  display: block;
  position: relative;
}

.share-button details {
  width: fit-content;
}

.share-button__button {
  font-size: 1.4rem;
  display: flex;
  align-items: center;
  color: rgb(var(--color-link));
  margin-left: 0;
  padding-left: 0;
  min-height: 4.4rem;
}

details[open] > .share-button__fallback {
  animation: animateMenuOpen var(--duration-default) ease;
}

.share-button__button:hover {
  text-decoration: underline;
  text-underline-offset: 0.3rem;
}

.share-button__button,
.share-button__fallback button {
  cursor: pointer;
  background-color: transparent;
  border: none;
}

.share-button__button .icon-share {
  height: 1.2rem;
  margin-right: 1rem;
  min-width: 1.3rem;
}

.share-button__fallback {
  display: flex;
  align-items: center;
  position: absolute;
  top: 3rem;
  left: 0.1rem;
  z-index: 3;
  width: 100%;
  min-width: max-content;
  border-radius: var(--inputs-radius);
  border: 0;
}

.share-button__fallback:after {
  pointer-events: none;
  content: '';
  position: absolute;
  top: var(--inputs-border-width);
  right: var(--inputs-border-width);
  bottom: var(--inputs-border-width);
  left: var(--inputs-border-width);
  border: 0.1rem solid transparent;
  border-radius: var(--inputs-radius);
  box-shadow: 0 0 0 var(--inputs-border-width) rgba(var(--color-foreground), var(--inputs-border-opacity));
  transition: box-shadow var(--duration-short) ease;
  z-index: 1;
}

.share-button__fallback:before {
  background: rgb(var(--color-background));
  pointer-events: none;
  content: '';
  position: absolute;
  top: 0;
  right: 0;
  bottom: 0;
  left: 0;
  border-radius: var(--inputs-radius-outset);
  box-shadow: var(--inputs-shadow-horizontal-offset) var(--inputs-shadow-vertical-offset) var(--inputs-shadow-blur-radius) rgba(var(--color-base-text), var(--inputs-shadow-opacity));
  z-index: -1;
}

.share-button__fallback button {
  width: 4.4rem;
  height: 4.4rem;
  padding: 0;
  flex-shrink: 0;
  display: flex;
  justify-content: center;
  align-items: center;
  position: relative;
  right: var(--inputs-border-width);
}

.share-button__fallback button:hover {
  color: rgba(var(--color-foreground), 0.75);
}

.share-button__fallback button:hover svg {
  transform: scale(1.07);
}

.share-button__close:not(.hidden) + .share-button__copy {
  display: none;
}

.share-button__close,
.share-button__copy {
  background-color: transparent;
  color: rgb(var(--color-foreground));
}

.share-button__copy:focus-visible,
.share-button__close:focus-visible {
  background-color: rgb(var(--color-background));
  z-index: 2;
}

.share-button__copy:focus,
.share-button__close:focus {
  background-color: rgb(var(--color-background));
  z-index: 2;
}

.field:not(:focus-visible):not(.focused) + .share-button__copy:not(:focus-visible):not(.focused),
.field:not(:focus-visible):not(.focused) + .share-button__close:not(:focus-visible):not(.focused) {
  background-color: inherit;
}

.share-button__fallback .field:after,
.share-button__fallback .field:before {
  content: none;
}

.share-button__fallback .field {
  border-radius: 0;
  min-width: auto;
  min-height: auto;
  transition: none;
}

.share-button__fallback .field__input:focus,
.share-button__fallback .field__input:-webkit-autofill {
  outline: 0.2rem solid rgba(var(--color-foreground),.5);
  outline-offset: 0.1rem;
  box-shadow: 0 0 0 0.1rem rgb(var(--color-background)),0 0 0.5rem 0.4rem rgba(var(--color-foreground),.3);
}

.share-button__fallback .field__input {
  box-shadow: none;
  text-overflow: ellipsis;
  white-space: nowrap;
  overflow: hidden;
  filter: none;
  min-width: auto;
  min-height: auto;
}

.share-button__fallback .field__input:hover {
  box-shadow: none;
}

.share-button__fallback .icon {
  width: 1.5rem;
  height: 1.5rem;
}

.share-button__message:not(:empty) {
  display: flex;
  align-items: center;
  width: 100%;
  height: 100%;
  margin-top: 0;
  padding: 0.8rem 0 0.8rem 1.5rem;
  margin: var(--inputs-border-width);
}

.share-button__message:not(:empty):not(.hidden) ~ * {
  display: none;
}

/* component-form */
.field__input,
.select__select,
.customer .field input,
.customer select {
  -webkit-appearance: none;
  appearance: none;
  background-color: rgb(var(--color-background));
  color: rgb(var(--color-foreground));
  font-size: 1.6rem;
  width: 100%;
  box-sizing: border-box;
  transition: box-shadow var(--duration-short) ease;
  border-radius: var(--inputs-radius);
  height: 4.5rem;
  min-height: calc(var(--inputs-border-width) * 2);
  min-width: calc(7rem + (var(--inputs-border-width) * 2));
  position: relative;
  border: 0;
}

.field:before,
.select:before,
.customer .field:before,
.customer select:before,
.localization-form__select:before {
  pointer-events: none;
  content: '';
  position: absolute;
  top: 0;
  right: 0;
  bottom: 0;
  left: 0;
  border-radius: var(--inputs-radius-outset);
  box-shadow: var(--inputs-shadow-horizontal-offset) var(--inputs-shadow-vertical-offset) var(--inputs-shadow-blur-radius) rgba(var(--color-base-text), var(--inputs-shadow-opacity));
  z-index: -1;
}

.field:after,
.select:after,
.customer .field:after,
.customer select:after,
.localization-form__select:after {
  pointer-events: none;
  content: '';
  position: absolute;
  top: var(--inputs-border-width);
  right: var(--inputs-border-width);
  bottom: var(--inputs-border-width);
  left: var(--inputs-border-width);
  border: 0.1rem solid transparent;
  border-radius: var(--inputs-radius);
  box-shadow: 0 0 0 var(--inputs-border-width) rgba(var(--color-foreground), var(--inputs-border-opacity));
  transition: box-shadow var(--duration-short) ease;
  z-index: 1;
}

.select__select {
  font-family: var(--font-body-family);
  font-style: var(--font-body-style);
  font-weight: var(--font-body-weight);
  font-size: 1.2rem;
  color: rgba(var(--color-foreground), 0.75);
}

.field:hover.field:after,
.select:hover.select:after,
.select__select:hover.select__select:after,
.customer .field:hover.field:after,
.customer select:hover.select:after,
.localization-form__select:hover.localization-form__select:after {
  box-shadow: 0 0 0 calc(0.1rem + var(--inputs-border-width)) rgba(var(--color-foreground),var(--inputs-border-opacity));
  outline: 0;
  border-radius: var(--inputs-radius);
}

.field__input:focus-visible,
.select__select:focus-visible,
.customer .field input:focus-visible,
.customer select:focus-visible,
.localization-form__select:focus-visible.localization-form__select:after {
  box-shadow: 0 0 0 calc(0.1rem + var(--inputs-border-width)) rgba(var(--color-foreground));
  outline: 0;
  border-radius: var(--inputs-radius);
}

.field__input:focus,
.select__select:focus,
.customer .field input:focus,
.customer select:focus,
.localization-form__select:focus.localization-form__select:after {
  box-shadow: 0 0 0 calc(0.1rem + var(--inputs-border-width)) rgba(var(--color-foreground));
  outline: 0;
  border-radius: var(--inputs-radius);
}

.localization-form__select:focus {
  outline: 0;
  box-shadow: none;
}

.text-area,
.select {
  display: flex;
  position: relative;
  width: 100%;
}

/* Select */

.select .icon-caret,
.customer select + svg {
  height: 0.6rem;
  pointer-events: none;
  position: absolute;
  top: calc(50% - 0.2rem);
  right: calc(var(--inputs-border-width) + 1.5rem);
}

.select__select,
.customer select {
  cursor: pointer;
  line-height: calc(1 + 0.6 / var(--font-body-scale));
  padding: 0 calc(var(--inputs-border-width) + 3rem) 0 2rem;
  margin: var(--inputs-border-width);
  min-height: calc(var(--inputs-border-width) * 2);
}

/* Field */

.field {
  position: relative;
  width: 100%;
  display: flex;
  transition: box-shadow var(--duration-short) ease;
}

.customer .field {
  display: flex;
}

.field--with-error {
  flex-wrap: wrap;
}

.field__input,
.customer .field input {
  flex-grow: 1;
  text-align: left;
  padding: 1.5rem;
  margin: var(--inputs-border-width);
  transition: box-shadow var(--duration-short) ease;
}

.field__label,
.customer .field label {
  font-size: 1.6rem;
  left: calc(var(--inputs-border-width) + 2rem);
  top: calc(1rem + var(--inputs-border-width));
  margin-bottom: 0;
  pointer-events: none;
  position: absolute;
  transition: top var(--duration-short) ease,
    font-size var(--duration-short) ease;
  color: rgba(var(--color-foreground), 0.75);
  letter-spacing: 0.1rem;
  line-height: 1.5;
}

.field__input:focus ~ .field__label,
.field__input:not(:placeholder-shown) ~ .field__label,
.field__input:-webkit-autofill ~ .field__label,
.customer .field input:focus ~ label,
.customer .field input:not(:placeholder-shown) ~ label,
.customer .field input:-webkit-autofill ~ label {
  font-size: 1rem;
  top: calc(var(--inputs-border-width) + 0.5rem);
  left: calc(var(--inputs-border-width) + 2rem);
  letter-spacing: 0.04rem;
}

.field__input:focus,
.field__input:not(:placeholder-shown),
.field__input:-webkit-autofill,
.customer .field input:focus,
.customer .field input:not(:placeholder-shown),
.customer .field input:-webkit-autofill {
  padding: 2.2rem 1.5rem 0.8rem 2rem;
  margin: var(--inputs-border-width);
}

.field__input::-webkit-search-cancel-button,
.customer .field input::-webkit-search-cancel-button {
  display: none;
}

.field__input::placeholder,
.customer .field input::placeholder {
  opacity: 0;
}

.field__button {
  align-items: center;
  background-color: transparent;
  border: 0;
  color: currentColor;
  cursor: pointer;
  display: flex;
  height: 4.4rem;
  justify-content: center;
  overflow: hidden;
  padding: 0;
  position: absolute;
  right: 0;
  top: 0;
  width: 4.4rem;
}

.field__button > svg {
  height: 2.5rem;
  width: 2.5rem;
}

.field__input:-webkit-autofill ~ .field__button,
.field__input:-webkit-autofill ~ .field__label,
.customer .field input:-webkit-autofill ~ label {
  color: rgb(0, 0, 0);
}

/* Text area */

.text-area {
  font-family: var(--font-body-family);
  font-style: var(--font-body-style);
  font-weight: var(--font-body-weight);
  min-height: 10rem;
  resize: none;
}

input[type='checkbox'] {
  display: inline-block;
  width: auto;
  margin-right: 0.5rem;
}

/* Form global */

.form__label {
  display: block;
  margin-bottom: 0.6rem;
}

.form__message {
  align-items: center;
  display: flex;
  font-size: 1.4rem;
  line-height: 1;
  margin-top: 1rem;
}

.form__message--large {
  font-size: 1.6rem;
}

.customer .field .form__message {
  font-size: 1.4rem;
  text-align: left;
}

.form__message .icon,
.customer .form__message svg {
  flex-shrink: 0;
  height: 1.3rem;
  margin-right: 0.5rem;
  width: 1.3rem;
}

.form__message--large .icon,
.customer .form__message svg {
  height: 1.5rem;
  width: 1.5rem;
  margin-right: 1rem;
}

.customer .field .form__message svg {
  align-self: start;
}

.form-status {
  margin: 0;
  font-size: 1.6rem;
}

.form-status-list {
  padding: 0;
  margin: 2rem 0 4rem;
}

.form-status-list li {
  list-style-position: inside;
}

.form-status-list .link::first-letter {
  text-transform: capitalize;
}

/* component-quantity */
.quantity {
  color: rgba(var(--color-foreground));
  position: relative;
  width: calc(14rem / var(--font-body-scale) + var(--inputs-border-width) * 2);
  display: flex;
  border-radius: var(--inputs-radius);
  min-height: calc((var(--inputs-border-width) * 2) + 4.5rem);
}

.quantity:after {
  pointer-events: none;
  content: '';
  position: absolute;
  top: var(--inputs-border-width);
  right: var(--inputs-border-width);
  bottom: var(--inputs-border-width);
  left: var(--inputs-border-width);
  border: 0.1rem solid transparent;
  border-radius: var(--inputs-radius);
  box-shadow: 0 0 0 var(--inputs-border-width) rgba(var(--color-foreground), var(--inputs-border-opacity));
  transition: box-shadow var(--duration-short) ease;
  z-index: 1;
}

.quantity:before {
  background: rgb(var(--color-background));
  pointer-events: none;
  content: '';
  position: absolute;
  top: 0;
  right: 0;
  bottom: 0;
  left: 0;
  border-radius: var(--inputs-radius-outset);
  box-shadow: var(--inputs-shadow-horizontal-offset) var(--inputs-shadow-vertical-offset) var(--inputs-shadow-blur-radius) rgba(var(--color-base-text), var(--inputs-shadow-opacity));
  z-index: -1;
}

.quantity__input {
  color: currentColor;
  font-size: 1.4rem;
  font-weight: 500;
  opacity: 0.85;
  text-align: center;
  background-color: transparent;
  border: 0;
  padding: 0 0.5rem;
  width: 100%;
  flex-grow: 1;
  -webkit-appearance: none;
  appearance: none;
}

.quantity__button {
  width: calc(4.5rem / var(--font-body-scale));
  flex-shrink: 0;
  font-size: 1.8rem;
  border: 0;
  background-color: transparent;
  cursor: pointer;
  display: flex;
  align-items: center;
  justify-content: center;
  color: rgb(var(--color-foreground));
  padding: 0;
}

.quantity__button:first-child {
  margin-left: calc(var(--inputs-border-width));
}

.quantity__button:last-child {
  margin-right: calc(var(--inputs-border-width));
}

.quantity__button svg {
  width: 1rem;
  pointer-events: none;
}

.quantity__button:focus-visible,
.quantity__input:focus-visible {
  background-color: rgb(var(--color-background));
  z-index: 2;
}

.quantity__button:focus,
.quantity__input:focus {
  background-color: rgb(var(--color-background));
  z-index: 2;
}

.quantity__button:not(:focus-visible):not(.focused),
.quantity__input:not(:focus-visible):not(.focused) {
  box-shadow: inherit;
  background-color: inherit;
}

.quantity__input:-webkit-autofill,
.quantity__input:-webkit-autofill:hover,
.quantity__input:-webkit-autofill:active {
  box-shadow: 0 0 0 10rem rgb(var(--color-background)) inset !important;
  -webkit-box-shadow: 0 0 0 10rem rgb(var(--color-background)) inset !important;
}

.quantity__input::-webkit-outer-spin-button,
.quantity__input::-webkit-inner-spin-button {
  -webkit-appearance: none;
  margin: 0;
}

.quantity__input[type='number'] {
  -moz-appearance: textfield;
}

.quantity__rules {
  margin-top: 1.2rem;
  position: relative;
  font-size: 1.2rem;
}

.quantity__rules .caption {
  display: inline-block;
  margin-top: 0;
  margin-bottom: 0;
}

.quantity__rules .divider + .divider::before {
  content: '\2022';
  margin: 0 0.5rem;
}

.quantity__rules-cart {
  position: relative;
}

product-info .loading-overlay:not(.hidden) ~ *,
.quantity__rules-cart .loading-overlay:not(.hidden) ~ * {
  visibility: hidden;
}

/* component-modal */
.modal__toggle {
  list-style-type: none;
}

.no-js details[open] .modal__toggle {
  position: absolute;
  z-index: 5;
}

.modal__toggle-close {
  display: none;
}

.no-js details[open] svg.modal__toggle-close {
  display: flex;
  z-index: 1;
  height: 1.7rem;
  width: 1.7rem;
}

.modal__toggle-open {
  display: flex;
}

.no-js details[open] .modal__toggle-open {
  display: none;
}

.no-js .modal__close-button.link {
  display: none;
}

.modal__close-button.link {
  display: flex;
  justify-content: center;
  align-items: center;
  padding: 0rem;
  height: 4.4rem;
  width: 4.4rem;
  background-color: transparent;
}

.modal__close-button .icon {
  width: 1.7rem;
  height: 1.7rem;
}

.modal__content {
  position: absolute;
  top: 0;
  left: 0;
  right: 0;
  bottom: 0;
  background: rgb(var(--color-background));
  z-index: 4;
  display: flex;
  justify-content: center;
  align-items: center;
}

.media-modal {
  cursor: zoom-out;
}

.media-modal .deferred-media {
  cursor: initial;
}

/* component-cart-count-bubble */
.cart-count-bubble:empty {
  display: none;
}

.cart-count-bubble {
  position: absolute;
  background-color: rgb(var(--color-button));
  color: rgb(var(--color-button-text));
  height: 1.7rem;
  width: 1.7rem;
  border-radius: 100%;
  display: flex;
  justify-content: center;
  align-items: center;
  font-size: 0.9rem;
  bottom: 0.8rem;
  left: 2.2rem;
  line-height: calc(1 + 0.1 / var(--font-body-scale));
}

/* section-announcement-bar */
.announcement-bar--bottom-border {
  border-bottom: 0.1rem solid rgba(var(--color-foreground), 0.08);
}

.announcement-bar {
  color: rgb(var(--color-foreground));
  height: 100%;
  display: flex;
  justify-content: center;
  flex-wrap: wrap;
  align-content: center;
}

.announcement-bar-container {
  height: 100%;
}

.announcement-bar-slider {
  width: 100%;
}

.announcement-bar__link {
  display: block;
  width: 100%;
  padding: 1rem 0;
  text-decoration: none;
}

.announcement-bar__link:hover {
  color: rgb(var(--color-foreground));
  background-color: rgba(var(--color-card-hover), 0.06);
}

.announcement-bar__link .icon-arrow {
  display: inline-block;
  pointer-events: none;
  margin-left: 0.8rem;
  vertical-align: middle;
  margin-bottom: 0.2rem;
}

.announcement-bar__link .announcement-bar__message {
  padding: 0;
}

.announcement-bar__message {
  text-align: center;
  padding: 1rem 0;
  margin: 0;
  letter-spacing: 0.1rem;
}

/* section-header */
.section-header.shopify-section-group-header-group {
  z-index: 3;
}

.shopify-section-header-sticky {
  position: sticky;
  top: 0;
}

.shopify-section-header-hidden {
  top: calc(-1 * var(--header-height));
}

.shopify-section-header-hidden.menu-open {
  top: 0;
}

.section-header.animate {
  transition: top 0.15s ease-out;
}

.shopify-section-group-header-group {
  z-index: 4;
}

.section-header ~ .shopify-section-group-header-group {
  z-index: initial;
}

/* Main Header Layout */
.header-wrapper {
  display: block;
  position: relative;
  background-color: rgb(var(--color-background));
}

.header-wrapper--border-bottom {
  border-bottom: 0.1rem solid rgba(var(--color-foreground), 0.08);
}

.header {
  display: grid;
  grid-template-areas: 'left-icons heading icons';
  grid-template-columns: 1fr 2fr 1fr;
  align-items: center;
}

@media screen and (min-width: 990px) {
  .header {
    grid-template-columns: 1fr auto 1fr;
  }

  .header--top-left,
  .header--middle-left:not(.header--has-menu) {
    grid-template-areas:
      'heading icons'
      'navigation navigation';
    grid-template-columns: 1fr auto;
  }

  .header--top-left.drawer-menu,
  .header--middle-left.drawer-menu {
    grid-template-areas:
      'navigation heading icons';
    grid-template-columns: auto 1fr auto;
    column-gap: 1rem;
  }

  .header--middle-left {
    grid-template-areas: 'heading navigation icons';
    grid-template-columns: auto auto 1fr;
    column-gap: 2rem;
  }

  .header--middle-center:not(.drawer-menu) {
    grid-template-areas: 'navigation heading icons';
    grid-template-columns: 1fr auto 1fr;
    column-gap: 2rem;
  }

  .header--middle-center a.header__heading-link {
    text-align: center;
  }

  .header--top-center {
    grid-template-areas:
      'left-icons heading icons'
      'navigation navigation navigation';
  }

  .header--top-center.drawer-menu {
    grid-template-areas:
      'left-icons heading icons';
    grid-template-columns: 1fr auto 1fr;
  }

  .header:not(.header--middle-left, .header--middle-center) .header__inline-menu {
    margin-top: 1.05rem;
  }
}

.header *[tabindex='-1']:focus {
  outline: none;
}

.header__heading {
  margin: 0;
  line-height: 0;
}

.header > .header__heading-link {
  line-height: 0;
}

.header__heading,
.header__heading-link {
  grid-area: heading;
  justify-self: center;
}

.header__heading-link {
  display: inline-block;
  padding: 0.75rem;
  text-decoration: none;
  word-break: break-word;
}

.header__heading-link:hover .h2 {
  color: rgb(var(--color-foreground));
}

.header__heading-link .h2 {
  line-height: 1;
  color: rgba(var(--color-foreground), 0.75);
}

.header__heading-logo {
  height: auto;
  max-width: 100%;
}

.header__heading-logo-wrapper {
  width: 100%;
  display: inline-block;
  transition: width 0.3s cubic-bezier(0.52, 0, 0.61, 0.99);
}

@media screen and (max-width: 989px) {
  .header__heading,
  .header__heading-link {
    text-align: center;
  }

  .header--mobile-left .header__heading,
  .header--mobile-left .header__heading-link {
    text-align: left;
    justify-self: start;
  }

  .header--mobile-left {
    grid-template-columns: auto 2fr 1fr;
  }
}

@media screen and (min-width: 990px) {
  .header--middle-left .header__heading-link,
  .header--top-left .header__heading-link {
    margin-left: -0.75rem;
  }

  .header__heading,
  .header__heading-link {
    justify-self: start;
  }

  .header--middle-center .header__heading-link,
  .header--middle-center .header__heading {
    justify-self: center;
    text-align: center;
  }

  .header--top-center .header__heading-link,
  .header--top-center .header__heading {
    justify-self: center;
    text-align: center;
  }
}

/* Header icons */
.header__icons {
  display: flex;
  grid-area: icons;
  justify-self: end;
}

.header__icon:not(.header__icon--summary),
.header__icon span {
  display: flex;
  align-items: center;
  justify-content: center;
}

.header__icon {
  color: rgb(var(--color-foreground));
}

.header__icon span {
  height: 100%;
}

.header__icon::after {
  content: none;
}

.header__icon:hover .icon,
.modal__close-button:hover .icon {
  transform: scale(1.07);
}

.header__icon .icon {
  height: 2rem;
  width: 2rem;
  fill: none;
  vertical-align: middle;
}

.header__icon,
.header__icon--cart .icon {
  height: 4.4rem;
  width: 4.4rem;
  padding: 0;
}

.header__icon--cart {
  position: relative;
  margin-right: -1.2rem;
}

.header__icon--menu[aria-expanded="true"]::before {
  content: "";
  top: 100%;
  left: 0;
  height: calc(var(--viewport-height, 100vh) - (var(--header-bottom-position, 100%)));
  width: 100%;
  display: block;
  position: absolute;
  background: rgba(var(--color-foreground), 0.5);
}

/* Search */
menu-drawer + .header__search {
  display: none;
}

.header > .header__search {
  grid-area: left-icons;
  justify-self: start;
}

.header--top-center.drawer-menu > .header__search {
  margin-left: 3.2rem;
}

.header--top-center header-drawer {
  grid-area: left-icons;
}

.header:not(.header--has-menu) * > .header__search {
  display: none;
}

.header__search {
  display: inline-flex;
  line-height: 0;
}

.header--top-center > .header__search {
  display: none;
}

.header--top-center * > .header__search {
  display: inline-flex;
}

@media screen and (min-width: 990px) {
  .header:not(.header--top-center) * > .header__search,
  .header--top-center > .header__search {
    display: inline-flex;
  }

  .header:not(.header--top-center) > .header__search,
  .header--top-center * > .header__search {
    display: none;
  }
}

.no-js .predictive-search {
  display: none;
}

details[open] > .search-modal {
  opacity: 1;
  animation: animateMenuOpen var(--duration-default) ease;
}

details[open] .modal-overlay {
  display: block;
}

details[open] .modal-overlay::after {
  position: absolute;
  content: '';
  background-color: rgb(var(--color-foreground), 0.5);
  top: 100%;
  left: 0;
  right: 0;
  height: 100vh;
}

.no-js details[open] > .header__icon--search {
  top: 1rem;
  right: 0.5rem;
}

.search-modal {
  opacity: 0;
  border-bottom: 0.1rem solid rgba(var(--color-foreground), 0.08);
  min-height: calc(100% + var(--inputs-margin-offset) + (2 * var(--inputs-border-width)));
  height: 100%;
}

.search-modal__content {
  display: flex;
  align-items: center;
  justify-content: center;
  width: 100%;
  height: 100%;
  padding: 0 5rem 0 1rem;
  line-height: calc(1 + 0.8 / var(--font-body-scale));
  position: relative;
}

.search-modal__content-bottom {
  bottom: calc((var(--inputs-margin-offset) / 2) );
}

.search-modal__content-top {
  top: calc((var(--inputs-margin-offset) / 2) );
}

.search-modal__form {
  width: 100%;
}

.search-modal__close-button {
  position: absolute;
  right: 0.3rem;
}

@media screen and (min-width: 750px) {
  .search-modal__close-button {
    right: 1rem;
  }

  .search-modal__content {
    padding: 0 6rem;
  }
}

@media screen and (min-width: 990px) {
  .search-modal__form {
    max-width: 74.2rem;
  }

  .search-modal__close-button {
    position: initial;
    margin-left: 0.5rem;
  }
}

/* Header menu drawer */
.header__icon--menu .icon {
  display: block;
  position: absolute;
  opacity: 1;
  transform: scale(1);
  transition: transform 150ms ease, opacity 150ms ease;
}

details:not([open]) > .header__icon--menu .icon-close,
details[open] > .header__icon--menu .icon-hamburger {
  visibility: hidden;
  opacity: 0;
  transform: scale(0.8);
}

.js details[open]:not(.menu-opening) > .header__icon--menu .icon-close {
  visibility: hidden;
}

.js details[open]:not(.menu-opening) > .header__icon--menu .icon-hamburger {
  visibility: visible;
  opacity: 1;
  transform: scale(1.07);
}

.js details > .header__submenu {
  opacity: 0;
  transform: translateY(-1.5rem);
}

details[open] > .header__submenu {
  animation: animateMenuOpen var(--duration-default) ease;
  animation-fill-mode: forwards;
  z-index: 1;
}

@media (prefers-reduced-motion) {
  details[open] > .header__submenu {
    opacity: 1;
    transform: translateY(0);
  }
}

/* Header menu */
.header__inline-menu {
  margin-left: -1.2rem;
  grid-area: navigation;
  display: none;
}

.header--top-center .header__inline-menu,
.header--top-center .header__heading-link {
  margin-left: 0;
}

@media screen and (min-width: 990px) {
  .header__inline-menu {
    display: block;
  }

  .header--top-center .header__inline-menu {
    justify-self: center;
  }

  .header--top-center .header__inline-menu > .list-menu--inline {
    justify-content: center;
  }

  .header--middle-left .header__inline-menu {
    margin-left: 0;
  }
}

.header__menu {
  padding: 0 1rem;
}

.header__menu-item {
  padding: 1.2rem;
  text-decoration: none;
  color: rgba(var(--color-foreground), 0.75);
}

.header__menu-item:hover {
  color: rgb(var(--color-foreground));
}

.header__menu-item span {
  transition: text-decoration var(--duration-short) ease;
}

.header__menu-item:hover span {
  text-decoration: underline;
  text-underline-offset: 0.3rem;
}

details[open] > .header__menu-item {
  text-decoration: underline;
}

details[open]:hover > .header__menu-item {
  text-decoration-thickness: 0.2rem;
}

details[open] > .header__menu-item .icon-caret {
  transform: rotate(180deg);
}

.header__active-menu-item {
  transition: text-decoration-thickness var(--duration-short) ease;
  color: rgb(var(--color-foreground));
  text-decoration: underline;
  text-underline-offset: 0.3rem;
}

.header__menu-item:hover .header__active-menu-item {
  text-decoration-thickness: 0.2rem;
}

.header__submenu {
  transition: opacity var(--duration-default) ease,
    transform var(--duration-default) ease;
}

.global-settings-popup,
.header__submenu.global-settings-popup {
  border-radius: var(--popup-corner-radius);
  border-color: rgba(var(--color-foreground), var(--popup-border-opacity));
  border-style: solid;
  border-width: var(--popup-border-width);
  box-shadow: var(--popup-shadow-horizontal-offset) var(--popup-shadow-vertical-offset) var(--popup-shadow-blur-radius) rgba(var(--color-shadow), var(--popup-shadow-opacity));
  z-index: -1;
}

.header__submenu.list-menu {
  padding: 2.4rem 0;
}

.header__submenu .header__submenu {
  background-color: rgba(var(--color-foreground), 0.03);
  padding: 0.5rem 0;
  margin: 0.5rem 0;
}

.header__submenu .header__menu-item:after {
  right: 2rem;
}

.header__submenu .header__menu-item {
  justify-content: space-between;
  padding: 0.8rem 2.4rem;
}

.header__submenu .header__submenu .header__menu-item {
  padding-left: 3.4rem;
}

.header__menu-item .icon-caret {
  right: 0.8rem;
}

.header__submenu .icon-caret {
  flex-shrink: 0;
  margin-left: 1rem;
  position: static;
}

header-menu > details,
details-disclosure > details {
  position: relative;
}

@keyframes animateMenuOpen {
  0% {
    opacity: 0;
    transform: translateY(-1.5rem);
  }

  100% {
    opacity: 1;
    transform: translateY(0);
  }
}

.overflow-hidden-mobile,
.overflow-hidden-tablet,
.overflow-hidden-desktop {
  overflow: hidden;
}

@media screen and (min-width: 750px) {
  .overflow-hidden-mobile {
    overflow: auto;
  }
}

@media screen and (min-width: 990px) {
  .overflow-hidden-tablet {
    overflow: auto;
  }
}

.badge {
  border: 1px solid transparent;
  border-radius: var(--badge-corner-radius);
  display: inline-block;
  font-size: 1.2rem;
  letter-spacing: 0.1rem;
  line-height: 1;
  padding: 0.5rem 1.3rem 0.6rem 1.3rem;
  text-align: center;
  background-color: rgb(var(--color-badge-background));
  border-color: rgba(var(--color-badge-border), var(--alpha-badge-border));
  color: rgb(var(--color-foreground));
  word-break: break-word;
}

.gradient {
  background: rgb(var(--color-background));
  background: var(--gradient-background);
  background-attachment: fixed;
}

@media screen and (forced-colors: active) {
  .icon {
    color: CanvasText;
    fill: CanvasText !important;
  }

  .icon-close-small path {
    stroke: CanvasText;
  }
}

.ratio {
  display: flex;
  position: relative;
  align-items: stretch;
}

.ratio::before {
  content: '';
  width: 0;
  height: 0;
  padding-bottom: var(--ratio-percent);
}

.content-container {
  border-radius: var(--text-boxes-radius);
  border: var(--text-boxes-border-width) solid rgba(var(--color-foreground), var(--text-boxes-border-opacity));
  position: relative;
}

.content-container:after {
  content: '';
  position: absolute;
  top: calc(var(--text-boxes-border-width) * -1);
  right: calc(var(--text-boxes-border-width) * -1);
  bottom: calc(var(--text-boxes-border-width) * -1);
  left: calc(var(--text-boxes-border-width) * -1);
  border-radius: var(--text-boxes-radius);
  box-shadow: var(--text-boxes-shadow-horizontal-offset)
    var(--text-boxes-shadow-vertical-offset)
    var(--text-boxes-shadow-blur-radius)
    rgba(var(--color-shadow), var(--text-boxes-shadow-opacity));
  z-index: -1;
}

.content-container--full-width:after {
  left: 0;
  right: 0;
  border-radius: 0;
}

@media screen and (max-width: 749px) {
  .content-container--full-width-mobile {
    border-left: none;
    border-right: none;
    border-radius: 0;
  }
  .content-container--full-width-mobile:after {
    display: none;
  }
}

.global-media-settings {
  position: relative;
  border: var(--media-border-width) solid rgba(var(--color-foreground), var(--media-border-opacity));
  border-radius: var(--media-radius);
  overflow: visible !important;
  background-color: rgb(var(--color-background));
}

.global-media-settings:after {
  content: '';
  position: absolute;
  top: calc(var(--media-border-width) * -1);
  right: calc(var(--media-border-width) * -1);
  bottom: calc(var(--media-border-width) * -1);
  left: calc(var(--media-border-width) * -1);
  border-radius: var(--media-radius);
  box-shadow: var(--media-shadow-horizontal-offset) var(--media-shadow-vertical-offset) var(--media-shadow-blur-radius) rgba(var(--color-shadow), var(--media-shadow-opacity));
  z-index: -1;
  pointer-events: none;
}

.global-media-settings--no-shadow {
  overflow: hidden !important;
}

.global-media-settings--no-shadow:after {
  content: none;
}

.global-media-settings img,
.global-media-settings iframe,
.global-media-settings model-viewer,
.global-media-settings video {
  border-radius: calc(var(--media-radius) - var(--media-border-width));
}

.content-container--full-width,
.global-media-settings--full-width,
.global-media-settings--full-width img,
.global-media-settings--full-width video,
.global-media-settings--full-width iframe {
  border-radius: 0;
  border-left: none;
  border-right: none;
}

/* check for flexbox gap in older Safari versions */
@supports not (inset: 10px) {
  .grid {
    margin-left: calc(-1 * var(--grid-mobile-horizontal-spacing));
  }

  .grid__item {
    padding-left: var(--grid-mobile-horizontal-spacing);
    padding-bottom: var(--grid-mobile-vertical-spacing);
  }

  @media screen and (min-width: 750px) {
    .grid {
      margin-left: calc(-1 * var(--grid-desktop-horizontal-spacing));
    }

    .grid__item {
      padding-left: var(--grid-desktop-horizontal-spacing);
      padding-bottom: var(--grid-desktop-vertical-spacing);
    }
  }

  .grid--gapless .grid__item {
    padding-left: 0;
    padding-bottom: 0;
  }

  @media screen and (min-width: 749px) {
    .grid--peek .grid__item {
      padding-left: var(--grid-mobile-horizontal-spacing);
    }
  }

  .product-grid .grid__item {
    padding-bottom: var(--grid-mobile-vertical-spacing);
  }

  @media screen and (min-width: 750px) {
    .product-grid .grid__item {
      padding-bottom: var(--grid-desktop-vertical-spacing);
    }
  }
}

.font-body-bold {
  font-weight: var(--font-body-weight-bold);
}

/* outline and border styling for Windows High Contrast Mode */
@media (forced-colors: active) {
  .button,
  .shopify-challenge__button,
  .customer button {
    border: transparent solid 1px;
  }

  .button:focus-visible,
  .button:focus,
  .button.focused,
  .shopify-payment-button__button--unbranded:focus-visible,
  .shopify-payment-button [role="button"]:focus-visible,
  .shopify-payment-button__button--unbranded:focus,
  .shopify-payment-button [role="button"]:focus {
    outline: solid transparent 1px;
  }

  .field__input:focus,
  .select__select:focus,
  .customer .field input:focus,
  .customer select:focus,
  .localization-form__select:focus.localization-form__select:after {
    outline: transparent solid 1px;
  }

  .localization-form__select:focus {
    outline: transparent solid 1px;
  }
}

.rte:after {
  clear: both;
  content: '';
  display: block;
}

.rte > p:first-child {
  margin-top: 0;
}

.rte > p:last-child {
  margin-bottom: 0;
}

.rte table {
  table-layout: fixed;
}

@media screen and (min-width: 750px) {
  .rte table td {
    padding-left: 1.2rem;
    padding-right: 1.2rem;
  }
}

.rte img {
  height: auto;
  max-width: 100%;
  border: var(--media-border-width) solid rgba(var(--color-foreground), var(--media-border-opacity));
  border-radius: var(--media-radius);
  box-shadow: var(--media-shadow-horizontal-offset) var(--media-shadow-vertical-offset) var(--media-shadow-blur-radius) rgba(var(--color-shadow), var(--media-shadow-opacity));
  margin-bottom: var(--media-shadow-vertical-offset);
}

.rte ul,
.rte ol {
  list-style-position: inside;
  padding-left: 2rem;
}

.rte li {
  list-style: inherit;
}

.rte li:last-child {
  margin-bottom: 0;
}

.rte a {
  color: rgba(var(--color-link), var(--alpha-link));
  text-underline-offset: 0.3rem;
  text-decoration-thickness: 0.1rem;
  transition: text-decoration-thickness var(--duration-short) ease;
}

.rte a:hover {
  color: rgb(var(--color-link));
  text-decoration-thickness: 0.2rem;
}

.rte blockquote {
  display: inline-flex;
}

.rte blockquote > * {
  margin: -0.5rem 0 -0.5rem 0;
}

/* Ambient animation */

@media (prefers-reduced-motion: no-preference) {
  .animate--ambient > img,
  .animate--ambient > svg {
    animation: animateAmbient 30s linear infinite;
  }

  @keyframes animateAmbient {
    0% { transform: rotate(0deg) translateX(1em) rotate(0deg) scale(1.2); }
    100% { transform: rotate(360deg) translateX(1em) rotate(-360deg) scale(1.2); }
  }
}<|MERGE_RESOLUTION|>--- conflicted
+++ resolved
@@ -249,13 +249,10 @@
   padding: 0 1.5rem;
 }
 
-<<<<<<< HEAD
 body:has( .section-header .drawer-menu) .announcement-bar-section slideshow-component {
   max-width: 100%;
 }
 
-=======
->>>>>>> 732f0766
 .page-width.drawer-menu {
   max-width: 100%;
 }
