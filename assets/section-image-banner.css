.banner {
  display: flex;
  position: relative;
  flex-direction: column;
}

.banner__box {
  text-align: center;
}

@media only screen and (max-width: 749px) {
  .banner--content-align-mobile-right .banner__box {
    text-align: right;
  }

  .banner--content-align-mobile-left .banner__box {
    text-align: left;
  }
}

@media only screen and (min-width: 750px) {
  .banner--content-align-right .banner__box {
    text-align: right;
  }

  .banner--content-align-left .banner__box {
    text-align: left;
  }

  .banner--content-align-left.banner--desktop-transparent .banner__box,
  .banner--content-align-right.banner--desktop-transparent .banner__box,
  .banner--medium.banner--desktop-transparent .banner__box {
    max-width: 68rem;
  }
}

@media screen and (max-width: 749px) {
  .banner--small.banner--mobile-bottom:not(.banner--adapt) .banner__media,
  .banner--small.banner--stacked:not(.banner--mobile-bottom):not(.banner--adapt) > .banner__media {
    height: 28rem;
  }

  .banner--medium.banner--mobile-bottom:not(.banner--adapt) .banner__media,
  .banner--medium.banner--stacked:not(.banner--mobile-bottom):not(.banner--adapt) > .banner__media {
    height: 34rem;
  }

  .banner--large.banner--mobile-bottom:not(.banner--adapt) .banner__media,
  .banner--large.banner--stacked:not(.banner--mobile-bottom):not(.banner--adapt) > .banner__media {
    height: 39rem;
  }

  .banner--small:not(.banner--mobile-bottom):not(.banner--adapt) .banner__content {
    min-height: 28rem;
  }

  .banner--medium:not(.banner--mobile-bottom):not(.banner--adapt) .banner__content {
    min-height: 34rem;
  }

  .banner--large:not(.banner--mobile-bottom):not(.banner--adapt) .banner__content {
    min-height: 39rem;
  }
}

@media screen and (min-width: 750px) {
  .banner {
    flex-direction: row;
  }

  .banner--small:not(.banner--adapt) {
    min-height: 42rem;
  }

  .banner--medium:not(.banner--adapt) {
    min-height: 56rem;
  }

  .banner--large:not(.banner--adapt) {
    min-height: 72rem;
  }

  .banner__content.banner__content--top-left {
    align-items: flex-start;
    justify-content: flex-start;
  }

  .banner__content.banner__content--top-center {
    align-items: flex-start;
    justify-content: center;
  }

  .banner__content.banner__content--top-right {
    align-items: flex-start;
    justify-content: flex-end;
  }

  .banner__content.banner__content--middle-left {
    align-items: center;
    justify-content: flex-start;
  }

  .banner__content.banner__content--middle-center {
    align-items: center;
    justify-content: center;
  }

  .banner__content.banner__content--middle-right {
    align-items: center;
    justify-content: flex-end;
  }

  .banner__content.banner__content--bottom-left {
    align-items: flex-end;
    justify-content: flex-start;
  }

  .banner__content.banner__content--bottom-center {
    align-items: flex-end;
    justify-content: center;
  }

  .banner__content.banner__content--bottom-right {
    align-items: flex-end;
    justify-content: flex-end;
  }
}

@media screen and (max-width: 749px) {
  .banner:not(.banner--stacked) {
    flex-direction: row;
    flex-wrap: wrap;
  }

  .banner--stacked {
    height: auto;
  }

  .banner--stacked .banner__media {
    flex-direction: column;
  }
}

.banner__media {
  height: 100%;
  position: absolute;
  left: 0;
  top: 0;
  width: 100%;
}

.banner__media-half {
  width: 50%;
}

.banner__media-half + .banner__media-half {
  right: 0;
  left: auto;
}

@media screen and (max-width: 749px) {
  .banner--stacked .banner__media-half {
    width: 100%;
  }

  .banner--stacked .banner__media-half + .banner__media-half {
    order: 1;
  }
}

@media screen and (min-width: 750px) {
  .banner__media {
    height: 100%;
  }
}

.banner--adapt,
.banner--adapt_image.banner--mobile-bottom .banner__media:not(.placeholder) {
  height: auto;
}

@media screen and (max-width: 749px) {
  .banner--mobile-bottom .banner__media,
  .banner--stacked:not(.banner--mobile-bottom) .banner__media {
    position: relative;
  }

  .banner--stacked.banner--adapt .banner__content {
    height: auto;
  }

  .banner:not(.banner--mobile-bottom) .banner__box {
    background-color: transparent;
    --color-foreground: 255, 255, 255;
    --color-button: 255, 255, 255;
    --color-button-text: 0, 0, 0;
  }

  .banner:not(.banner--mobile-bottom) .button--secondary {
    --color-button: 255, 255, 255;
    --color-button-text: 255, 255, 255;
    --alpha-button-background: 0;
  }

  .banner--stacked:not(.banner--mobile-bottom):not(.banner--adapt)
    .banner__content {
    position: absolute;
    height: auto;
  }

  .banner--stacked.banner--adapt:not(.banner--mobile-bottom) .banner__content {
    max-height: 100%;
    overflow: hidden;
    position: absolute;
  }

  .banner--stacked:not(.banner--adapt) .banner__media {
    position: relative;
  }

  .banner::before {
    display: none !important;
  }

  .banner--stacked .banner__media-image-half {
    width: 100%;
  }
}

.banner__media .placeholder-svg {
  position: absolute;
  left: 0;
  top: 0;
  height: 100%;
  width: 100%;
}

.banner__content {
  padding: 0;
  display: flex;
  position: relative;
  width: 100%;
  align-items: center;
  justify-content: center;
  z-index: 2;
}

@media screen and (min-width: 750px) {
  .banner__content {
    padding: 5rem;
  }
  
  .banner__content--top-left {
    align-items: flex-start;
    justify-content: flex-start;
  }

  .banner__content--top-center {
    align-items: flex-start;
    justify-content: center;
  }

  .banner__content--top-right {
    align-items: flex-start;
    justify-content: flex-end;
  }

  .banner__content--middle-left {
    align-items: center;
    justify-content: flex-start;
  }

  .banner__content--middle-center {
    align-items: center;
    justify-content: center;
  }

  .banner__content--middle-right {
    align-items: center;
    justify-content: flex-end;
  }

  .banner__content--bottom-left {
    align-items: flex-end;
    justify-content: flex-start;
  }

  .banner__content--bottom-center {
    align-items: flex-end;
    justify-content: center;
  }

  .banner__content--bottom-right {
    align-items: flex-end;
    justify-content: flex-end;
  }
}

@media screen and (max-width: 749px) {
  .banner--mobile-bottom:not(.banner--stacked) .banner__content {
    order: 2;
  }
}

.banner__box {
  border: 0;
  padding: 4rem 3.5rem;
  position: relative;
  height: fit-content;
  align-items: center;
  text-align: center;
  width: 100%;
  word-wrap: break-word;
}

@media screen and (min-width: 750px) {
  .banner--desktop-transparent .banner__box {
    background-color: transparent;
    --color-foreground: 255, 255, 255;
    --color-button: 255, 255, 255;
    --color-button-text: 0, 0, 0;
    max-width: 89rem;
    padding: 0;
  }

  .banner--desktop-transparent .button--secondary {
    --color-button: 255, 255, 255;
    --color-button-text: 255, 255, 255;
    --alpha-button-background: 0;
  }
}

@media screen and (max-width: 749px) {
  .banner--mobile-bottom::after,
  .banner--mobile-bottom .banner__media::after {
    display: none;
  }
}

.banner::after,
.banner__media::after {
  content: '';
  position: absolute;
  top: 0;
  background: #000000;
  opacity: 0;
  z-index: 1;
  width: 100%;
  height: 100%;
}

<<<<<<< HEAD
.banner__box > .banner__buttons {
  display: flex;
  align-items: baseline;
  gap: 1rem;
  justify-content: center;
  flex-wrap: wrap;
  word-break: break-word;
}

.banner__box > * + .banner__buttons--multiple {
  display: flex;
  max-width: 45rem;
  flex-wrap: wrap;
  align-items: baseline;
  justify-content: center;
  margin-right: auto;
  margin-left: auto;
}

@media screen and (min-width: 750px) {
  .banner__box > * + .banner__buttons {
    margin-top: 2rem;
  }
}

.banner__content .button:last-child {
  margin-right: 0;
=======
.banner__box > * + .banner__text {
  margin-top: 1.5rem;
>>>>>>> d594cc40
}

@media screen and (min-width: 750px) {
  .banner__box > * + .banner__text {
    margin-top: 2rem;
  }
}

.banner__box > * + * {
  margin-top: 1rem;
}

.banner__box > *:first-child {
  margin-top: 0;
}

@media screen and (max-width: 749px) {
  .banner--stacked .banner__box {
    width: 100%;
  }
}

@media screen and (min-width: 750px) {
  .banner__box {
    padding: 5rem;
    width: auto;
    max-width: 71rem;
    min-width: 45rem;
  }
}

@media screen and (min-width: 1400px) {
  .banner__box {
    max-width: 90rem;
  }
}

.banner__heading {
  margin-bottom: 0;
}

.banner__buttons {
  display: inline-flex;
  flex-wrap: wrap;
  gap: 1rem;
  max-width: 45rem;
}

@media screen and (max-width: 749px) {
  .banner--content-align-mobile-right .banner__buttons--multiple {
    justify-content: flex-end;
  }

  .banner--content-align-mobile-center .banner__buttons--multiple > * {
    flex-grow: 1;
    min-width: 22rem;
  }
}

@media screen and (min-width: 750px) {
  .banner--content-align-center .banner__buttons--multiple > * {
    flex-grow: 1;
    min-width: 22rem;
  }

  .banner--content-align-right .banner__buttons--multiple {
    justify-content: flex-end;
  }
}

.banner__box > * + .banner__buttons {
  margin-top: 2rem;
}<|MERGE_RESOLUTION|>--- conflicted
+++ resolved
@@ -349,7 +349,7 @@
   height: 100%;
 }
 
-<<<<<<< HEAD
+/*
 .banner__box > .banner__buttons {
   display: flex;
   align-items: baseline;
@@ -377,10 +377,11 @@
 
 .banner__content .button:last-child {
   margin-right: 0;
-=======
+}
+*/
 .banner__box > * + .banner__text {
   margin-top: 1.5rem;
->>>>>>> d594cc40
+  /* main changes */
 }
 
 @media screen and (min-width: 750px) {
