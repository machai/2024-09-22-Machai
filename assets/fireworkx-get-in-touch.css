.fwx-get-in-touch-snippet {
	display: flex;
	flex-direction: column;
}
.fwx-get-in-touch-snippet h2 {
	display: flex;
	align-items: center;
}
.fwx-get-in-touch a {
<<<<<<< HEAD
    font-family: Arial;
    font-style: normal;
    font-weight: bold;
    font-size: 1.5rem;
    line-height: 150%;
    color: #000000;
=======
	display: block;
>>>>>>> 5626ce92
}

.fwx-find-us p,
.fwx-find-us span {
	line-height: 60%;
}

.fwx-find-us svg {
	color: rgb(var(--color-base-accent-1));
	width: 1.6rem;
	height: 1.5rem;
	margin-right: 1.1rem;
}

.fwx-address {
	margin-left: 3rem;
}

.fwx-open-in-google {
<<<<<<< HEAD
    text-align: center;
    font-family: Arial;
    font-style: normal;
    font-weight: bold;
    font-size: 1.7rem;
    line-height: 150%;
    align-items: center;
    color: #fff;
    margin-left: 3rem;
=======
	text-align: center;
	font-size: 1.7rem;
	align-items: center;
	color: rgb(var(--color-base-accent-1));
	margin-left: 3rem;
}

.fwx-get-in-touch-social-icons {
	gap: 1rem;
	list-style-type: none;
	padding-left: 0;
	display: flex;
>>>>>>> 5626ce92
}

.fwx-get-in-touch-social-icons .list-social__link {
	width: 6.4rem;
	height: 6.4rem;
	border-radius: 50%;
	display: flex;
	align-items: center;
	justify-content: center;
	color: rgb(var(--color-base-accent-1));
}
<<<<<<< HEAD
.social-media-icons li a {
    width: 3.2rem;
    height: 3.2rem;
    font-family: Font Awesome 5 Brands;
    font-style: normal;
    font-weight: normal;
    line-height: 150%;
    display: flex;
    align-items: center;
    text-align: center;
    /* color: #012169; */
=======

.fwx-get-in-touch-social-icons .list-social__link:hover {
	background-color: var(--primary-light);
}

.fwx-get-in-touch-social-icons svg {
	width: 3rem;
>>>>>>> 5626ce92
}<|MERGE_RESOLUTION|>--- conflicted
+++ resolved
@@ -7,16 +7,7 @@
 	align-items: center;
 }
 .fwx-get-in-touch a {
-<<<<<<< HEAD
-    font-family: Arial;
-    font-style: normal;
-    font-weight: bold;
-    font-size: 1.5rem;
-    line-height: 150%;
-    color: #000000;
-=======
 	display: block;
->>>>>>> 5626ce92
 }
 
 .fwx-find-us p,
@@ -36,17 +27,6 @@
 }
 
 .fwx-open-in-google {
-<<<<<<< HEAD
-    text-align: center;
-    font-family: Arial;
-    font-style: normal;
-    font-weight: bold;
-    font-size: 1.7rem;
-    line-height: 150%;
-    align-items: center;
-    color: #fff;
-    margin-left: 3rem;
-=======
 	text-align: center;
 	font-size: 1.7rem;
 	align-items: center;
@@ -59,7 +39,6 @@
 	list-style-type: none;
 	padding-left: 0;
 	display: flex;
->>>>>>> 5626ce92
 }
 
 .fwx-get-in-touch-social-icons .list-social__link {
@@ -71,19 +50,6 @@
 	justify-content: center;
 	color: rgb(var(--color-base-accent-1));
 }
-<<<<<<< HEAD
-.social-media-icons li a {
-    width: 3.2rem;
-    height: 3.2rem;
-    font-family: Font Awesome 5 Brands;
-    font-style: normal;
-    font-weight: normal;
-    line-height: 150%;
-    display: flex;
-    align-items: center;
-    text-align: center;
-    /* color: #012169; */
-=======
 
 .fwx-get-in-touch-social-icons .list-social__link:hover {
 	background-color: var(--primary-light);
@@ -91,5 +57,4 @@
 
 .fwx-get-in-touch-social-icons svg {
 	width: 3rem;
->>>>>>> 5626ce92
 }