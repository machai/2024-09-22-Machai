--- conflicted
+++ resolved
@@ -217,7 +217,6 @@
   display: none;
 }
 
-<<<<<<< HEAD
 .card--extend-height {
   height: 100%;
 }
@@ -233,8 +232,6 @@
   flex-grow: 1;
 }
 
-=======
->>>>>>> 6f38ddd1
 .card .icon-wrap {
   margin-left: 0.8rem;
   white-space: nowrap;
