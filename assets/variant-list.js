class VariantListRemoveButton extends HTMLElement {
  constructor() {
    super();
    this.addEventListener('click', (event) => {
      event.preventDefault();
      const variantList = this.closest('variant-list');
      variantList.updateQuantity(this.dataset.index, 0);
    });
  }
}

customElements.define('variant-list-remove-button', VariantListRemoveButton);

class VariantListRemoveAllButton extends HTMLElement {
  constructor() {
    super();
    const allVariants = Array.from(document.querySelectorAll('[data-variantid]'));
<<<<<<< HEAD
    const variantsInCart = allVariants.filter((variant) => parseInt(variant.dataset.cartqty) > 0)
    if (variantsInCart.length === 0) {
      this.classList.add('hidden')
    }
    const variantList = this.closest('variant-list');
=======
    const variantsInCart = allVariants.filter((variant) => parseInt(variant.dataset.cartqty) > 0);
    if (variantsInCart.length === 0) {
      this.classList.add('hidden');
    }

    this.variantList = this.closest('variant-list');
>>>>>>> e9b96a1b
    const items = {}
    variantsInCart.forEach((variant) => {
      items[parseInt(variant.dataset.variantid)] = 0;
    })

<<<<<<< HEAD
    this.addEventListener('click', (event) => {
      event.preventDefault();
      variantList.updateMultipleQty(items);
    });
  }
=======
    this.actions = {
      confirm: 'confirm',
      remove: 'remove',
      cancel: 'cancel'
    }

    this.addEventListener('click', (event) => {
      event.preventDefault();
      if (this.dataset.action === this.actions.confirm) {
        this.toggleConfirmation(false, true);
      } else if (this.dataset.action === this.actions.remove) {
        this.variantList.updateMultipleQty(items);
        this.toggleConfirmation(true, false);
      } else if (this.dataset.action === this.actions.cancel) {
        this.toggleConfirmation(true, false);
      }
    });
  }

  toggleConfirmation(showConfirmation, showInfo) {
    this.variantList.querySelector('.variant-list-total__confirmation').classList.toggle('hidden', showConfirmation);
    this.variantList.querySelector('.variant-list-total__info').classList.toggle('hidden', showInfo)
  }
>>>>>>> e9b96a1b
}

customElements.define('variant-list-remove-all-button', VariantListRemoveAllButton);


class VariantList extends HTMLElement {
  constructor() {
    super();
    this.actions = {
      add: 'ADD',
      update: 'UPDATE'
    }
    this.variantListId = 'variant-list'
    this.variantItemStatusElement = document.getElementById('shopping-cart-variant-item-status');
    const debouncedOnChange = debounce((event) => {
      this.onChange(event);
    }, ON_CHANGE_DEBOUNCE_TIMER);
    this.addEventListener('change', debouncedOnChange.bind(this));
  }

  cartUpdateUnsubscriber = undefined;

  connectedCallback() {
    this.cartUpdateUnsubscriber = subscribe(PUB_SUB_EVENTS.cartUpdate, (event) => {
      if (event.source === this.variantListId) {
        return;
      }
      // If its another section that made the update
      this.onCartUpdate();
    });
  }

  disconnectedCallback() {
    if (this.cartUpdateUnsubscriber) {
      this.cartUpdateUnsubscriber();
    }
  }

  onChange(event) {
    const inputValue = parseInt(event.target.value);
    const cartQuantity = parseInt(event.target.dataset.cartQuantity);
    const index = event.target.dataset.index;
    const name = document.activeElement.getAttribute('name');

    const quantity = inputValue - cartQuantity;

    if (cartQuantity > 0) {
      this.updateQuantity(index, inputValue, name, this.actions.update);
    } else {
      this.updateQuantity(index, quantity, name, this.actions.add);
    }
  }

  onCartUpdate() {
    fetch(`${window.location.pathname}?section_id=variant-list`)
      .then((response) => response.text())
      .then((responseText) => {
        const html = new DOMParser().parseFromString(responseText, 'text/html');
        const sourceQty = html.querySelector(this.variantListId);
        this.innerHTML = sourceQty.innerHTML;
      })
      .catch(e => {
        console.error(e);
      });
  }

  getSectionsToRender() {
    return [
      {
        id: this.variantListId,
        section: document.getElementById(this.variantListId).dataset.id,
        selector: '.js-contents'
      },
      {
        id: 'cart-icon-bubble',
        section: 'cart-icon-bubble',
        selector: '.shopify-section'
      },
      {
        id: 'cart-live-region-text',
        section: 'cart-live-region-text',
        selector: '.shopify-section'
      },
      {
        id: 'variant-list-total',
        section: document.getElementById(this.variantListId).dataset.id,
        selector: '.variant-list__total'
      }
    ];
  }

  updateMultipleQty(items) {
    this.querySelector('.variant-remove-total .loading-overlay').classList.remove('hidden');

    const body = JSON.stringify({
      updates: items,
      sections: this.getSectionsToRender().map((section) => section.section),
      sections_url: window.location.pathname
    });

    fetch(`${routes.cart_update_url}`, { ...fetchConfig(), ...{ body } })
      .then((response) => {
        return response.text();
      })
      .then((state) => {
        const parsedState = JSON.parse(state);
        this.getSectionsToRender().forEach((section => {
          const elementToReplace =
            document.getElementById(section.id).querySelector(section.selector) || document.getElementById(section.id);
          elementToReplace.innerHTML =
            this.getSectionInnerHTML(parsedState.sections[section.section], section.selector);
        }));
      }).catch(() => {
        const errors = document.getElementById('variantlist-errors');
        errors.textContent = window.cartStrings.error;
      })
      .finally(() => {
        this.querySelector('.variant-remove-total .loading-overlay').classList.add('hidden');
      });
  }

  updateQuantity(id, quantity, name, action) {
    this.toggleLoading(id, true);

    const body = JSON.stringify({
      quantity,
      id,
      sections: this.getSectionsToRender().map((section) => section.section),
      sections_url: window.location.pathname
    });

    let routeUrl = routes.cart_change_url
    if (action === this.actions.add) {
      routeUrl = routes.cart_add_url
    }

    fetch(`${routeUrl}`, { ...fetchConfig(), ...{ body } })
      .then((response) => {
        return response.text();
      })
      .then((state) => {
        const parsedState = JSON.parse(state);
        const quantityElement = document.getElementById(`Quantity-${id}`);
        const items = document.querySelectorAll('.variant-item');

        if (parsedState.errors) {
          quantityElement.value = quantityElement.getAttribute('value');
          this.updateLiveRegions(id, parsedState.errors);
          return;
        }

        this.classList.toggle('is-empty', parsedState.item_count === 0);

        this.getSectionsToRender().forEach((section => {
          const elementToReplace =
            document.getElementById(section.id).querySelector(section.selector) || document.getElementById(section.id);
          elementToReplace.innerHTML =
            this.getSectionInnerHTML(parsedState.sections[section.section], section.selector);
        }));

        let message = '';

        if (action === this.actions.add) {
          const updatedValue = parsedState.quantity ? parsedState.quantity : undefined;
          if (parsedState.quantity !== parseInt(quantityElement.value)) {
            this.updateError(updatedValue, id, message)
          }
        } else {
          const currentItem = parsedState.items.find((item) => item.variant_id === parseInt(id));
          const updatedValue = currentItem ? currentItem.quantity : undefined;

          if (items.length === parsedState.items.length && updatedValue !== parseInt(quantityElement.value)) {
            this.updateError(updatedValue, id)
          }
        }

        const variantItem = document.getElementById(`Variant-${id}`);
        if (variantItem && variantItem.querySelector(`[name="${name}"]`)) {
          variantItem.querySelector(`[name="${name}"]`).focus();
        }
        publish(PUB_SUB_EVENTS.cartUpdate, { source: this.variantListId });

<<<<<<< HEAD
        if (action === this.addAction) {
=======
        if (action === this.actions.add) {
>>>>>>> e9b96a1b
          this.updateButton(parseInt(quantity))
        } else if (action === this.updateAction) {
          this.updateButton(parseInt(quantity - quantityElement.dataset.cartQuantity))
        } else {
          this.updateButton(-parseInt(quantityElement.dataset.cartQuantity))
        }
      }).catch(() => {
        this.querySelectorAll('.loading-overlay').forEach((overlay) => overlay.classList.add('hidden'));
        const errors = document.getElementById('variantlist-errors');
        errors.textContent = window.cartStrings.error;
      })
      .finally(() => {
        this.toggleLoading(id);
      });
  }

  updateButton(quantity) {
<<<<<<< HEAD
    if (quantity < 0) {
      if (quantity === -1) {
        this.querySelector('.variant-list__button-text').innerHTML = window.variantListStrings.itemsRemoved.replace('[quantity]', Math.abs(quantity));
      } else {
        this.querySelector('.variant-list__button-text').innerHTML = window.variantListStrings.itemsRemoved.replace('[quantity]', Math.abs(quantity));
      }
      this.replaceContent();
    } else {
      if (quantity === 1) {
        this.querySelector('.variant-list__button-text').innerHTML = window.variantListStrings.itemAdded.replace('[quantity]', quantity);
        this.querySelector('.variant-list__button-icon').classList.remove('hidden');
      } else {
        this.querySelector('.variant-list__button-text').innerHTML = window.variantListStrings.itemsAdded.replace('[quantity]', quantity);
        this.querySelector('.variant-list__button-icon').classList.remove('hidden');
      }
      this.replaceContent();
    }
=======
    const buttonTextElement = this.querySelector('.variant-list__button-text');
    const buttonIconElement = this.querySelector('.variant-list__button-icon');
    const isQuantityNegative = quantity < 0;
    const absQuantity = Math.abs(quantity);

    const textTemplate = isQuantityNegative
      ? window.variantListStrings.itemsRemoved
      : (quantity === 1 ? window.variantListStrings.itemAdded : window.variantListStrings.itemsAdded);

    buttonTextElement.innerHTML = textTemplate.replace('[quantity]', absQuantity);

    if (!isQuantityNegative) {
      buttonIconElement.classList.remove('hidden');
    }

    this.replaceContent();
>>>>>>> e9b96a1b
  }

  replaceContent() {
    setTimeout(() => {
      this.querySelector('.variant-list__button-text').innerHTML = window.variantListStrings.viewCart;
      this.querySelector('.variant-list__button-icon').classList.add('hidden');
    }, 5000);
  }

  updateError(updatedValue, id, message) {
    if (typeof updatedValue === 'undefined') {
      message = window.cartStrings.error;
    } else {
      message = window.cartStrings.quantityError.replace('[quantity]', updatedValue);
    }
    this.updateLiveRegions(id, message);
  }

  updateLiveRegions(id, message) {
    const variantItemError = document.getElementById(`Variant-item-list-${id}`);
    if (variantItemError) variantItemError.querySelector('.variant-list__error-text').innerHTML = message;

    this.variantItemStatusElement.setAttribute('aria-hidden', true);

    const cartStatus = document.getElementById('cart-live-region-text');
    cartStatus.setAttribute('aria-hidden', false);

    setTimeout(() => {
      cartStatus.setAttribute('aria-hidden', true);
    }, 1000);
  }

  getSectionInnerHTML(html, selector) {
    return new DOMParser()
      .parseFromString(html, 'text/html')
      .querySelector(selector).innerHTML;
  }

  toggleLoading(id, enable) {
    const variantList = document.getElementById(this.variantListId);
    const variantListItems = this.querySelectorAll(`#Variant-${id} .loading-overlay`);

    if (enable) {
      variantList.classList.add('cart__items--disabled');
      [...variantListItems].forEach((overlay) => overlay.classList.remove('hidden'));
      document.activeElement.blur();
      this.variantItemStatusElement.setAttribute('aria-hidden', false);
    } else {
      variantList.classList.remove('cart__items--disabled');
      variantListItems.forEach((overlay) => overlay.classList.add('hidden'));
    }
  }
}

customElements.define('variant-list', VariantList);<|MERGE_RESOLUTION|>--- conflicted
+++ resolved
@@ -15,32 +15,17 @@
   constructor() {
     super();
     const allVariants = Array.from(document.querySelectorAll('[data-variantid]'));
-<<<<<<< HEAD
-    const variantsInCart = allVariants.filter((variant) => parseInt(variant.dataset.cartqty) > 0)
-    if (variantsInCart.length === 0) {
-      this.classList.add('hidden')
-    }
-    const variantList = this.closest('variant-list');
-=======
     const variantsInCart = allVariants.filter((variant) => parseInt(variant.dataset.cartqty) > 0);
     if (variantsInCart.length === 0) {
       this.classList.add('hidden');
     }
 
     this.variantList = this.closest('variant-list');
->>>>>>> e9b96a1b
     const items = {}
     variantsInCart.forEach((variant) => {
       items[parseInt(variant.dataset.variantid)] = 0;
     })
 
-<<<<<<< HEAD
-    this.addEventListener('click', (event) => {
-      event.preventDefault();
-      variantList.updateMultipleQty(items);
-    });
-  }
-=======
     this.actions = {
       confirm: 'confirm',
       remove: 'remove',
@@ -64,7 +49,6 @@
     this.variantList.querySelector('.variant-list-total__confirmation').classList.toggle('hidden', showConfirmation);
     this.variantList.querySelector('.variant-list-total__info').classList.toggle('hidden', showInfo)
   }
->>>>>>> e9b96a1b
 }
 
 customElements.define('variant-list-remove-all-button', VariantListRemoveAllButton);
@@ -247,11 +231,7 @@
         }
         publish(PUB_SUB_EVENTS.cartUpdate, { source: this.variantListId });
 
-<<<<<<< HEAD
-        if (action === this.addAction) {
-=======
         if (action === this.actions.add) {
->>>>>>> e9b96a1b
           this.updateButton(parseInt(quantity))
         } else if (action === this.updateAction) {
           this.updateButton(parseInt(quantity - quantityElement.dataset.cartQuantity))
@@ -269,25 +249,6 @@
   }
 
   updateButton(quantity) {
-<<<<<<< HEAD
-    if (quantity < 0) {
-      if (quantity === -1) {
-        this.querySelector('.variant-list__button-text').innerHTML = window.variantListStrings.itemsRemoved.replace('[quantity]', Math.abs(quantity));
-      } else {
-        this.querySelector('.variant-list__button-text').innerHTML = window.variantListStrings.itemsRemoved.replace('[quantity]', Math.abs(quantity));
-      }
-      this.replaceContent();
-    } else {
-      if (quantity === 1) {
-        this.querySelector('.variant-list__button-text').innerHTML = window.variantListStrings.itemAdded.replace('[quantity]', quantity);
-        this.querySelector('.variant-list__button-icon').classList.remove('hidden');
-      } else {
-        this.querySelector('.variant-list__button-text').innerHTML = window.variantListStrings.itemsAdded.replace('[quantity]', quantity);
-        this.querySelector('.variant-list__button-icon').classList.remove('hidden');
-      }
-      this.replaceContent();
-    }
-=======
     const buttonTextElement = this.querySelector('.variant-list__button-text');
     const buttonIconElement = this.querySelector('.variant-list__button-icon');
     const isQuantityNegative = quantity < 0;
@@ -304,7 +265,6 @@
     }
 
     this.replaceContent();
->>>>>>> e9b96a1b
   }
 
   replaceContent() {
