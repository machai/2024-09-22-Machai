--- conflicted
+++ resolved
@@ -1,5 +1,3 @@
-<<<<<<< HEAD
-=======
 .newsletter:not(.newsletter--narrow) .newsletter__wrapper.color-background-1 {
   margin-top: 5rem;
   margin-bottom: 5rem;
@@ -12,7 +10,6 @@
   }
 }
 
->>>>>>> 8aaff51f
 .newsletter__wrapper {
   padding-right: calc(4rem / var(--font-body-scale));
   padding-left: calc(4rem / var(--font-body-scale));
