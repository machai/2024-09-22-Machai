--- conflicted
+++ resolved
@@ -303,15 +303,9 @@
   justify-content: space-between;
   align-items: center;
   flex-direction: column;
-<<<<<<< HEAD
-  background-color: rgb(var(--color-background) / var(--alpha-background));
-  color: rgb(var(--color-foreground) / var(--alpha-foreground));
-  max-width: 120rem;
-=======
-  background-color: rgb(var(--color-background));
-  color: rgb(var(--color-foreground));
+  background-color: rgb(var(--color-background) / var(--alpha-background));
+  color: rgb(var(--color-foreground) / var(--alpha-foreground));
   max-width: 160rem;
->>>>>>> 4b8a0e34
   margin: 0 auto;
 }
 
