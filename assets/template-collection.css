--- conflicted
+++ resolved
@@ -255,13 +255,10 @@
   padding: 1.2rem 4rem 1.2rem 1.5rem;
   font-size: 1.2rem;
   color: rgba(var(--color-foreground), 0.75);
-<<<<<<< HEAD
 }
 
 .disclosure-has-popup[open] > .facets__summary::before {
   z-index: 3;
-=======
->>>>>>> 0b3525c1
 }
 
 .facets__summary > span {
@@ -389,12 +386,8 @@
 .active-facets__button {
   padding: 1.1rem 0.2rem;
   text-decoration: none;
-<<<<<<< HEAD
   margin-left: 0.5rem;
   display: block;
-=======
-  margin-left: 0.5rem
->>>>>>> 0b3525c1
 }
 
 span.active-facets__button-inner {
@@ -451,16 +444,6 @@
   pointer-events: none;
   position: relative;
   top: 0.1rem;
-<<<<<<< HEAD
-=======
-}
-
-@media all and (min-width: 990px) {
-  .active-facets__button svg {
-    width: 1.4rem;
-    position: static;
-  }
->>>>>>> 0b3525c1
 }
 
 @media all and (min-width: 990px) {
