--- conflicted
+++ resolved
@@ -285,13 +285,8 @@
   background-color: rgb(var(--color-background));
   position: absolute;
   border: 1px solid rgba(var(--color-foreground), 0.2);
-<<<<<<< HEAD
   top: calc(100% + 0.5rem);
   left: -1.2rem;
-=======
-  top: calc(100% + 0.25rem);
-  left: -0.1rem;
->>>>>>> 655ce1eb
   width: 35rem;
   max-height: 55rem;
   overflow-y: auto;
