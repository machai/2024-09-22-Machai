(function () {
  const greenhouseSpontForm = document.querySelector("form#spontaneous_greenhouse--form");
  const btnSubmit = document.querySelector("form#spontaneous_greenhouse--form input[type=submit]");
  const feedbackErr = document.querySelector("form#spontaneous_greenhouse--form .feedback-container .feedback-error");
  const feedbackSuccess = document.querySelector("form#spontaneous_greenhouse--form .feedback-container .feedback-success");

  function handleFormSubmit() {
    if (!greenhouseSpontForm) return false;


    greenhouseSpontForm.addEventListener("submit", async function (e) {
      e.preventDefault();
      // btnSubmit.disabled = true;

      const bodyObject = {
        job_id: e.target[0].value,
        first_name: e.target[2].value,
        last_name: e.target[3].value,
        email: e.target[4].value
      }

      bodyObject[e.target[1].value] = e.target[5].value;

      const body = JSON.stringify(bodyObject);

      try {
<<<<<<< HEAD
        await fetch("http://127.0.0.1:8787/", {
=======
        await fetch("https://greenhouseapiproxy.loopearplugs.workers.dev/", {
>>>>>>> 13a2827e
          method: "post",
          headers: {
            'Content-Type': 'application/json'
          },
          mode: "no-cors",
          body
        })
        feedbackErr.style.display = "none";
        feedbackSuccess.style.display = "inline-block";
<<<<<<< HEAD
        // greenhouseSpontForm.reset();
=======
        greenhouseSpontForm.reset();
>>>>>>> 13a2827e
      } catch (error) {
        feedbackErr.style.display = "inline-block";
        feedbackSuccess.style.display = "none";
      }

      btnSubmit.disabled = false;
    })
  }

  handleFormSubmit();
})()<|MERGE_RESOLUTION|>--- conflicted
+++ resolved
@@ -24,11 +24,7 @@
       const body = JSON.stringify(bodyObject);
 
       try {
-<<<<<<< HEAD
-        await fetch("http://127.0.0.1:8787/", {
-=======
         await fetch("https://greenhouseapiproxy.loopearplugs.workers.dev/", {
->>>>>>> 13a2827e
           method: "post",
           headers: {
             'Content-Type': 'application/json'
@@ -38,11 +34,7 @@
         })
         feedbackErr.style.display = "none";
         feedbackSuccess.style.display = "inline-block";
-<<<<<<< HEAD
-        // greenhouseSpontForm.reset();
-=======
         greenhouseSpontForm.reset();
->>>>>>> 13a2827e
       } catch (error) {
         feedbackErr.style.display = "inline-block";
         feedbackSuccess.style.display = "none";
