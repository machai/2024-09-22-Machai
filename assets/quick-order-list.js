if (!customElements.get('quick-order-list-remove-button')) {
  customElements.define(
    'quick-order-list-remove-button',
    class QuickOrderListRemoveButton extends HTMLElement {
      constructor() {
        super();
        this.addEventListener('click', (event) => {
          event.preventDefault();
          const quickOrderList = this.closest('quick-order-list');
          quickOrderList.updateQuantity(this.dataset.index, 0);
        });
      }
    }
  );
}

if (!customElements.get('quick-order-list-remove-all-button')) {
  customElements.define(
    'quick-order-list-remove-all-button',
    class QuickOrderListRemoveAllButton extends HTMLElement {
      constructor() {
        super();
        this.quickOrderList = this.closest('quick-order-list');
        const allVariants = this.quickOrderList.querySelectorAll('[data-quantity-variant-id]');
        const items = {};
        let hasVariantsInCart = false;

        allVariants.forEach((variant) => {
          const cartQty = parseInt(variant.dataset.cartQuantity);
          if (cartQty > 0) {
            hasVariantsInCart = true;
            items[parseInt(variant.dataset.quantityVariantId)] = 0;
          }
        });

        if (!hasVariantsInCart) {
          this.classList.add('hidden');
        }

        this.actions = {
          confirm: 'confirm',
          remove: 'remove',
          cancel: 'cancel',
        };

        this.addEventListener('click', (event) => {
          event.preventDefault();
          if (this.dataset.action === this.actions.confirm) {
            this.toggleConfirmation(false, true);
          } else if (this.dataset.action === this.actions.remove) {
            this.quickOrderList.updateMultipleQty(items);
            this.toggleConfirmation(true, false);
          } else if (this.dataset.action === this.actions.cancel) {
            this.toggleConfirmation(true, false);
          }
        });
      }

      toggleConfirmation(showConfirmation, showInfo) {
        this.quickOrderList
          .querySelector('.quick-order-list-total__confirmation')
          .classList.toggle('hidden', showConfirmation);
        this.quickOrderList.querySelector('.quick-order-list-total__info').classList.toggle('hidden', showInfo);
      }
    }
  );
}

if (!customElements.get('quick-order-list')) {
  customElements.define(
    'quick-order-list',
    class QuickOrderList extends HTMLElement {
      constructor() {
        super();
        this.cart = document.querySelector('cart-drawer');
        this.actions = {
          add: 'ADD',
          update: 'UPDATE',
        };

        this.quickOrderListId = `quick-order-list-${this.dataset.productId}`;
        this.defineInputsAndQuickOrderTable();

        this.queue = []
        this.requestStarted = false;
        this.variantItemStatusElement = document.getElementById('shopping-cart-variant-item-status');
        const form = this.querySelector('form');
        this.inputFieldHeight = this.querySelector('.variant-item__quantity-wrapper').offsetHeight;
        this.isListInsideModal = document.querySelector('.quick-add-bulk');
        this.stickyHeaderElement = document.querySelector('sticky-header');
        this.getTableHead();
        this.getTotalBar();

        if (this.stickyHeaderElement) {
          this.stickyHeader = {
            height: this.stickyHeaderElement.offsetHeight,
            type: `${this.stickyHeaderElement.getAttribute('data-sticky-type')}`,
          };
        }

        if (this.getTotalBar()) {
          this.totalBarPosition = window.innerHeight - this.getTotalBar().offsetHeight;

          window.addEventListener('resize', () => {
            this.totalBarPosition = window.innerHeight - this.getTotalBar().offsetHeight;
            this.stickyHeader.height = this.stickyHeaderElement ? this.stickyHeaderElement.offsetHeight : 0;
          });
        }

        const pageParams = new URLSearchParams(window.location.search);
        window.pageNumber = decodeURIComponent(pageParams.get('page') || '');
        form.addEventListener('submit', this.onSubmit.bind(this));
        this.addMultipleDebounce();
      }

      cartUpdateUnsubscriber = undefined;

      onSubmit(event) {
        event.preventDefault();
      }

      connectedCallback() {
        this.cartUpdateUnsubscriber = subscribe(PUB_SUB_EVENTS.cartUpdate, (event) => {
          if (event.source === this.quickOrderListId) {
            return;
          }
          // If its another section that made the update
          this.refresh().then(() => {
            this.defineInputsAndQuickOrderTable();
            this.addMultipleDebounce();
          });
        });
        this.sectionId = this.dataset.id;
      }

      disconnectedCallback() {
        this.cartUpdateUnsubscriber?.();
      }

      defineInputsAndQuickOrderTable() {
        this.allInputsArray = Array.from(this.querySelectorAll('input[type="number"]'));
        this.quickOrderListTable = this.querySelector('.quick-order-list__table');
        this.quickOrderListTable.addEventListener('focusin', this.switchVariants.bind(this));
      }

      onChange(event) {
        const inputValue = parseInt(event.target.value);
        const cartQuantity = parseInt(event.target.dataset.cartQuantity);
        const index = event.target.dataset.index;
        const name = document.activeElement.getAttribute('name');

        const quantity = inputValue - cartQuantity;
        this.cleanErrorMessageOnType(event);
        if (inputValue == 0) {
          // this.queue.push({id: index, quantity: inputValue, name, action: this.actions.update})
          this.sendRequest();
        } else {
          this.validateQuantity(event, name, index, inputValue, cartQuantity, quantity);
        }
      }

      cleanErrorMessageOnType(event) {
        event.target.addEventListener('keydown', () => {
          event.target.setCustomValidity(' ');
          event.target.reportValidity();
        });
      }

      validateQuantity(event, name, index, inputValue, cartQuantity, quantity) {
        if (inputValue < event.target.dataset.min) {
          this.setValidity(
            event,
            index,
            window.quickOrderListStrings.min_error.replace('[min]', event.target.dataset.min)
          );
        } else if (inputValue > parseInt(event.target.max)) {
          this.setValidity(event, index, window.quickOrderListStrings.max_error.replace('[max]', event.target.max));
        } else if (inputValue % parseInt(event.target.step) != 0) {
          this.setValidity(event, index, window.quickOrderListStrings.step_error.replace('[step]', event.target.step));
        } else {
          event.target.setCustomValidity('');
          event.target.reportValidity();
          if (cartQuantity > 0) {
            this.queue.push({id: index, quantity: inputValue, name, action: this.actions.update})
            const int = setInterval(() => {
              if (this.queue.length > 0) {
                if (!this.requestStarted)  {
                  this.sendRequest(this.queue).then(()=> {
                  })
                }
              } 
              else {
                clearInterval(int)
              }
            }, 100)
          } else {
            this.queue.push({id: index, quantity, name, action:this.actions.add})
            if (this.queue.length > 0) {
              const int = setInterval(() => {
                if (this.queue.length > 0) {
                  if (!this.requestStarted)  {
                    this.sendRequest(this.queue).then(()=> {
                    })
                  }
                } else {
                  clearInterval(int)
                }
              }, 500)
            }
          }
        }
      }

      setValidity(event, index, message) {
        event.target.setCustomValidity(message);
        event.target.reportValidity();
        this.resetQuantityInput(index);
        event.target.select();
      }

      validateInput(target) {
        if (target.max) {
          return (
            parseInt(target.value) == 0 ||
            (parseInt(target.value) >= parseInt(target.dataset.min) &&
              parseInt(target.value) <= parseInt(target.max) &&
              parseInt(target.value) % parseInt(target.step) == 0)
          );
        } else {
          return (
            parseInt(target.value) == 0 ||
            (parseInt(target.value) >= parseInt(target.dataset.min) &&
              parseInt(target.value) % parseInt(target.step) == 0)
          );
        }
      }

      refresh() {
        return new Promise((resolve, reject) => {
          fetch(`${this.getSectionsUrl()}?section_id=${this.sectionId}`)
            .then((response) => response.text())
            .then((responseText) => {
              const html = new DOMParser().parseFromString(responseText, 'text/html');
              const sourceQty = html.querySelector(`#${this.quickOrderListId}`);
              if (sourceQty) {
                this.innerHTML = sourceQty.innerHTML;
              }
              resolve();
            })
            .catch((e) => {
              console.error(e);
              reject(e);
            });
        });
      }

      getSectionsToRender() {
        return [
          {
            id: this.quickOrderListId,
            section: document.getElementById(this.quickOrderListId).dataset.id,
            selector: `#${this.quickOrderListId} .js-contents`,
          },
          {
            id: 'cart-icon-bubble',
            section: 'cart-icon-bubble',
            selector: '.shopify-section',
          },
          {
            id: `quick-order-list-live-region-text-${this.dataset.productId}`,
            section: 'cart-live-region-text',
            selector: '.shopify-section',
          },
          {
            id: `quick-order-list-total-${this.dataset.productId}`,
            section: document.getElementById(this.quickOrderListId).dataset.id,
            selector: `#${this.quickOrderListId} .quick-order-list__total`,
          },
          {
            id: 'CartDrawer',
            selector: '#CartDrawer',
            section: 'cart-drawer',
          },
        ];
      }

      addMultipleDebounce() {
        this.querySelectorAll('quantity-input').forEach((qty) => {
          const debouncedOnChange = debounce((event) => {
            this.onChange(event);
          }, ON_CHANGE_DEBOUNCE_TIMER);
          qty.addEventListener('change', debouncedOnChange.bind(this));
        });
      }

      addDebounce(id) {
        const element = this.querySelector(`#Variant-${id} quantity-input`);
        const debouncedOnChange = debounce((event) => {
          this.onChange(event);
        }, ON_CHANGE_DEBOUNCE_TIMER);
        element.addEventListener('change', debouncedOnChange.bind(this));
      }

<<<<<<< HEAD
      renderSections(parsedState, id, ids) {
        this.getSectionsToRender().forEach((section => {
=======
      renderSections(parsedState, id) {
        this.getSectionsToRender().forEach((section) => {
>>>>>>> 3f4284a1
          const sectionElement = document.getElementById(section.id);
          if (
            sectionElement &&
            sectionElement.parentElement &&
            sectionElement.parentElement.classList.contains('drawer')
          ) {
            parsedState.items.length > 0
              ? sectionElement.parentElement.classList.remove('is-empty')
              : sectionElement.parentElement.classList.add('is-empty');
            setTimeout(() => {
              document.querySelector('#CartDrawer-Overlay').addEventListener('click', this.cart.close.bind(this.cart));
            });
          }
          const elementToReplace =
            sectionElement && sectionElement.querySelector(section.selector)
              ? sectionElement.querySelector(section.selector)
              : sectionElement;
          if (elementToReplace) {
            if (section.selector === `#${this.quickOrderListId} .js-contents` && id !== undefined) {
<<<<<<< HEAD
              elementToReplace.querySelector(`#Variant-${id}`).innerHTML =
              this.getSectionInnerHTML(parsedState.sections[section.section], `#Variant-${id}`);
            } else if (section.selector === `#${this.quickOrderListId} .js-contents` && ids !== undefined) { 
              ids.forEach((i) => {
                elementToReplace.querySelector(`#Variant-${i}`).innerHTML =
                this.getSectionInnerHTML(parsedState.sections[section.section], `#Variant-${i}`);
              })

=======
              elementToReplace.querySelector(`#Variant-${id}`).innerHTML = this.getSectionInnerHTML(
                parsedState.sections[section.section],
                `#Variant-${id}`
              );
>>>>>>> 3f4284a1
            } else {
              elementToReplace.innerHTML = this.getSectionInnerHTML(
                parsedState.sections[section.section],
                section.selector
              );
            }
          }
        });
        this.defineInputsAndQuickOrderTable();
        if (id) {
          this.addDebounce(id);
        } else {
          this.addMultipleDebounce();
        }
      }

      sendRequest(queue) {
        this.requestStarted = true;
        const items = {}
        const ids = []
        queue.forEach((q) => {
          items[parseInt(q.id)] = q.quantity;
        });
        queue.forEach((q) => {
          ids.push(q.id)
        })
        this.queue = this.queue.filter(q => !queue.includes(q));
        return new Promise((resolve) => {
          this.updateMultipleQty(items, ids)
          resolve(queue)
        })
      }

      getTableHead() {
        return document.querySelector('.quick-order-list__table thead');
      }

      getTotalBar() {
        return this.querySelector('.quick-order-list__total');
      }

      scrollQuickOrderListTable() {
        const inputTopBorder = this.variantListInput.getBoundingClientRect().top;
        const inputBottomBorder = this.variantListInput.getBoundingClientRect().bottom;

        if (this.isListInsideModal) {
          const totalBarCrossesInput = inputBottomBorder > this.getTotalBar().getBoundingClientRect().top;
          const tableHeadCrossesInput = inputTopBorder < this.getTableHead().getBoundingClientRect().bottom;

          if (totalBarCrossesInput || tableHeadCrossesInput) {
            this.scrollToCenter();
          }
        } else {
          const stickyHeaderBottomBorder =
            this.stickyHeaderElement && this.stickyHeaderElement.getBoundingClientRect().bottom;
          const totalBarCrossesInput = inputBottomBorder > this.totalBarPosition;
          const inputOutsideOfViewPort = inputBottomBorder < this.inputFieldHeight;
          const stickyHeaderCrossesInput =
            this.stickyHeaderElement &&
            this.stickyHeader.type !== 'on-scroll-up' &&
            this.stickyHeader.height > inputTopBorder;
          const stickyHeaderScrollupCrossesInput =
            this.stickyHeaderElement &&
            this.stickyHeader.type === 'on-scroll-up' &&
            this.stickyHeader.height > inputTopBorder &&
            stickyHeaderBottomBorder > 0;

          if (
            totalBarCrossesInput ||
            inputOutsideOfViewPort ||
            stickyHeaderCrossesInput ||
            stickyHeaderScrollupCrossesInput
          ) {
            this.scrollToCenter();
          }
        }
      }

      scrollToCenter() {
        this.variantListInput.scrollIntoView({ block: 'center', behavior: 'smooth' });
      }

      switchVariants(event) {
        if (event.target.tagName !== 'INPUT') {
          return;
        }

        this.variantListInput = event.target;
        this.variantListInput.select();
        if (this.allInputsArray.length !== 1) {
          this.variantListInput.addEventListener('keydown', (e) => {
            if (e.key === 'Enter') {
              e.preventDefault();
              e.target.blur();
              if (this.validateInput(e.target)) {
                const currentIndex = this.allInputsArray.indexOf(e.target);
                this.lastKey = e.shiftKey;
                if (!e.shiftKey) {
                  const nextIndex = currentIndex + 1;
                  const nextVariant = this.allInputsArray[nextIndex] || this.allInputsArray[0];
                  nextVariant.select();
                } else {
                  const previousIndex = currentIndex - 1;
                  const previousVariant =
                    this.allInputsArray[previousIndex] || this.allInputsArray[this.allInputsArray.length - 1];
                  this.lastElement = previousVariant.dataset.index;
                  previousVariant.select();
                }
              }
            }
          });

          this.scrollQuickOrderListTable();
        } else {
          this.variantListInput.addEventListener('keydown', (e) => {
            if (e.key === 'Enter') {
              e.preventDefault();
              e.target.blur();
            }
          });
        }
      }

      updateMultipleQty(items, ids) {
        this.querySelector('.variant-remove-total .loading__spinner').classList.remove('hidden');

        const body = JSON.stringify({
          updates: items,
          sections: this.getSectionsToRender().map((section) => section.section),
          sections_url: this.getSectionsUrl(),
        });

        this.updateMessage();
        this.setErrorMessage();

        fetch(`${routes.cart_update_url}`, { ...fetchConfig(), ...{ body } })
          .then((response) => {
            return response.text();
          })
          .then((state) => {
            const parsedState = JSON.parse(state);
<<<<<<< HEAD
            this.renderSections(parsedState, undefined, ids);
          }).catch((e) => {
            console.log(e, 'eeeee')
=======
            this.renderSections(parsedState);
          })
          .catch(() => {
>>>>>>> 3f4284a1
            this.setErrorMessage(window.cartStrings.error);
          })
          .finally(() => {
            this.querySelector('.variant-remove-total .loading__spinner').classList.add('hidden');
            this.requestStarted = false;
          });
      }

      getSectionsUrl() {
        if (window.pageNumber) {
          return `${window.location.pathname}?page=${window.pageNumber}`;
        } else {
          return `${window.location.pathname}`;
        }
      }

      updateQuantity(id, quantity, name, action) {
        this.toggleLoading(id, true);
        // this.cleanErrors(id);

        let routeUrl = routes.cart_change_url;
        let body = JSON.stringify({
          quantity,
          id,
          sections: this.getSectionsToRender().map((section) => section.section),
          sections_url: this.getSectionsUrl(),
        });
        let fetchConfigType;
        if (action === this.actions.add) {
          fetchConfigType = 'javascript';
          routeUrl = routes.cart_add_url;
          body = JSON.stringify({
            items: [
              {
                quantity: parseInt(quantity),
                id: parseInt(id),
              },
            ],
            sections: this.getSectionsToRender().map((section) => section.section),
            sections_url: this.getSectionsUrl(),
          });
        }

        this.updateMessage();
        this.setErrorMessage();

        fetch(`${routeUrl}`, { ...fetchConfig(fetchConfigType), ...{ body } })
          .then((response) => {
            return response.text();
          })
          .then((state) => {
            const parsedState = JSON.parse(state);
            const quantityElement = document.getElementById(`Quantity-${id}`);
            const items = document.querySelectorAll('.variant-item');

            if (parsedState.description || parsedState.errors) {
              const variantItem = document.querySelector(
                `[id^="Variant-${id}"] .variant-item__totals.small-hide .loading__spinner`
              );
              variantItem.classList.add('loading__spinner--error');
              this.resetQuantityInput(id, quantityElement);
              if (parsedState.errors) {
                this.updateLiveRegions(id, parsedState.errors);
              } else {
                this.updateLiveRegions(id, parsedState.description);
              }
              return;
            }

            this.classList.toggle('is-empty', parsedState.item_count === 0);

            this.renderSections(parsedState, id);

            let hasError = false;

            const currentItem = parsedState.items.find((item) => item.variant_id === parseInt(id));
            const updatedValue = currentItem ? currentItem.quantity : undefined;
            if (updatedValue && updatedValue !== quantity) {
              this.updateError(updatedValue, id);
              hasError = true;
            }

            publish(PUB_SUB_EVENTS.cartUpdate, { source: this.quickOrderListId, cartData: parsedState });

            if (hasError) {
              this.updateMessage();
            } else if (action === this.actions.add) {
              this.updateMessage(parseInt(quantity));
            } else if (action === this.actions.update) {
              this.updateMessage(parseInt(quantity - quantityElement.dataset.cartQuantity));
            } else {
              this.updateMessage(-parseInt(quantityElement.dataset.cartQuantity));
            }
          })
          .catch((error) => {
            this.querySelectorAll('.loading__spinner').forEach((overlay) => overlay.classList.add('hidden'));
            this.resetQuantityInput(id);
            console.error(error);
            this.setErrorMessage(window.cartStrings.error);
          })
          .finally(() => {
            this.toggleLoading(id);
            if (this.lastKey && this.lastElement === id) {
              this.querySelector(`#Variant-${id} input`).select();
            }
          });
      }

      resetQuantityInput(id, quantityElement) {
        const input = quantityElement ?? document.getElementById(`Quantity-${id}`);
        input.value = input.getAttribute('value');
      }

      setErrorMessage(message = null) {
        this.errorMessageTemplate =
          this.errorMessageTemplate ??
          document.getElementById(`QuickOrderListErrorTemplate-${this.dataset.productId}`).cloneNode(true);
        const errorElements = document.querySelectorAll('.quick-order-list-error');

        errorElements.forEach((errorElement) => {
          errorElement.innerHTML = '';
          if (!message) return;
          const updatedMessageElement = this.errorMessageTemplate.cloneNode(true);
          updatedMessageElement.content.querySelector('.quick-order-list-error-message').innerText = message;
          errorElement.appendChild(updatedMessageElement.content);
        });
      }

      updateMessage(quantity = null) {
        const messages = this.querySelectorAll('.quick-order-list__message-text');
        const icons = this.querySelectorAll('.quick-order-list__message-icon');

        if (quantity === null || isNaN(quantity)) {
          messages.forEach((message) => (message.innerHTML = ''));
          icons.forEach((icon) => icon.classList.add('hidden'));
          return;
        }

        const isQuantityNegative = quantity < 0;
        const absQuantity = Math.abs(quantity);

        const textTemplate = isQuantityNegative
          ? absQuantity === 1
            ? window.quickOrderListStrings.itemRemoved
            : window.quickOrderListStrings.itemsRemoved
          : quantity === 1
          ? window.quickOrderListStrings.itemAdded
          : window.quickOrderListStrings.itemsAdded;

        messages.forEach((msg) => (msg.innerHTML = textTemplate.replace('[quantity]', absQuantity)));

        if (!isQuantityNegative) {
          icons.forEach((i) => i.classList.remove('hidden'));
        }
      }

      updateError(updatedValue, id) {
        let message = '';
        if (typeof updatedValue === 'undefined') {
          message = window.cartStrings.error;
        } else {
          message = window.cartStrings.quantityError.replace('[quantity]', updatedValue);
        }
        this.updateLiveRegions(id, message);
      }

<<<<<<< HEAD
      cleanErrors(id) {
        // this.querySelectorAll('.desktop-row-error').forEach((error) => error.classList.add('hidden'));
        // this.querySelectorAll(`.variant-item__error-text`).forEach((error) => error.innerHTML = '');
=======
      cleanErrors() {
        this.querySelectorAll('.desktop-row-error').forEach((error) => error.classList.add('hidden'));
        this.querySelectorAll(`.variant-item__error-text`).forEach((error) => (error.innerHTML = ''));
>>>>>>> 3f4284a1
      }

      updateLiveRegions(id, message) {
        const variantItemErrorDesktop = document.getElementById(`Quick-order-list-item-error-desktop-${id}`);
        const variantItemErrorMobile = document.getElementById(`Quick-order-list-item-error-mobile-${id}`);
        if (variantItemErrorDesktop) {
          variantItemErrorDesktop.querySelector('.variant-item__error-text').innerHTML = message;
          variantItemErrorDesktop.closest('tr').classList.remove('hidden');
        }
        if (variantItemErrorMobile)
          variantItemErrorMobile.querySelector('.variant-item__error-text').innerHTML = message;

        this.variantItemStatusElement.setAttribute('aria-hidden', true);

        const cartStatus = document.getElementById('quick-order-list-live-region-text');
        cartStatus.setAttribute('aria-hidden', false);

        setTimeout(() => {
          cartStatus.setAttribute('aria-hidden', true);
        }, 1000);
      }

      getSectionInnerHTML(html, selector) {
        return new DOMParser().parseFromString(html, 'text/html').querySelector(selector).innerHTML;
      }

      toggleLoading(id, enable) {
        const quickOrderListItems = this.querySelectorAll(`#Variant-${id} .loading__spinner`);
        const quickOrderListItem = this.querySelector(`#Variant-${id}`);

        if (enable) {
          quickOrderListItem.classList.add('quick-order-list__container--disabled');
          [...quickOrderListItems].forEach((overlay) => overlay.classList.remove('hidden'));
          this.variantItemStatusElement.setAttribute('aria-hidden', false);
        } else {
          quickOrderListItem.classList.remove('quick-order-list__container--disabled');
          quickOrderListItems.forEach((overlay) => overlay.classList.add('hidden'));
        }
      }
    }
  );
}<|MERGE_RESOLUTION|>--- conflicted
+++ resolved
@@ -301,13 +301,8 @@
         element.addEventListener('change', debouncedOnChange.bind(this));
       }
 
-<<<<<<< HEAD
       renderSections(parsedState, id, ids) {
         this.getSectionsToRender().forEach((section => {
-=======
-      renderSections(parsedState, id) {
-        this.getSectionsToRender().forEach((section) => {
->>>>>>> 3f4284a1
           const sectionElement = document.getElementById(section.id);
           if (
             sectionElement &&
@@ -327,7 +322,6 @@
               : sectionElement;
           if (elementToReplace) {
             if (section.selector === `#${this.quickOrderListId} .js-contents` && id !== undefined) {
-<<<<<<< HEAD
               elementToReplace.querySelector(`#Variant-${id}`).innerHTML =
               this.getSectionInnerHTML(parsedState.sections[section.section], `#Variant-${id}`);
             } else if (section.selector === `#${this.quickOrderListId} .js-contents` && ids !== undefined) { 
@@ -335,13 +329,6 @@
                 elementToReplace.querySelector(`#Variant-${i}`).innerHTML =
                 this.getSectionInnerHTML(parsedState.sections[section.section], `#Variant-${i}`);
               })
-
-=======
-              elementToReplace.querySelector(`#Variant-${id}`).innerHTML = this.getSectionInnerHTML(
-                parsedState.sections[section.section],
-                `#Variant-${id}`
-              );
->>>>>>> 3f4284a1
             } else {
               elementToReplace.innerHTML = this.getSectionInnerHTML(
                 parsedState.sections[section.section],
@@ -483,15 +470,9 @@
           })
           .then((state) => {
             const parsedState = JSON.parse(state);
-<<<<<<< HEAD
             this.renderSections(parsedState, undefined, ids);
           }).catch((e) => {
             console.log(e, 'eeeee')
-=======
-            this.renderSections(parsedState);
-          })
-          .catch(() => {
->>>>>>> 3f4284a1
             this.setErrorMessage(window.cartStrings.error);
           })
           .finally(() => {
@@ -658,15 +639,9 @@
         this.updateLiveRegions(id, message);
       }
 
-<<<<<<< HEAD
       cleanErrors(id) {
         // this.querySelectorAll('.desktop-row-error').forEach((error) => error.classList.add('hidden'));
         // this.querySelectorAll(`.variant-item__error-text`).forEach((error) => error.innerHTML = '');
-=======
-      cleanErrors() {
-        this.querySelectorAll('.desktop-row-error').forEach((error) => error.classList.add('hidden'));
-        this.querySelectorAll(`.variant-item__error-text`).forEach((error) => (error.innerHTML = ''));
->>>>>>> 3f4284a1
       }
 
       updateLiveRegions(id, message) {
