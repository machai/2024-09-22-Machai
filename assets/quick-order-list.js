--- conflicted
+++ resolved
@@ -132,9 +132,7 @@
             this.addMultipleDebounce();
           });
         });
-<<<<<<< HEAD
-        this.sectionId = this.dataset.section;
-=======
+        
         this.sectionRefreshUnsubscriber = subscribe(PUB_SUB_EVENTS.sectionRefreshed, (event) => {
           const isParentSectionUpdated =
             this.sectionId && (event.data?.sectionId ?? '') === `${this.sectionId.split('__')[0]}__main`;
@@ -143,8 +141,7 @@
             this.refresh();
           }
         });
-        this.sectionId = this.dataset.id;
->>>>>>> a2f5a98d
+        this.sectionId = this.dataset.section;
       }
 
       disconnectedCallback() {
