--- conflicted
+++ resolved
@@ -446,12 +446,7 @@
 }
 
 .product-media-modal {
-<<<<<<< HEAD
   background-color: rgb(var(--color-background));
-  box-sizing: border-box;
-=======
-  background-color: var(--color-base-background-1);
->>>>>>> 749b643f
   height: 100%;
   position: fixed;
   top: 0;
@@ -591,63 +586,6 @@
   width: 2.2rem;
 }
 
-<<<<<<< HEAD
-/* Product thumbnail */
-.thumbnails {
-  display: grid;
-  flex-wrap: wrap;
-  margin-top: 1.5rem;
-  grid-template-columns: repeat(5, 1fr);
-  grid-gap: 1rem;
-}
-
-@media screen and (min-width: 750px) {
-  .thumbnails {
-    grid-template-columns: repeat(4, 1fr);
-  }
-}
-
-@media screen and (min-width: 990px) {
-  .thumbnails {
-    grid-template-columns: repeat(6, 1fr);
-  }
-}
-
-.thumbnail {
-  position: relative;
-  display: block;
-  width: 100%;
-  color: rgb(var(--color-foreground));
-  cursor: pointer;
-  border: 0.2rem inset rgb(var(--color-background));
-  border-style: solid;
-}
-
-.thumbnail:hover {
-  opacity: 0.7;
-}
-
-.thumbnail.is-active {
-  border: 0.2rem solid rgb(var(--color-foreground));
-}
-
-.thumbnail img {
-  pointer-events: none;
-}
-
-.thumbnail .icon {
-  position: absolute;
-  top: 0.3rem;
-  right: 0.3rem;
-  width: 2.4rem;
-  height: 2.4rem;
-  z-index: 2;
-  pointer-events: none;
-  fill: rgb(var(--color-background));
-}
-
-=======
->>>>>>> 749b643f
 /* Product share */
 
 .share-button {
