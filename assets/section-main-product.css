.product {
  margin: 0;
}

.product.grid {
  gap: 0;
}

.product--no-media {
  max-width: 57rem;
  margin: 0 auto;
}

.product__media-wrapper {
  padding-left: 0;
}

@media screen and (min-width: 750px) {
  .product__column-sticky {
    display: block;
    position: sticky;
    top: 3rem;
    z-index: 2;
  }

  .product--thumbnail .thumbnail-list {
    padding-right: var(--media-shadow-horizontal-offset);
  }

  .product__info-wrapper {
    padding: 0 0 0 10rem;
  }

  .product__info-wrapper--extra-padding {
    padding: 0 0 0 13rem;
  }

  .product--right .product__info-wrapper {
    padding: 0 10rem 0 0;
  }

  .product--right .product__info-wrapper--extra-padding {
    padding: 0 13rem 0 0;
  }

  .product--right .product__media-list {
    margin-bottom: 2rem;
  }

  .product__media-container .slider-buttons {
    display: none;
  }
}

@media screen and (min-width: 990px) {
  .product--large:not(.product--no-media) .product__media-wrapper {
    max-width: 65%;
    width: calc(65% - var(--grid-desktop-horizontal-spacing) / 2);
  }

  .product--large:not(.product--no-media) .product__info-wrapper {
    padding: 0 0 0 4rem;
    max-width: 35%;
    width: calc(35% - var(--grid-desktop-horizontal-spacing) / 2);
  }

  .product--large:not(.product--no-media).product--right .product__info-wrapper {
    padding: 0 4rem 0 0;
  }

  .product--medium:not(.product--no-media) .product__media-wrapper,
  .product--small:not(.product--no-media) .product__info-wrapper {
    max-width: 55%;
    width: calc(55% - var(--grid-desktop-horizontal-spacing) / 2);
  }

  .product--medium:not(.product--no-media) .product__info-wrapper,
  .product--small:not(.product--no-media) .product__media-wrapper {
    max-width: 45%;
    width: calc(45% - var(--grid-desktop-horizontal-spacing) / 2);
  }
}

/* Dynamic checkout */

.shopify-payment-button__button {
  font-family: inherit;
  min-height: 4.6rem;
}

.shopify-payment-button__button [role='button'].focused,
.no-js .shopify-payment-button__button [role='button']:focus {
  outline: 0.2rem solid rgba(var(--color-foreground), 0.5) !important;
  outline-offset: 0.3rem;
  box-shadow: 0 0 0 0.1rem rgba(var(--color-button), var(--alpha-button-border)),
    0 0 0 0.3rem rgb(var(--color-background)), 0 0 0.5rem 0.4rem rgba(var(--color-foreground), 0.3) !important;
}

.shopify-payment-button__button [role='button']:focus:not(:focus-visible) {
  outline: 0;
  box-shadow: none !important;
}

.shopify-payment-button__button [role='button']:focus-visible {
  outline: 0.2rem solid rgba(var(--color-foreground), 0.5) !important;
  box-shadow: 0 0 0 0.1rem rgba(var(--color-button), var(--alpha-button-border)),
    0 0 0 0.3rem rgb(var(--color-background)), 0 0 0.5rem 0.4rem rgba(var(--color-foreground), 0.3) !important;
}

.shopify-payment-button__button--unbranded {
  /*background-color: rgba(var(--color-button), var(--alpha-button-background));
  color: rgb(var(--color-button-text));*/
  background-color: white;
  color: black;
  font-size: 1.4rem;
  font-weight: bold;
  line-height: calc(1 + 0.2 / var(--font-body-scale));
  letter-spacing: 0.07rem;
}

.shopify-payment-button__button--unbranded::selection {
  /*background-color: rgba(var(--color-button-text), 0.3);*/
  background-color: white;
}

.shopify-payment-button__button--unbranded:hover,
.shopify-payment-button__button--unbranded:hover:not([disabled]) {
  /*background-color: rgba(var(--color-button), var(--alpha-button-background));*/
  background-color: white;
  color: black;
}

.shopify-payment-button__more-options {
  margin: 1.6rem 0 1rem;
  font-size: 1.2rem;
  line-height: calc(1 + 0.5 / var(--font-body-scale));
  letter-spacing: 0.05rem;
  text-decoration: underline;
  text-underline-offset: 0.3rem;
}

.shopify-payment-button__button + .shopify-payment-button__button--hidden {
  display: none;
}

/* Product form */

.product-form {
  display: block;
}

.product-form__error-message-wrapper:not([hidden]) {
  display: flex;
  align-items: flex-start;
  font-size: 1.3rem;
  line-height: 1.4;
  letter-spacing: 0.04rem;
  margin-bottom: 1.5rem;
}

.product-form__error-message-wrapper svg {
  flex-shrink: 0;
  width: 1.5rem;
  height: 1.5rem;
  margin-right: 0.7rem;
  margin-top: 0.25rem;
}

/* Form Elements */
.product-form__input {
  flex: 0 0 100%;
  padding: 0;
  margin: 0 0 1.2rem 0;
  max-width: 44rem;
  min-width: fit-content;
  border: none;
}

.product-form__input .form__label {
  padding-left: 0;
}

<<<<<<< HEAD
fieldset.product-form__input .form__label {
  margin-bottom: 0.2rem;
}

.product-form__input input[type='radio'] {
  clip: rect(0, 0, 0, 0);
  overflow: hidden;
  position: absolute;
  height: 1px;
  width: 1px;
}

.product-form__input input[type='radio'] + label {
  /*border: var(--variant-pills-border-width) solid
    rgba(var(--color-foreground), var(--variant-pills-border-opacity));
  background-color: rgb(var(--color-background));
  color: rgba(var(--color-foreground));
  border-radius: var(--variant-pills-radius);
  color: rgb(var(--color-foreground));*/
  border: var(--variant-pills-border-width) solid #efeeea;
  background-color: #efeeea;
  border-radius: var(--variant-pills-radius);
  color: rgb(var(--color-foreground));
  display: inline-block;
  margin: 0.7rem 0.5rem 0.2rem 0;
  padding: 1rem 2rem;
  font-size: 1.4rem;
  letter-spacing: 0.1rem;
  line-height: 1;
  text-align: center;
  transition: border var(--duration-short) ease;
  cursor: pointer;
  position: relative;
}

.product-form__input input[type='radio'] + label:before {
  content: '';
  position: absolute;
  top: calc(var(--variant-pills-border-width) * -1);
  right: calc(var(--variant-pills-border-width) * -1);
  bottom: calc(var(--variant-pills-border-width) * -1);
  left: calc(var(--variant-pills-border-width) * -1);
  z-index: -1;
  border-radius: var(--variant-pills-radius);
  box-shadow: var(--variant-pills-shadow-horizontal-offset) var(--variant-pills-shadow-vertical-offset)
    var(--variant-pills-shadow-blur-radius) rgba(var(--color-shadow), var(--variant-pills-shadow-opacity));
}

.product-form__input input[type='radio'] + label:hover {
  /*border-color: rgb(var(--color-foreground));*/
  background-color: #d9d7cd;
  border-color: #d9d7cd;
}

.product-form__input input[type='radio']:checked + label {
  /*
  background-color: rgb(var(--color-foreground));
  color: rgb(var(--color-background));
  */
  border-color: black;
}

.product-form__input input[type='radio']:not(.disabled) + label > .visually-hidden {
  display: none;
}

@media screen and (forced-colors: active) {
  .product-form__input input[type='radio']:checked + label {
    text-decoration: underline;
  }
}

.product-form__input input[type='radio']:checked + label::selection {
  background-color: rgba(var(--color-background), 0.3);
}

.product-form__input input[type='radio']:disabled + label,
.product-form__input input[type='radio'].disabled + label {
  border-color: rgba(var(--color-foreground), 0.1);
  color: rgba(var(--color-foreground), 0.6);
  text-decoration: line-through;
}

.product-form__input input[type='radio'].disabled:checked + label,
.product-form__input input[type='radio']:disabled:checked + label {
  color: rgba(var(--color-background), 0.6);
}
.product-form__input input[type='radio']:focus-visible + label {
  box-shadow: 0 0 0 0.3rem rgb(var(--color-background)), 0 0 0 0.5rem rgba(var(--color-foreground), 0.55);
}
=======
>>>>>>> 05e61a33

/* Fallback */
.no-js .shopify-payment-button__button [role='button']:focus + label {
  box-shadow: 0 0 0 0.3rem rgb(var(--color-background)), 0 0 0 0.5rem rgba(var(--color-foreground), 0.55);
}

.product-form__input .select {
  max-width: 25rem;
}

.product-form__submit {
  margin-bottom: 1rem;
}

.no-js .product-form__submit.button--secondary {
  --color-button: inherit;
  --color-button-text: inherit;
  --alpha-button-background: 1;
}

.product-form__submit[aria-disabled='true']
  + .shopify-payment-button
  .shopify-payment-button__button[disabled],
.product-form__submit[disabled]
  + .shopify-payment-button
  .shopify-payment-button__button[disabled] {
  cursor: not-allowed;
  opacity: 0.5;
}

@media screen and (forced-colors: active) {
  .product-form__submit[aria-disabled='true'] {
    color: Window;
  }
}

/* Overrides */
.shopify-payment-button__more-options {
  color: rgb(var(--color-foreground));
}

.shopify-payment-button__button {
  font-size: 1.5rem;
  letter-spacing: 0.1rem;
  font-weight: bold;
}

/* Product info */

.product__info-container > * + * {
  margin: 1.5rem 0;
}

.product__info-container iframe {
  max-width: 100%;
}

.product__info-container .product-form,
.product__info-container .product__description,
.product__info-container .icon-with-text {
  margin: 2.5rem 0;
}

.product__text {
  margin-bottom: 0;
}

a.product__text {
  display: block;
  text-decoration: none;
  color: rgba(var(--color-foreground), 0.75);
}

.product__text.caption-with-letter-spacing {
  text-transform: uppercase;
}

.product__title {
  word-break: break-word;
  margin-bottom: 1.5rem;
}

.product__title > * {
  margin: 0;
  font-weight: bold;
}

.product__title > a {
  display: none;
}

.product__title + .product__text.caption-with-letter-spacing {
  margin-top: -1.5rem;
}

.product__text.caption-with-letter-spacing + .product__title {
  margin-top: 0;
}

.product__accordion .accordion__content {
  padding: 0 1rem;
}

.product .price .badge {
  margin-bottom: 0.5rem;
}

.product .price__container {
  margin-bottom: 0.5rem;
}

.product .price dl {
  margin-top: 0.5rem;
  margin-bottom: 0.5rem;
}

.product .price--sold-out .price__badge-sale {
  display: none;
}

@media screen and (min-width: 750px) {
  .product__info-container {
    max-width: 60rem;
  }

  .product__info-container .price--on-sale .price-item--regular {
    font-size: 1.6rem;
  }

  .product__info-container > *:first-child {
    margin-top: 0;
  }
}

.product__description-title {
  font-weight: 600;
}

.product--no-media .product__title,
.product--no-media .product__text,
.product--no-media noscript .product-form__input,
.product--no-media .product__tax,
.product--no-media .product__sku,
.product--no-media shopify-payment-terms {
  text-align: center;
}

.product--no-media .product__media-wrapper,
.product--no-media .product__info-wrapper {
  padding: 0;
}

.product__tax {
  margin-top: -1.4rem;
  border-bottom: 1px solid #a3a29b;
  padding-bottom: 10px;
}

.product--no-media noscript .product-form__input,
.product--no-media .share-button {
  max-width: 100%;
}

.product--no-media .product-form__quantity,
.product--no-media .share-button,
.product--no-media .product__view-details,
.product--no-media .product__pickup-availabilities,
.product--no-media .product-form {
  display: flex;
  align-items: center;
  justify-content: center;
  text-align: center;
}

.product--no-media .product-form {
  flex-direction: column;
}

.product--no-media .product-form > .form {
  max-width: 30rem;
  width: 100%;
}

.product--no-media .product-form__quantity {
  flex-direction: column;
  max-width: 100%;
}

.product-form__quantity .form__label {
  margin-bottom: 0.6rem;
}

.price-per-item__label.form__label {
  margin-bottom: 0rem;
}

.product-form__quantity-top .form__label {
  margin-bottom: 1.2rem;
}

.product-form__buttons {
  max-width: 49rem;
}

.product--no-media .product__info-container > modal-opener {
  display: block;
  text-align: center;
}

.product--no-media .product-popup-modal__button {
  padding-right: 0;
}

.product--no-media .price {
  text-align: center;
}

/* Product media */
.product__media-list video {
  border-radius: calc(var(--media-radius) - var(--media-border-width));
}

@media screen and (max-width: 749px) {
  .product__media-list {
    margin-left: -2.5rem;
    margin-bottom: 3rem;
    width: calc(100% + 4rem);
  }

  .product__media-wrapper slider-component:not(.thumbnail-slider--no-slide) {
    margin-left: -1.5rem;
    margin-right: -1.5rem;
  }

  .slider.product__media-list::-webkit-scrollbar {
    height: 0.2rem;
    width: 0.2rem;
  }

  .product__media-list::-webkit-scrollbar-thumb {
    background-color: rgb(var(--color-foreground));
  }

  .product__media-list::-webkit-scrollbar-track {
    background-color: rgba(var(--color-foreground), 0.2);
  }

  .product__media-list .product__media-item {
    width: calc(100% - 3rem - var(--grid-mobile-horizontal-spacing));
  }

  .product--mobile-columns .product__media-item {
    width: calc(50% - 1.5rem - var(--grid-mobile-horizontal-spacing));
  }
}

@media screen and (min-width: 750px) {
  .product--thumbnail .product__media-list,
  .product--thumbnail_slider .product__media-list {
    padding-bottom: calc(var(--media-shadow-vertical-offset) * var(--media-shadow-visible));
  }

  .product__media-list {
    padding-right: calc(var(--media-shadow-horizontal-offset) * var(--media-shadow-visible));
  }

  .product--thumbnail .product__media-item:not(.is-active),
  .product--thumbnail_slider .product__media-item:not(.is-active) {
    display: none;
  }

  .product-media-modal__content > .product__media-item--variant.product__media-item--variant {
    display: none;
  }

  .product-media-modal__content > .product__media-item--variant:first-child {
    display: block;
  }
}

.product__media-item.product__media-item--variant {
  display: none;
}

.product__media-item--variant:first-child {
  display: block;
}

@media screen and (min-width: 750px) and (max-width: 989px) {
  .product__media-list .product__media-item:first-child {
    padding-left: 0;
  }

  .product--thumbnail_slider .product__media-list {
    margin-left: 0;
  }

  .product__media-list .product__media-item {
    width: 100%;
  }
}

.product__media-icon .icon {
  width: 1.2rem;
  height: 1.4rem;
}

.product__media-icon,
.thumbnail__badge {
  background-color: rgb(var(--color-background));
  border-radius: 50%;
  border: 0.1rem solid rgba(var(--color-foreground), 0.1);
  color: rgb(var(--color-foreground));
  display: flex;
  align-items: center;
  justify-content: center;
  height: 3rem;
  width: 3rem;
  position: absolute;
  left: 1.2rem;
  top: 1.2rem;
  z-index: 1;
  transition: color var(--duration-short) ease, opacity var(--duration-short) ease;
}

.product__media-video .product__media-icon {
  opacity: 1;
}

.product__modal-opener--image .product__media-toggle:hover {
  cursor: zoom-in;
}

.product__modal-opener:hover .product__media-icon {
  border: 0.1rem solid rgba(var(--color-foreground), 0.1);
}

@media screen and (min-width: 750px) {
  .grid__item.product__media-item--full {
    width: 100%;
  }

  .product--columns .product__media-item:not(.product__media-item--single):not(:only-child) {
    max-width: calc(50% - var(--grid-desktop-horizontal-spacing) / 2);
  }

  .product--large.product--columns .product__media-item--full .deferred-media__poster-button {
    height: 5rem;
    width: 5rem;
  }

  .product--medium.product--columns
    .product__media-item--full
    .deferred-media__poster-button {
    height: 4.2rem;
    width: 4.2rem;
  }

  .product--medium.product--columns .product__media-item--full .deferred-media__poster-button .icon {
    width: 1.8rem;
    height: 1.8rem;
  }

  .product--small.product--columns .product__media-item--full .deferred-media__poster-button {
    height: 3.6rem;
    width: 3.6rem;
  }

  .product--small.product--columns .product__media-item--full .deferred-media__poster-button .icon {
    width: 1.6rem;
    height: 1.6rem;
  }
}

@media screen and (min-width: 990px) {
  .product--stacked .product__media-item {
    max-width: calc(50% - var(--grid-desktop-horizontal-spacing) / 2);
  }

  .product:not(.product--columns) .product__media-list .product__media-item:first-child,
  .product:not(.product--columns) .product__media-list .product__media-item--full {
    width: 100%;
    max-width: 100%;
  }

  .product__modal-opener .product__media-icon {
    opacity: 0;
  }

  .product__modal-opener:hover .product__media-icon,
  .product__modal-opener:focus .product__media-icon {
    opacity: 1;
  }
}

.product__media-item > * {
  display: block;
  position: relative;
}

.product__media-toggle {
  display: flex;
  border: none;
  background-color: transparent;
  color: currentColor;
  padding: 0;
}

.product__media-toggle::after {
  content: '';
  cursor: pointer;
  display: block;
  margin: 0;
  padding: 0;
  position: absolute;
  top: calc(var(--border-width) * -1);
  right: calc(var(--border-width) * -1);
  bottom: calc(var(--border-width) * -1);
  left: calc(var(--border-width) * -1);
  z-index: 2;
}

.product__media-toggle:focus-visible {
  outline: 0;
  box-shadow: none;
}

/* outline styling for Windows High Contrast Mode */
@media (forced-colors: active) {
  .product__media-toggle:focus-visible,
  .product__media-toggle:focus-visible:after {
    outline: transparent solid 1px;
    outline-offset: 2px;
  }
}
.product__media-toggle.focused {
  outline: 0;
  box-shadow: none;
}

.product__media-toggle:focus-visible:after {
  box-shadow: 0 0 0 0.3rem rgb(var(--color-background)), 0 0 0rem 0.5rem rgba(var(--color-foreground), 0.5);
  border-radius: var(--media-radius);
}

.product__media-toggle.focused:after {
  box-shadow: 0 0 0 0.3rem rgb(var(--color-background)), 0 0 0rem 0.5rem rgba(var(--color-foreground), 0.5);
  border-radius: var(--media-radius);
}

.product-media-modal {
  background-color: rgb(var(--color-background));
  height: 100%;
  position: fixed;
  top: 0;
  left: 0;
  width: 100%;
  visibility: hidden;
  opacity: 0;
  z-index: -1;
}

.product-media-modal[open] {
  visibility: visible;
  opacity: 1;
  z-index: 101;
}

.product-media-modal__dialog {
  display: flex;
  align-items: center;
  height: 100vh;
}

.product-media-modal__content {
  max-height: 100vh;
  width: 100%;
  overflow: auto;
}

.product-media-modal__content > *:not(.active),
.product__media-list .deferred-media {
  display: none;
}

@media screen and (min-width: 750px) {
  .product-media-modal__content {
    padding-bottom: 2rem;
  }

  .product-media-modal__content > *:not(.active) {
    display: block;
  }

  .product__modal-opener:not(.product__modal-opener--image) {
    display: none;
  }

  .product__media-list .deferred-media {
    display: block;
  }
}

@media screen and (max-width: 749px) {
  .product--thumbnail
    .is-active
    .product__modal-opener:not(.product__modal-opener--image),
  .product--thumbnail_slider
    .is-active
    .product__modal-opener:not(.product__modal-opener--image) {
    display: none;
  }

  .product--thumbnail .is-active .deferred-media,
  .product--thumbnail_slider .is-active .deferred-media {
    display: block;
    width: 100%;
  }
}

.product-media-modal__content > * {
  display: block;
  height: auto;
  margin: auto;
  max-width: 100%;
}

.product-media-modal__content .media {
  background: none;
}

.product-media-modal__model {
  width: 100%;
}

.product-media-modal__toggle {
  background-color: rgb(var(--color-background));
  border: 0.1rem solid rgba(var(--color-foreground), 0.1);
  border-radius: 50%;
  color: rgba(var(--color-foreground), 0.55);
  display: flex;
  align-items: center;
  justify-content: center;
  cursor: pointer;
  right: 2rem;
  padding: 1.2rem;
  position: fixed;
  z-index: 2;
  top: 2rem;
  width: 4rem;
}

.product-media-modal__content .deferred-media {
  width: 100%;
}

@media screen and (min-width: 750px) {
  .product-media-modal__content {
    padding: 2rem 11rem;
  }

  .product-media-modal__content > * {
    width: 100%;
  }

  .product-media-modal__content > * + * {
    margin-top: 2rem;
  }

  .product-media-modal__toggle {
    right: 5rem;
    top: 2.2rem;
  }
}

@media screen and (min-width: 990px) {
  .product-media-modal__content {
    padding: 2rem 11rem;
  }

  .product-media-modal__content > * + * {
    margin-top: 1.5rem;
  }

  .product-media-modal__content {
    padding-bottom: 1.5rem;
  }

  .product-media-modal__toggle {
    right: 5rem;
  }
}

.product-media-modal__toggle:hover {
  color: rgba(var(--color-foreground), 0.75);
}

.product-media-modal__toggle .icon {
  height: auto;
  margin: 0;
  width: 2.2rem;
}

/* Product popup */

.product-popup-modal {
  box-sizing: border-box;
  opacity: 0;
  position: fixed;
  visibility: hidden;
  z-index: -1;
  margin: 0 auto;
  top: 0;
  left: 0;
  overflow: auto;
  width: 100%;
  background: rgba(var(--color-foreground), 0.2);
  height: 100%;
}

.product-popup-modal[open] {
  opacity: 1;
  visibility: visible;
  z-index: 101;
}

.product-popup-modal__content {
  border-radius: var(--popup-corner-radius);
  background-color: rgb(var(--color-background));
  overflow: auto;
  height: 80%;
  margin: 0 auto;
  left: 50%;
  transform: translateX(-50%);
  margin-top: 5rem;
  width: 92%;
  position: absolute;
  top: 0;
  padding: 0 1.5rem 0 3rem;
  border-color: rgba(var(--color-foreground), var(--popup-border-opacity));
  border-style: solid;
  border-width: var(--popup-border-width);
  box-shadow: var(--popup-shadow-horizontal-offset) var(--popup-shadow-vertical-offset) var(--popup-shadow-blur-radius)
    rgba(var(--color-shadow), var(--popup-shadow-opacity));
}

.product-popup-modal__content.focused {
  box-shadow: 0 0 0 0.3rem rgb(var(--color-background)), 0 0 0.5rem 0.4rem rgba(var(--color-foreground), 0.3),
    var(--popup-shadow-horizontal-offset) var(--popup-shadow-vertical-offset) var(--popup-shadow-blur-radius)
      rgba(var(--color-shadow), var(--popup-shadow-opacity));
}

.product-popup-modal__content:focus-visible {
  box-shadow: 0 0 0 0.3rem rgb(var(--color-background)), 0 0 0.5rem 0.4rem rgba(var(--color-foreground), 0.3),
    var(--popup-shadow-horizontal-offset) var(--popup-shadow-vertical-offset) var(--popup-shadow-blur-radius)
      rgba(var(--color-shadow), var(--popup-shadow-opacity));
}

@media screen and (min-width: 750px) {
  .product-popup-modal__content {
    padding-right: 1.5rem;
    margin-top: 10rem;
    width: 70%;
    padding: 0 3rem;
  }

  .product-media-modal__dialog .global-media-settings--no-shadow {
    /*overflow: visible !important;*/
  }
}

.product-popup-modal__content img {
  max-width: 100%;
}

@media screen and (max-width: 749px) {
  .product-popup-modal__content table {
    display: block;
    max-width: fit-content;
    overflow-x: auto;
    white-space: nowrap;
    margin: 0;
  }

  .product-media-modal__dialog .global-media-settings,
  .product-media-modal__dialog .global-media-settings video,
  .product-media-modal__dialog .global-media-settings model-viewer,
  .product-media-modal__dialog .global-media-settings iframe,
  .product-media-modal__dialog .global-media-settings img {
    border: none;
    border-radius: 0;
  }
}

.product-popup-modal__opener {
  display: inline-block;
}

.product-popup-modal__button {
  font-size: 1.6rem;
  padding-right: 1.3rem;
  padding-left: 0;
  min-height: 4.4rem;
  text-underline-offset: 0.3rem;
  text-decoration-thickness: 0.1rem;
  transition: text-decoration-thickness var(--duration-short) ease;
}

.product-popup-modal__button:hover {
  text-decoration-thickness: 0.2rem;
}

.product-popup-modal__content-info {
  padding-right: 4.4rem;
}

.product-popup-modal__content-info > * {
  height: auto;
  margin: 0 auto;
  max-width: 100%;
  width: 100%;
}

@media screen and (max-width: 749px) {
  .product-popup-modal__content-info > * {
    max-height: 100%;
  }
}

.product-popup-modal__toggle {
  background-color: rgb(var(--color-background));
  border: 0.1rem solid rgba(var(--color-foreground), 0.1);
  border-radius: 50%;
  color: rgba(var(--color-foreground), 0.55);
  display: flex;
  align-items: center;
  justify-content: center;
  cursor: pointer;
  position: sticky;
  padding: 1.2rem;
  z-index: 2;
  top: 1.5rem;
  width: 4rem;
  margin: 0 0 0 auto;
}

.product-popup-modal__toggle:hover {
  color: rgba(var(--color-foreground), 0.75);
}

.product-popup-modal__toggle .icon {
  height: auto;
  margin: 0;
  width: 2.2rem;
}

.product__media-list .media > * {
  overflow: hidden;
}

.thumbnail-list {
  flex-wrap: wrap;
  grid-gap: 1rem;
}

/* Fix to show some space at the end of our sliders in all browsers to be applied on thumbnails */
.slider--mobile.thumbnail-list:after {
  content: none;
}

@media screen and (min-width: 750px) {
  .product--stacked .thumbnail-list {
    display: none;
  }

  .thumbnail-list {
    display: grid;
    grid-template-columns: repeat(4, 1fr);
  }
}

.thumbnail-list_item--variant:not(:first-child) {
  display: none;
}

@media screen and (min-width: 990px) {
  .thumbnail-list {
    grid-template-columns: repeat(4, 1fr);
  }

  .product--medium .thumbnail-list {
    grid-template-columns: repeat(5, 1fr);
  }

  .product--large .thumbnail-list {
    grid-template-columns: repeat(6, 1fr);
  }
}

@media screen and (max-width: 749px) {
  .product__media-item {
    display: flex;
    align-items: center;
  }

  .product__modal-opener {
    width: 100%;
  }

  .thumbnail-slider {
    display: flex;
    align-items: center;
  }

  .thumbnail-slider .thumbnail-list.slider {
    display: flex;
    padding: 0.5rem;
    flex: 1;
    scroll-padding-left: 0.5rem;
  }

  .thumbnail-list__item.slider__slide {
    width: calc(33% - 0.6rem);
  }
}

@media screen and (min-width: 750px) {
  .product--thumbnail_slider .thumbnail-slider {
    display: flex;
    align-items: center;
  }

  .thumbnail-slider .thumbnail-list.slider--tablet-up {
    display: flex;
    padding: 0.5rem;
    flex: 1;
    scroll-padding-left: 0.5rem;
  }

  .product__media-wrapper .slider-mobile-gutter .slider-button {
    display: none;
  }

  .thumbnail-list.slider--tablet-up .thumbnail-list__item.slider__slide {
    width: calc(25% - 0.8rem);
  }

  .product--thumbnail_slider .slider-mobile-gutter .slider-button {
    display: flex;
  }
}

@media screen and (min-width: 900px) {
  .product--small .thumbnail-list.slider--tablet-up .thumbnail-list__item.slider__slide {
    width: calc(25% - 0.8rem);
  }

  .thumbnail-list.slider--tablet-up .thumbnail-list__item.slider__slide {
    width: calc(20% - 0.8rem);
  }
}

.thumbnail {
  position: absolute;
  top: 0;
  left: 0;
  display: block;
  height: 100%;
  width: 100%;
  padding: 0;
  color: rgb(var(--color-foreground));
  cursor: pointer;
  background-color: transparent;
}

.thumbnail:hover {
  opacity: 0.7;
}

.thumbnail.global-media-settings img {
  border-radius: 0;
}

.thumbnail[aria-current] {
  box-shadow: 0 0 0rem 0.1rem #42baba;
  border-color: #42baba;
}

.image-magnify-full-size {
  cursor: zoom-out;
  z-index: 1;
  margin: 0;
  border-radius: calc(var(--media-radius) - var(--media-border-width));
}

.image-magnify-hover {
  cursor: zoom-in;
}

.product__modal-opener--image .product__media-zoom-none,
.product__media-icon--none {
  display: none;
}

.product__modal-opener > .loading__spinner {
  top: 50%;
  left: 50%;
  transform: translate(-50%, -50%);
  position: absolute;
  display: flex;
  align-items: center;
  height: 48px;
  width: 48px;
}

.product__modal-opener .path {
  stroke: rgb(var(--color-button));
  opacity: 0.75;
}

@media (hover: hover) {
  .product__media-zoom-hover,
  .product__media-icon--hover {
    display: none;
  }
}

@media screen and (max-width: 749px) {
  .product__media-zoom-hover,
  .product__media-icon--hover {
    display: flex;
  }
}

.js .product__media {
  overflow: hidden !important;
}

.thumbnail[aria-current]:focus-visible {
  box-shadow: 0 0 0 0.3rem rgb(var(--color-background)), 0 0 0rem 0.5rem rgba(var(--color-foreground), 0.5);
}

.thumbnail[aria-current]:focus,
.thumbnail.focused {
  outline: 0;
  box-shadow: 0 0 0 0.3rem rgb(var(--color-background)), 0 0 0rem 0.5rem rgba(var(--color-foreground), 0.5);
}

/* outline styling for Windows High Contrast Mode */
@media (forced-colors: active) {
  .thumbnail[aria-current]:focus,
  .thumbnail.focused {
    outline: transparent solid 1px;
  }
}
.thumbnail[aria-current]:focus:not(:focus-visible) {
  outline: 0;
  box-shadow: 0 0 0 0.1rem rgb(var(--color-foreground));
}

.thumbnail img {
  object-fit: cover;
  width: 100%;
  height: 100%;
  pointer-events: none;
}

.thumbnail__badge .icon {
  width: 1rem;
  height: 1rem;
}

.thumbnail__badge .icon-3d-model {
  width: 1.2rem;
  height: 1.2rem;
}

.thumbnail__badge {
  color: rgb(var(--color-foreground), 0.6);
  height: 2rem;
  width: 2rem;
  left: auto;
  right: calc(0.4rem + var(--media-border-width));
  top: calc(0.4rem + var(--media-border-width));
}

@media screen and (min-width: 750px) {
  .product:not(.product--small) .thumbnail__badge {
    height: 3rem;
    width: 3rem;
  }

  .product:not(.product--small) .thumbnail__badge .icon {
    width: 1.2rem;
    height: 1.2rem;
  }

  .product:not(.product--small) .thumbnail__badge .icon-3d-model {
    width: 1.4rem;
    height: 1.4rem;
  }
}

.thumbnail-list__item {
  position: relative;
}

.thumbnail-list__item::before {
  content: '';
  display: block;
  padding-bottom: 100%;
}

.product:not(.featured-product) .product__view-details {
  display: none;
}

.product__view-details {
  display: block;
  text-decoration: none;
}

.product__view-details:hover {
  text-decoration: underline;
  text-underline-offset: 0.3rem;
}

.product__view-details .icon {
  width: 1.2rem;
  margin-left: 1.2rem;
  flex-shrink: 0;
}

/* Inventory status */

.product__inventory {
  display: flex;
  align-items: center;
  gap: 0.5rem;
}

.product--no-media .product__inventory {
  justify-content: center;
}

/* This keeps the container from getting display: none; applied to it and to make sure we're not introducing some layout shift when switching to an unavailable variant */
.product__inventory.visibility-hidden:empty {
  display: block;
}

.product__inventory.visibility-hidden:empty::after {
  content: '#';
}

/* Icon with text */
.icon-with-text {
  --icon-size: calc(var(--font-heading-scale) * 3rem);
  --icon-spacing: calc(var(--font-heading-scale) * 1rem);
}

.icon-with-text-background {
  padding: 10px !important;
  border-radius: 12px;
}

.icon-with-text--horizontal {
  display: flex;
  justify-content: center;
  column-gap: 3rem;
  flex-direction: row;
}

.icon-with-text--vertical {
  --icon-size: calc(var(--font-heading-scale) * 2rem);
}

.icon-with-text .icon {
  fill: rgb(var(--color-foreground));
  height: var(--icon-size);
  width: var(--icon-size);
}

.icon-with-text--horizontal .icon,
.icon-with-text--horizontal img {
  margin-bottom: var(--icon-spacing);
}

.icon-with-text--vertical .icon {
  min-height: var(--icon-size);
  min-width: var(--icon-size);
  margin-right: var(--icon-spacing);
}

.icon-with-text img {
  height: var(--icon-size);
  width: var(--icon-size);
  object-fit: contain;
}

.icon-with-text--vertical img {
  margin-right: var(--icon-spacing);
}

.icon-with-text--horizontal .h4 {
  padding-top: calc(var(--icon-size) + var(--icon-spacing));
  text-align: center;
}

.icon-with-text--horizontal svg + .h4,
.icon-with-text--horizontal img + .h4,
.icon-with-text--horizontal.icon-with-text--text-only .h4 {
  padding-top: 0;
}

.icon-with-text__item {
  display: flex;
  align-items: center;
}

.icon-with-text--horizontal .icon-with-text__item {
  flex-direction: column;
  width: 33%;
}

.icon-with-text--vertical .icon-with-text__item {
  margin-bottom: var(--icon-size);
}

/* SKU block */

.product__sku.visibility-hidden::after {
  content: '#';
}

/* Product-thumbnail snippet */

.product-media-container {
  --aspect-ratio: var(--preview-ratio);
  --ratio-percent: calc(1 / var(--aspect-ratio) * 100%);
  position: relative;
  width: 100%;
  max-width: calc(100% - calc(var(--media-border-width) * 2));
}

.product-media-container.constrain-height {
  /* arbitrary offset value based on average theme spacing and header height */
  --viewport-offset: 400px;
  --constrained-min-height: 300px;
  --constrained-height: max(var(--constrained-min-height), calc(100vh - var(--viewport-offset)));
  margin-right: auto;
  margin-left: auto;
}

.product-media-container.constrain-height.media-fit-contain {
  --contained-width: calc(var(--constrained-height) * var(--aspect-ratio));
  width: min(var(--contained-width), 100%);
}

.product-media-container .media {
  padding-top: var(--ratio-percent);
}

.product-media-container.constrain-height .media {
  padding-top: min(var(--constrained-height), var(--ratio-percent));
}

@media screen and (max-width: 749px) {
  .product-media-container.media-fit-cover {
    display: flex;
    align-self: stretch;
  }

  .product-media-container.media-fit-cover .media {
    /* allow media img element to scale relative to modal-opener/product-media-container */
    position: initial;
  }
}

@media screen and (min-width: 750px) {
  .product-media-container {
    max-width: 100%;
  }

  .product-media-container:not(.media-type-image) {
    /* override to use actual media ratio (not poster ratio) for video/models on desktop */
    --aspect-ratio: var(--ratio);
  }

  .product-media-container.constrain-height {
    --viewport-offset: 170px;
    --constrained-min-height: 500px;
  }

  .product-media-container.media-fit-cover,
  .product-media-container.media-fit-cover .product__modal-opener,
  .product-media-container.media-fit-cover .media {
    height: 100%;
  }

  .product-media-container.media-fit-cover .deferred-media__poster img {
    object-fit: cover;
    width: 100%;
  }
}

.product-media-container .product__modal-opener {
  display: block;
  position: relative;
}

@media screen and (min-width: 750px) {
  .product-media-container .product__modal-opener:not(.product__modal-opener--image) {
    display: none;
  }
}

/* Recipient form */
.recipient-form {
  /* (2.88[line-height] - 1.6rem) / 2 */
  --recipient-checkbox-margin-top: 0.64rem;

  display: block;
  position: relative;
  max-width: 44rem;
  margin-bottom: 2.5rem;
}

.recipient-form-field-label {
  margin: 0.6rem 0;
}

.recipient-form-field-label--space-between {
  display: flex;
  justify-content: space-between;
}

.recipient-checkbox {
  flex-grow: 1;
  font-size: 1.6rem;
  display: flex;
  word-break: break-word;
  align-items: flex-start;
  max-width: inherit;
  position: relative;
  cursor: pointer;
}

.no-js .recipient-checkbox {
  display: none;
}

.recipient-form > input[type='checkbox'] {
  position: absolute;
  width: 1.6rem;
  height: 1.6rem;
  margin: var(--recipient-checkbox-margin-top) 0;
  top: 0;
  left: 0;
  z-index: -1;
  appearance: none;
  -webkit-appearance: none;
}

.recipient-fields__field {
  margin: 0 0 2rem 0;
}

.recipient-fields .field__label {
  white-space: nowrap;
  text-overflow: ellipsis;
  max-width: calc(100% - 3.5rem);
  overflow: hidden;
}

.recipient-checkbox > svg {
  margin-top: var(--recipient-checkbox-margin-top);
  margin-right: 1.2rem;
  flex-shrink: 0;
}

.recipient-form .icon-checkmark {
  visibility: hidden;
  position: absolute;
  left: 0.28rem;
  z-index: 5;
  top: 0.4rem;
}

.recipient-form > input[type='checkbox']:checked + label .icon-checkmark {
  visibility: visible;
}

.js .recipient-fields {
  display: none;
}

.recipient-fields hr {
  margin: 1.6rem auto;
}

.recipient-form > input[type='checkbox']:checked ~ .recipient-fields {
  display: block;
  animation: animateMenuOpen var(--duration-default) ease;
}
.recipient-form > input[type='checkbox']:not(:checked, :disabled) ~ .recipient-fields,
.recipient-email-label {
  display: none;
}

.js .recipient-email-label.required,
.no-js .recipient-email-label.optional {
  display: inline;
}

.recipient-form ul {
  line-height: calc(1 + 0.6 / var(--font-body-scale));
  padding-left: 4.4rem;
  text-align: left;
}

.recipient-form ul a {
  display: inline;
}

.recipient-form .error-message::first-letter {
  text-transform: capitalize;
}

@media screen and (forced-colors: active) {
  .recipient-fields > hr {
    border-top: 0.1rem solid rgb(var(--color-background));
  }

  .recipient-checkbox > svg {
    background-color: inherit;
    border: 0.1rem solid rgb(var(--color-background));
  }

  .recipient-form > input[type='checkbox']:checked + label .icon-checkmark {
    border: none;
  }
}<|MERGE_RESOLUTION|>--- conflicted
+++ resolved
@@ -180,7 +180,6 @@
   padding-left: 0;
 }
 
-<<<<<<< HEAD
 fieldset.product-form__input .form__label {
   margin-bottom: 0.2rem;
 }
@@ -271,8 +270,6 @@
 .product-form__input input[type='radio']:focus-visible + label {
   box-shadow: 0 0 0 0.3rem rgb(var(--color-background)), 0 0 0 0.5rem rgba(var(--color-foreground), 0.55);
 }
-=======
->>>>>>> 05e61a33
 
 /* Fallback */
 .no-js .shopify-payment-button__button [role='button']:focus + label {
