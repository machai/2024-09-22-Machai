.product {
  margin: 0;
}

.product--no-media {
  max-width: 57rem;
  margin: 0 auto;
}

.product__media-wrapper {
  padding-left: 0;
}

.product__info-wrapper {
  padding-left: 0;
  padding-bottom: 0;
}

@media screen and (min-width: 750px) {
  .product--thumbnail .product__media-gallery,
  .product--thumbnail_slider .product__media-gallery,
  .product--stacked .product__info-container--sticky {
    display: block;
    position: sticky;
    top: 3rem;
    z-index: 2;
  }

  .product__info-wrapper {
    padding-left: 5rem;
  }

  .product__media-container .slider-buttons {
    display: none;
  }
}

@media screen and (min-width: 990px) {
  .product--large:not(.product--no-media) .product__media-wrapper {
    max-width: 65%;
    width: calc(65% - 1rem / 2);
  }

  .product--large:not(.product--no-media) .product__info-wrapper {
    padding-left: 4rem;
    max-width: 35%;
    width: calc(35% - 1rem / 2);
  }

  .product--medium:not(.product--no-media) .product__media-wrapper,
  .product--small:not(.product--no-media) .product__info-wrapper {
    max-width: 55%;
    width: calc(55% - 1rem / 2);
  }

  .product--medium:not(.product--no-media) .product__info-wrapper,
  .product--small:not(.product--no-media) .product__media-wrapper {
    max-width: 45%;
    width: calc(45% - 1rem / 2);
  }
}

/* Dynamic checkout */

.shopify-payment-button__button {
  font-family: inherit;
  min-height: 4.6rem;
}

.shopify-payment-button__button [role="button"].focused,
.no-js .shopify-payment-button__button [role="button"]:focus {
  outline: .2rem solid rgba(var(--color-foreground),.5) !important;
  outline-offset: 0.3rem;
  box-shadow: 0 0 0 .1rem rgba(var(--color-button),var(--alpha-button-border)),0 0 0 .3rem rgb(var(--color-background)),0 0 .5rem .4rem rgba(var(--color-foreground),.3) !important;
}

.shopify-payment-button__button [role="button"]:focus:not(:focus-visible) {
  outline: 0;
  box-shadow: none !important;
}

.shopify-payment-button__button [role="button"]:focus-visible {
  outline: .2rem solid rgba(var(--color-foreground),.5) !important;
  box-shadow: 0 0 0 .1rem rgba(var(--color-button),var(--alpha-button-border)),0 0 0 .3rem rgb(var(--color-background)),0 0 .5rem .4rem rgba(var(--color-foreground),.3) !important;
}

.shopify-payment-button__button--unbranded {
  background-color: rgba(var(--color-button), var(--alpha-button-background));
  color: rgb(var(--color-button-text));
  font-size: 1.4rem;
  line-height: calc(1 + 0.2 / var(--font-body-scale));
  letter-spacing: 0.07rem;
}

.shopify-payment-button__button--unbranded::selection {
  background-color: rgba(var(--color-button-text), 0.3);
}

.shopify-payment-button__button--unbranded:hover,
.shopify-payment-button__button--unbranded:hover:not([disabled]) {
  background-color: rgba(var(--color-button), var(--alpha-button-background));
  box-shadow: 0 0 0 0.2rem rgba(var(--color-button), var(--alpha-button-border));
}

.shopify-payment-button__more-options {
  margin: 1.6rem 0 1rem;
  font-size: 1.2rem;
  line-height: calc(1 + 0.5 / var(--font-body-scale));
  letter-spacing: 0.05rem;
  text-decoration: underline;
  text-underline-offset: 0.3rem;
}

.shopify-payment-button__button--hidden {
  display: none;
}

/* Product form */

.product-form {
  display: block;
}

.product-form__error-message-wrapper:not([hidden]) {
  display: flex;
  align-items: flex-start;
  font-size: 1.2rem;
  margin-bottom: 1.5rem;
}

.product-form__error-message-wrapper svg {
  flex-shrink: 0;
  width: 1.2rem;
  height: 1.2rem;
  margin-right: 0.7rem;
  margin-top: 0.5rem;
}

/* Form Elements */
.product-form__input {
  flex: 0 0 100%;
  padding: 0;
  margin: 0 0 1.2rem 0;
  max-width: 37rem;
  min-width: fit-content;
  border: none;
}

variant-radios,
variant-selects {
  display: block;
}

.product-form__input--dropdown {
  margin-bottom: 1.6rem;
}

.product-form__input .form__label {
  padding-left: 0;
}

fieldset.product-form__input .form__label {
  margin-bottom: 0.2rem;
}

.product-form__input input[type='radio'] {
  clip: rect(0, 0, 0, 0);
  overflow: hidden;
  position: absolute;
  height: 1px;
  width: 1px;
}

.product-form__input input[type='radio'] + label {
  border: var(--variant-pills-border-width) solid rgba(var(--color-foreground), var(--variant-pills-border-opacity));
  background-color: rgb(var(--color-background));
  color: rgba(var(--color-foreground));
  border-radius: var(--variant-pills-radius);
  color: rgb(var(--color-foreground));
  display: inline-block;
  margin: 0.7rem 0.5rem 0.2rem 0;
  padding: 1rem 2rem;
  font-size: 1.4rem;
  letter-spacing: 0.1rem;
  line-height: 1;
  text-align: center;
  transition: border var(--duration-short) ease;
  cursor: pointer;
  filter: drop-shadow(
    var(--variant-pills-shadow-horizontal-offset)
    var(--variant-pills-shadow-vertical-offset)
    var(--variant-pills-shadow-blur-radius)
    rgba(var(--color-foreground), var(--variant-pills-shadow-opacity))
  );
}

.product-form__input input[type='radio'] + label:hover {
  border-color: rgb(var(--color-foreground));
}

.product-form__input input[type='radio']:checked + label {
  background-color: rgb(var(--color-foreground));
  color: rgb(var(--color-background));
}

@media screen and (forced-colors: active) {
  .product-form__input input[type=radio]:checked + label {
    text-decoration: underline;
  }
}

.product-form__input input[type='radio']:checked + label::selection {
  background-color: rgba(var(--color-background), 0.3);
}

.product-form__input input[type='radio']:disabled + label {
  border-color: rgba(var(--color-foreground), 0.1);
  color: rgba(var(--color-foreground), 0.4);
  text-decoration: line-through;
}
.product-form__input input[type='radio']:focus-visible + label {
  box-shadow: 0 0 0 0.3rem rgb(var(--color-background)),
    0 0 0 0.5rem rgba(var(--color-foreground), 0.55);
}

/* Fallback */
.product-form__input input[type='radio'].focused + label,
.no-js .shopify-payment-button__button [role="button"]:focus + label {
  box-shadow: 0 0 0 0.3rem rgb(var(--color-background)),
    0 0 0 0.5rem rgba(var(--color-foreground), 0.55);
}

/* No outline when focus-visible is available in the browser */
.no-js .product-form__input input[type='radio']:focus:not(:focus-visible) + label {
  box-shadow: none;
}

.product-form__input .select {
  max-width: 25rem;
}

.product-form__submit {
  margin-bottom: 1rem;
}

.no-js .product-form__submit.button--secondary {
  --color-button: var(--color-base-accent-1);
  --color-button-text: var(--color-base-solid-button-labels);
  --alpha-button-background: 1;
}

.product-form__submit[aria-disabled="true"] + .shopify-payment-button,
.product-form__submit[disabled] + .shopify-payment-button {
  display: none;
}

@media screen and (forced-colors: active) {
  .product-form__submit[aria-disabled="true"] {
    color: Window;
  }
}

/* Overrides */
.shopify-payment-button__more-options {
  color: rgb(var(--color-foreground));
}

.shopify-payment-button__button {
  font-size: 1.5rem;
  letter-spacing: 0.1rem;
}

/* Product info */

.product__info-container > * + * {
  margin: 1.5rem 0;
}

.product__info-container .product-form,
.product__info-container .product__description {
  margin: 2.5rem 0;
}

.product__text {
  margin-bottom: 0;
}

a.product__text {
  display: block;
  text-decoration: none;
  color: rgba(var(--color-foreground), 0.75);
}

.product__text.caption-with-letter-spacing {
  text-transform: uppercase;
}

.product__title {
  word-break: break-word;
  margin-bottom: 1.5rem;
}

.product__title + .product__text.caption-with-letter-spacing {
  margin-top: -1.5rem;
}

.product__text.caption-with-letter-spacing + .product__title {
  margin-top: 0;
}

.product__accordion .accordion__content {
  padding: 0 1rem;
}

.product .price .badge {
  margin-bottom: 0.5rem;
}

.product .price__container {
  margin-bottom: 0.5rem;
}

.product .price dl {
  margin-top: 0.5rem;
  margin-bottom: 0.5rem;
}

.product .price--sold-out .price__badge-sold-out {
  background: transparent;
  color: rgb(var(--color-background));
  border-color: transparent;
}

.product .price--sold-out .price__badge-sale {
  display: none;
}

@media screen and (min-width: 750px) {
  .product__info-container .price--on-sale .price-item--regular {
    font-size: 1.6rem;
  }

  .product__info-container > *:first-child {
    margin-top: 0;
  }
}

.product__description-title {
  font-weight: 600;
}

.product--no-media .product__title,
.product--no-media .product__text,
.product--no-media noscript .product-form__input,
.product--no-media .product__tax  {
  text-align: center;
}

.product--no-media .product__media-wrapper {
  padding: 0;
}

.product__tax {
  margin-top: -1.4rem;
}

.product--no-media noscript .product-form__input,
.product--no-media .share-button {
  max-width: 100%;
}

.product--no-media fieldset.product-form__input,
.product--no-media .product-form__quantity,
.product--no-media .product-form__input--dropdown,
.product--no-media .share-button,
.product--no-media .product__view-details,
.product--no-media .product__pickup-availabilities,
.product--no-media .product-form {
  display: flex;
  align-items: center;
  justify-content: center;
  text-align: center;
}

.product--no-media .product-form {
  flex-direction: column;
}

.product--no-media .product-form > .form {
  max-width: 30rem;
  width: 100%;
}

.product--no-media .product-form__quantity,
.product--no-media .product-form__input--dropdown {
  flex-direction: column;
  max-width: 100%;
}

.product--no-media fieldset.product-form__input {
  flex-wrap: wrap;
  margin: 0 auto 1.2rem auto;
}

.product--no-media .product__info-container > modal-opener {
  display: block;
  text-align: center;
}

.product--no-media .product-popup-modal__button {
  padding-right: 0;
}

.product--no-media .price {
  text-align: center;
}

.product--no-media .product__info-wrapper {
  padding-left: 0;
}

/* Product media */

@media screen and (max-width: 749px) {
  .product__media-list {
    margin-left: -2.5rem;
    padding-bottom: 2rem;
    margin-bottom: 3rem;
    width: calc(100% + 4rem);
  }

  .product__media-wrapper slider-component:not(.thumbnail-slider--no-slide) {
    margin-left: -1.5rem;
    margin-right: -1.5rem;
  }

  .slider.slider--mobile.product__media-list {
    padding-bottom: 0;
    margin-bottom: 0.5rem;
  }

  .slider.product__media-list::-webkit-scrollbar {
    height: 0.2rem;
    width: 0.2rem;
  }

  .product__media-list::-webkit-scrollbar-thumb {
    background-color: rgb(var(--color-foreground));
  }

  .product__media-list::-webkit-scrollbar-track {
    background-color: rgba(var(--color-foreground), 0.2);
  }

  .product__media-list .product__media-item {
    width: calc(100% - 3rem);
  }

  .slider.product__media-list .product__media-item:first-of-type {
    padding-left: 1.5rem;
  }
}

@media screen and (min-width: 750px) {
  .product__media-item:first-child {
    width: 100%;
  }

  .product--thumbnail .product__media-item:not(.is-active),
  .product--thumbnail_slider .product__media-item:not(.is-active) {
    display: none;
  }

  .product-media-modal__content > .product__media-item--variant.product__media-item--variant {
    display: none;
  }

  .product-media-modal__content > .product__media-item--variant:first-child {
    display: block;
  }
}

.product__media-item.product__media-item--variant {
  display: none;
}

.product__media-item--variant:first-child {
  display: block;
}

@media screen and (max-width: 749px) {
  .product__media-item--variant:first-child {
    padding-right: 1.5rem;
  }
}

@media screen and (min-width: 750px) and (max-width: 989px) {
  .product__media-list .product__media-item:first-child {
    padding-left: 0;
  }

  .product--thumbnail_slider .product__media-list {
    margin-left: 0;
  }

  .product__media-list .product__media-item {
    padding: 0 0 0.5rem;
    width: 100%;
  }
}

.product__media-icon .icon {
  width: 1.2rem;
  height: 1.4rem;
}

.product__media-icon,
.thumbnail__badge {
  background-color: rgb(var(--color-background));
  border-radius: 50%;
  border: 0.1rem solid rgba(var(--color-foreground), 0.1);
  color: rgb(var(--color-foreground));
  display: flex;
  align-items: center;
  justify-content: center;
  height: 3rem;
  width: 3rem;
  position: absolute;
  left: 1.5rem;
  top: 1.5rem;
  z-index: 1;
  transition: color var(--duration-short) ease,
    opacity var(--duration-short) ease;
}

.product__media-video .product__media-icon {
  opacity: 1;
}

.product__modal-opener--image .product__media-toggle:hover {
  cursor: zoom-in;
}

.product__modal-opener:hover .product__media-icon {
  border: 0.1rem solid rgba(var(--color-foreground), 0.1);
}

@media screen and (min-width: 750px) {
  .grid__item.product__media-item--full {
    width: 100%;
  }
}

@media screen and (min-width: 990px) {
  .product__modal-opener .product__media-icon {
    opacity: 0;
  }

  .product__modal-opener:hover .product__media-icon,
  .product__modal-opener:focus .product__media-icon {
    opacity: 1;
  }
}

.product__media-item > * {
  display: block;
  position: relative;
}

.product__media-toggle {
  display: flex;
  border: none;
  background-color: transparent;
  color: currentColor;
  padding: 0;
}

.product__media-toggle::after {
  content: '';
  cursor: pointer;
  display: block;
  margin: 0;
  padding: 0;
  position: absolute;
  top: 0;
  left: 0;
  z-index: 2;
  height: 100%;
  width: 100%;
}

.product__media-toggle:focus-visible {
  outline: 0;
  box-shadow: none;
}

.product__media-toggle.focused {
  outline: 0;
  box-shadow: none;
}

.product__media-toggle:focus-visible:after {
  outline: 0.2rem solid rgba(var(--color-foreground), 0.5);
  outline-offset: 0.3rem;
  box-shadow: 0 0 0 0.3rem rgb(var(--color-background)), 0 0 0.5rem 0.4rem rgba(var(--color-foreground), 0.3);
}

.product__media-toggle.focused::after {
  outline: 0.2rem solid rgba(var(--color-foreground), 0.5);
  outline-offset: 0.3rem;
  box-shadow: 0 0 0 0.3rem rgb(var(--color-background)), 0 0 0.5rem 0.4rem rgba(var(--color-foreground), 0.3);
}

.product-media-modal {
  background-color: rgb(var(--color-background));
  height: 100%;
  position: fixed;
  top: 0;
  left: 0;
  width: 100%;
  visibility: hidden;
  opacity: 0;
  z-index: -1;
}

.product-media-modal[open] {
  visibility: visible;
  opacity: 1;
  z-index: 101;
}

.product-media-modal__dialog {
  display: flex;
  align-items: center;
  height: 100vh;
}

.product-media-modal__content {
  max-height: 100vh;
  width: 100%;
  overflow: auto;
}

.product-media-modal__content > *:not(.active),
.product__media-list .deferred-media {
  display: none;
}

@media screen and (min-width: 750px) {
  .product-media-modal__content {
    padding-bottom: 2rem;
  }

  .product-media-modal__content > *:not(.active) {
    display: block;
  }

  .product__modal-opener:not(.product__modal-opener--image) {
    display: none;
  }

  .product__media-list .deferred-media {
    display: block;
  }
}

<<<<<<< HEAD
=======
@media screen and (max-width: 749px) {
  .product--thumbnail .is-active > .product__modal-opener:not(.product__modal-opener--image),
  .product--thumbnail_slider .is-active > .product__modal-opener:not(.product__modal-opener--image) {
    display: none;
  }

  .product--thumbnail .is-active .deferred-media,
  .product--thumbnail_slider .is-active .deferred-media {
    display: block;
    width: 100%;
  }
}

.product__media-list .deferred-media,
.product__media-list .product__modal-opener {
  border: 0.1rem solid rgba(var(--color-foreground), 0.04);
}

>>>>>>> dcb6379d
.product-media-modal__content > * {
  display: block;
  height: auto;
  margin: auto;
  border: 0.1rem solid rgba(var(--color-foreground), 0.04);
}

.product-media-modal__content .media {
  background: none;
}

.product-media-modal__model {
  width: 100%;
}

.product-media-modal__toggle {
  background-color: rgb(var(--color-background));
  border: 0.1rem solid rgba(var(--color-foreground), 0.1);
  border-radius: 50%;
  color: rgba(var(--color-foreground), 0.55);
  display: flex;
  align-items: center;
  justify-content: center;
  cursor: pointer;
  right: 2rem;
  padding: 1.2rem;
  position: fixed;
  z-index: 2;
  top: 2rem;
  width: 4rem;
}

.product-media-modal__content .deferred-media {
  width: 100%;
}

@media screen and (min-width: 750px) {
  .product-media-modal__content {
    padding: 2rem 11rem;
  }

  .product-media-modal__content > * {
    width: 100%;
  }

  .product-media-modal__content > * + * {
    margin-top: 2rem;
  }

  .product-media-modal__toggle {
    right: 5rem;
    top: 2.2rem;
  }
}

@media screen and (min-width: 990px) {
  .product-media-modal__content {
    padding: 2rem 11rem;
  }

  .product-media-modal__content > * + * {
    margin-top: 1.5rem;
  }

  .product-media-modal__content {
    padding-bottom: 1.5rem;
  }

  .product-media-modal__toggle {
    right: 5rem;
  }
}

.product-media-modal__toggle:hover {
  color: rgba(var(--color-foreground), 0.75);
}

.product-media-modal__toggle .icon {
  height: auto;
  margin: 0;
  width: 2.2rem;
}

/* Product popup */

.product-popup-modal {
  box-sizing: border-box;
  opacity: 0;
  position: fixed;
  visibility: hidden;
  z-index: -1;
  margin: 0 auto;
  top: 0;
  left: 0;
  overflow: auto;
  width: 100%;
  background: rgba(var(--color-foreground), 0.2);
  height: 100%;
}

.product-popup-modal[open] {
  opacity: 1;
  visibility: visible;
  z-index: 101;
}

.product-popup-modal__content {
  border-radius: var(--popup-corner-radius);
  background-color: rgb(var(--color-background));
  overflow: auto;
  height: 80%;
  margin: 0 auto;
  left: 50%;
  transform: translateX(-50%);
  margin-top: 5rem;
  width: 92%;
  position: absolute;
  top: 0;
  padding: 0 1.5rem 0 3rem;
  border-color: rgba(var(--color-foreground), var(--popup-border-opacity));
  border-style: solid;
  border-width: var(--popup-border-width);
  filter: drop-shadow(
    var(--popup-shadow-horizontal-offset)
    var(--popup-shadow-vertical-offset)
    var(--popup-shadow-blur-radius)
    rgba(var(--color-foreground), var(--popup-shadow-opacity))
  );
}

@media screen and (min-width: 750px) {
  .product-popup-modal__content {
    padding-right: 1.5rem;
    margin-top: 10rem;
    width: 70%;
    padding: 0 3rem;
  }
}

.product-popup-modal__content img {
  max-width: 100%;
}

@media screen and (max-width: 749px) {
  .product-popup-modal__content table {
    display: block;
    max-width: fit-content;
    overflow-x: auto;
    white-space: nowrap;
    margin: 0;
  }
}

.product-popup-modal__opener {
  display: inline-block;
}

.product-popup-modal__button {
  font-size: 1.6rem;
  padding-right: 1.3rem;
  padding-left: 0;
  height: 4.4rem;
  text-underline-offset: 0.3rem;
  text-decoration-thickness: 0.1rem;
  transition: text-decoration-thickness var(--duration-short) ease;
}

.product-popup-modal__button:hover {
  text-decoration-thickness: 0.2rem;
}

.product-popup-modal__content-info {
  padding-right: 4.4rem;
}

.product-popup-modal__content-info > * {
  height: auto;
  margin: 0 auto;
  max-width: 100%;
  width: 100%;
}

@media screen and (max-width: 749px) {
  .product-popup-modal__content-info > * {
    max-height: 100%;
  }
}

.product-popup-modal__toggle {
  background-color: rgb(var(--color-background));
  border: 0.1rem solid rgba(var(--color-foreground), 0.1);
  border-radius: 50%;
  color: rgba(var(--color-foreground), 0.55);
  display: flex;
  align-items: center;
  justify-content: center;
  cursor: pointer;
  position: sticky;
  padding: 1.2rem;
  z-index: 2;
  top: 1.5rem;
  width: 4rem;
  margin: 0 0 0 auto;
}

.product-popup-modal__toggle:hover {
  color: rgba(var(--color-foreground), 0.75);
}

.product-popup-modal__toggle .icon {
  height: auto;
  margin: 0;
  width: 2.2rem;
}

.product__media-list .media {
  border: var(--media-border-width) solid rgba(var(--color-foreground), var(--media-border-opacity));
  border-radius: var(--media-radius);
  overflow: visible;
  background: rgb(var(--color-background));
}

.product__media-list .media:after {
  border-radius: var(--media-radius);
  box-shadow: var(--media-shadow-horizontal-offset) var(--media-shadow-vertical-offset) var(--media-shadow-blur-radius) rgba(var(--color-foreground), var(--media-shadow-opacity));
  content: '';
  position: absolute;
  width: calc(var(--media-border-width) * 2 + 100%);
  height: calc(var(--media-border-width) * 2 + 100%);
  top: calc(var(--media-border-width) * -1);
  left: calc(var(--media-border-width) * -1);
  z-index: -1;
}

.product__media-list .media > * {
  border-radius: calc(var(--media-radius) - var(--media-border-width));
  overflow: hidden;
<<<<<<< HEAD
=======
}

.thumbnail-list {
  flex-wrap: wrap;
  grid-gap: 1rem;
}

@media screen and (min-width: 750px) {
  .product--stacked .thumbnail-list {
    display: none;
  }

  .thumbnail-list {
    display: grid;
    margin-left: -1rem;
    grid-template-columns: repeat(4, 1fr);
  }
}

.thumbnail-list_item--variant:not(:first-child) {
  display: none;
}

@media screen and (min-width: 990px) {
  .thumbnail-list {
    margin-left: 0;
    grid-template-columns: repeat(4, 1fr);
  }

  .product--medium .thumbnail-list {
    grid-template-columns: repeat(5, 1fr);
  }

  .product--large .thumbnail-list {
    grid-template-columns: repeat(6, 1fr);
  }
}

@media screen and (max-width: 749px) {
  .product__media-item {
    display: flex;
    align-items: center;
  }

  .product__modal-opener {
    width: 100%;
  }

  .thumbnail-slider {
    display: flex;
    align-items: center;
  }

  .thumbnail-list.slider {
    display: flex;
    padding: 0.5rem;
    flex: 1;
  }

  .thumbnail-list__item.slider__slide {
    width: calc(33% - 0.6rem);
  }
}

@media screen and (min-width: 750px) {
  .product--thumbnail_slider .thumbnail-slider {
    display: flex;
    align-items: center;
  }

  .thumbnail-list.slider--tablet-up {
    display: flex;
    padding: 0.5rem;
    flex: 1;
  }

  .product__media-gallery .slider-mobile-gutter .slider-button {
    display: none;
  }

  .thumbnail-list.slider--tablet-up .thumbnail-list__item.slider__slide {
    width: calc(25% - 0.8rem);
  }

  .product--thumbnail_slider .slider-mobile-gutter .slider-button {
    display: block;
  }
}

@media screen and (min-width: 900px) {
  .product--small .thumbnail-list.slider--tablet-up .thumbnail-list__item.slider__slide {
    width: calc(25% - 0.8rem);
  }

  .thumbnail-list.slider--tablet-up .thumbnail-list__item.slider__slide {
    width: calc(20% - 0.8rem);
  }
}

.thumbnail {
  position: absolute;
  top: 0;
  left: 0;
  display: block;
  height: 100%;
  width: 100%;
  padding: 0;
  color: rgb(var(--color-base-text));
  cursor: pointer;
  background-color: transparent;
  border: 0.1rem solid rgba(var(--color-foreground),.04);
}

.thumbnail:hover {
  opacity: 0.7;
}

.thumbnail[aria-current] {
  border: 0.1rem solid rgb(var(--color-base-text));
}

.thumbnail img {
  pointer-events: none;
}

.thumbnail--narrow img {
  height: 100%;
  width: auto;
  max-width: 100%;
}

.thumbnail--wide img {
  height: auto;
  width: 100%;
}

.thumbnail__badge .icon {
  width: 1rem;
  height: 1rem;
}

.thumbnail__badge .icon-3d-model {
  width: 1.2rem;
  height: 1.2rem;
}

.thumbnail__badge {
  color: rgb(var(--color-foreground), 0.6);
  height: 2rem;
  width: 2rem;
  left: auto;
  right: 0.4rem;
  top: 0.4rem;
}

@media screen and (min-width: 750px) {
  .product:not(.product--small) .thumbnail__badge {
    height: 3rem;
    width: 3rem;
  }

  .product:not(.product--small) .thumbnail__badge .icon {
    width: 1.2rem;
    height: 1.2rem;
  }

  .product:not(.product--small) .thumbnail__badge .icon-3d-model {
    width: 1.4rem;
    height: 1.4rem;
  }
}

.thumbnail-list__item {
  position: relative;
}

.thumbnail-list__item::before {
  content: "";
  display: block;
  padding-bottom: 100%;
>>>>>>> dcb6379d
}<|MERGE_RESOLUTION|>--- conflicted
+++ resolved
@@ -664,8 +664,6 @@
   }
 }
 
-<<<<<<< HEAD
-=======
 @media screen and (max-width: 749px) {
   .product--thumbnail .is-active > .product__modal-opener:not(.product__modal-opener--image),
   .product--thumbnail_slider .is-active > .product__modal-opener:not(.product__modal-opener--image) {
@@ -684,7 +682,6 @@
   border: 0.1rem solid rgba(var(--color-foreground), 0.04);
 }
 
->>>>>>> dcb6379d
 .product-media-modal__content > * {
   display: block;
   height: auto;
@@ -922,8 +919,6 @@
 .product__media-list .media > * {
   border-radius: calc(var(--media-radius) - var(--media-border-width));
   overflow: hidden;
-<<<<<<< HEAD
-=======
 }
 
 .thumbnail-list {
@@ -1104,5 +1099,4 @@
   content: "";
   display: block;
   padding-bottom: 100%;
->>>>>>> dcb6379d
 }