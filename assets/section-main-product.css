--- conflicted
+++ resolved
@@ -15,14 +15,6 @@
   padding-inline-start: 0;
 }
 
-<<<<<<< HEAD
-.product__info-wrapper {
-  padding-inline-start: 0;
-  padding-bottom: 0;
-}
-
-=======
->>>>>>> 92d8eca0
 @media screen and (min-width: 750px) {
   .product--thumbnail .product__media-gallery,
   .product--thumbnail_slider .product__media-gallery,
@@ -39,31 +31,27 @@
   }
 
   .product__info-wrapper {
-<<<<<<< HEAD
-    padding-inline-start: 5rem;
+    padding-block: 0;
+    padding-inline: 5rem 0;
   }
 
   .product__info-wrapper--extra-padding {
-    padding-inline-start: 8rem;
-=======
-    padding: 0 0 0 5rem;
-  }
-
-  .product__info-wrapper--extra-padding {
-    padding: 0 0 0 8rem;
+    padding-block: 0;
+    padding-inline: 8rem 0;
   }
 
   .product--right .product__info-wrapper {
-    padding: 0 5rem 0 0;
+    padding-block: 0;
+    padding-inline: 0 5rem;
   }
 
   .product--right .product__info-wrapper--extra-padding {
-    padding: 0 8rem 0 0;
+    padding-block: 0;
+    padding-inline: 0 8rem;
   }
 
   .product--right .product__media-list {
     margin-bottom: 2rem;
->>>>>>> 92d8eca0
   }
 
   .product__media-container .slider-buttons {
@@ -78,17 +66,15 @@
   }
 
   .product--large:not(.product--no-media) .product__info-wrapper {
-<<<<<<< HEAD
-    padding-inline-start: 4rem;
-=======
-    padding: 0 0 0 4rem;
->>>>>>> 92d8eca0
+    padding-block: 0;
+    padding-inline: 4rem 0;
     max-width: 35%;
     width: calc(35% - var(--grid-desktop-horizontal-spacing) / 2);
   }
 
   .product--large:not(.product--no-media).product--right .product__info-wrapper {
-    padding: 0 4rem 0 0;
+    padding-block: 0;
+    padding-inline: 0 4rem;
   }
 
   .product--medium:not(.product--no-media) .product__media-wrapper,
@@ -498,13 +484,6 @@
   text-align: center;
 }
 
-<<<<<<< HEAD
-.product--no-media .product__info-wrapper {
-  padding-inline-start: 0;
-}
-
-=======
->>>>>>> 92d8eca0
 /* Product media */
 .product__media-list video {
   border-radius: calc(var(--media-radius) - var(--media-border-width));
@@ -576,15 +555,6 @@
   display: block;
 }
 
-<<<<<<< HEAD
-@media screen and (max-width: 749px) {
-  .product__media-item--variant:first-child {
-    padding-inline-end: 1.5rem;
-  }
-}
-
-=======
->>>>>>> 92d8eca0
 @media screen and (min-width: 750px) and (max-width: 989px) {
   .product__media-list .product__media-item:first-child {
     padding-inline-start: 0;
@@ -616,13 +586,8 @@
   height: 3rem;
   width: 3rem;
   position: absolute;
-<<<<<<< HEAD
-  inset-block-start: calc(0.4rem + var(--media-border-width));
-  inset-inline-start: calc( 0.4rem + var(--media-border-width));
-=======
-  left: calc(1.2rem + var(--media-border-width));
-  top: calc(1.2rem + var(--media-border-width));
->>>>>>> 92d8eca0
+  inset-block-start: calc(1.2rem + var(--media-border-width));
+  inset-inline-start: calc(1.2rem + var(--media-border-width));
   z-index: 1;
   transition: color var(--duration-short) ease,
     opacity var(--duration-short) ease;
