--- conflicted
+++ resolved
@@ -188,15 +188,14 @@
   color: rgb(var(--color-background));
 }
 
-<<<<<<< HEAD
 @media screen and (forced-colors: active) {
   .product-form__input input[type=radio]:checked + label {
     text-decoration: underline;
   }
-=======
+}
+
 .product-form__input input[type='radio']:checked + label::selection {
   background-color: rgba(var(--color-background), 0.3);
->>>>>>> 24e442c1
 }
 
 .product-form__input input[type='radio']:disabled + label {
