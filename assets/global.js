--- conflicted
+++ resolved
@@ -851,19 +851,14 @@
         const html = new DOMParser().parseFromString(responseText, 'text/html')
         const destination = document.getElementById(`price-${this.dataset.section}`);
         const source = html.getElementById(`price-${this.dataset.originalSection ? this.dataset.originalSection : this.dataset.section}`);
-<<<<<<< HEAD
         const skuSource = html.getElementById(`Sku-${this.dataset.originalSection ? this.dataset.originalSection : this.dataset.section}`);
         const skuDestination = document.getElementById(`Sku-${this.dataset.section}`);
-
-        if (source && destination) destination.innerHTML = source.innerHTML;
-        if (skuSource && skuDestination) skuDestination.innerHTML = skuSource.innerHTML;
-=======
         const variantPickerDestination = document.getElementById(`variant-radios-${this.dataset.section}`) || document.getElementById(`variant-selects-${this.dataset.section}`);
         const variantPickerSource = html.getElementById(`variant-radios-${this.dataset.originalSection ? this.dataset.originalSection : this.dataset.section}`) || html.getElementById(`variant-selects-${this.dataset.originalSection ? this.dataset.originalSection : this.dataset.section}`);
 
         if (source && destination) destination.innerHTML = source.innerHTML;
         if (variantPickerSource && variantPickerDestination) variantPickerDestination.innerHTML = variantPickerSource.innerHTML;
->>>>>>> 3f89aa54
+        if (skuSource && skuDestination) skuDestination.innerHTML = skuSource.innerHTML;
 
         const price = document.getElementById(`price-${this.dataset.section}`);
         const sku = document.getElementById(`Sku-${this.dataset.section}`);
