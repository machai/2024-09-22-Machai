function getFocusableElements(container) {
  return Array.from(
    container.querySelectorAll(
      "summary, a[href], button:enabled, [tabindex]:not([tabindex^='-']), [draggable], area, input:not([type=hidden]):enabled, select:enabled, textarea:enabled, object, iframe"
    )
  );
}

document.querySelectorAll('[id^="Details-"] summary').forEach((summary) => {
  summary.setAttribute('role', 'button');
  summary.setAttribute('aria-expanded', 'false');

  if(summary.nextElementSibling.getAttribute('id')) {
    summary.setAttribute('aria-controls', summary.nextElementSibling.id);
  }

  summary.addEventListener('click', (event) => {
    event.currentTarget.setAttribute('aria-expanded', !event.currentTarget.closest('details').hasAttribute('open'));
  });

  summary.parentElement.addEventListener('keyup', onKeyUpEscape);
});

const trapFocusHandlers = {};

function trapFocus(container, elementToFocus = container) {
  var elements = getFocusableElements(container);
  var first = elements[0];
  var last = elements[elements.length - 1];

  removeTrapFocus();

  trapFocusHandlers.focusin = (event) => {
    if (
      event.target !== container &&
      event.target !== last &&
      event.target !== first
    )
      return;

    document.addEventListener('keydown', trapFocusHandlers.keydown);
  };

  trapFocusHandlers.focusout = function() {
    document.removeEventListener('keydown', trapFocusHandlers.keydown);
  };

  trapFocusHandlers.keydown = function(event) {
    if (event.code.toUpperCase() !== 'TAB') return; // If not TAB key
    // On the last focusable element and tab forward, focus the first element.
    if (event.target === last && !event.shiftKey) {
      event.preventDefault();
      first.focus();
    }

    //  On the first focusable element and tab backward, focus the last element.
    if (
      (event.target === container || event.target === first) &&
      event.shiftKey
    ) {
      event.preventDefault();
      last.focus();
    }
  };

  document.addEventListener('focusout', trapFocusHandlers.focusout);
  document.addEventListener('focusin', trapFocusHandlers.focusin);

  elementToFocus.focus();
}

// Here run the querySelector to figure out if the browser supports :focus-visible or not and run code based on it.
try {
  document.querySelector(":focus-visible");
} catch {
  focusVisiblePolyfill();
}

function focusVisiblePolyfill() {
  const navKeys = ['ARROWUP', 'ARROWDOWN', 'ARROWLEFT', 'ARROWRIGHT', 'TAB', 'ENTER', 'SPACE', 'ESCAPE', 'HOME', 'END', 'PAGEUP', 'PAGEDOWN']
  let currentFocusedElement = null;
  let mouseClick = null;

  window.addEventListener('keydown', (event) => {
    if(navKeys.includes(event.code.toUpperCase())) {
      mouseClick = false;
    }
  });

  window.addEventListener('mousedown', (event) => {
    mouseClick = true;
  });

  window.addEventListener('focus', () => {
    if (currentFocusedElement) currentFocusedElement.classList.remove('focused');

    if (mouseClick) return;

    currentFocusedElement = document.activeElement;
    currentFocusedElement.classList.add('focused');

  }, true);
}

function pauseAllMedia() {
  document.querySelectorAll('.js-youtube').forEach((video) => {
    video.contentWindow.postMessage('{"event":"command","func":"' + 'pauseVideo' + '","args":""}', '*');
  });
  document.querySelectorAll('.js-vimeo').forEach((video) => {
    video.contentWindow.postMessage('{"method":"pause"}', '*');
  });
  document.querySelectorAll('video').forEach((video) => video.pause());
  document.querySelectorAll('product-model').forEach((model) => {
    if (model.modelViewerUI) model.modelViewerUI.pause();
  });
}

function removeTrapFocus(elementToFocus = null) {
  document.removeEventListener('focusin', trapFocusHandlers.focusin);
  document.removeEventListener('focusout', trapFocusHandlers.focusout);
  document.removeEventListener('keydown', trapFocusHandlers.keydown);

  if (elementToFocus) elementToFocus.focus();
}

function onKeyUpEscape(event) {
  if (event.code.toUpperCase() !== 'ESCAPE') return;

  const openDetailsElement = event.target.closest('details[open]');
  if (!openDetailsElement) return;

  const summaryElement = openDetailsElement.querySelector('summary');
  openDetailsElement.removeAttribute('open');
  summaryElement.setAttribute('aria-expanded', false);
  summaryElement.focus();
}

class QuantityInput extends HTMLElement {
  constructor() {
    super();
    this.input = this.querySelector('input');
    this.changeEvent = new Event('change', { bubbles: true })

    this.querySelectorAll('button').forEach(
      (button) => button.addEventListener('click', this.onButtonClick.bind(this))
    );
  }

  onButtonClick(event) {
    event.preventDefault();
    const previousValue = this.input.value;

    event.target.name === 'plus' ? this.input.stepUp() : this.input.stepDown();
    if (previousValue !== this.input.value) this.input.dispatchEvent(this.changeEvent);
  }
}

customElements.define('quantity-input', QuantityInput);

function debounce(fn, wait) {
  let t;
  return (...args) => {
    clearTimeout(t);
    t = setTimeout(() => fn.apply(this, args), wait);
  };
}

<<<<<<< HEAD
const serializeForm = form => {
  const obj = {};
  const formData = new FormData(form);

  for (const key of formData.keys()) {
    const regex = /(?:^(properties\[))(.*?)(?:\]$)/;

    if (regex.test(key)) {
      obj.properties = obj.properties || {};
      obj.properties[regex.exec(key)[2]] = formData.get(key);
    } else {
      obj[key] = formData.get(key);
    }
  }

  return JSON.stringify(obj);
};

=======
>>>>>>> 2d1c8321
function fetchConfig(type = 'json') {
  return {
    method: 'POST',
    headers: { 'Content-Type': 'application/json', 'Accept': `application/${type}` }
  };
}

/*
 * Shopify Common JS
 *
 */
if ((typeof window.Shopify) == 'undefined') {
  window.Shopify = {};
}

Shopify.bind = function(fn, scope) {
  return function() {
    return fn.apply(scope, arguments);
  }
};

Shopify.setSelectorByValue = function(selector, value) {
  for (var i = 0, count = selector.options.length; i < count; i++) {
    var option = selector.options[i];
    if (value == option.value || value == option.innerHTML) {
      selector.selectedIndex = i;
      return i;
    }
  }
};

Shopify.addListener = function(target, eventName, callback) {
  target.addEventListener ? target.addEventListener(eventName, callback, false) : target.attachEvent('on'+eventName, callback);
};

Shopify.postLink = function(path, options) {
  options = options || {};
  var method = options['method'] || 'post';
  var params = options['parameters'] || {};

  var form = document.createElement("form");
  form.setAttribute("method", method);
  form.setAttribute("action", path);

  for(var key in params) {
    var hiddenField = document.createElement("input");
    hiddenField.setAttribute("type", "hidden");
    hiddenField.setAttribute("name", key);
    hiddenField.setAttribute("value", params[key]);
    form.appendChild(hiddenField);
  }
  document.body.appendChild(form);
  form.submit();
  document.body.removeChild(form);
};

Shopify.CountryProvinceSelector = function(country_domid, province_domid, options) {
  this.countryEl         = document.getElementById(country_domid);
  this.provinceEl        = document.getElementById(province_domid);
  this.provinceContainer = document.getElementById(options['hideElement'] || province_domid);

  Shopify.addListener(this.countryEl, 'change', Shopify.bind(this.countryHandler,this));

  this.initCountry();
  this.initProvince();
};

Shopify.CountryProvinceSelector.prototype = {
  initCountry: function() {
    var value = this.countryEl.getAttribute('data-default');
    Shopify.setSelectorByValue(this.countryEl, value);
    this.countryHandler();
  },

  initProvince: function() {
    var value = this.provinceEl.getAttribute('data-default');
    if (value && this.provinceEl.options.length > 0) {
      Shopify.setSelectorByValue(this.provinceEl, value);
    }
  },

  countryHandler: function(e) {
    var opt       = this.countryEl.options[this.countryEl.selectedIndex];
    var raw       = opt.getAttribute('data-provinces');
    var provinces = JSON.parse(raw);

    this.clearOptions(this.provinceEl);
    if (provinces && provinces.length == 0) {
      this.provinceContainer.style.display = 'none';
    } else {
      for (var i = 0; i < provinces.length; i++) {
        var opt = document.createElement('option');
        opt.value = provinces[i][0];
        opt.innerHTML = provinces[i][1];
        this.provinceEl.appendChild(opt);
      }

      this.provinceContainer.style.display = "";
    }
  },

  clearOptions: function(selector) {
    while (selector.firstChild) {
      selector.removeChild(selector.firstChild);
    }
  },

  setOptions: function(selector, values) {
    for (var i = 0, count = values.length; i < values.length; i++) {
      var opt = document.createElement('option');
      opt.value = values[i];
      opt.innerHTML = values[i];
      selector.appendChild(opt);
    }
  }
};

class MenuDrawer extends HTMLElement {
  constructor() {
    super();

    this.mainDetailsToggle = this.querySelector('details');

    if (navigator.platform === 'iPhone') document.documentElement.style.setProperty('--viewport-height', `${window.innerHeight}px`);

    this.addEventListener('keyup', this.onKeyUp.bind(this));
    this.addEventListener('focusout', this.onFocusOut.bind(this));
    this.bindEvents();
  }

  bindEvents() {
    this.querySelectorAll('summary').forEach(summary => summary.addEventListener('click', this.onSummaryClick.bind(this)));
    this.querySelectorAll('button').forEach(button => button.addEventListener('click', this.onCloseButtonClick.bind(this)));
  }

  onKeyUp(event) {
    if(event.code.toUpperCase() !== 'ESCAPE') return;

    const openDetailsElement = event.target.closest('details[open]');
    if(!openDetailsElement) return;

    openDetailsElement === this.mainDetailsToggle ? this.closeMenuDrawer(this.mainDetailsToggle.querySelector('summary')) : this.closeSubmenu(openDetailsElement);
  }

  onSummaryClick(event) {
    const summaryElement = event.currentTarget;
    const detailsElement = summaryElement.parentNode;
    const isOpen = detailsElement.hasAttribute('open');

    if (detailsElement === this.mainDetailsToggle) {
      if(isOpen) event.preventDefault();
      isOpen ? this.closeMenuDrawer(summaryElement) : this.openMenuDrawer(summaryElement);
    } else {
      trapFocus(summaryElement.nextElementSibling, detailsElement.querySelector('button'));

      setTimeout(() => {
        detailsElement.classList.add('menu-opening');
        summaryElement.setAttribute('aria-expanded', true);
      });
    }
  }

  openMenuDrawer(summaryElement) {
    setTimeout(() => {
      this.mainDetailsToggle.classList.add('menu-opening');
    });
    summaryElement.setAttribute('aria-expanded', true);
    trapFocus(this.mainDetailsToggle, summaryElement);
    document.body.classList.add(`overflow-hidden-${this.dataset.breakpoint}`);
  }

  closeMenuDrawer(event, elementToFocus = false) {
    if (event !== undefined) {
      this.mainDetailsToggle.classList.remove('menu-opening');
      this.mainDetailsToggle.querySelectorAll('details').forEach(details =>  {
        details.removeAttribute('open');
        details.classList.remove('menu-opening');
      });
      this.mainDetailsToggle.querySelector('summary').setAttribute('aria-expanded', false);
      document.body.classList.remove(`overflow-hidden-${this.dataset.breakpoint}`);
      removeTrapFocus(elementToFocus);
      this.closeAnimation(this.mainDetailsToggle);
    }
  }

  onFocusOut(event) {
    setTimeout(() => {
      if (this.mainDetailsToggle.hasAttribute('open') && !this.mainDetailsToggle.contains(document.activeElement)) this.closeMenuDrawer();
    });
  }

  onCloseButtonClick(event) {
    const detailsElement = event.currentTarget.closest('details');
    this.closeSubmenu(detailsElement);
  }

  closeSubmenu(detailsElement) {
    detailsElement.classList.remove('menu-opening');
    detailsElement.querySelector('summary').setAttribute('aria-expanded', false);
    removeTrapFocus();
    this.closeAnimation(detailsElement);
  }

  closeAnimation(detailsElement) {
    let animationStart;

    const handleAnimation = (time) => {
      if (animationStart === undefined) {
        animationStart = time;
      }

      const elapsedTime = time - animationStart;

      if (elapsedTime < 400) {
        window.requestAnimationFrame(handleAnimation);
      } else {
        detailsElement.removeAttribute('open');
        if (detailsElement.closest('details[open]')) {
          trapFocus(detailsElement.closest('details[open]'), detailsElement.querySelector('summary'));
        }
      }
    }

    window.requestAnimationFrame(handleAnimation);
  }
}

customElements.define('menu-drawer', MenuDrawer);

class HeaderDrawer extends MenuDrawer {
  constructor() {
    super();
  }

  openMenuDrawer(summaryElement) {
    this.header = this.header || document.getElementById('shopify-section-header');
    this.borderOffset = this.borderOffset || this.closest('.header-wrapper').classList.contains('header-wrapper--border-bottom') ? 1 : 0;
    document.documentElement.style.setProperty('--header-bottom-position', `${parseInt(this.header.getBoundingClientRect().bottom - this.borderOffset)}px`);

    setTimeout(() => {
      this.mainDetailsToggle.classList.add('menu-opening');
    });

    summaryElement.setAttribute('aria-expanded', true);
    trapFocus(this.mainDetailsToggle, summaryElement);
    document.body.classList.add(`overflow-hidden-${this.dataset.breakpoint}`);
  }
}

customElements.define('header-drawer', HeaderDrawer);

class ModalDialog extends HTMLElement {
  constructor() {
    super();
    this.querySelector('[id^="ModalClose-"]').addEventListener(
      'click',
      this.hide.bind(this)
    );
    this.addEventListener('keyup', (event) => {
      if (event.code.toUpperCase() === 'ESCAPE') this.hide();
    });
    if (this.classList.contains('media-modal')) {
      this.addEventListener('pointerup', (event) => {
        if (event.pointerType === 'mouse' && !event.target.closest('deferred-media, product-model')) this.hide();
      });
    } else {
      this.addEventListener('click', (event) => {
        if (event.target.nodeName === 'MODAL-DIALOG') this.hide();
      });
    }
  }

  show(opener) {
    this.openedBy = opener;
    const popup = this.querySelector('.template-popup');
    document.body.classList.add('overflow-hidden');
    this.setAttribute('open', '');
    if (popup) popup.loadContent();
    trapFocus(this, this.querySelector('[role="dialog"]'));
    window.pauseAllMedia();
  }

  hide() {
    document.body.classList.remove('overflow-hidden');
    this.removeAttribute('open');
    removeTrapFocus(this.openedBy);
    window.pauseAllMedia();
  }
}
customElements.define('modal-dialog', ModalDialog);

class ModalOpener extends HTMLElement {
  constructor() {
    super();

    const button = this.querySelector('button');

    if (!button) return;
    button.addEventListener('click', () => {
      const modal = document.querySelector(this.getAttribute('data-modal'));
      if (modal) modal.show(button);
    });
  }
}
customElements.define('modal-opener', ModalOpener);

class DeferredMedia extends HTMLElement {
  constructor() {
    super();
    const poster = this.querySelector('[id^="Deferred-Poster-"]');
    if (!poster) return;
    poster.addEventListener('click', this.loadContent.bind(this));
  }

  loadContent() {
    window.pauseAllMedia();
    if (!this.getAttribute('loaded')) {
      const content = document.createElement('div');
      content.appendChild(this.querySelector('template').content.firstElementChild.cloneNode(true));

      this.setAttribute('loaded', true);
      this.appendChild(content.querySelector('video, model-viewer, iframe')).focus();
    }
  }
}

customElements.define('deferred-media', DeferredMedia);

class SliderComponent extends HTMLElement {
  constructor() {
    super();
    this.slider = this.querySelector('ul');
    this.sliderItems = this.querySelectorAll('li');
    this.pageCount = this.querySelector('.slider-counter--current');
    this.pageTotal = this.querySelector('.slider-counter--total');
    this.prevButton = this.querySelector('button[name="previous"]');
    this.nextButton = this.querySelector('button[name="next"]');

    if (!this.slider || !this.nextButton) return;

    const resizeObserver = new ResizeObserver(entries => this.initPages());
    resizeObserver.observe(this.slider);

    this.slider.addEventListener('scroll', this.update.bind(this));
    this.prevButton.addEventListener('click', this.onButtonClick.bind(this));
    this.nextButton.addEventListener('click', this.onButtonClick.bind(this));
  }

  initPages() {
    const sliderItemsToShow = Array.from(this.sliderItems).filter(element => element.clientWidth > 0);
    this.sliderLastItem = sliderItemsToShow[sliderItemsToShow.length - 1];
    if (sliderItemsToShow.length === 0) return;
    this.slidesPerPage = Math.floor(this.slider.clientWidth / sliderItemsToShow[0].clientWidth);
    this.totalPages = sliderItemsToShow.length - this.slidesPerPage + 1;
    this.update();
  }

  update() {
    if (!this.pageCount || !this.pageTotal) return;
    this.currentPage = Math.round(this.slider.scrollLeft / this.sliderLastItem.clientWidth) + 1;

    if (this.currentPage === 1) {
      this.prevButton.setAttribute('disabled', true);
    } else {
      this.prevButton.removeAttribute('disabled');
    }

    if (this.currentPage === this.totalPages) {
      this.nextButton.setAttribute('disabled', true);
    } else {
      this.nextButton.removeAttribute('disabled');
    }

    this.pageCount.textContent = this.currentPage;
    this.pageTotal.textContent = this.totalPages;
  }

  onButtonClick(event) {
    event.preventDefault();
    const slideScrollPosition = event.currentTarget.name === 'next' ? this.slider.scrollLeft + this.sliderLastItem.clientWidth : this.slider.scrollLeft - this.sliderLastItem.clientWidth;
    this.slider.scrollTo({
      left: slideScrollPosition
    });
  }
}

customElements.define('slider-component', SliderComponent);

class VariantSelects extends HTMLElement {
  constructor() {
    super();
    this.addEventListener('change', this.onVariantChange);
  }

  onVariantChange() {
    this.updateOptions();
    this.updateMasterId();
    this.toggleAddButton(true, '', false);
    this.updatePickupAvailability();
    this.removeErrorMessage();

    if (!this.currentVariant) {
      this.toggleAddButton(true, '', true);
      this.setUnavailable();
    } else {
      this.updateMedia();
      this.updateURL();
      this.updateVariantInput();
      this.renderProductInfo();
    }
  }

  updateOptions() {
    this.options = Array.from(this.querySelectorAll('select'), (select) => select.value);
  }

  updateMasterId() {
    this.currentVariant = this.getVariantData().find((variant) => {
      return !variant.options.map((option, index) => {
        return this.options[index] === option;
      }).includes(false);
    });
  }

  updateMedia() {
    if (!this.currentVariant) return;
    if (!this.currentVariant.featured_media) return;
    const newMedia = document.querySelector(
      `[data-media-id="${this.dataset.section}-${this.currentVariant.featured_media.id}"]`
    );

    if (!newMedia) return;
    const modalContent = document.querySelector(`#ProductModal-${this.dataset.section} .product-media-modal__content`);
    const newMediaModal = modalContent.querySelector( `[data-media-id="${this.currentVariant.featured_media.id}"]`);
    const parent = newMedia.parentElement;
    if (parent.firstChild == newMedia) return;
    modalContent.prepend(newMediaModal);
    parent.prepend(newMedia);
    this.stickyHeader = this.stickyHeader || document.querySelector('sticky-header');
    if(this.stickyHeader) {
      this.stickyHeader.dispatchEvent(new Event('preventHeaderReveal'));
    }
    window.setTimeout(() => { parent.querySelector('li.product__media-item').scrollIntoView({behavior: "smooth"}); });
  }

  updateURL() {
    if (!this.currentVariant || this.dataset.updateUrl === 'false') return;
    window.history.replaceState({ }, '', `${this.dataset.url}?variant=${this.currentVariant.id}`);
  }

  updateVariantInput() {
    const productForms = document.querySelectorAll(`#product-form-${this.dataset.section}, #product-form-installment`);
    productForms.forEach((productForm) => {
      const input = productForm.querySelector('input[name="id"]');
      input.value = this.currentVariant.id;
      input.dispatchEvent(new Event('change', { bubbles: true }));
    });
  }

  updatePickupAvailability() {
    const pickUpAvailability = document.querySelector('pickup-availability');
    if (!pickUpAvailability) return;

    if (this.currentVariant && this.currentVariant.available) {
      pickUpAvailability.fetchAvailability(this.currentVariant.id);
    } else {
      pickUpAvailability.removeAttribute('available');
      pickUpAvailability.innerHTML = '';
    }
  }

  removeErrorMessage() {
    const section = this.closest('section');
    if (!section) return;

    const productForm = section.querySelector('product-form');
    if (productForm) productForm.handleErrorMessage();
  }

  renderProductInfo() {
    fetch(`${this.dataset.url}?variant=${this.currentVariant.id}&section_id=${this.dataset.section}`)
      .then((response) => response.text())
      .then((responseText) => {
        const id = `price-${this.dataset.section}`;
        const html = new DOMParser().parseFromString(responseText, 'text/html')
        const destination = document.getElementById(id);
        const source = html.getElementById(id);

        if (source && destination) destination.innerHTML = source.innerHTML;

        const price = document.getElementById(`price-${this.dataset.section}`);

        if (price) price.classList.remove('visibility-hidden');
        this.toggleAddButton(!this.currentVariant.available, window.variantStrings.soldOut);
      });
  }

  toggleAddButton(disable = true, text, modifyClass = true) {
    const productForm = document.getElementById(`product-form-${this.dataset.section}`);
    if (!productForm) return;
    const addButton = productForm.querySelector('[name="add"]');
    const addButtonText = productForm.querySelector('[name="add"] > span');

    if (!addButton) return;

    if (disable) {
      addButton.setAttribute('disabled', true);
      if (text) addButtonText.textContent = text;
    } else {
      addButton.removeAttribute('disabled');
      addButtonText.textContent = window.variantStrings.addToCart;
    }

    if (!modifyClass) return;
  }

  setUnavailable() {
    const button = document.getElementById(`product-form-${this.dataset.section}`);
    const addButton = button.querySelector('[name="add"]');
    const addButtonText = button.querySelector('[name="add"] > span');
    const price = document.getElementById(`price-${this.dataset.section}`);
    if (!addButton) return;
    addButtonText.textContent = window.variantStrings.unavailable;
    if (price) price.classList.add('visibility-hidden');
  }

  getVariantData() {
    this.variantData = this.variantData || JSON.parse(this.querySelector('[type="application/json"]').textContent);
    return this.variantData;
  }
}

customElements.define('variant-selects', VariantSelects);

class VariantRadios extends VariantSelects {
  constructor() {
    super();
  }

  updateOptions() {
    const fieldsets = Array.from(this.querySelectorAll('fieldset'));
    this.options = fieldsets.map((fieldset) => {
      return Array.from(fieldset.querySelectorAll('input')).find((radio) => radio.checked).value;
    });
  }
}

customElements.define('variant-radios', VariantRadios);<|MERGE_RESOLUTION|>--- conflicted
+++ resolved
@@ -165,27 +165,6 @@
   };
 }
 
-<<<<<<< HEAD
-const serializeForm = form => {
-  const obj = {};
-  const formData = new FormData(form);
-
-  for (const key of formData.keys()) {
-    const regex = /(?:^(properties\[))(.*?)(?:\]$)/;
-
-    if (regex.test(key)) {
-      obj.properties = obj.properties || {};
-      obj.properties[regex.exec(key)[2]] = formData.get(key);
-    } else {
-      obj[key] = formData.get(key);
-    }
-  }
-
-  return JSON.stringify(obj);
-};
-
-=======
->>>>>>> 2d1c8321
 function fetchConfig(type = 'json') {
   return {
     method: 'POST',
