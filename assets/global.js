--- conflicted
+++ resolved
@@ -847,19 +847,15 @@
         const html = new DOMParser().parseFromString(responseText, 'text/html')
         const destination = document.getElementById(`price-${this.dataset.section}`);
         const source = html.getElementById(`price-${this.dataset.originalSection ? this.dataset.originalSection : this.dataset.section}`);
-<<<<<<< HEAD
+        const variantPickerDestination = document.getElementById(`variant-radios-${this.dataset.section}`) || document.getElementById(`variant-selects-${this.dataset.section}`);
+        const variantPickerSource = html.getElementById(`variant-radios-${this.dataset.originalSection ? this.dataset.originalSection : this.dataset.section}`) || html.getElementById(`variant-selects-${this.dataset.originalSection ? this.dataset.originalSection : this.dataset.section}`);    
         const inventorySource = html.getElementById(`Inventory-${this.dataset.originalSection ? this.dataset.originalSection : this.dataset.section}`);
         const inventoryDestination = document.getElementById(`Inventory-${this.dataset.section}`);
 
         if (source && destination) destination.innerHTML = source.innerHTML;
         if (inventorySource && inventoryDestination) inventoryDestination.innerHTML = inventorySource.innerHTML;
-=======
-        const variantPickerDestination = document.getElementById(`variant-radios-${this.dataset.section}`) || document.getElementById(`variant-selects-${this.dataset.section}`);
-        const variantPickerSource = html.getElementById(`variant-radios-${this.dataset.originalSection ? this.dataset.originalSection : this.dataset.section}`) || html.getElementById(`variant-selects-${this.dataset.originalSection ? this.dataset.originalSection : this.dataset.section}`);
-
-        if (source && destination) destination.innerHTML = source.innerHTML;
         if (variantPickerSource && variantPickerDestination) variantPickerDestination.innerHTML = variantPickerSource.innerHTML;
->>>>>>> 6a9a6318
+
 
         const price = document.getElementById(`price-${this.dataset.section}`);
         const inventory = document.getElementById(`Inventory-${this.dataset.section}`);
