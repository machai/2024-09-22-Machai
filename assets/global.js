function getFocusableElements(container) {
  return Array.from(
    container.querySelectorAll(
      "summary, a[href], button:enabled, [tabindex]:not([tabindex^='-']), [draggable], area, input:not([type=hidden]):enabled, select:enabled, textarea:enabled, object, iframe"
    )
  );
}

document.querySelectorAll('[id^="Details-"] summary').forEach((summary) => {
  summary.setAttribute('role', 'button');
  summary.setAttribute('aria-expanded', summary.parentNode.hasAttribute('open'));

  if(summary.nextElementSibling.getAttribute('id')) {
    summary.setAttribute('aria-controls', summary.nextElementSibling.id);
  }

  summary.addEventListener('click', (event) => {
    event.currentTarget.setAttribute('aria-expanded', !event.currentTarget.closest('details').hasAttribute('open'));
  });

  if (summary.closest('header-drawer')) return;
  summary.parentElement.addEventListener('keyup', onKeyUpEscape);
});

const trapFocusHandlers = {};

function trapFocus(container, elementToFocus = container) {
  var elements = getFocusableElements(container);
  var first = elements[0];
  var last = elements[elements.length - 1];

  removeTrapFocus();

  trapFocusHandlers.focusin = (event) => {
    if (
      event.target !== container &&
      event.target !== last &&
      event.target !== first
    )
      return;

    document.addEventListener('keydown', trapFocusHandlers.keydown);
  };

  trapFocusHandlers.focusout = function() {
    document.removeEventListener('keydown', trapFocusHandlers.keydown);
  };

  trapFocusHandlers.keydown = function(event) {
    if (event.code.toUpperCase() !== 'TAB') return; // If not TAB key
    // On the last focusable element and tab forward, focus the first element.
    if (event.target === last && !event.shiftKey) {
      event.preventDefault();
      first.focus();
    }

    //  On the first focusable element and tab backward, focus the last element.
    if (
      (event.target === container || event.target === first) &&
      event.shiftKey
    ) {
      event.preventDefault();
      last.focus();
    }
  };

  document.addEventListener('focusout', trapFocusHandlers.focusout);
  document.addEventListener('focusin', trapFocusHandlers.focusin);

  elementToFocus.focus();
}

// Here run the querySelector to figure out if the browser supports :focus-visible or not and run code based on it.
try {
  document.querySelector(":focus-visible");
} catch(e) {
  focusVisiblePolyfill();
}

function focusVisiblePolyfill() {
  const navKeys = ['ARROWUP', 'ARROWDOWN', 'ARROWLEFT', 'ARROWRIGHT', 'TAB', 'ENTER', 'SPACE', 'ESCAPE', 'HOME', 'END', 'PAGEUP', 'PAGEDOWN']
  let currentFocusedElement = null;
  let mouseClick = null;

  window.addEventListener('keydown', (event) => {
    if(navKeys.includes(event.code.toUpperCase())) {
      mouseClick = false;
    }
  });

  window.addEventListener('mousedown', (event) => {
    mouseClick = true;
  });

  window.addEventListener('focus', () => {
    if (currentFocusedElement) currentFocusedElement.classList.remove('focused');

    if (mouseClick) return;

    currentFocusedElement = document.activeElement;
    currentFocusedElement.classList.add('focused');

  }, true);
}

function pauseAllMedia() {
  document.querySelectorAll('.js-youtube').forEach((video) => {
    video.contentWindow.postMessage('{"event":"command","func":"' + 'pauseVideo' + '","args":""}', '*');
  });
  document.querySelectorAll('.js-vimeo').forEach((video) => {
    video.contentWindow.postMessage('{"method":"pause"}', '*');
  });
  document.querySelectorAll('video').forEach((video) => video.pause());
  document.querySelectorAll('product-model').forEach((model) => {
    if (model.modelViewerUI) model.modelViewerUI.pause();
  });
}

function removeTrapFocus(elementToFocus = null) {
  document.removeEventListener('focusin', trapFocusHandlers.focusin);
  document.removeEventListener('focusout', trapFocusHandlers.focusout);
  document.removeEventListener('keydown', trapFocusHandlers.keydown);

  if (elementToFocus) elementToFocus.focus();
}

function onKeyUpEscape(event) {
  if (event.code.toUpperCase() !== 'ESCAPE') return;

  const openDetailsElement = event.target.closest('details[open]');
  if (!openDetailsElement) return;

  const summaryElement = openDetailsElement.querySelector('summary');
  openDetailsElement.removeAttribute('open');
  summaryElement.setAttribute('aria-expanded', false);
  summaryElement.focus();
}

class QuantityInput extends HTMLElement {
  constructor() {
    super();
    this.input = this.querySelector('input');
    this.changeEvent = new Event('change', { bubbles: true })

    this.querySelectorAll('button').forEach(
      (button) => button.addEventListener('click', this.onButtonClick.bind(this))
    );
  }

  onButtonClick(event) {
    event.preventDefault();
    const previousValue = this.input.value;

    event.target.name === 'plus' ? this.input.stepUp() : this.input.stepDown();
    if (previousValue !== this.input.value) this.input.dispatchEvent(this.changeEvent);
  }
}

customElements.define('quantity-input', QuantityInput);

function debounce(fn, wait) {
  let t;
  return (...args) => {
    clearTimeout(t);
    t = setTimeout(() => fn.apply(this, args), wait);
  };
}

function fetchConfig(type = 'json') {
  return {
    method: 'POST',
    headers: { 'Content-Type': 'application/json', 'Accept': `application/${type}` }
  };
}

/*
 * Shopify Common JS
 *
 */
if ((typeof window.Shopify) == 'undefined') {
  window.Shopify = {};
}

Shopify.bind = function(fn, scope) {
  return function() {
    return fn.apply(scope, arguments);
  }
};

Shopify.setSelectorByValue = function(selector, value) {
  for (var i = 0, count = selector.options.length; i < count; i++) {
    var option = selector.options[i];
    if (value == option.value || value == option.innerHTML) {
      selector.selectedIndex = i;
      return i;
    }
  }
};

Shopify.addListener = function(target, eventName, callback) {
  target.addEventListener ? target.addEventListener(eventName, callback, false) : target.attachEvent('on'+eventName, callback);
};

Shopify.postLink = function(path, options) {
  options = options || {};
  var method = options['method'] || 'post';
  var params = options['parameters'] || {};

  var form = document.createElement("form");
  form.setAttribute("method", method);
  form.setAttribute("action", path);

  for(var key in params) {
    var hiddenField = document.createElement("input");
    hiddenField.setAttribute("type", "hidden");
    hiddenField.setAttribute("name", key);
    hiddenField.setAttribute("value", params[key]);
    form.appendChild(hiddenField);
  }
  document.body.appendChild(form);
  form.submit();
  document.body.removeChild(form);
};

Shopify.CountryProvinceSelector = function(country_domid, province_domid, options) {
  this.countryEl         = document.getElementById(country_domid);
  this.provinceEl        = document.getElementById(province_domid);
  this.provinceContainer = document.getElementById(options['hideElement'] || province_domid);

  Shopify.addListener(this.countryEl, 'change', Shopify.bind(this.countryHandler,this));

  this.initCountry();
  this.initProvince();
};

Shopify.CountryProvinceSelector.prototype = {
  initCountry: function() {
    var value = this.countryEl.getAttribute('data-default');
    Shopify.setSelectorByValue(this.countryEl, value);
    this.countryHandler();
  },

  initProvince: function() {
    var value = this.provinceEl.getAttribute('data-default');
    if (value && this.provinceEl.options.length > 0) {
      Shopify.setSelectorByValue(this.provinceEl, value);
    }
  },

  countryHandler: function(e) {
    var opt       = this.countryEl.options[this.countryEl.selectedIndex];
    var raw       = opt.getAttribute('data-provinces');
    var provinces = JSON.parse(raw);

    this.clearOptions(this.provinceEl);
    if (provinces && provinces.length == 0) {
      this.provinceContainer.style.display = 'none';
    } else {
      for (var i = 0; i < provinces.length; i++) {
        var opt = document.createElement('option');
        opt.value = provinces[i][0];
        opt.innerHTML = provinces[i][1];
        this.provinceEl.appendChild(opt);
      }

      this.provinceContainer.style.display = "";
    }
  },

  clearOptions: function(selector) {
    while (selector.firstChild) {
      selector.removeChild(selector.firstChild);
    }
  },

  setOptions: function(selector, values) {
    for (var i = 0, count = values.length; i < values.length; i++) {
      var opt = document.createElement('option');
      opt.value = values[i];
      opt.innerHTML = values[i];
      selector.appendChild(opt);
    }
  }
};

class MenuDrawer extends HTMLElement {
  constructor() {
    super();

    this.mainDetailsToggle = this.querySelector('details');

    this.addEventListener('keyup', this.onKeyUp.bind(this));
    this.addEventListener('focusout', this.onFocusOut.bind(this));
    this.bindEvents();
  }

  bindEvents() {
    this.querySelectorAll('summary').forEach(summary => summary.addEventListener('click', this.onSummaryClick.bind(this)));
    this.querySelectorAll('button').forEach(button => button.addEventListener('click', this.onCloseButtonClick.bind(this)));
  }

  onKeyUp(event) {
    if(event.code.toUpperCase() !== 'ESCAPE') return;

    const openDetailsElement = event.target.closest('details[open]');
    if(!openDetailsElement) return;

    openDetailsElement === this.mainDetailsToggle ? this.closeMenuDrawer(event, this.mainDetailsToggle.querySelector('summary')) : this.closeSubmenu(openDetailsElement);
  }

  onSummaryClick(event) {
    const summaryElement = event.currentTarget;
    const detailsElement = summaryElement.parentNode;
    const parentMenuElement = detailsElement.closest('.has-submenu');
    const isOpen = detailsElement.hasAttribute('open');
    const reducedMotion = window.matchMedia("(prefers-reduced-motion: reduce)");

    function addTrapFocus() {
      trapFocus(summaryElement.nextElementSibling, detailsElement.querySelector('button'));
      summaryElement.nextElementSibling.removeEventListener('transitionend', addTrapFocus);
    }

    if (detailsElement === this.mainDetailsToggle) {
      if(isOpen) event.preventDefault();
      isOpen ? this.closeMenuDrawer(event, summaryElement) : this.openMenuDrawer(summaryElement);

      if (window.matchMedia('(max-width: 990px)')) {
        document.documentElement.style.setProperty('--viewport-height', `${window.innerHeight}px`);
      }
    } else {
      setTimeout(() => {
        detailsElement.classList.add('menu-opening');
        summaryElement.setAttribute('aria-expanded', true);
        parentMenuElement && parentMenuElement.classList.add('submenu-open');
        !reducedMotion || reducedMotion.matches ? addTrapFocus() : summaryElement.nextElementSibling.addEventListener('transitionend', addTrapFocus);
      }, 100);
    }
  }

  openMenuDrawer(summaryElement) {
    setTimeout(() => {
      this.mainDetailsToggle.classList.add('menu-opening');
    });
    summaryElement.setAttribute('aria-expanded', true);
    trapFocus(this.mainDetailsToggle, summaryElement);
    document.body.classList.add(`overflow-hidden-${this.dataset.breakpoint}`);
  }

  closeMenuDrawer(event, elementToFocus = false) {
    if (event === undefined) return;

    this.mainDetailsToggle.classList.remove('menu-opening');
    this.mainDetailsToggle.querySelectorAll('details').forEach(details => {
      details.removeAttribute('open');
      details.classList.remove('menu-opening');
    });
    this.mainDetailsToggle.querySelectorAll('.submenu-open').forEach(submenu => {
      submenu.classList.remove('submenu-open');
    });
    document.body.classList.remove(`overflow-hidden-${this.dataset.breakpoint}`);
    removeTrapFocus(elementToFocus);
    this.closeAnimation(this.mainDetailsToggle);
  }

  onFocusOut(event) {
    setTimeout(() => {
      if (this.mainDetailsToggle.hasAttribute('open') && !this.mainDetailsToggle.contains(document.activeElement)) this.closeMenuDrawer();
    });
  }

  onCloseButtonClick(event) {
    const detailsElement = event.currentTarget.closest('details');
    this.closeSubmenu(detailsElement);
  }

  closeSubmenu(detailsElement) {
    const parentMenuElement = detailsElement.closest('.submenu-open');
    parentMenuElement && parentMenuElement.classList.remove('submenu-open');
    detailsElement.classList.remove('menu-opening');
    detailsElement.querySelector('summary').setAttribute('aria-expanded', false);
    removeTrapFocus(detailsElement.querySelector('summary'));
    this.closeAnimation(detailsElement);
  }

  closeAnimation(detailsElement) {
    let animationStart;

    const handleAnimation = (time) => {
      if (animationStart === undefined) {
        animationStart = time;
      }

      const elapsedTime = time - animationStart;

      if (elapsedTime < 400) {
        window.requestAnimationFrame(handleAnimation);
      } else {
        detailsElement.removeAttribute('open');
        if (detailsElement.closest('details[open]')) {
          trapFocus(detailsElement.closest('details[open]'), detailsElement.querySelector('summary'));
        }
      }
    }

    window.requestAnimationFrame(handleAnimation);
  }
}

customElements.define('menu-drawer', MenuDrawer);

class HeaderDrawer extends MenuDrawer {
  constructor() {
    super();
  }

  openMenuDrawer(summaryElement) {
    this.header = this.header || document.getElementById('shopify-section-header');
    this.borderOffset = this.borderOffset || this.closest('.header-wrapper').classList.contains('header-wrapper--border-bottom') ? 1 : 0;
    document.documentElement.style.setProperty('--header-bottom-position', `${parseInt(this.header.getBoundingClientRect().bottom - this.borderOffset)}px`);
    this.header.classList.add('menu-open');

    setTimeout(() => {
      this.mainDetailsToggle.classList.add('menu-opening');
    });

    summaryElement.setAttribute('aria-expanded', true);
    trapFocus(this.mainDetailsToggle, summaryElement);
    document.body.classList.add(`overflow-hidden-${this.dataset.breakpoint}`);
  }

  closeMenuDrawer(event, elementToFocus) {
    super.closeMenuDrawer(event, elementToFocus);
    this.header.classList.remove('menu-open');
  }
}

customElements.define('header-drawer', HeaderDrawer);

class ModalDialog extends HTMLElement {
  constructor() {
    super();
    this.querySelector('[id^="ModalClose-"]').addEventListener(
      'click',
      this.hide.bind(this, false)
    );
    this.addEventListener('keyup', (event) => {
      if (event.code.toUpperCase() === 'ESCAPE') this.hide();
    });
    if (this.classList.contains('media-modal')) {
      this.addEventListener('pointerup', (event) => {
        if (event.pointerType === 'mouse' && !event.target.closest('deferred-media, product-model')) this.hide();
      });
    } else {
      this.addEventListener('click', (event) => {
        if (event.target === this) this.hide();
      });
    }
  }

  connectedCallback() {
    if (this.moved) return;
    this.moved = true;
    document.body.appendChild(this);
  }

  show(opener) {
    this.openedBy = opener;
    const popup = this.querySelector('.template-popup');
    document.body.classList.add('overflow-hidden');
    this.setAttribute('open', '');
    if (popup) popup.loadContent();
    trapFocus(this, this.querySelector('[role="dialog"]'));
    window.pauseAllMedia();
  }

  hide() {
    document.body.classList.remove('overflow-hidden');
    document.body.dispatchEvent(new CustomEvent('modalClosed'));
    this.removeAttribute('open');
    removeTrapFocus(this.openedBy);
    window.pauseAllMedia();
  }
}
customElements.define('modal-dialog', ModalDialog);

class ModalOpener extends HTMLElement {
  constructor() {
    super();

    const button = this.querySelector('button');

    if (!button) return;
    button.addEventListener('click', () => {
      const modal = document.querySelector(this.getAttribute('data-modal'));
      if (modal) modal.show(button);
    });
  }
}
customElements.define('modal-opener', ModalOpener);

class DeferredMedia extends HTMLElement {
  constructor() {
    super();
    const poster = this.querySelector('[id^="Deferred-Poster-"]');
    if (!poster) return;
    poster.addEventListener('click', this.loadContent.bind(this));
  }

  loadContent(focus = true) {
    window.pauseAllMedia();
    if (!this.getAttribute('loaded')) {
      const content = document.createElement('div');
      content.appendChild(this.querySelector('template').content.firstElementChild.cloneNode(true));

      this.setAttribute('loaded', true);
      const deferredElement = this.appendChild(content.querySelector('video, model-viewer, iframe'));
      if (focus) deferredElement.focus();
    }
  }
}

customElements.define('deferred-media', DeferredMedia);

class SliderComponent extends HTMLElement {
  constructor() {
    super();
    this.slider = this.querySelector('[id^="Slider-"]');
    this.sliderItems = this.querySelectorAll('[id^="Slide-"]');
    this.enableSliderLooping = false;
    this.currentPageElement = this.querySelector('.slider-counter--current');
    this.pageTotalElement = this.querySelector('.slider-counter--total');
    this.prevButton = this.querySelector('button[name="previous"]');
    this.nextButton = this.querySelector('button[name="next"]');

    if (!this.slider || !this.nextButton) return;

    this.initPages();
    const resizeObserver = new ResizeObserver(entries => this.initPages());
    resizeObserver.observe(this.slider);

    this.slider.addEventListener('scroll', this.update.bind(this));
    this.prevButton.addEventListener('click', this.onButtonClick.bind(this));
    this.nextButton.addEventListener('click', this.onButtonClick.bind(this));
  }

  initPages() {
    this.sliderItemsToShow = Array.from(this.sliderItems).filter(element => element.clientWidth > 0);
    if (this.sliderItemsToShow.length < 2) return;
    this.sliderItemOffset = this.sliderItemsToShow[1].offsetLeft - this.sliderItemsToShow[0].offsetLeft;
    this.slidesPerPage = Math.floor((this.slider.clientWidth - this.sliderItemsToShow[0].offsetLeft) / this.sliderItemOffset);
    this.totalPages = this.sliderItemsToShow.length - this.slidesPerPage + 1;
    this.update();
  }

  resetPages() {
    this.sliderItems = this.querySelectorAll('[id^="Slide-"]');
    this.initPages();
  }

  update() {
    // Temporarily prevents unneeded updates resulting from variant changes
    // This should be refactored as part of https://github.com/Shopify/dawn/issues/2057
    if (!this.slider || !this.nextButton) return;

    const previousPage = this.currentPage;
    this.currentPage = Math.round(this.slider.scrollLeft / this.sliderItemOffset) + 1;

    if (this.currentPageElement && this.pageTotalElement) {
      this.currentPageElement.textContent = this.currentPage;
      this.pageTotalElement.textContent = this.totalPages;
    }

    if (this.currentPage != previousPage) {
      this.dispatchEvent(new CustomEvent('slideChanged', { detail: {
        currentPage: this.currentPage,
        currentElement: this.sliderItemsToShow[this.currentPage - 1]
      }}));
    }

    if (this.enableSliderLooping) return;

    if (this.isSlideVisible(this.sliderItemsToShow[0]) && this.slider.scrollLeft === 0) {
      this.prevButton.setAttribute('disabled', 'disabled');
    } else {
      this.prevButton.removeAttribute('disabled');
    }

    if (this.isSlideVisible(this.sliderItemsToShow[this.sliderItemsToShow.length - 1])) {
      this.nextButton.setAttribute('disabled', 'disabled');
    } else {
      this.nextButton.removeAttribute('disabled');
    }
  }

  isSlideVisible(element, offset = 0) {
    const lastVisibleSlide = this.slider.clientWidth + this.slider.scrollLeft - offset;
    return (element.offsetLeft + element.clientWidth) <= lastVisibleSlide && element.offsetLeft >= this.slider.scrollLeft;
  }

  onButtonClick(event) {
    event.preventDefault();
    const step = event.currentTarget.dataset.step || 1;
    this.slideScrollPosition = event.currentTarget.name === 'next' ? this.slider.scrollLeft + (step * this.sliderItemOffset) : this.slider.scrollLeft - (step * this.sliderItemOffset);
    this.slider.scrollTo({
      left: this.slideScrollPosition
    });
  }
}

customElements.define('slider-component', SliderComponent);

class SlideshowComponent extends SliderComponent {
  constructor() {
    super();
    this.sliderControlWrapper = this.querySelector('.slider-buttons');
    this.enableSliderLooping = true;

    if (!this.sliderControlWrapper) return;

    this.sliderFirstItemNode = this.slider.querySelector('.slideshow__slide');
    if (this.sliderItemsToShow.length > 0) this.currentPage = 1;

    this.sliderControlLinksArray = Array.from(this.sliderControlWrapper.querySelectorAll('.slider-counter__link'));
    this.sliderControlLinksArray.forEach(link => link.addEventListener('click', this.linkToSlide.bind(this)));
    this.slider.addEventListener('scroll', this.setSlideVisibility.bind(this));
    this.setSlideVisibility();

    if (this.slider.getAttribute('data-autoplay') === 'true') this.setAutoPlay();
  }

  setAutoPlay() {
    this.sliderAutoplayButton = this.querySelector('.slideshow__autoplay');
    this.autoplaySpeed = this.slider.dataset.speed * 1000;

    this.sliderAutoplayButton.addEventListener('click', this.autoPlayToggle.bind(this));
    this.addEventListener('mouseover', this.focusInHandling.bind(this));
    this.addEventListener('mouseleave', this.focusOutHandling.bind(this));
    this.addEventListener('focusin', this.focusInHandling.bind(this));
    this.addEventListener('focusout', this.focusOutHandling.bind(this));

    this.play();
    this.autoplayButtonIsSetToPlay = true;
  }

  onButtonClick(event) {
    super.onButtonClick(event);
    const isFirstSlide = this.currentPage === 1;
    const isLastSlide = this.currentPage === this.sliderItemsToShow.length;

    if (!isFirstSlide && !isLastSlide) return;

    if (isFirstSlide && event.currentTarget.name === 'previous') {
      this.slideScrollPosition = this.slider.scrollLeft + this.sliderFirstItemNode.clientWidth * this.sliderItemsToShow.length;
    } else if (isLastSlide && event.currentTarget.name === 'next') {
      this.slideScrollPosition = 0;
    }
    this.slider.scrollTo({
      left: this.slideScrollPosition
    });
  }

  update() {
    super.update();
    this.sliderControlButtons = this.querySelectorAll('.slider-counter__link');
    this.prevButton.removeAttribute('disabled');

    if (!this.sliderControlButtons.length) return;

    this.sliderControlButtons.forEach(link => {
      link.classList.remove('slider-counter__link--active');
      link.removeAttribute('aria-current');
    });
    this.sliderControlButtons[this.currentPage - 1].classList.add('slider-counter__link--active');
    this.sliderControlButtons[this.currentPage - 1].setAttribute('aria-current', true);
  }

  autoPlayToggle() {
    this.togglePlayButtonState(this.autoplayButtonIsSetToPlay);
    this.autoplayButtonIsSetToPlay ? this.pause() : this.play();
    this.autoplayButtonIsSetToPlay = !this.autoplayButtonIsSetToPlay;
  }

  focusOutHandling(event) {
    const focusedOnAutoplayButton = event.target === this.sliderAutoplayButton || this.sliderAutoplayButton.contains(event.target);
    if (!this.autoplayButtonIsSetToPlay || focusedOnAutoplayButton) return;
    this.play();
  }

  focusInHandling(event) {
    const focusedOnAutoplayButton = event.target === this.sliderAutoplayButton || this.sliderAutoplayButton.contains(event.target);
    if (focusedOnAutoplayButton && this.autoplayButtonIsSetToPlay) {
      this.play();
    } else if (this.autoplayButtonIsSetToPlay) {
      this.pause();
    }
  }

  play() {
    this.slider.setAttribute('aria-live', 'off');
    clearInterval(this.autoplay);
    this.autoplay = setInterval(this.autoRotateSlides.bind(this), this.autoplaySpeed);
  }

  pause() {
    this.slider.setAttribute('aria-live', 'polite');
    clearInterval(this.autoplay);
  }

  togglePlayButtonState(pauseAutoplay) {
    if (pauseAutoplay) {
      this.sliderAutoplayButton.classList.add('slideshow__autoplay--paused');
      this.sliderAutoplayButton.setAttribute('aria-label', window.accessibilityStrings.playSlideshow);
    } else {
      this.sliderAutoplayButton.classList.remove('slideshow__autoplay--paused');
      this.sliderAutoplayButton.setAttribute('aria-label', window.accessibilityStrings.pauseSlideshow);
    }
  }

  autoRotateSlides() {
    const slideScrollPosition = this.currentPage === this.sliderItems.length ? 0 : this.slider.scrollLeft + this.slider.querySelector('.slideshow__slide').clientWidth;
    this.slider.scrollTo({
      left: slideScrollPosition
    });
  }

  setSlideVisibility() {
    this.sliderItemsToShow.forEach((item, index) => {
      const linkElements = item.querySelectorAll('a');
      if (index === this.currentPage - 1) {
        if (linkElements.length) linkElements.forEach(button => {
          button.removeAttribute('tabindex');
        });
        item.setAttribute('aria-hidden', 'false');
        item.removeAttribute('tabindex');
      } else {
        if (linkElements.length) linkElements.forEach(button => {
          button.setAttribute('tabindex', '-1');
        });
        item.setAttribute('aria-hidden', 'true');
        item.setAttribute('tabindex', '-1');
      }
    });
  }

  linkToSlide(event) {
    event.preventDefault();
    const slideScrollPosition = this.slider.scrollLeft + this.sliderFirstItemNode.clientWidth * (this.sliderControlLinksArray.indexOf(event.currentTarget) + 1 - this.currentPage);
    this.slider.scrollTo({
      left: slideScrollPosition
    });
  }
}

customElements.define('slideshow-component', SlideshowComponent);

class VariantSelects extends HTMLElement {
  constructor() {
    super();
    this.addEventListener('change', this.onVariantChange);
  }

  onVariantChange() {
    this.updateOptions();
    this.updateMasterId();
    this.toggleAddButton(true, '', false);
    this.updatePickupAvailability();
    this.removeErrorMessage();
    this.updateVariantStatuses();

    if (!this.currentVariant) {
      this.toggleAddButton(true, '', true);
      this.setUnavailable();
    } else {
      this.updateMedia();
      this.updateURL();
      this.updateVariantInput();
      this.renderProductInfo();
      this.updateShareUrl();
    }
  }

  updateOptions() {
    this.options = Array.from(this.querySelectorAll('select'), (select) => select.value);
  }

  updateMasterId() {
    this.currentVariant = this.getVariantData().find((variant) => {
      return !variant.options.map((option, index) => {
        return this.options[index] === option;
      }).includes(false);
    });
  }

  updateMedia() {
    if (!this.currentVariant) return;
    if (!this.currentVariant.featured_media) return;

    const mediaGalleries = document.querySelectorAll(`[id^="MediaGallery-${this.dataset.section}"]`);
    mediaGalleries.forEach(mediaGallery => mediaGallery.setActiveMedia(`${this.dataset.section}-${this.currentVariant.featured_media.id}`, true));

    const modalContent = document.querySelector(`#ProductModal-${this.dataset.section} .product-media-modal__content`);
    if (!modalContent) return;
    const newMediaModal = modalContent.querySelector( `[data-media-id="${this.currentVariant.featured_media.id}"]`);
    modalContent.prepend(newMediaModal);
  }

  updateURL() {
    if (!this.currentVariant || this.dataset.updateUrl === 'false') return;
    window.history.replaceState({ }, '', `${this.dataset.url}?variant=${this.currentVariant.id}`);
  }

  updateShareUrl() {
    const shareButton = document.getElementById(`Share-${this.dataset.section}`);
    if (!shareButton || !shareButton.updateUrl) return;
    shareButton.updateUrl(`${window.shopUrl}${this.dataset.url}?variant=${this.currentVariant.id}`);
  }

  updateVariantInput() {
    const productForms = document.querySelectorAll(`#product-form-${this.dataset.section}, #product-form-installment-${this.dataset.section}`);
    productForms.forEach((productForm) => {
      const input = productForm.querySelector('input[name="id"]');
      input.value = this.currentVariant.id;
      input.dispatchEvent(new Event('change', { bubbles: true }));
    });
  }

  updateVariantStatuses() {
    const typeOfInput = this.id.includes('variant-radios') ? 'input[type=radio]' : 'option';
    //Grab all the existing variants based on the selected option1
    const selectedOptionOneVariants = JSON.parse(this.querySelector('[type="application/json"]').textContent).filter(variant => this.querySelector(`${typeOfInput}:checked`).value === variant.option1);
    //Array of all the input wrappers we have (option1, option2 and option3)
    const inputWrappers = [...this.querySelectorAll('.product-form__input')];
    //Loop through each one except option1 and compare the input values to the
    inputWrappers.forEach((option, index) => {
      if (index === 0) return;
      //Select the inputs
      const optionInputs = [...option.querySelectorAll(typeOfInput)]
      const previousOptionSelected = inputWrappers[`${ index - 1}`].querySelector(`${typeOfInput}:checked`).value;
      //Creating an array of the available current options we're iterating through based on the currently selected one
      const availableOptionInputsValue = selectedOptionOneVariants.filter(variant => variant.available && variant[`option${ index }`] === previousOptionSelected).map( a => a[`option${ index + 1 }`]);
      //For each input in the HTML check that the value is available in the array of available variants. If not, then add a class of disabled
      this.setInputAvailability(optionInputs, availableOptionInputsValue)
    });
  }

  setInputAvailability(listOfOptions, listOfAvailableOptions) {
    listOfOptions.forEach(input => {
      if (listOfAvailableOptions.includes(input.getAttribute('value'))) {
        this.id.includes('variant-radios') ? input.classList.remove('disabled') : input.innerText = input.getAttribute('value');
      } else {
        this.id.includes('variant-radios') ? input.classList.add('disabled') : input.innerText = window.variantStrings.unavailable_with_option.replace('[value]', input.getAttribute('value'));
      }
    });
  }

  updatePickupAvailability() {
    const pickUpAvailability = document.querySelector('pickup-availability');
    if (!pickUpAvailability) return;

    if (this.currentVariant && this.currentVariant.available) {
      pickUpAvailability.fetchAvailability(this.currentVariant.id);
    } else {
      pickUpAvailability.removeAttribute('available');
      pickUpAvailability.innerHTML = '';
    }
  }

  removeErrorMessage() {
    const section = this.closest('section');
    if (!section) return;

    const productForm = section.querySelector('product-form');
    if (productForm) productForm.handleErrorMessage();
  }

  renderProductInfo() {
    const requestedVariantId = this.currentVariant.id;

    fetch(`${this.dataset.url}?variant=${requestedVariantId}&section_id=${this.dataset.originalSection ? this.dataset.originalSection : this.dataset.section}`)
      .then((response) => response.text())
      .then((responseText) => {
        // prevent unnecessary ui changes from abandoned selections
        if (this.currentVariant.id !== requestedVariantId) return;

        const html = new DOMParser().parseFromString(responseText, 'text/html')
        const destination = document.getElementById(`price-${this.dataset.section}`);
        const source = html.getElementById(`price-${this.dataset.originalSection ? this.dataset.originalSection : this.dataset.section}`);
<<<<<<< HEAD

        if (source && destination) destination.innerHTML = source.innerHTML;
=======
        const skuSource = html.getElementById(`Sku-${this.dataset.originalSection ? this.dataset.originalSection : this.dataset.section}`);
        const skuDestination = document.getElementById(`Sku-${this.dataset.section}`);
        const variantPickerDestination = document.getElementById(`variant-radios-${this.dataset.section}`) || document.getElementById(`variant-selects-${this.dataset.section}`);
        const variantPickerSource = html.getElementById(`variant-radios-${this.dataset.originalSection ? this.dataset.originalSection : this.dataset.section}`) || html.getElementById(`variant-selects-${this.dataset.originalSection ? this.dataset.originalSection : this.dataset.section}`);

        if (source && destination) destination.innerHTML = source.innerHTML;
        if (variantPickerSource && variantPickerDestination) variantPickerDestination.innerHTML = variantPickerSource.innerHTML;
        if (skuSource && skuDestination) {
          skuDestination.innerHTML = skuSource.innerHTML;
          skuDestination.classList.toggle('visibility-hidden', skuSource.classList.contains('visibility-hidden'));
        }
>>>>>>> 06437302

        const price = document.getElementById(`price-${this.dataset.section}`);

        if (price) price.classList.remove('visibility-hidden');

        this.toggleAddButton(!this.currentVariant.available, window.variantStrings.soldOut);
      });
  }

  toggleAddButton(disable = true, text, modifyClass = true) {
    const productForm = document.getElementById(`product-form-${this.dataset.section}`);
    if (!productForm) return;
    const addButton = productForm.querySelector('[name="add"]');
    const addButtonText = productForm.querySelector('[name="add"] > span');
    if (!addButton) return;

    if (disable) {
      addButton.setAttribute('disabled', 'disabled');
      if (text) addButtonText.textContent = text;
    } else {
      addButton.removeAttribute('disabled');
      addButtonText.textContent = window.variantStrings.addToCart;
    }

    if (!modifyClass) return;
  }

  setUnavailable() {
    const button = document.getElementById(`product-form-${this.dataset.section}`);
    const addButton = button.querySelector('[name="add"]');
    const addButtonText = button.querySelector('[name="add"] > span');
    const price = document.getElementById(`price-${this.dataset.section}`);
    const sku = document.getElementById(`Sku-${this.dataset.section}`);

    if (!addButton) return;
    addButtonText.textContent = window.variantStrings.unavailable;
    if (price) price.classList.add('visibility-hidden');
    if (sku) sku.classList.add('visibility-hidden');
  }

  getVariantData() {
    this.variantData = this.variantData || JSON.parse(this.querySelector('[type="application/json"]').textContent);
    return this.variantData;
  }
}

customElements.define('variant-selects', VariantSelects);

class VariantRadios extends VariantSelects {
  constructor() {
    super();
  }

  updateOptions() {
    const fieldsets = Array.from(this.querySelectorAll('fieldset'));
    this.options = fieldsets.map((fieldset) => {
      return Array.from(fieldset.querySelectorAll('input')).find((radio) => radio.checked).value;
    });
  }
}

customElements.define('variant-radios', VariantRadios);

class ProductRecommendations extends HTMLElement {
  constructor() {
    super();
  }

  connectedCallback() {
    const handleIntersection = (entries, observer) => {
      if (!entries[0].isIntersecting) return;
      observer.unobserve(this);

      fetch(this.dataset.url)
        .then(response => response.text())
        .then(text => {
          const html = document.createElement('div');
          html.innerHTML = text;
          const recommendations = html.querySelector('product-recommendations');

          if (recommendations && recommendations.innerHTML.trim().length) {
            this.innerHTML = recommendations.innerHTML;
          }

          if (!this.querySelector('slideshow-component') && this.classList.contains('complementary-products')) {
            this.remove();
          }

          if (html.querySelector('.grid__item')) {
            this.classList.add('product-recommendations--loaded');
          }
        })
        .catch(e => {
          console.error(e);
        });
    }

    new IntersectionObserver(handleIntersection.bind(this), {rootMargin: '0px 0px 400px 0px'}).observe(this);
  }
}

customElements.define('product-recommendations', ProductRecommendations);<|MERGE_RESOLUTION|>--- conflicted
+++ resolved
@@ -885,22 +885,14 @@
         const html = new DOMParser().parseFromString(responseText, 'text/html')
         const destination = document.getElementById(`price-${this.dataset.section}`);
         const source = html.getElementById(`price-${this.dataset.originalSection ? this.dataset.originalSection : this.dataset.section}`);
-<<<<<<< HEAD
-
-        if (source && destination) destination.innerHTML = source.innerHTML;
-=======
         const skuSource = html.getElementById(`Sku-${this.dataset.originalSection ? this.dataset.originalSection : this.dataset.section}`);
         const skuDestination = document.getElementById(`Sku-${this.dataset.section}`);
-        const variantPickerDestination = document.getElementById(`variant-radios-${this.dataset.section}`) || document.getElementById(`variant-selects-${this.dataset.section}`);
-        const variantPickerSource = html.getElementById(`variant-radios-${this.dataset.originalSection ? this.dataset.originalSection : this.dataset.section}`) || html.getElementById(`variant-selects-${this.dataset.originalSection ? this.dataset.originalSection : this.dataset.section}`);
-
+        
         if (source && destination) destination.innerHTML = source.innerHTML;
-        if (variantPickerSource && variantPickerDestination) variantPickerDestination.innerHTML = variantPickerSource.innerHTML;
         if (skuSource && skuDestination) {
           skuDestination.innerHTML = skuSource.innerHTML;
           skuDestination.classList.toggle('visibility-hidden', skuSource.classList.contains('visibility-hidden'));
         }
->>>>>>> 06437302
 
         const price = document.getElementById(`price-${this.dataset.section}`);
 
