--- conflicted
+++ resolved
@@ -79,12 +79,8 @@
 }
 
 .quick-add-modal__content-info {
-<<<<<<< HEAD
+  --modal-padding: 2.5rem;
   padding-inline-end: 4.4rem;
-=======
-  --modal-padding: 2.5rem;
-  padding-right: 4.4rem;
->>>>>>> 0ea3e278
   display: flex;
   overflow-y: auto;
   padding: var(--modal-padding);
