function disableCarouselArrows(carousel_id) {
  const items = document?.querySelectorAll(`#${carousel_id} li.splide__slide`);
  const firstElement = items?.[0];
  const lastElement = items?.[items?.length - 1];

  const prevBtn = document?.querySelector(`#${carousel_id} .splide__arrow--prev`);
  const nextBtn = document?.querySelector(`#${carousel_id} .splide__arrow--next`);

  return function () {
    if (firstElement?.classList.contains('is-active')) {
      prevBtn.setAttribute('disabled', true);
    }

    if (lastElement?.classList.contains('is-active')) {
      nextBtn.setAttribute('disabled', true);
    }
  };
}

function createRelatedProducts(carouselId, options) {
  const id = `#${carouselId}`;

  const carouselOptions = Object.assign(
    {},
    {
      cover: true,
      pagination: false,
      perPage: 4,
      perMove: 1,
      focus: 0,
      omitEnd: true,
      drag: 'free',
      snap: true,
      autoWidth: true,
      breakpoints: {
        800: {
          perPage: 4,
        },
        400: {
          perPage: 2,
        },
      },
    },
    options
  );

  try {
    const related_carousel = new Splide(id, carouselOptions);

    related_carousel.on('arrows:updated', disableCarouselArrows(carouselId));
    related_carousel.mount();
  } catch (error) {
    console.error(error);
    console.error(`Error mounting related carousel ${carouselId}`, error);
  }
}

/**
 * Create teaser carousel
 */

try {
  const teaserCarousels = document.querySelectorAll('[id^="Teaser-Carousel-"]');
  const options = {
    cover: true,
    pagination: false,
    perPage: 1,
    perMove: 1,
    focus: 0,
    omitEnd: true,
    drag: 'free',
    snap: true,
    autoWidth: true,
    autoHeight: true,
  };

  teaserCarousels.forEach((carousel) => {
    createRelatedProducts(carousel.id, options);
  });
} catch (error) {
  console.error('Unable to create teaser carousel', error);
}

try {
  const teaserCarousels = document.querySelectorAll('[id^="Small-Teaser-Carousel-"]');
  const options = {
    cover: true,
    pagination: false,
    perMove: 1,
    focus: 0,
    omitEnd: true,
    drag: 'free',
    snap: true,
    autoWidth: true,
    autoHeight: true,
    gap: '48px',
    rewind: true,
    breakpoints: {
      800: {
        gap: '24px',
      },
    },
  };

  teaserCarousels.forEach((carousel) => {
    createRelatedProducts(carousel.id, options);
  });
} catch (error) {
  console.error('Unable to create teaser carousel', error);
}

try {
  const teaserCarousels = document.querySelectorAll('[id^="TikTok-Carousel-"]');
  const options = {
    cover: true,
    pagination: false,
    perMove: 1,
    focus: 0,
    drag: 'free',
    snap: true,
    autoWidth: true,
    autoHeight: true,
    gap: '48px',
<<<<<<< HEAD
=======
    type: 'loop',
>>>>>>> eda6d929
    focus: 'center',
    breakpoints: {
      800: {
        gap: '24px',
      },
    },
  };

  teaserCarousels.forEach((carousel) => {
    createRelatedProducts(carousel.id, options);
  });
} catch (error) {
  console.error('Unable to create teaser carousel', error);
}<|MERGE_RESOLUTION|>--- conflicted
+++ resolved
@@ -121,10 +121,7 @@
     autoWidth: true,
     autoHeight: true,
     gap: '48px',
-<<<<<<< HEAD
-=======
     type: 'loop',
->>>>>>> eda6d929
     focus: 'center',
     breakpoints: {
       800: {
