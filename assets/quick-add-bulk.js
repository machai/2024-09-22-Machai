
class QuickAddBulk extends HTMLElement {
  constructor() {
    super();
    const debouncedOnChange = debounce((event) => {
      if (parseInt(event.target.dataset.cartQuantity) === 0) {
        this.addToCart(event);
      } else {
        this.updateCart(event);
      }
    }, ON_CHANGE_DEBOUNCE_TIMER);
    this.addEventListener('change', debouncedOnChange.bind(this));
    this.listenForActiveInput();
    this.listenForKeydown();
    this.lastActiveInputId = null;
  }


  connectedCallback() {
    this.cartUpdateUnsubscriber = subscribe(PUB_SUB_EVENTS.cartUpdate, (event) => {
      if (event.source === "quick-add") {
        return;
      }
      // If its another section that made the update
      this.onCartUpdate();
    });
  }

  disconnectedCallback() {
    if (this.cartUpdateUnsubscriber) {
      this.cartUpdateUnsubscriber();
    }
  }

  listenForActiveInput() {
    if (!this.classList.contains('hidden')) {
      this.querySelector('quantity-input input').addEventListener('focusin', (event) => event.target.select());
    }
    this.isEnterPressed = false;
  }

  listenForKeydown() {
    this.querySelector('quantity-input input').addEventListener('keydown', (event) => {
      if (event.key === 'Enter') {
        this.querySelector('quantity-input input').blur();
        this.isEnterPressed = true;
      }
    });
  }

  onCartUpdate() {
    fetch(`${window.location.pathname}?section_id=${document.getElementById('product-grid').dataset.id}`)
      .then((response) => response.text())
      .then((responseText) => {
        const html = new DOMParser().parseFromString(responseText, 'text/html');
        const sourceQty = html.querySelector(`#quick-add-bulk-${this.dataset.id}`);
        this.innerHTML = sourceQty.innerHTML;
      })
      .catch(e => {
        console.error(e);
      });
  }

  updateCart(event) {
    this.lastActiveInputId = event.target.getAttribute('data-index');
    this.quantity = this.querySelector('quantity-input')
    // this.quantity.classList.add('loading');
    this.querySelector('.progress-bar-container').classList.remove('hidden');
    const body = JSON.stringify({
      quantity: event.target.value,
      id: event.target.getAttribute('data-index'),
      sections: this.getSectionsToRender().map((section) => section.section)
    });

    fetch(`${routes.cart_change_url}`, { ...fetchConfig('javascript'), ...{ body } })
      .then((response) => {
        return response.text();
      })
      .then((state) => {
        const parsedState = JSON.parse(state);

        if (parsedState.description || parsedState.errors) {
<<<<<<< HEAD
          const errorElement = document.querySelector(`#quick-add-bulk-${event.target.getAttribute('data-index')} .quick-add-bulk-no-variants__error`);
          errorElement.classList.remove('hidden')
          errorElement.querySelector('.quick-add-bulk-no-variants__error-message').innerHTML = parsedState.description
=======
          // const errorElement = document.querySelector(`#Quick-add-bulk-item-error-desktop-${event.target.getAttribute('data-index')}`)
          // errorElement.classList.remove('hidden')
          // errorElement.querySelector('.variant-bulk__error-text').innerHTML = parsedState.description
         // Update errors
>>>>>>> 8c251621
          return;
        }

        this.renderSections(parsedState);

        publish(PUB_SUB_EVENTS.cartUpdate, { source: "quick-add", cartData: parsedState });

      }).catch((error) => {
        console.log(error, 'error')
      })
  }

  addToCart(event) {
    this.querySelector('.progress-bar-container').classList.remove('hidden');
    this.lastActiveInputId = event.target.getAttribute('data-index');
    const body = JSON.stringify({
      items: [
        {
          quantity: parseInt(event.target.value),
          id: parseInt(this.dataset.id)
        }
      ],
      sections: this.getSectionsToRender().map((section) => section.section)
    });

    fetch(`${routes.cart_add_url}`, { ...fetchConfig('javascript'), ...{ body } })
      .then((response) => {
        return response.text();
      })
      .then((state) => {
        const parsedState = JSON.parse(state);
        if (parsedState.description || parsedState.errors) {
          const errorElement = document.querySelector(`#quick-add-bulk-${event.target.getAttribute('data-index')} .quick-add-bulk-no-variants__error`);
          errorElement.classList.remove('hidden')
          errorElement.querySelector('.quick-add-bulk-no-variants__error-message').innerHTML = parsedState.description
          return;
        }

        this.renderSections(parsedState);

        publish(PUB_SUB_EVENTS.cartUpdate, { source: 'quick-add', cartData: parsedState });

      }).catch((error) => {
        console.error(error);
      })
  }

  getSectionsToRender() {
    return [
      {
        id: `quick-add-bulk-${this.dataset.id}`,
        section: document.getElementById('product-grid').dataset.id,
        selector: `#quick-add-bulk-${this.dataset.id}`
      },
      {
        id: 'cart-icon-bubble',
        section: 'cart-icon-bubble',
        selector: '.shopify-section'
      },
      {
        id: 'CartDrawer',
        selector: '#CartDrawer',
        section: 'cart-drawer'
      }
    ];
  }

  getSectionInnerHTML(html, selector) {
    return new DOMParser()
      .parseFromString(html, 'text/html')
      .querySelector(selector).innerHTML;
  }

  renderSections(parsedState) {
    this.getSectionsToRender().forEach((section => {
      const sectionElement = document.getElementById(section.id);
      if (sectionElement && sectionElement.parentElement && sectionElement.parentElement.classList.contains('drawer')) {
        parsedState.items.length > 0 ? sectionElement.parentElement.classList.remove('is-empty') : sectionElement.parentElement.classList.add('is-empty');

        setTimeout(() => {
          document.querySelector('#CartDrawer-Overlay').addEventListener('click', this.cart.close.bind(this.cart));
        });
      }
      const elementToReplace = sectionElement && sectionElement.querySelector(section.selector) ? sectionElement.querySelector(section.selector) : sectionElement;
      if (elementToReplace) {
        elementToReplace.innerHTML =
          this.getSectionInnerHTML(parsedState.sections[section.section], section.selector);
      }
    }));

    if (this.isEnterPressed) {
      this.querySelector(`#Quantity-${this.lastActiveInputId}`).select();
    }

    this.listenForActiveInput();
    this.listenForKeydown();
  }
}
customElements.define('quick-add-bulk', QuickAddBulk);<|MERGE_RESOLUTION|>--- conflicted
+++ resolved
@@ -80,16 +80,9 @@
         const parsedState = JSON.parse(state);
 
         if (parsedState.description || parsedState.errors) {
-<<<<<<< HEAD
           const errorElement = document.querySelector(`#quick-add-bulk-${event.target.getAttribute('data-index')} .quick-add-bulk-no-variants__error`);
           errorElement.classList.remove('hidden')
           errorElement.querySelector('.quick-add-bulk-no-variants__error-message').innerHTML = parsedState.description
-=======
-          // const errorElement = document.querySelector(`#Quick-add-bulk-item-error-desktop-${event.target.getAttribute('data-index')}`)
-          // errorElement.classList.remove('hidden')
-          // errorElement.querySelector('.variant-bulk__error-text').innerHTML = parsedState.description
-         // Update errors
->>>>>>> 8c251621
           return;
         }
 
