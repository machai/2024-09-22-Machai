
class QuickAddBulk extends HTMLElement {
  constructor() {
    super();
    const debouncedOnChange = debounce((event) => {
      this.cleanErrors();
      if (parseInt(event.target.dataset.cartQuantity) === 0) {
        this.addToCart(event);
      } else {
        this.updateCart(event);
      }
    }, ON_CHANGE_DEBOUNCE_TIMER);
    this.addEventListener('change', debouncedOnChange.bind(this));
<<<<<<< HEAD
    this.setInput();
=======
>>>>>>> 1defcd78
    this.listenForActiveInput();
    this.listenForKeydown();
    this.lastActiveInputId = null;
  }


  connectedCallback() {
    this.cartUpdateUnsubscriber = subscribe(PUB_SUB_EVENTS.cartUpdate, (event) => {
      if (event.source === "quick-add") {
        return;
      }
      // If its another section that made the update
      this.onCartUpdate();
    });
  }

  disconnectedCallback() {
    if (this.cartUpdateUnsubscriber) {
      this.cartUpdateUnsubscriber();
    }
  }

<<<<<<< HEAD
  cleanErrors() {
    document.querySelectorAll('.quick-add-bulk-no-variants__error').forEach((error) => {
      error.classList.add('hidden');
    });
    document.querySelectorAll(`.quick-add-bulk-no-variants__error-message`).forEach((error) => error.innerHTML = '');
  }

  setInput() {
    this.input = this.querySelector('quantity-input input');
  }

  selectProgressBar() {
    return this.querySelector('.progress-bar-container');
=======
  getInput() {
    return this.querySelector('quantity-input input');
>>>>>>> 1defcd78
  }

  listenForActiveInput() {
    if (!this.classList.contains('hidden')) {
      this.getInput().addEventListener('focusin', (event) => event.target.select());
    }
    this.isEnterPressed = false;
  }

  listenForKeydown() {
    this.getInput().addEventListener('keydown', (event) => {
      if (event.key === 'Enter') {
        this.getInput().blur();
        this.isEnterPressed = true;
      }
    });
  }

  resetQuantityInput(id) {
    const input = document.getElementById(id);
    input.value = input.getAttribute('value');
    this.isEnterPressed = false;
  }

  onCartUpdate() {
    fetch(`${window.location.pathname}?section_id=${document.getElementById('product-grid').dataset.id}`)
      .then((response) => response.text())
      .then((responseText) => {
        const html = new DOMParser().parseFromString(responseText, 'text/html');
        const sourceQty = html.querySelector(`#quick-add-bulk-${this.dataset.id}`);
        this.innerHTML = sourceQty.innerHTML;
      })
      .catch(e => {
        console.error(e);
      });
  }

  updateCart(event) {
    this.lastActiveInputId = event.target.getAttribute('data-index');
    this.quantity = this.querySelector('quantity-input')
    // this.quantity.classList.add('loading');
    this.selectProgressBar().classList.remove('hidden');
    const body = JSON.stringify({
      quantity: event.target.value,
      id: event.target.getAttribute('data-index'),
      sections: this.getSectionsToRender().map((section) => section.section)
    });

    fetch(`${routes.cart_change_url}`, { ...fetchConfig('javascript'), ...{ body } })
      .then((response) => {
        return response.text();
      })
      .then((state) => {
        const parsedState = JSON.parse(state);

        if (parsedState.description || parsedState.errors) {
          event.target.setCustomValidity(parsedState.description);
          event.target.reportValidity();
          this.resetQuantityInput(event.target.id);
          this.selectProgressBar().classList.add('hidden');
          event.target.select();
          return;
        }

        this.renderSections(parsedState);

        publish(PUB_SUB_EVENTS.cartUpdate, { source: "quick-add", cartData: parsedState });

      }).catch((error) => {
        console.log(error, 'error')
      })
  }

  addToCart(event) {
    this.selectProgressBar().classList.remove('hidden');
    this.lastActiveInputId = event.target.getAttribute('data-index');
    const body = JSON.stringify({
      items: [
        {
          quantity: parseInt(event.target.value),
          id: parseInt(this.dataset.id)
        }
      ],
      sections: this.getSectionsToRender().map((section) => section.section)
    });

    fetch(`${routes.cart_add_url}`, { ...fetchConfig('javascript'), ...{ body } })
      .then((response) => {
        return response.text();
      })
      .then((state) => {
        const parsedState = JSON.parse(state);
        if (parsedState.description || parsedState.errors) {
          event.target.setCustomValidity(parsedState.description);
          event.target.reportValidity();
          this.resetQuantityInput(event.target.id);
          this.selectProgressBar().classList.add('hidden');
          event.target.select();
          // Error handling
          return;
        }

        this.renderSections(parsedState);

        publish(PUB_SUB_EVENTS.cartUpdate, { source: 'quick-add', cartData: parsedState });

      }).catch((error) => {
        console.error(error);
      })
  }

  getSectionsToRender() {
    return [
      {
        id: `quick-add-bulk-${this.dataset.id}`,
        section: document.getElementById('product-grid').dataset.id,
        selector: `#quick-add-bulk-${this.dataset.id}`
      },
      {
        id: 'cart-icon-bubble',
        section: 'cart-icon-bubble',
        selector: '.shopify-section'
      },
      {
        id: 'CartDrawer',
        selector: '#CartDrawer',
        section: 'cart-drawer'
      }
    ];
  }

  getSectionInnerHTML(html, selector) {
    return new DOMParser()
      .parseFromString(html, 'text/html')
      .querySelector(selector).innerHTML;
  }

  renderSections(parsedState) {
    this.getSectionsToRender().forEach((section => {
      const sectionElement = document.getElementById(section.id);
      if (sectionElement && sectionElement.parentElement && sectionElement.parentElement.classList.contains('drawer')) {
        parsedState.items.length > 0 ? sectionElement.parentElement.classList.remove('is-empty') : sectionElement.parentElement.classList.add('is-empty');

        setTimeout(() => {
          document.querySelector('#CartDrawer-Overlay').addEventListener('click', this.cart.close.bind(this.cart));
        });
      }
      const elementToReplace = sectionElement && sectionElement.querySelector(section.selector) ? sectionElement.querySelector(section.selector) : sectionElement;
      if (elementToReplace) {
        elementToReplace.innerHTML =
          this.getSectionInnerHTML(parsedState.sections[section.section], section.selector);
      }
    }));

    if (this.isEnterPressed) {
      this.querySelector(`#Quantity-${this.lastActiveInputId}`).select();
    }
<<<<<<< HEAD
    this.setInput();
=======
>>>>>>> 1defcd78
    this.listenForActiveInput();
    this.listenForKeydown();
  }
}
customElements.define('quick-add-bulk', QuickAddBulk);<|MERGE_RESOLUTION|>--- conflicted
+++ resolved
@@ -10,11 +10,8 @@
         this.updateCart(event);
       }
     }, ON_CHANGE_DEBOUNCE_TIMER);
+
     this.addEventListener('change', debouncedOnChange.bind(this));
-<<<<<<< HEAD
-    this.setInput();
-=======
->>>>>>> 1defcd78
     this.listenForActiveInput();
     this.listenForKeydown();
     this.lastActiveInputId = null;
@@ -37,7 +34,6 @@
     }
   }
 
-<<<<<<< HEAD
   cleanErrors() {
     document.querySelectorAll('.quick-add-bulk-no-variants__error').forEach((error) => {
       error.classList.add('hidden');
@@ -45,16 +41,12 @@
     document.querySelectorAll(`.quick-add-bulk-no-variants__error-message`).forEach((error) => error.innerHTML = '');
   }
 
-  setInput() {
-    this.input = this.querySelector('quantity-input input');
+  getInput() {
+    return this.querySelector('quantity-input input');
   }
 
   selectProgressBar() {
     return this.querySelector('.progress-bar-container');
-=======
-  getInput() {
-    return this.querySelector('quantity-input input');
->>>>>>> 1defcd78
   }
 
   listenForActiveInput() {
@@ -212,10 +204,7 @@
     if (this.isEnterPressed) {
       this.querySelector(`#Quantity-${this.lastActiveInputId}`).select();
     }
-<<<<<<< HEAD
-    this.setInput();
-=======
->>>>>>> 1defcd78
+
     this.listenForActiveInput();
     this.listenForKeydown();
   }
