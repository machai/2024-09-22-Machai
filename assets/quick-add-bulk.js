--- conflicted
+++ resolved
@@ -26,25 +26,12 @@
             return;
           }
           // If its another section that made the update
-          this.onCartUpdate();
-        });
-      }
-<<<<<<< HEAD
-      // If its another section that made the update
-      this.onCartUpdate().then(() => {
-        this.listenForActiveInput();
-        this.listenForKeydown();
-      });
-    });
-  }
-
-  disconnectedCallback() {
-    if (this.cartUpdateUnsubscriber) {
-      this.cartUpdateUnsubscriber();
-    }
-  }
-=======
->>>>>>> 2cedb893
+          this.onCartUpdate().then(() => {
+            this.listenForActiveInput();
+            this.listenForKeydown();
+          });
+        });
+      }
 
       disconnectedCallback() {
         if (this.cartUpdateUnsubscriber) {
@@ -59,71 +46,10 @@
       selectProgressBar() {
         return this.querySelector('.progress-bar-container');
       }
-<<<<<<< HEAD
-    });
-  }
-
-  resetQuantityInput(id) {
-    const input = document.getElementById(id);
-    input.value = input.getAttribute('value');
-    this.isEnterPressed = false;
-  }
-
-  cleanErrorMessageOnType(event) {
-    event.target.addEventListener('keypress', () => {
-      event.target.setCustomValidity('');
-    }, { once: true });
-  }
-
-  onCartUpdate() {
-    return new Promise((resolve, reject) => {
-      fetch(`${window.location.pathname}?section_id=${document.getElementById('product-grid').dataset.id}`)
-        .then((response) => response.text())
-        .then((responseText) => {
-          const html = new DOMParser().parseFromString(responseText, 'text/html');
-          const sourceQty = html.querySelector(`#quick-add-bulk-${this.dataset.id}`);
-          this.innerHTML = sourceQty.innerHTML;
-          resolve();
-        })
-        .catch(e => {
-          console.error(e);
-          reject(e);
-        });
-    });
-  }
-
-  updateCart(event) {
-    this.lastActiveInputId = event.target.getAttribute('data-index');
-    this.quantity = this.querySelector('quantity-input')
-    // this.quantity.classList.add('loading');
-    this.selectProgressBar().classList.remove('hidden');
-    const body = JSON.stringify({
-      quantity: event.target.value,
-      id: event.target.getAttribute('data-index'),
-      sections: this.getSectionsToRender().map((section) => section.section)
-    });
-
-    fetch(`${routes.cart_change_url}`, { ...fetchConfig('javascript'), ...{ body } })
-      .then((response) => {
-        return response.text();
-      })
-      .then((state) => {
-        const parsedState = JSON.parse(state);
-
-        if (parsedState.description || parsedState.errors) {
-          event.target.setCustomValidity(parsedState.description);
-          event.target.reportValidity();
-          this.resetQuantityInput(event.target.id);
-          this.selectProgressBar().classList.add('hidden');
-          event.target.select();
-          this.cleanErrorMessageOnType(event);
-          return;
-=======
 
       listenForActiveInput() {
         if (!this.classList.contains('hidden')) {
           this.getInput().addEventListener('focusin', (event) => event.target.select());
->>>>>>> 2cedb893
         }
         this.isEnterPressed = false;
       }
@@ -150,16 +76,20 @@
       }
 
       onCartUpdate() {
-        fetch(`${window.location.pathname}?section_id=${this.closest('.collection').dataset.id}`)
-          .then((response) => response.text())
-          .then((responseText) => {
-            const html = new DOMParser().parseFromString(responseText, 'text/html');
-            const sourceQty = html.querySelector(`#quick-add-bulk-${this.dataset.id}-${this.closest('.collection').dataset.id}`);
-            this.innerHTML = sourceQty.innerHTML;
-          })
-          .catch(e => {
-            console.error(e);
-          });
+        return new Promise((resolve, reject) => {
+          fetch(`${window.location.pathname}?section_id=${document.getElementById('product-grid').dataset.id}`)
+            .then((response) => response.text())
+            .then((responseText) => {
+              const html = new DOMParser().parseFromString(responseText, 'text/html');
+              const sourceQty = html.querySelector(`#quick-add-bulk-${this.dataset.id}`);
+              this.innerHTML = sourceQty.innerHTML;
+              resolve();
+            })
+            .catch(e => {
+              console.error(e);
+              reject(e);
+            });
+        });
       }
 
       updateCart(event) {
