.price {
  font-size: 1.6rem;
  letter-spacing: 0.1rem;
  line-height: calc(1 + 0.5 / var(--font-body-scale));
  color: rgb(var(--color-foreground));
}

.price > * {
  display: inline-block;
  vertical-align: top;
}

.price.price--unavailable {
  visibility: hidden;
}

.price--end {
  text-align: end;
}

.price .price-item {
<<<<<<< HEAD
  margin-block: 0;
  margin-inline: 0 1rem;
}

html[dir="rtl"] .price .price-item {
  display: inline-block;
=======
  display: inline-block;
  margin: 0 1rem 0 0;
>>>>>>> 92d8eca0
}

.price__regular .price-item--regular {
  margin-inline-end: 0;
}

.price:not(.price--show-badge) .price-item--last:last-of-type {
  margin: 0;
}

@media screen and (min-width: 750px) {
  .price {
    margin-bottom: 0;
  }
}

.price--large {
  font-size: 1.6rem;
  line-height: calc(1 + 0.5 / var(--font-body-scale));
  letter-spacing: 0.13rem;
}

@media screen and (min-width: 750px) {
  .price--large {
    font-size: 1.8rem;
  }
}

.price--sold-out .price__availability,
.price__regular {
  display: block;
}

.price__sale,
.price__availability,
.price .price__badge-sale,
.price .price__badge-sold-out,
.price--on-sale .price__regular,
.price--on-sale .price__availability {
  display: none;
}

.price--sold-out .price__badge-sold-out,
.price--on-sale .price__badge-sale {
  display: inline-block;
}

.price--on-sale .price__sale {
  display: initial;
  flex-direction: row;
  flex-wrap: wrap;
}

.price--center {
  display: initial;
  justify-content: center;
}

.price--on-sale .price-item--regular {
  text-decoration: line-through;
  color: rgba(var(--color-foreground), 0.75);
  font-size: 1.3rem;
}

.unit-price {
  display: block;
  font-size: 1.1rem;
  letter-spacing: 0.04rem;
  line-height: calc(1 + 0.2 / var(--font-body-scale));
  margin-top: 0.2rem;
  text-transform: uppercase;
  color: rgba(var(--color-foreground), 0.7);
}<|MERGE_RESOLUTION|>--- conflicted
+++ resolved
@@ -19,17 +19,9 @@
 }
 
 .price .price-item {
-<<<<<<< HEAD
+  display: inline-block;
   margin-block: 0;
   margin-inline: 0 1rem;
-}
-
-html[dir="rtl"] .price .price-item {
-  display: inline-block;
-=======
-  display: inline-block;
-  margin: 0 1rem 0 0;
->>>>>>> 92d8eca0
 }
 
 .price__regular .price-item--regular {
