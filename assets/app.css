--- conflicted
+++ resolved
@@ -2362,17 +2362,12 @@
     aspect-ratio: 64 /27;
   }
 
-<<<<<<< HEAD
-  .xl\:h-\[540px\] {
-    height: 540px;
-=======
   .xl\:aspect-square {
     aspect-ratio: 1 / 1;
   }
 
   .xl\:aspect-\[20_\/_27\] {
     aspect-ratio: 20 / 27;
->>>>>>> cdfe0c36
   }
 
   .xl\:w-\[1280px\] {
@@ -2383,13 +2378,6 @@
     width: 400px;
   }
 
-<<<<<<< HEAD
-=======
-  .xl\:w-\[540px\] {
-    width: 540px;
-  }
-
->>>>>>> cdfe0c36
   .xl\:max-w-\[1080px\] {
     max-width: 1080px;
   }
