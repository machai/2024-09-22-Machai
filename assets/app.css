--- conflicted
+++ resolved
@@ -1742,13 +1742,8 @@
   fill: #f30f0f;
 }
 
-<<<<<<< HEAD
 .fill-grey50 {
   fill: #f3f3f3;
-=======
-.fill-grey300 {
-  fill: #d1d1d1;
->>>>>>> c67890b7
 }
 
 .stroke-black {
@@ -2032,13 +2027,10 @@
   padding-top: 8px;
 }
 
-<<<<<<< HEAD
 .pl-8 {
   padding-left: 2rem;
 }
 
-=======
->>>>>>> c67890b7
 .text-center {
   text-align: center;
 }
@@ -2690,13 +2682,6 @@
     padding-top: 48px;
   }
 
-<<<<<<< HEAD
-=======
-  .lg\:pb-\[6px\] {
-    padding-bottom: 6px;
-  }
-
->>>>>>> c67890b7
   .lg\:text-left {
     text-align: left;
   }
