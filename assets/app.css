--- conflicted
+++ resolved
@@ -992,13 +992,6 @@
 
 .h-screen {
   height: 100vh;
-<<<<<<< HEAD
-}
-
-.h-\[640px\] {
-  height: 640px;
-=======
->>>>>>> a86996d9
 }
 
 .max-h-\[216px\] {
@@ -1109,13 +1102,6 @@
   width: 240px;
 }
 
-<<<<<<< HEAD
-.w-\[640px\] {
-  width: 640px;
-}
-
-=======
->>>>>>> a86996d9
 .min-w-\[120px\] {
   min-width: 120px;
 }
