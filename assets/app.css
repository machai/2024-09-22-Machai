--- conflicted
+++ resolved
@@ -972,21 +972,6 @@
   margin-top: 8px;
 }
 
-<<<<<<< HEAD
-.mt-huge {
-  margin-top: 48px;
-}
-
-.\!mt-0 {
-  margin-top: 0px !important;
-}
-
-.box-border {
-  box-sizing: border-box;
-}
-
-=======
->>>>>>> b104087a
 .line-clamp-2 {
   overflow: hidden;
   display: -webkit-box;
@@ -1070,32 +1055,12 @@
   aspect-ratio: 1 / 1;
 }
 
-<<<<<<< HEAD
-.aspect-\[16_\/_9\] {
-  aspect-ratio: 16 / 9;
-}
-
-.aspect-\[4_\/_3\] {
-  aspect-ratio: 4 / 3;
-}
-
-=======
->>>>>>> b104087a
 .aspect-video {
   aspect-ratio: 16 / 9;
 }
 
-<<<<<<< HEAD
-.aspect-\[5_\/_6\] {
-  aspect-ratio: 5 / 6;
-}
-
-.aspect-\[1_\/_2\] {
-  aspect-ratio: 1 / 2;
-=======
 .aspect-\[6_\/_5\] {
   aspect-ratio: 6 / 5;
->>>>>>> b104087a
 }
 
 .h-10 {
@@ -1150,13 +1115,10 @@
   height: 200px;
 }
 
-<<<<<<< HEAD
-=======
 .h-\[220px\] {
   height: 220px;
 }
 
->>>>>>> b104087a
 .h-\[28px\] {
   height: 28px;
 }
@@ -1229,17 +1191,8 @@
   height: 20px;
 }
 
-<<<<<<< HEAD
-.h-\[120px\] {
-  height: 120px;
-}
-
-.h-\[220px\] {
-  height: 220px;
-=======
 .h-\[152px\] {
   height: 152px;
->>>>>>> b104087a
 }
 
 .max-h-\[216px\] {
@@ -1362,21 +1315,12 @@
   width: 80px;
 }
 
-<<<<<<< HEAD
-.w-\[100px\] {
-  width: 100px;
-}
-
-.w-\[calc\(100\%_-_2px\)\] {
-  width: calc(100% - 2px);
-=======
 .w-\[240px\] {
   width: 240px;
 }
 
 .w-\[192px\] {
   width: 192px;
->>>>>>> b104087a
 }
 
 .min-w-\[120px\] {
@@ -1443,21 +1387,6 @@
   max-width: 960px;
 }
 
-<<<<<<< HEAD
-.max-w-\[240px\] {
-  max-width: 240px;
-}
-
-.max-w-\[384px\] {
-  max-width: 384px;
-}
-
-.\!max-w-\[960px\] {
-  max-width: 960px !important;
-}
-
-=======
->>>>>>> b104087a
 .flex-1 {
   flex: 1 1 0%;
 }
@@ -1787,18 +1716,6 @@
   border-width: 0px;
 }
 
-<<<<<<< HEAD
-.border-\[0\.5px\] {
-  border-width: 0.5px;
-}
-
-.border-y-\[0\.5px\] {
-  border-top-width: 0.5px;
-  border-bottom-width: 0.5px;
-}
-
-=======
->>>>>>> b104087a
 .border-b {
   border-bottom-width: 1px;
 }
@@ -1807,17 +1724,6 @@
   border-top-width: 1px;
 }
 
-<<<<<<< HEAD
-.border-l {
-  border-left-width: 1px;
-}
-
-.border-r {
-  border-right-width: 1px;
-}
-
-=======
->>>>>>> b104087a
 .\!border-teal {
   --tw-border-opacity: 1 !important;
   border-color: rgb(24 255 255 / var(--tw-border-opacity)) !important;
@@ -1843,15 +1749,6 @@
   border-color: rgb(24 255 255 / var(--tw-border-opacity));
 }
 
-<<<<<<< HEAD
-.border-y-grey100 {
-  --tw-border-opacity: 1;
-  border-top-color: rgb(229 229 229 / var(--tw-border-opacity));
-  border-bottom-color: rgb(229 229 229 / var(--tw-border-opacity));
-}
-
-=======
->>>>>>> b104087a
 .border-b-grey100 {
   --tw-border-opacity: 1;
   border-bottom-color: rgb(229 229 229 / var(--tw-border-opacity));
