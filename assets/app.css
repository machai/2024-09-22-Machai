/*
! tailwindcss v3.4.4 | MIT License | https://tailwindcss.com
*/

/*
1. Prevent padding and border from affecting element width. (https://github.com/mozdevs/cssremedy/issues/4)
2. Allow adding a border to an element by just adding a border-width. (https://github.com/tailwindcss/tailwindcss/pull/116)
*/

*,
::before,
::after {
  box-sizing: border-box;
  /* 1 */
  border-width: 0;
  /* 2 */
  border-style: solid;
  /* 2 */
  border-color: currentColor;
  /* 2 */
}

::before,
::after {
  --tw-content: '';
}

/*
1. Use a consistent sensible line-height in all browsers.
2. Prevent adjustments of font size after orientation changes in iOS.
3. Use a more readable tab size.
4. Use the user's configured `sans` font-family by default.
5. Use the user's configured `sans` font-feature-settings by default.
6. Use the user's configured `sans` font-variation-settings by default.
7. Disable tap highlights on iOS
*/

html,
:host {
  line-height: 1.5;
  /* 1 */
  -webkit-text-size-adjust: 100%;
  /* 2 */
  -moz-tab-size: 4;
  /* 3 */
  -o-tab-size: 4;
     tab-size: 4;
  /* 3 */
  font-family: "National 2", Arial, Helvetica, sans-serif;
  /* 4 */
  font-feature-settings: normal;
  /* 5 */
  font-variation-settings: normal;
  /* 6 */
  -webkit-tap-highlight-color: transparent;
  /* 7 */
}

/*
1. Remove the margin in all browsers.
2. Inherit line-height from `html` so users can set them as a class directly on the `html` element.
*/

body {
  margin: 0;
  /* 1 */
  line-height: inherit;
  /* 2 */
}

/*
1. Add the correct height in Firefox.
2. Correct the inheritance of border color in Firefox. (https://bugzilla.mozilla.org/show_bug.cgi?id=190655)
3. Ensure horizontal rules are visible by default.
*/

hr {
  height: 0;
  /* 1 */
  color: inherit;
  /* 2 */
  border-top-width: 1px;
  /* 3 */
}

/*
Add the correct text decoration in Chrome, Edge, and Safari.
*/

abbr:where([title]) {
  -webkit-text-decoration: underline dotted;
          text-decoration: underline dotted;
}

/*
Remove the default font size and weight for headings.
*/

h1,
h2,
h3,
h4,
h5,
h6 {
  font-size: inherit;
  font-weight: inherit;
}

/*
Reset links to optimize for opt-in styling instead of opt-out.
*/

a {
  color: inherit;
  text-decoration: inherit;
}

/*
Add the correct font weight in Edge and Safari.
*/

b,
strong {
  font-weight: bolder;
}

/*
1. Use the user's configured `mono` font-family by default.
2. Use the user's configured `mono` font-feature-settings by default.
3. Use the user's configured `mono` font-variation-settings by default.
4. Correct the odd `em` font sizing in all browsers.
*/

code,
kbd,
samp,
pre {
  font-family: ui-monospace, SFMono-Regular, Menlo, Monaco, Consolas, "Liberation Mono", "Courier New", monospace;
  /* 1 */
  font-feature-settings: normal;
  /* 2 */
  font-variation-settings: normal;
  /* 3 */
  font-size: 1em;
  /* 4 */
}

/*
Add the correct font size in all browsers.
*/

small {
  font-size: 80%;
}

/*
Prevent `sub` and `sup` elements from affecting the line height in all browsers.
*/

sub,
sup {
  font-size: 75%;
  line-height: 0;
  position: relative;
  vertical-align: baseline;
}

sub {
  bottom: -0.25em;
}

sup {
  top: -0.5em;
}

/*
1. Remove text indentation from table contents in Chrome and Safari. (https://bugs.chromium.org/p/chromium/issues/detail?id=999088, https://bugs.webkit.org/show_bug.cgi?id=201297)
2. Correct table border color inheritance in all Chrome and Safari. (https://bugs.chromium.org/p/chromium/issues/detail?id=935729, https://bugs.webkit.org/show_bug.cgi?id=195016)
3. Remove gaps between table borders by default.
*/

table {
  text-indent: 0;
  /* 1 */
  border-color: inherit;
  /* 2 */
  border-collapse: collapse;
  /* 3 */
}

/*
1. Change the font styles in all browsers.
2. Remove the margin in Firefox and Safari.
3. Remove default padding in all browsers.
*/

button,
input,
optgroup,
select,
textarea {
  font-family: inherit;
  /* 1 */
  font-feature-settings: inherit;
  /* 1 */
  font-variation-settings: inherit;
  /* 1 */
  font-size: 100%;
  /* 1 */
  font-weight: inherit;
  /* 1 */
  line-height: inherit;
  /* 1 */
  letter-spacing: inherit;
  /* 1 */
  color: inherit;
  /* 1 */
  margin: 0;
  /* 2 */
  padding: 0;
  /* 3 */
}

/*
Remove the inheritance of text transform in Edge and Firefox.
*/

button,
select {
  text-transform: none;
}

/*
1. Correct the inability to style clickable types in iOS and Safari.
2. Remove default button styles.
*/

button,
input:where([type='button']),
input:where([type='reset']),
input:where([type='submit']) {
  -webkit-appearance: button;
  /* 1 */
  background-color: transparent;
  /* 2 */
  background-image: none;
  /* 2 */
}

/*
Use the modern Firefox focus style for all focusable elements.
*/

:-moz-focusring {
  outline: auto;
}

/*
Remove the additional `:invalid` styles in Firefox. (https://github.com/mozilla/gecko-dev/blob/2f9eacd9d3d995c937b4251a5557d95d494c9be1/layout/style/res/forms.css#L728-L737)
*/

:-moz-ui-invalid {
  box-shadow: none;
}

/*
Add the correct vertical alignment in Chrome and Firefox.
*/

progress {
  vertical-align: baseline;
}

/*
Correct the cursor style of increment and decrement buttons in Safari.
*/

::-webkit-inner-spin-button,
::-webkit-outer-spin-button {
  height: auto;
}

/*
1. Correct the odd appearance in Chrome and Safari.
2. Correct the outline style in Safari.
*/

[type='search'] {
  -webkit-appearance: textfield;
  /* 1 */
  outline-offset: -2px;
  /* 2 */
}

/*
Remove the inner padding in Chrome and Safari on macOS.
*/

::-webkit-search-decoration {
  -webkit-appearance: none;
}

/*
1. Correct the inability to style clickable types in iOS and Safari.
2. Change font properties to `inherit` in Safari.
*/

::-webkit-file-upload-button {
  -webkit-appearance: button;
  /* 1 */
  font: inherit;
  /* 2 */
}

/*
Add the correct display in Chrome and Safari.
*/

summary {
  display: list-item;
}

/*
Removes the default spacing and border for appropriate elements.
*/

blockquote,
dl,
dd,
h1,
h2,
h3,
h4,
h5,
h6,
hr,
figure,
p,
pre {
  margin: 0;
}

fieldset {
  margin: 0;
  padding: 0;
}

legend {
  padding: 0;
}

ol,
ul,
menu {
  list-style: none;
  margin: 0;
  padding: 0;
}

/*
Reset default styling for dialogs.
*/

dialog {
  padding: 0;
}

/*
Prevent resizing textareas horizontally by default.
*/

textarea {
  resize: vertical;
}

/*
1. Reset the default placeholder opacity in Firefox. (https://github.com/tailwindlabs/tailwindcss/issues/3300)
2. Set the default placeholder color to the user's configured gray 400 color.
*/

input::-moz-placeholder, textarea::-moz-placeholder {
  opacity: 1;
  /* 1 */
  color: #9ca3af;
  /* 2 */
}

input::placeholder,
textarea::placeholder {
  opacity: 1;
  /* 1 */
  color: #9ca3af;
  /* 2 */
}

/*
Set the default cursor for buttons.
*/

button,
[role="button"] {
  cursor: pointer;
}

/*
Make sure disabled buttons don't get the pointer cursor.
*/

:disabled {
  cursor: default;
}

/*
1. Make replaced elements `display: block` by default. (https://github.com/mozdevs/cssremedy/issues/14)
2. Add `vertical-align: middle` to align replaced elements more sensibly by default. (https://github.com/jensimmons/cssremedy/issues/14#issuecomment-634934210)
   This can trigger a poorly considered lint error in some tools but is included by design.
*/

img,
svg,
video,
canvas,
audio,
iframe,
embed,
object {
  display: block;
  /* 1 */
  vertical-align: middle;
  /* 2 */
}

/*
Constrain images and videos to the parent width and preserve their intrinsic aspect ratio. (https://github.com/mozdevs/cssremedy/issues/14)
*/

img,
video {
  max-width: 100%;
  height: auto;
}

/* Make elements with the HTML hidden attribute stay hidden by default */

[hidden] {
  display: none;
}

@import url('./fonts.css');

html, body {
  font-family: "National 2", system-ui, sans-serif;
}

*, ::before, ::after {
  --tw-border-spacing-x: 0;
  --tw-border-spacing-y: 0;
  --tw-translate-x: 0;
  --tw-translate-y: 0;
  --tw-rotate: 0;
  --tw-skew-x: 0;
  --tw-skew-y: 0;
  --tw-scale-x: 1;
  --tw-scale-y: 1;
  --tw-pan-x:  ;
  --tw-pan-y:  ;
  --tw-pinch-zoom:  ;
  --tw-scroll-snap-strictness: proximity;
  --tw-gradient-from-position:  ;
  --tw-gradient-via-position:  ;
  --tw-gradient-to-position:  ;
  --tw-ordinal:  ;
  --tw-slashed-zero:  ;
  --tw-numeric-figure:  ;
  --tw-numeric-spacing:  ;
  --tw-numeric-fraction:  ;
  --tw-ring-inset:  ;
  --tw-ring-offset-width: 0px;
  --tw-ring-offset-color: #fff;
  --tw-ring-color: rgb(59 130 246 / 0.5);
  --tw-ring-offset-shadow: 0 0 #0000;
  --tw-ring-shadow: 0 0 #0000;
  --tw-shadow: 0 0 #0000;
  --tw-shadow-colored: 0 0 #0000;
  --tw-blur:  ;
  --tw-brightness:  ;
  --tw-contrast:  ;
  --tw-grayscale:  ;
  --tw-hue-rotate:  ;
  --tw-invert:  ;
  --tw-saturate:  ;
  --tw-sepia:  ;
  --tw-drop-shadow:  ;
  --tw-backdrop-blur:  ;
  --tw-backdrop-brightness:  ;
  --tw-backdrop-contrast:  ;
  --tw-backdrop-grayscale:  ;
  --tw-backdrop-hue-rotate:  ;
  --tw-backdrop-invert:  ;
  --tw-backdrop-opacity:  ;
  --tw-backdrop-saturate:  ;
  --tw-backdrop-sepia:  ;
  --tw-contain-size:  ;
  --tw-contain-layout:  ;
  --tw-contain-paint:  ;
  --tw-contain-style:  ;
}

::backdrop {
  --tw-border-spacing-x: 0;
  --tw-border-spacing-y: 0;
  --tw-translate-x: 0;
  --tw-translate-y: 0;
  --tw-rotate: 0;
  --tw-skew-x: 0;
  --tw-skew-y: 0;
  --tw-scale-x: 1;
  --tw-scale-y: 1;
  --tw-pan-x:  ;
  --tw-pan-y:  ;
  --tw-pinch-zoom:  ;
  --tw-scroll-snap-strictness: proximity;
  --tw-gradient-from-position:  ;
  --tw-gradient-via-position:  ;
  --tw-gradient-to-position:  ;
  --tw-ordinal:  ;
  --tw-slashed-zero:  ;
  --tw-numeric-figure:  ;
  --tw-numeric-spacing:  ;
  --tw-numeric-fraction:  ;
  --tw-ring-inset:  ;
  --tw-ring-offset-width: 0px;
  --tw-ring-offset-color: #fff;
  --tw-ring-color: rgb(59 130 246 / 0.5);
  --tw-ring-offset-shadow: 0 0 #0000;
  --tw-ring-shadow: 0 0 #0000;
  --tw-shadow: 0 0 #0000;
  --tw-shadow-colored: 0 0 #0000;
  --tw-blur:  ;
  --tw-brightness:  ;
  --tw-contrast:  ;
  --tw-grayscale:  ;
  --tw-hue-rotate:  ;
  --tw-invert:  ;
  --tw-saturate:  ;
  --tw-sepia:  ;
  --tw-drop-shadow:  ;
  --tw-backdrop-blur:  ;
  --tw-backdrop-brightness:  ;
  --tw-backdrop-contrast:  ;
  --tw-backdrop-grayscale:  ;
  --tw-backdrop-hue-rotate:  ;
  --tw-backdrop-invert:  ;
  --tw-backdrop-opacity:  ;
  --tw-backdrop-saturate:  ;
  --tw-backdrop-sepia:  ;
  --tw-contain-size:  ;
  --tw-contain-layout:  ;
  --tw-contain-paint:  ;
  --tw-contain-style:  ;
}

.container {
  width: 100%;
}

@media (min-width: 400px) {
  .container {
    max-width: 400px;
  }
}

@media (min-width: 640px) {
  .container {
    max-width: 640px;
  }
}

@media (min-width: 800px) {
  .container {
    max-width: 800px;
  }
}

@media (min-width: 1024px) {
  .container {
    max-width: 1024px;
  }
}

@media (min-width: 1280px) {
  .container {
    max-width: 1280px;
  }
}

@media (min-width: 1536px) {
  .container {
    max-width: 1536px;
  }
}

@media (min-width: 1800px) {
  .container {
    max-width: 1800px;
  }
}

@media (min-width: 2400px) {
  .container {
    max-width: 2400px;
  }
}

.link-sm {
  font-size: 16px;
  line-height: normal;
  font-weight: 400;
  text-decoration: underline;
}

.link-xs {
  font-size: 14px;
  line-height: normal;
  font-weight: 400;
  text-decoration: underline;
}

.btn-sm {
  line-height: normal;
  font-weight: 500;
  font-size: 16px;
  text-transform: uppercase;
  font-family: "National 2";
}

.btn-xs {
  line-height: normal;
  font-weight: 500;
  font-size: 12px;
  text-transform: uppercase;
  font-family: "National 2";
}

.text-h-lg {
  line-height: 80%;
  font-weight: 700;
  font-size: 80px;
  text-transform: uppercase;
  font-family: "National 2 Compressed";
}

.text-h-md {
  line-height: 80%;
  font-weight: 700;
  font-size: 40px;
  text-transform: uppercase;
  font-family: "National 2 Compressed";
}

.\!text-h-sm {
  line-height: 20px !important;
  font-weight: 700 !important;
  font-size: 24px !important;
  text-transform: uppercase !important;
  font-family: "National 2 Compressed" !important;
}

.text-h-sm {
  line-height: 20px;
  font-weight: 700;
  font-size: 24px;
  text-transform: uppercase;
  font-family: "National 2 Compressed";
}

.text-h-xs {
  line-height: 80%;
  font-weight: 700;
  font-size: 18px;
  text-transform: uppercase;
  letter-spacing: 0.36px;
  font-family: "National 2 Compressed";
}

.text-mb-lg {
  line-height: 80%;
  font-weight: 700;
  font-size: 60px;
  text-transform: uppercase;
  font-family: "National 2 Compressed";
}

.sr-only {
  position: absolute;
  width: 1px;
  height: 1px;
  padding: 0;
  margin: -1px;
  overflow: hidden;
  clip: rect(0, 0, 0, 0);
  white-space: nowrap;
  border-width: 0;
}

.pointer-events-none {
  pointer-events: none;
}

.invisible {
  visibility: hidden;
}

.static {
  position: static;
}

.fixed {
  position: fixed;
}

.absolute {
  position: absolute;
}

.relative {
  position: relative;
}

.sticky {
  position: sticky;
}

.-left-\[20\%\] {
  left: -20%;
}

.-top-1\/2 {
  top: -50%;
}

.bottom-0 {
  bottom: 0px;
}

.bottom-5 {
  bottom: 1.25rem;
}

.bottom-base {
  bottom: 16px;
}

.bottom-huge {
  bottom: 48px;
}

.end-0 {
  inset-inline-end: 0px;
}

.left-0 {
  left: 0px;
}

.left-1\/2 {
  left: 50%;
}

.left-small {
  left: 8px;
}

.right-0 {
  right: 0px;
}

.right-base {
  right: 16px;
}

.right-small {
  right: 8px;
}

.start-0 {
  inset-inline-start: 0px;
}

.top-0 {
  top: 0px;
}

.top-1\/2 {
  top: 50%;
}

.top-16 {
  top: 4rem;
}

.top-\[132px\] {
  top: 132px;
}

.isolate {
  isolation: isolate;
}

.z-0 {
  z-index: 0;
}

.z-10 {
  z-index: 10;
}

.z-20 {
  z-index: 20;
}

.z-30 {
  z-index: 30;
}

.z-50 {
  z-index: 50;
}

.row-span-1 {
  grid-row: span 1 / span 1;
}

.\!m-\[0\] {
  margin: 0 !important;
}

.m-0 {
  margin: 0px;
}

.mx-\[3px\] {
  margin-left: 3px;
  margin-right: 3px;
}

.mx-auto {
  margin-left: auto;
  margin-right: auto;
}

.my-0 {
  margin-top: 0px;
  margin-bottom: 0px;
}

.my-base {
  margin-top: 16px;
  margin-bottom: 16px;
}

.my-huge {
  margin-top: 48px;
  margin-bottom: 48px;
}

.my-large {
  margin-top: 24px;
  margin-bottom: 24px;
}

.my-mega {
  margin-top: 80px;
  margin-bottom: 80px;
}

.\!mb-10 {
  margin-bottom: 2.5rem !important;
}

.mb-0 {
  margin-bottom: 0px;
}

.mb-\[36px\] {
  margin-bottom: 36px;
}

.mb-base {
  margin-bottom: 16px;
}

.mb-mega {
  margin-bottom: 80px;
}

.mb-small {
  margin-bottom: 8px;
}

.ml-0 {
  margin-left: 0px;
}

.ml-base {
  margin-left: 16px;
}

.mr-base {
  margin-right: 16px;
}

.mt-base {
  margin-top: 16px;
}

.mt-large {
  margin-top: 24px;
}

.mt-mini {
  margin-top: 4px;
}

.mt-small {
  margin-top: 8px;
}

.line-clamp-2 {
  overflow: hidden;
  display: -webkit-box;
  -webkit-box-orient: vertical;
  -webkit-line-clamp: 2;
}

.block {
  display: block;
}

.inline-block {
  display: inline-block;
}

.flex {
  display: flex;
}

.inline-flex {
  display: inline-flex;
}

.table {
  display: table;
}

.grid {
  display: grid;
}

.\!hidden {
  display: none !important;
}

.hidden {
  display: none;
}

.aspect-\[131_\/_200\] {
  aspect-ratio: 131 / 200;
}

.aspect-\[131_\/_220\] {
  aspect-ratio: 131 / 220;
}

.aspect-\[292_\/_520\] {
  aspect-ratio: 292 / 520;
}

.aspect-\[75_\/_101\] {
  aspect-ratio: 75 / 101;
}

.aspect-auto {
  aspect-ratio: auto;
}

.aspect-square {
  aspect-ratio: 1 / 1;
}

.h-10 {
  height: 2.5rem;
}

.h-3 {
  height: 0.75rem;
}

.h-4 {
  height: 1rem;
}

.h-5 {
  height: 1.25rem;
}

.h-56 {
  height: 14rem;
}

.h-7 {
  height: 1.75rem;
}

.h-8 {
  height: 2rem;
}

.h-\[14px\] {
  height: 14px;
}

.h-\[167px\] {
  height: 167px;
}

.h-\[1px\] {
  height: 1px;
}

.h-\[28px\] {
  height: 28px;
}

.h-\[291px\] {
  height: 291px;
}

.h-\[300px\] {
  height: 300px;
}

.h-\[312px\] {
  height: 312px;
}

.h-\[341px\] {
  height: 341px;
}

.h-\[404px\] {
  height: 404px;
}

.h-\[48px\] {
  height: 48px;
}

.h-\[54px\] {
  height: 54px;
}

.h-\[60\.5px\] {
  height: 60.5px;
}

.h-\[60px\] {
  height: 60px;
}

.h-\[640px\] {
  height: 640px;
}

.h-auto {
  height: auto;
}

.h-base {
  height: 16px;
}

.h-full {
  height: 100%;
}

.h-large {
  height: 24px;
}

.h-mega {
  height: 80px;
}

.h-normal {
  height: 20px;
}

.max-h-\[216px\] {
  max-height: 216px;
}

.min-h-3 {
  min-height: 0.75rem;
}

.\!w-\[36px\] {
  width: 36px !important;
}

.\!w-huge {
  width: 48px !important;
}

.w-10 {
  width: 2.5rem;
}

.w-16 {
  width: 4rem;
}

.w-3 {
  width: 0.75rem;
}

.w-4 {
  width: 1rem;
}

.w-6 {
  width: 1.5rem;
}

.w-7 {
  width: 1.75rem;
}

.w-8 {
  width: 2rem;
}

.w-\[14px\] {
  width: 14px;
}

.w-\[167px\] {
  width: 167px;
}

.w-\[180px\] {
  width: 180px;
}

.w-\[18px\] {
  width: 18px;
}

.w-\[19\.5\%\] {
  width: 19.5%;
}

.w-\[197px\] {
  width: 197px;
}

.w-\[292px\] {
  width: 292px;
}

.w-\[300px\] {
  width: 300px;
}

.w-\[40px\] {
  width: 40px;
}

.w-\[54px\] {
  width: 54px;
}

.w-\[60px\] {
  width: 60px;
}

.w-\[640px\] {
  width: 640px;
}

.w-\[85px\] {
  width: 85px;
}

.w-base {
  width: 16px;
}

.w-full {
  width: 100%;
}

.w-large {
  width: 24px;
}

.w-mega {
  width: 80px;
}

.min-w-\[120px\] {
  min-width: 120px;
}

.min-w-xl {
  min-width: 60px;
}

.\!max-w-\[unset\] {
  max-width: unset !important;
}

.max-w-\[100vw\] {
  max-width: 100vw;
}

.max-w-\[1080px\] {
  max-width: 1080px;
}

.max-w-\[1280px\] {
  max-width: 1280px;
}

.max-w-\[1920px\] {
  max-width: 1920px;
}

.max-w-\[200px\] {
  max-width: 200px;
}

.max-w-\[360px\] {
  max-width: 360px;
}

.max-w-\[444px\] {
  max-width: 444px;
}

.shrink-0 {
  flex-shrink: 0;
}

.flex-grow {
  flex-grow: 1;
}

.flex-grow-0 {
  flex-grow: 0;
}

.\!grow-0 {
  flex-grow: 0 !important;
}

.basis-1\/2 {
  flex-basis: 50%;
}

.basis-\[326px\] {
  flex-basis: 326px;
}

.table-fixed {
  table-layout: fixed;
}

.border-collapse {
  border-collapse: collapse;
}

.-translate-x-1\/2 {
  --tw-translate-x: -50%;
  transform: translate(var(--tw-translate-x), var(--tw-translate-y)) rotate(var(--tw-rotate)) skewX(var(--tw-skew-x)) skewY(var(--tw-skew-y)) scaleX(var(--tw-scale-x)) scaleY(var(--tw-scale-y));
}

.-translate-y-1\/2 {
  --tw-translate-y: -50%;
  transform: translate(var(--tw-translate-x), var(--tw-translate-y)) rotate(var(--tw-rotate)) skewX(var(--tw-skew-x)) skewY(var(--tw-skew-y)) scaleX(var(--tw-scale-x)) scaleY(var(--tw-scale-y));
}

.-translate-y-\[42\%\] {
  --tw-translate-y: -42%;
  transform: translate(var(--tw-translate-x), var(--tw-translate-y)) rotate(var(--tw-rotate)) skewX(var(--tw-skew-x)) skewY(var(--tw-skew-y)) scaleX(var(--tw-scale-x)) scaleY(var(--tw-scale-y));
}

.rotate-45 {
  --tw-rotate: 45deg;
  transform: translate(var(--tw-translate-x), var(--tw-translate-y)) rotate(var(--tw-rotate)) skewX(var(--tw-skew-x)) skewY(var(--tw-skew-y)) scaleX(var(--tw-scale-x)) scaleY(var(--tw-scale-y));
}

.transform {
  transform: translate(var(--tw-translate-x), var(--tw-translate-y)) rotate(var(--tw-rotate)) skewX(var(--tw-skew-x)) skewY(var(--tw-skew-y)) scaleX(var(--tw-scale-x)) scaleY(var(--tw-scale-y));
}

@keyframes spin {
  to {
    transform: rotate(360deg);
  }
}

.animate-spin {
  animation: spin 1s linear infinite;
}

.cursor-pointer {
  cursor: pointer;
}

.list-none {
  list-style-type: none;
}

.appearance-none {
  -webkit-appearance: none;
     -moz-appearance: none;
          appearance: none;
}

.grid-cols-3 {
  grid-template-columns: repeat(3, minmax(0, 1fr));
}

.grid-cols-4 {
  grid-template-columns: repeat(4, minmax(0, 1fr));
}

.grid-rows-3 {
  grid-template-rows: repeat(3, minmax(0, 1fr));
}

.flex-col {
  flex-direction: column;
}

.flex-col-reverse {
  flex-direction: column-reverse;
}

.flex-wrap {
  flex-wrap: wrap;
}

.items-start {
  align-items: flex-start;
}

.items-end {
  align-items: flex-end;
}

.items-center {
  align-items: center;
}

.justify-end {
  justify-content: flex-end;
}

.justify-center {
  justify-content: center;
}

.justify-between {
  justify-content: space-between;
}

.gap-3 {
  gap: 0.75rem;
}

.gap-8 {
  gap: 2rem;
}

.gap-9 {
  gap: 2.25rem;
}

.gap-\[10px\] {
  gap: 10px;
}

.gap-base {
  gap: 16px;
}

.gap-huge {
  gap: 48px;
}

.gap-large {
  gap: 24px;
}

.gap-mega {
  gap: 80px;
}

.gap-micro {
  gap: 2px;
}

.gap-mini {
  gap: 4px;
}

.gap-normal {
  gap: 20px;
}

.gap-small {
  gap: 8px;
}

.gap-x-huge {
  -moz-column-gap: 48px;
       column-gap: 48px;
}

.gap-x-small {
  -moz-column-gap: 8px;
       column-gap: 8px;
}

.gap-y-large {
  row-gap: 24px;
}

.gap-y-mega {
  row-gap: 80px;
}

.gap-y-normal {
  row-gap: 20px;
}

.space-x-3 > :not([hidden]) ~ :not([hidden]) {
  --tw-space-x-reverse: 0;
  margin-right: calc(0.75rem * var(--tw-space-x-reverse));
  margin-left: calc(0.75rem * calc(1 - var(--tw-space-x-reverse)));
}

.self-end {
  align-self: flex-end;
}

.self-stretch {
  align-self: stretch;
}

.self-baseline {
  align-self: baseline;
}

.overflow-hidden {
  overflow: hidden;
}

.truncate {
  overflow: hidden;
  text-overflow: ellipsis;
  white-space: nowrap;
}

.break-all {
  word-break: break-all;
}

.rounded {
  border-radius: 0.25rem;
}

.rounded-4xl {
  border-radius: 32px;
}

.rounded-\[100px\] {
  border-radius: 100px;
}

.rounded-\[4px\] {
  border-radius: 4px;
}

.rounded-\[54px\] {
  border-radius: 54px;
}

.rounded-full {
  border-radius: 9999px;
}

.rounded-lg {
  border-radius: 0.5rem;
}

.rounded-l-4xl {
  border-top-left-radius: 32px;
  border-bottom-left-radius: 32px;
}

.rounded-r-4xl {
  border-top-right-radius: 32px;
  border-bottom-right-radius: 32px;
}

.\!border-0 {
  border-width: 0px !important;
}

.border {
  border-width: 1px;
}

.border-0 {
  border-width: 0px;
}

.border-y {
  border-top-width: 1px;
  border-bottom-width: 1px;
}

.border-b {
  border-bottom-width: 1px;
}

.border-t {
  border-top-width: 1px;
}

.\!border-white {
  --tw-border-opacity: 1 !important;
  border-color: rgb(255 255 255 / var(--tw-border-opacity)) !important;
}

.border-grey100 {
  --tw-border-opacity: 1;
  border-color: rgb(229 229 229 / var(--tw-border-opacity));
}

.border-grey300 {
  --tw-border-opacity: 1;
  border-color: rgb(209 209 209 / var(--tw-border-opacity));
}

.border-teal {
  --tw-border-opacity: 1;
  border-color: rgb(24 255 255 / var(--tw-border-opacity));
}

.border-y-grey100 {
  --tw-border-opacity: 1;
  border-top-color: rgb(229 229 229 / var(--tw-border-opacity));
  border-bottom-color: rgb(229 229 229 / var(--tw-border-opacity));
}

.border-b-grey100 {
  --tw-border-opacity: 1;
  border-bottom-color: rgb(229 229 229 / var(--tw-border-opacity));
}

.border-t-grey100 {
  --tw-border-opacity: 1;
  border-top-color: rgb(229 229 229 / var(--tw-border-opacity));
}

.\!bg-white {
  --tw-bg-opacity: 1 !important;
  background-color: rgb(255 255 255 / var(--tw-bg-opacity)) !important;
}

.bg-black {
  --tw-bg-opacity: 1;
  background-color: rgb(0 0 0 / var(--tw-bg-opacity));
}

.bg-grey50 {
  --tw-bg-opacity: 1;
  background-color: rgb(243 243 243 / var(--tw-bg-opacity));
}

.bg-lime {
  --tw-bg-opacity: 1;
  background-color: rgb(198 255 0 / var(--tw-bg-opacity));
}

.bg-pink {
  --tw-bg-opacity: 1;
  background-color: rgb(255 101 231 / var(--tw-bg-opacity));
}

.bg-sky {
  --tw-bg-opacity: 1;
  background-color: rgb(0 61 255 / var(--tw-bg-opacity));
}

.bg-teal {
  --tw-bg-opacity: 1;
  background-color: rgb(24 255 255 / var(--tw-bg-opacity));
}

.bg-transparent {
  background-color: transparent;
}

.bg-white {
  --tw-bg-opacity: 1;
  background-color: rgb(255 255 255 / var(--tw-bg-opacity));
}

.bg-white\/30 {
  background-color: rgb(255 255 255 / 0.3);
}

.bg-opacity-20 {
  --tw-bg-opacity: 0.2;
}

.bg-cover {
  background-size: cover;
}

.bg-center {
  background-position: center;
}

.bg-no-repeat {
  background-repeat: no-repeat;
}

.fill-green {
  fill: #0aa122;
}

.fill-grey500 {
  fill: #767676;
}

.fill-red {
  fill: #f30f0f;
}

.stroke-black {
  stroke: #000000;
}

.stroke-green {
  stroke: #0aa122;
}

.stroke-grey500 {
  stroke: #767676;
}

.stroke-red {
  stroke: #f30f0f;
}

.stroke-white {
  stroke: #ffffff;
}

.object-cover {
  -o-object-fit: cover;
     object-fit: cover;
}

.object-fill {
  -o-object-fit: fill;
     object-fit: fill;
}

.object-top {
  -o-object-position: top;
     object-position: top;
}

.\!p-0 {
  padding: 0px !important;
}

.p-0 {
  padding: 0px;
}

.p-2 {
  padding: 0.5rem;
}

.p-2\.5 {
  padding: 0.625rem;
}

.p-base {
  padding: 16px;
}

.p-huge {
  padding: 48px;
}

.p-large {
  padding: 24px;
}

.\!px-0 {
  padding-left: 0px !important;
  padding-right: 0px !important;
}

.px-3 {
  padding-left: 0.75rem;
  padding-right: 0.75rem;
}

.px-4 {
  padding-left: 1rem;
  padding-right: 1rem;
}

.px-\[10px\] {
  padding-left: 10px;
  padding-right: 10px;
}

.px-base {
  padding-left: 16px;
  padding-right: 16px;
}

.px-large {
  padding-left: 24px;
  padding-right: 24px;
}

.px-small {
  padding-left: 8px;
  padding-right: 8px;
}

.px-xl {
  padding-left: 60px;
  padding-right: 60px;
}

.py-2 {
  padding-top: 0.5rem;
  padding-bottom: 0.5rem;
}

.py-2\.5 {
  padding-top: 0.625rem;
  padding-bottom: 0.625rem;
}

.py-3 {
  padding-top: 0.75rem;
  padding-bottom: 0.75rem;
}

.py-4 {
  padding-top: 1rem;
  padding-bottom: 1rem;
}

.py-7 {
  padding-top: 1.75rem;
  padding-bottom: 1.75rem;
}

.py-\[10px\] {
  padding-top: 10px;
  padding-bottom: 10px;
}

.py-\[11\.5px\] {
  padding-top: 11.5px;
  padding-bottom: 11.5px;
}

.py-\[6px\] {
  padding-top: 6px;
  padding-bottom: 6px;
}

.py-\[7px\] {
  padding-top: 7px;
  padding-bottom: 7px;
}

.py-base {
  padding-top: 16px;
  padding-bottom: 16px;
}

.py-huge {
  padding-top: 48px;
  padding-bottom: 48px;
}

.py-md {
  padding-top: 12px;
  padding-bottom: 12px;
}

.py-mega {
  padding-top: 80px;
  padding-bottom: 80px;
}

.py-micro {
  padding-top: 2px;
  padding-bottom: 2px;
}

.py-mini {
  padding-top: 4px;
  padding-bottom: 4px;
}

.py-small {
  padding-top: 8px;
  padding-bottom: 8px;
}

.\!pl-base {
  padding-left: 16px !important;
}

.\!pl-small {
  padding-left: 8px !important;
}

.\!pr-base {
  padding-right: 16px !important;
}

.\!pr-small {
  padding-right: 8px !important;
}

.pb-12 {
  padding-bottom: 3rem;
}

.pb-\[13\.5px\] {
  padding-bottom: 13.5px;
}

.pb-base {
  padding-bottom: 16px;
}

.pb-huge {
  padding-bottom: 48px;
}

.pb-large {
  padding-bottom: 24px;
}

.pl-\[100px\] {
  padding-left: 100px;
}

.pr-5 {
  padding-right: 1.25rem;
}

.pt-8 {
  padding-top: 2rem;
}

.pt-\[15px\] {
  padding-top: 15px;
}

.pt-\[26px\] {
  padding-top: 26px;
}

.pt-huge {
  padding-top: 48px;
}

.pt-large {
  padding-top: 24px;
}

.pt-small {
  padding-top: 8px;
}

.text-center {
  text-align: center;
}

.text-end {
  text-align: end;
}

.\!font-sub {
  font-family: "National 2 Compressed", Arial, Helvetica, sans-serif !important;
}

.font-sub {
  font-family: "National 2 Compressed", Arial, Helvetica, sans-serif;
}

.\!text-\[16px\] {
  font-size: 16px !important;
}

.text-\[10px\] {
  font-size: 10px;
}

.text-\[12px\] {
  font-size: 12px;
}

.text-body-sm {
  font-size: 16px;
  line-height: normal;
  font-weight: 400;
}

.text-body-xs {
  font-size: 14px;
  line-height: normal;
  font-weight: 400;
}

.text-t-lg {
  font-size: 24px;
  line-height: normal;
  font-weight: 500;
}

.text-t-md {
  font-size: 20px;
  line-height: normal;
  font-weight: 500;
}

.text-t-sm {
  font-size: 16px;
  line-height: normal;
  font-weight: 500;
}

.text-t-xs {
  font-size: 14px;
  line-height: normal;
  font-weight: 500;
}

.uppercase {
  text-transform: uppercase;
}

.capitalize {
  text-transform: capitalize;
}

.italic {
  font-style: italic;
}

.\!leading-5 {
  line-height: 1.25rem !important;
}

.\!leading-\[80\%\] {
  line-height: 80% !important;
}

.leading-4 {
  line-height: 1rem;
}

.leading-5 {
  line-height: 1.25rem;
}

.leading-\[14\.4px\] {
  line-height: 14.4px;
}

.leading-\[18px\] {
  line-height: 18px;
}

.leading-\[80\%\] {
  line-height: 80%;
}

.tracking-\[0\.36px\] {
  letter-spacing: 0.36px;
}

.\!text-grey300 {
  --tw-text-opacity: 1 !important;
  color: rgb(209 209 209 / var(--tw-text-opacity)) !important;
}

.\!text-white {
  --tw-text-opacity: 1 !important;
  color: rgb(255 255 255 / var(--tw-text-opacity)) !important;
}

.text-black {
  --tw-text-opacity: 1;
  color: rgb(0 0 0 / var(--tw-text-opacity));
}

.text-deepPurple {
  --tw-text-opacity: 1;
  color: rgb(49 27 146 / var(--tw-text-opacity));
}

.text-green {
  --tw-text-opacity: 1;
  color: rgb(10 161 34 / var(--tw-text-opacity));
}

.text-grey300 {
  --tw-text-opacity: 1;
  color: rgb(209 209 209 / var(--tw-text-opacity));
}

.text-grey500 {
  --tw-text-opacity: 1;
  color: rgb(118 118 118 / var(--tw-text-opacity));
}

.text-red {
  --tw-text-opacity: 1;
  color: rgb(243 15 15 / var(--tw-text-opacity));
}

.text-sky {
  --tw-text-opacity: 1;
  color: rgb(0 61 255 / var(--tw-text-opacity));
}

.text-teal {
  --tw-text-opacity: 1;
  color: rgb(24 255 255 / var(--tw-text-opacity));
}

.text-white {
  --tw-text-opacity: 1;
  color: rgb(255 255 255 / var(--tw-text-opacity));
}

.underline {
  text-decoration-line: underline;
}

.shadow {
  --tw-shadow: 0 1px 3px 0 rgb(0 0 0 / 0.1), 0 1px 2px -1px rgb(0 0 0 / 0.1);
  --tw-shadow-colored: 0 1px 3px 0 var(--tw-shadow-color), 0 1px 2px -1px var(--tw-shadow-color);
  box-shadow: var(--tw-ring-offset-shadow, 0 0 #0000), var(--tw-ring-shadow, 0 0 #0000), var(--tw-shadow);
}

.outline {
  outline-style: solid;
}

.filter {
  filter: var(--tw-blur) var(--tw-brightness) var(--tw-contrast) var(--tw-grayscale) var(--tw-hue-rotate) var(--tw-invert) var(--tw-saturate) var(--tw-sepia) var(--tw-drop-shadow);
}

.duration-700 {
  transition-duration: 700ms;
}

.ease-in-out {
  transition-timing-function: cubic-bezier(0.4, 0, 0.2, 1);
}

.no-bg {
  background-color: unset;
}

@media (min-width: 800px) {
  .md\:text-h-lg {
    line-height: 80%;
    font-weight: 700;
    font-size: 80px;
    text-transform: uppercase;
    font-family: "National 2 Compressed";
  }

  .md\:text-h-md {
    line-height: 80%;
    font-weight: 700;
    font-size: 40px;
    text-transform: uppercase;
    font-family: "National 2 Compressed";
  }
}

.hover\:border-black:hover {
  --tw-border-opacity: 1;
  border-color: rgb(0 0 0 / var(--tw-border-opacity));
}

.hover\:bg-grey100:hover {
  --tw-bg-opacity: 1;
  background-color: rgb(229 229 229 / var(--tw-bg-opacity));
}

.hover\:bg-sky:hover {
  --tw-bg-opacity: 1;
  background-color: rgb(0 61 255 / var(--tw-bg-opacity));
}

.hover\:bg-teal:hover {
  --tw-bg-opacity: 1;
  background-color: rgb(24 255 255 / var(--tw-bg-opacity));
}

.hover\:bg-opacity-10:hover {
  --tw-bg-opacity: 0.1;
}

.hover\:bg-btnGradient:hover {
  background-image: linear-gradient(0deg, rgba(0, 0, 0, 0.10) 0%, rgba(0, 0, 0, 0.10) 100%);
}

.hover\:stroke-black:hover {
  stroke: #000000;
}

.hover\:italic:hover {
  font-style: italic;
}

.hover\:text-sky:hover {
  --tw-text-opacity: 1;
  color: rgb(0 61 255 / var(--tw-text-opacity));
}

.hover\:text-white:hover {
  --tw-text-opacity: 1;
  color: rgb(255 255 255 / var(--tw-text-opacity));
}

.hover\:opacity-80:hover {
  opacity: 0.8;
}

.focus\:outline-none:focus {
  outline: 2px solid transparent;
  outline-offset: 2px;
}

.focus-visible\:shadow-none:focus-visible {
  --tw-shadow: 0 0 #0000;
  --tw-shadow-colored: 0 0 #0000;
  box-shadow: var(--tw-ring-offset-shadow, 0 0 #0000), var(--tw-ring-shadow, 0 0 #0000), var(--tw-shadow);
}

.focus-visible\:outline-offset-0:focus-visible {
  outline-offset: 0px;
}

.focus-visible\:no-outline:focus-visible {
  outline: none;
}

.disabled\:\!bg-grey50:disabled {
  --tw-bg-opacity: 1 !important;
  background-color: rgb(243 243 243 / var(--tw-bg-opacity)) !important;
}

.disabled\:bg-grey300:disabled {
  --tw-bg-opacity: 1;
  background-color: rgb(209 209 209 / var(--tw-bg-opacity));
}

.disabled\:\!bg-opacity-20:disabled {
  --tw-bg-opacity: 0.2 !important;
}

<<<<<<< HEAD
.disabled\:\!stroke-white:disabled {
  stroke: #ffffff !important;
}

=======
>>>>>>> eda6d929
.disabled\:stroke-grey500:disabled {
  stroke: #767676;
}

.disabled\:\!stroke-white:disabled {
  stroke: #ffffff !important;
}

.disabled\:text-grey500:disabled {
  --tw-text-opacity: 1;
  color: rgb(118 118 118 / var(--tw-text-opacity));
}

.group:hover .group-hover\:visible {
  visibility: visible;
}

.group:hover .group-hover\:bg-white\/50 {
  background-color: rgb(255 255 255 / 0.5);
}

.group:focus .group-focus\:outline-none {
  outline: 2px solid transparent;
  outline-offset: 2px;
}

.group:focus .group-focus\:ring-4 {
  --tw-ring-offset-shadow: var(--tw-ring-inset) 0 0 0 var(--tw-ring-offset-width) var(--tw-ring-offset-color);
  --tw-ring-shadow: var(--tw-ring-inset) 0 0 0 calc(4px + var(--tw-ring-offset-width)) var(--tw-ring-color);
  box-shadow: var(--tw-ring-offset-shadow), var(--tw-ring-shadow), var(--tw-shadow, 0 0 #0000);
}

.group:focus .group-focus\:ring-white {
  --tw-ring-opacity: 1;
  --tw-ring-color: rgb(255 255 255 / var(--tw-ring-opacity));
}

.peer:checked ~ .peer-checked\:flex {
  display: flex;
}

.peer:checked ~ .peer-checked\:rounded-full {
  border-radius: 9999px;
}

.peer:checked ~ .peer-checked\:bg-lime {
  --tw-bg-opacity: 1;
  background-color: rgb(198 255 0 / var(--tw-bg-opacity));
}

@media (min-width: 380px) {
  .min-\[380px\]\:w-\[190px\] {
    width: 190px;
  }
}

@media (min-width: 396px) {
  .min-\[396px\]\:w-\[198px\] {
    width: 198px;
  }
}

@media (min-width: 400px) {
  .tabletUp\:h-huge {
    height: 48px;
  }
}

@media (min-width: 640px) {
  .sm\:px-large {
    padding-left: 24px;
    padding-right: 24px;
  }
}

@media (min-width: 688px) {
  .min-\[688px\]\:flex-row {
    flex-direction: row;
  }
}

@media (min-width: 800px) {
  .md\:col-span-1 {
    grid-column: span 1 / span 1;
  }

  .md\:aspect-\[326_\/_580\] {
    aspect-ratio: 326 / 580;
  }

  .md\:aspect-\[40_\/_27\] {
    aspect-ratio: 40 / 27;
  }

  .md\:aspect-\[64\/45\] {
    aspect-ratio: 64/45;
  }

  .md\:h-96 {
    height: 24rem;
  }

  .md\:h-\[121px\] {
    height: 121px;
  }

  .md\:h-mega {
    height: 80px;
  }

  .md\:w-\[128px\] {
    width: 128px;
  }

  .md\:w-\[326px\] {
    width: 326px;
  }

  .md\:w-\[85\%\] {
    width: 85%;
  }

  .md\:w-mega {
    width: 80px;
  }

  .md\:max-w-\[calc\(100vw_-_32px\)\] {
    max-width: calc(100vw - 32px);
  }

  .md\:grid-cols-3 {
    grid-template-columns: repeat(3, minmax(0, 1fr));
  }

  .md\:grid-rows-none {
    grid-template-rows: none;
  }

  .md\:flex-row {
    flex-direction: row;
  }

<<<<<<< HEAD
=======
  .md\:justify-center {
    justify-content: center;
  }

>>>>>>> eda6d929
  .md\:px-0 {
    padding-left: 0px;
    padding-right: 0px;
  }

  .md\:px-\[100px\] {
    padding-left: 100px;
    padding-right: 100px;
  }

  .md\:px-\[30px\] {
    padding-left: 30px;
    padding-right: 30px;
  }

  .md\:px-base {
    padding-left: 16px;
    padding-right: 16px;
  }

  .md\:px-huge {
    padding-left: 48px;
    padding-right: 48px;
  }

  .md\:py-\[9px\] {
    padding-top: 9px;
    padding-bottom: 9px;
  }

  .md\:pb-\[28px\] {
    padding-bottom: 28px;
  }

  .md\:pt-\[29px\] {
    padding-top: 29px;
  }
}

@media (min-width: 1024px) {
  .lg\:relative {
    position: relative;
  }

  .lg\:mb-0 {
    margin-bottom: 0px;
  }

  .lg\:mb-large {
    margin-bottom: 24px;
  }

  .lg\:mt-large {
    margin-top: 24px;
  }

  .lg\:block {
    display: block;
  }

  .lg\:flex {
    display: flex;
  }

  .lg\:hidden {
    display: none;
  }

  .lg\:h-\[288px\] {
    height: 288px;
  }

  .lg\:h-auto {
    height: auto;
  }

  .lg\:min-h-5 {
    min-height: 1.25rem;
  }

  .lg\:w-\[288px\] {
    width: 288px;
  }

  .lg\:w-\[320px\] {
    width: 320px;
  }

  .lg\:w-\[33\.3\%\] {
    width: 33.3%;
  }

  .lg\:w-\[59\.26\%\] {
    width: 59.26%;
  }

  .lg\:w-full {
    width: 100%;
  }

  .lg\:basis-\[320px\] {
    flex-basis: 320px;
  }

  .lg\:flex-row {
    flex-direction: row;
  }

  .lg\:gap-huge {
    gap: 48px;
  }

  .lg\:gap-mega {
    gap: 80px;
  }

  .lg\:gap-small {
    gap: 8px;
  }

  .lg\:border-b-0 {
    border-bottom-width: 0px;
  }

  .lg\:px-0 {
    padding-left: 0px;
    padding-right: 0px;
  }

  .lg\:px-large {
    padding-left: 24px;
    padding-right: 24px;
  }

  .lg\:py-\[6px\] {
    padding-top: 6px;
    padding-bottom: 6px;
  }

  .lg\:text-left {
    text-align: left;
  }

  .lg\:text-body-sm {
    font-size: 16px;
    line-height: normal;
    font-weight: 400;
  }

  .lg\:leading-5 {
    line-height: 1.25rem;
  }
}

@media (min-width: 1280px) {
  .xl\:aspect-\[20_\/_27\] {
    aspect-ratio: 20 / 27;
  }

  .xl\:aspect-\[2\] {
    aspect-ratio: 2;
  }

  .xl\:aspect-\[64_\/27\] {
    aspect-ratio: 64 /27;
  }

  .xl\:h-\[540px\] {
    height: 540px;
  }

  .xl\:w-\[1280px\] {
    width: 1280px;
  }

  .xl\:w-\[400px\] {
    width: 400px;
  }

  .xl\:max-w-\[1080px\] {
    max-width: 1080px;
  }

  .xl\:grid-cols-6 {
    grid-template-columns: repeat(6, minmax(0, 1fr));
  }

  .xl\:justify-start {
    justify-content: flex-start;
  }

  .xl\:gap-x-huge {
    -moz-column-gap: 48px;
         column-gap: 48px;
  }

  .xl\:p-huge {
    padding: 48px;
  }

  .xl\:px-0 {
    padding-left: 0px;
    padding-right: 0px;
  }

  .xl\:px-\[25px\] {
    padding-left: 25px;
    padding-right: 25px;
  }

  .xl\:px-huge {
    padding-left: 48px;
    padding-right: 48px;
  }
}

@media (min-width: 1500px) {
  .min-\[1500px\]\:max-w-\[1400px\] {
    max-width: 1400px;
  }
}

@media (min-width: 1536px) {
  .\32xl\:max-w-\[1400px\] {
    max-width: 1400px;
  }
}

@media (min-width: 1600px) {
  .min-\[1600px\]\:w-\[1600px\] {
    width: 1600px;
  }
}

@media (min-width: 1920px) {
  .min-\[1920px\]\:w-\[1920px\] {
    width: 1920px;
  }
}

@media (min-width: 2400px) {
  .\35kUp\:mt-14 {
    margin-top: 3.5rem;
  }

  .\35kUp\:aspect-\[10_\/_3\] {
    aspect-ratio: 10 / 3;
  }

  .\35kUp\:aspect-\[35_\/_27\] {
    aspect-ratio: 35 / 27;
  }

  .\35kUp\:grid-cols-8 {
    grid-template-columns: repeat(8, minmax(0, 1fr));
  }
}

.rtl\:rotate-180:where([dir="rtl"], [dir="rtl"] *) {
  --tw-rotate: 180deg;
  transform: translate(var(--tw-translate-x), var(--tw-translate-y)) rotate(var(--tw-rotate)) skewX(var(--tw-skew-x)) skewY(var(--tw-skew-y)) scaleX(var(--tw-scale-x)) scaleY(var(--tw-scale-y));
}

.rtl\:space-x-reverse:where([dir="rtl"], [dir="rtl"] *) > :not([hidden]) ~ :not([hidden]) {
  --tw-space-x-reverse: 1;
}

<|MERGE_RESOLUTION|>--- conflicted
+++ resolved
@@ -2199,13 +2199,10 @@
   --tw-bg-opacity: 0.2 !important;
 }
 
-<<<<<<< HEAD
 .disabled\:\!stroke-white:disabled {
   stroke: #ffffff !important;
 }
 
-=======
->>>>>>> eda6d929
 .disabled\:stroke-grey500:disabled {
   stroke: #767676;
 }
@@ -2348,13 +2345,6 @@
     flex-direction: row;
   }
 
-<<<<<<< HEAD
-=======
-  .md\:justify-center {
-    justify-content: center;
-  }
-
->>>>>>> eda6d929
   .md\:px-0 {
     padding-left: 0px;
     padding-right: 0px;
