--- conflicted
+++ resolved
@@ -608,13 +608,6 @@
 /*    animation-duration: 0.6s;*/
 /*}*/
 
-<<<<<<< HEAD
-/*.animation-element.in-view {*/
-/*    transform: translate3d(0, 0, 0);*/
-/*    animation: none;*/
-/*    opacity: 1;*/
-/*}*/
-=======
 .animation-element.in-view {
     transform: translate3d(0, 0, 0);
     -webkit-animation: none;
@@ -629,5 +622,4 @@
 
 .carousel__pagination{
     flex-wrap: wrap;
-}
->>>>>>> bd22d19a
+}