--- conflicted
+++ resolved
@@ -3,18 +3,10 @@
     constructor() {
       super();
 
-<<<<<<< HEAD
-    this.form = this.querySelector('form');
-    this.form.querySelector('[name=id]').disabled = false;
-    this.form.addEventListener('submit', this.onSubmitHandler.bind(this));
-    this.cartNotification = document.querySelector('cart-notification');
-  }
-=======
       this.form = this.querySelector('form');
       this.form.addEventListener('submit', this.onSubmitHandler.bind(this));
       this.cartNotification = document.querySelector('cart-notification');
     }
->>>>>>> 7a2f34fb
 
     onSubmitHandler(evt) {
       evt.preventDefault();
