--- conflicted
+++ resolved
@@ -32,11 +32,7 @@
 body {
 	letter-spacing: 0;
 	line-height: 1.5;
-<<<<<<< HEAD
 	color: var(--color-foreground);
-=======
-	color: rgba(var(--color-foreground));
->>>>>>> 6219e92e
 }
 
 p {
