--- conflicted
+++ resolved
@@ -13,14 +13,11 @@
 	--font-heading-family: -apple-system, BlinkMacSystemFont, Helvetica Neue, sans-serif,
 		Apple Color Emoji, Segoe UI Emoji, Segoe UI Symbol;
 	--page-width: 140rem;
-<<<<<<< HEAD
 	--card-box-shadow: 0px 2px 3px rgba(0, 0, 0, 0.25), 0px 4px 6px rgba(0, 0, 0, 0.25);
 	--card-box-shadow-hover: 0px 3px 6px rgb(0 0 0 / 35%), 0px 6px 10px rgb(0 0 0 / 35%);
-=======
 	--box-shadow-link: 0 0 0 0.2rem var(--grey);
 	--box-shadow-link-hover: 0 0 0 0.4rem rgb(var(--color-base-accent-2)),
 		0 0 0 1rem rgb(var(--color-base-accent-2), 0.2);
->>>>>>> ddfcc389
 }
 
 @media screen and (min-width: 750px) {
