<!doctype html>
<html class="no-js" lang="{{ request.locale.iso_code }}">
  <head>
    <meta charset="utf-8">
    <meta http-equiv="X-UA-Compatible" content="IE=edge">
    <meta name="viewport" content="width=device-width,initial-scale=1">
    <meta name="theme-color" content="">
    <link rel="canonical" href="{{ canonical_url }}">
    <link rel="preconnect" href="https://cdn.shopify.com" crossorigin>

      {%- if settings.favicon != blank -%}
          <link rel="icon" type="image/png" href="{{ settings.favicon | img_url: '32x32' }}">
      {%- endif -%}

<<<<<<< HEAD
      {%- unless settings.type_header_font.system? and settings.type_body_font.system? -%}
          <link rel="preconnect" href="https://fonts.shopifycdn.com" crossorigin>
      {%- endunless -%}
=======
    {%- unless settings.type_header_font.system? and settings.type_body_font.system? -%}
      <link rel="preconnect" href="https://fonts.shopifycdn.com" crossorigin>
    {%- endunless -%}
>>>>>>> 32c77deb

      <title>{{ shop.name }}</title>

    {% if page_description %}
      <meta name="description" content="{{ page_description | escape }}">
    {% endif %}

    {% render 'meta-tags' %}

    <script src="{{ 'global.js' | asset_url }}" defer="defer"></script>
    {{ content_for_header }}

    {%- liquid
      assign body_font_bold = settings.type_body_font | font_modify: 'weight', 'bold'
      assign body_font_italic = settings.type_body_font | font_modify: 'style', 'italic'
      assign body_font_bold_italic = body_font_bold | font_modify: 'style', 'italic'
    %}

    {% style %}
      {{ settings.type_body_font | font_face: font_display: 'swap' }}
      {{ body_font_bold | font_face: font_display: 'swap' }}
      {{ body_font_italic | font_face: font_display: 'swap' }}
      {{ body_font_bold_italic | font_face: font_display: 'swap' }}
      {{ settings.type_header_font | font_face: font_display: 'swap' }}

      :root {
        --font-body-family: {{ settings.type_body_font.family }}, {{ settings.type_body_font.fallback_families }};
        --font-body-style: {{ settings.type_body_font.style }};
        --font-body-weight: {{ settings.type_body_font.weight }};

        --font-heading-family: {{ settings.type_header_font.family }}, {{ settings.type_header_font.fallback_families }};
        --font-heading-style: {{ settings.type_header_font.style }};
        --font-heading-weight: {{ settings.type_header_font.weight }};

<<<<<<< HEAD
        --color-base-text: {{ settings.colors_text }};
        --color-base-text-rgb: {{ settings.colors_text | color_to_rgb | remove: 'rgb(' | remove: ')' }};
        --color-base-background-1: {{ settings.colors_background_1 }};
        --color-base-background-1-rgb: {{ settings.colors_background_1 | color_to_rgb | remove: 'rgb(' | remove: ')' }};
        --color-base-background-2: {{ settings.colors_background_2 }};
        --color-base-background-2-rgb: {{ settings.colors_background_2 | color_to_rgb | remove: 'rgb(' | remove: ')' }};
        --color-base-solid-button-labels: {{ settings.colors_solid_button_labels }};
        --color-base-solid-button-labels-rgb: {{ settings.colors_solid_button_labels | color_to_rgb | remove: 'rgb(' | remove: ')' }};
        --color-base-outline-button-labels: {{ settings.colors_outline_button_labels }};
        --color-base-outline-button-labels-rgb: {{ settings.colors_outline_button_labels | color_to_rgb | remove: 'rgb(' | remove: ')' }};
        --color-base-accent-1: {{ settings.colors_accent_1 }};
        --color-base-accent-1-rgb: {{ settings.colors_accent_1 | color_to_rgb | remove: 'rgb(' | remove: ')' }};
        --color-base-accent-2: {{ settings.colors_accent_2 }};
        --color-base-accent-2-rgb: {{ settings.colors_accent_2 | color_to_rgb | remove: 'rgb(' | remove: ')' }};

        --color-base-text-opacity-10-percent: {{ settings.colors_text | color_mix: settings.colors_background_1, 10 }};
        --color-base-text-opacity-20-percent: {{ settings.colors_text | color_mix: settings.colors_background_1, 20 }};
        --color-base-text-opacity-55-percent: {{ settings.colors_text | color_mix: settings.colors_background_1, 55 }};
        --color-base-text-opacity-85-percent: {{ settings.colors_text | color_mix: settings.colors_background_1, 85 }};
        --color-base-accent-1-opacity-10-percent: {{ settings.colors_accent_1 | color_mix: settings.colors_background_1, 10 }};
        --color-base-accent-2-opacity-10-percent: {{ settings.colors_accent_2 | color_mix: settings.colors_background_1, 10 }};
=======
        --color-base-text: {{ settings.colors_text.red }}, {{ settings.colors_text.green }}, {{ settings.colors_text.blue }};
        --color-base-background-1: {{ settings.colors_background_1.red }}, {{ settings.colors_background_1.green }}, {{ settings.colors_background_1.blue }};
        --color-base-background-2: {{ settings.colors_background_2.red }}, {{ settings.colors_background_2.green }}, {{ settings.colors_background_2.blue }};
        --color-base-solid-button-labels: {{ settings.colors_solid_button_labels.red }}, {{ settings.colors_solid_button_labels.green }}, {{ settings.colors_solid_button_labels.blue }};
        --color-base-outline-button-labels: {{ settings.colors_outline_button_labels.red }}, {{ settings.colors_outline_button_labels.green }}, {{ settings.colors_outline_button_labels.blue }};
        --color-base-accent-1: {{ settings.colors_accent_1.red }}, {{ settings.colors_accent_1.green }}, {{ settings.colors_accent_1.blue }};
        --color-base-accent-2: {{ settings.colors_accent_2.red }}, {{ settings.colors_accent_2.green }}, {{ settings.colors_accent_2.blue }};
        --payment-terms-background-color: {{ settings.colors_background_1 }};
>>>>>>> 32c77deb
      }

      *,
      *::before,
      *::after {
        box-sizing: inherit;
      }

      html {
        box-sizing: border-box;
        font-size: 62.5%;
        height: 100%;
      }

      body {
        display: grid;
        grid-template-rows: auto auto 1fr auto;
        grid-template-columns: 100%;
        min-height: 100%;
        margin: 0;
        font-size: 1.5rem;
        letter-spacing: 0.06rem;
        line-height: 1.8;
        font-family: var(--font-body-family);
        font-style: var(--font-body-style);
        font-weight: var(--font-body-weight);
      }

      @media screen and (min-width: 750px) {
        body {
          font-size: 1.6rem;
        }
      }
    {% endstyle %}

    {{ 'base.css' | asset_url | stylesheet_tag }}

    {%- unless settings.type_body_font.system? -%}
      <link rel="preload" as="font" href="{{ settings.type_body_font | font_url }}" type="font/woff2" crossorigin>
    {%- endunless -%}
    {%- unless settings.type_header_font.system? -%}
      <link rel="preload" as="font" href="{{ settings.type_header_font | font_url }}" type="font/woff2" crossorigin>
    {%- endunless -%}

    <script>document.documentElement.className = document.documentElement.className.replace('no-js', 'js');</script>
  
	{{ shop.metafields.loox["global_html_head"] }}
</head>

  <body>
    <a class="skip-to-content-link button visually-hidden" href="#MainContent">
      {{ "accessibility.skip_to_text" | t }}
    </a>

    {% section 'announcement-bar' %}
    {% section 'header' %}

    <main id="MainContent" class="content-for-layout focus-none" role="main" tabindex="-1">
      {{ content_for_layout }}
    </main>

    {% section 'footer' %}

    <ul hidden>
      <li id="a11y-refresh-page-message">{{ 'accessibility.refresh_page' | t }}</li>
    </ul>

    <script>
      window.routes = {
        cart_add_url: '{{ routes.cart_add_url }}',
        cart_change_url: '{{ routes.cart_change_url }}',
        cart_update_url: '{{ routes.cart_update_url }}'
      };

      window.cartStrings = {
        error: `{{ 'sections.cart.cart_error' | t }}`,
        quantityError: `{{ 'sections.cart.cart_quantity_error_html' | t }}`
      }

      window.variantStrings = {
        addToCart: `{{ 'products.product.add_to_cart' | t }}`,
        soldOut: `{{ 'products.product.sold_out' | t }}`,
        unavailable: `{{ 'products.product.unavailable' | t }}`,
      }
    </script>
	
    <script src="{{ 'slider.js' | asset_url }}" defer="defer"></script>
    <script src="{{ 'variants.js' | asset_url }}" defer="defer"></script>

    <!-- CSS only used on product page -->
    {% if template == "product" %}
      {{ 'custom.scss.css' | asset_url | stylesheet_tag }}
    {% endif %}

    {% if template contains 'collection' %}
      {{ 'custom.scss.css' | asset_url | stylesheet_tag }}
    {% endif %}



    <script async type="text/javascript" src="https://static.klaviyo.com/onsite/js/klaviyo.js?company_id=NRZMaR"></script>

    
{% if template.name == 'product' %}
      <script src="https://a.klaviyo.com/media/js/onsite/onsite.js"></script>
<script>
    var klaviyo = klaviyo || [];
    klaviyo.init({
      account: "NRZMaR",
      platform: "shopify"
    });
    klaviyo.enable("backinstock",{
    trigger: {
      product_page_text: "{{ "products.notify_me_when_available" | t }}",
      product_page_class: "btn btn--full btn--large",
      product_page_text_align: "center",
      product_page_margin: "0px",
      replace_anchor: false
    },
    modal: {
     headline: "{product_name}",
     body_content: "Register to receive a notification when this item comes back in stock.",
     email_field_label: "Email",
     button_label: "Notify me when available",
     subscription_success_label: "You're in! We'll let you know when it's back.",
     footer_content: '',
     additional_styles: "@import url('https://fonts.googleapis.com/css?family=Helvetica+Neue');",
     drop_background_color: "#000",
     background_color: "#fff",
     text_color: "#222",
     button_text_color: "#fff",
     button_background_color: "#439fdb",
     close_button_color: "#ccc",
     error_background_color: "#fcd6d7",
     error_text_color: "#C72E2F",
     success_background_color: "#d3efcd",
     success_text_color: "#1B9500"
    }
  });
</script>
    
      <script type="text/javascript">
  var _learnq = _learnq || [];
  var item = {
    Name: {{ product.title|json }},
    ProductID: {{ product.id|json }},
    Categories: {{ product.collections|map:'title'|json }},
    ImageURL: "https:{{ product.featured_image.src|img_url:'grande' }}",
    URL: "{{ shop.secure_url }}{{ product.url }}",
    Brand: {{ product.vendor|json }},
    Price: {{ product.price|money|json }},
    CompareAtPrice: {{ product.compare_at_price_max|money|json }}
  };
  _learnq.push(['track', 'Viewed Product', item]);
  _learnq.push(['trackViewedItem', {
    Title: item.Name,
    ItemId: item.ProductID,
    Categories: item.Categories,
    ImageUrl: item.ImageURL,
    Url: item.URL,
    Metadata: {
      Brand: item.Brand,
      Price: item.Price,
      CompareAtPrice: item.CompareAtPrice
    }
  }]);
</script>
<script type="text/javascript">
  var _learnq = _learnq || [];
  var item = {
    Name: {{ product.title|json }},
    ProductID: {{ product.id|json }},
    Categories: {{ product.collections|map:'title'|json }},
    ImageURL: "https:{{ product.featured_image.src|img_url:'grande' }}",
    URL: "{{ shop.secure_url }}{{ product.url }}",
    Brand: {{ product.vendor|json }},
    Price: {{ product.price|money|json }},
    CompareAtPrice: {{ product.compare_at_price_max|money|json }}
  };
  _learnq.push(['track', 'Viewed Product', item]);
  _learnq.push(['trackViewedItem', {
    Title: item.Name,
    ItemId: item.ProductID,
    Categories: item.Categories,
    ImageUrl: item.ImageURL,
    Url: item.URL,
    Metadata: {
      Brand: item.Brand,
      Price: item.Price,
      CompareAtPrice: item.CompareAtPrice
    }
  }]);
</script>
    
{% endif %}
    
  
	{{ shop.metafields.loox["global_html_body"] }}
</body>
</html><|MERGE_RESOLUTION|>--- conflicted
+++ resolved
@@ -8,21 +8,15 @@
     <link rel="canonical" href="{{ canonical_url }}">
     <link rel="preconnect" href="https://cdn.shopify.com" crossorigin>
 
-      {%- if settings.favicon != blank -%}
-          <link rel="icon" type="image/png" href="{{ settings.favicon | img_url: '32x32' }}">
-      {%- endif -%}
-
-<<<<<<< HEAD
-      {%- unless settings.type_header_font.system? and settings.type_body_font.system? -%}
-          <link rel="preconnect" href="https://fonts.shopifycdn.com" crossorigin>
-      {%- endunless -%}
-=======
+    {%- if settings.favicon != blank -%}
+      <link rel="icon" type="image/png" href="{{ settings.favicon | img_url: '32x32' }}">
+    {%- endif -%}
+
     {%- unless settings.type_header_font.system? and settings.type_body_font.system? -%}
       <link rel="preconnect" href="https://fonts.shopifycdn.com" crossorigin>
     {%- endunless -%}
->>>>>>> 32c77deb
-
-      <title>{{ shop.name }}</title>
+
+    <title>{{ page_title }}</title>
 
     {% if page_description %}
       <meta name="description" content="{{ page_description | escape }}">
@@ -55,29 +49,6 @@
         --font-heading-style: {{ settings.type_header_font.style }};
         --font-heading-weight: {{ settings.type_header_font.weight }};
 
-<<<<<<< HEAD
-        --color-base-text: {{ settings.colors_text }};
-        --color-base-text-rgb: {{ settings.colors_text | color_to_rgb | remove: 'rgb(' | remove: ')' }};
-        --color-base-background-1: {{ settings.colors_background_1 }};
-        --color-base-background-1-rgb: {{ settings.colors_background_1 | color_to_rgb | remove: 'rgb(' | remove: ')' }};
-        --color-base-background-2: {{ settings.colors_background_2 }};
-        --color-base-background-2-rgb: {{ settings.colors_background_2 | color_to_rgb | remove: 'rgb(' | remove: ')' }};
-        --color-base-solid-button-labels: {{ settings.colors_solid_button_labels }};
-        --color-base-solid-button-labels-rgb: {{ settings.colors_solid_button_labels | color_to_rgb | remove: 'rgb(' | remove: ')' }};
-        --color-base-outline-button-labels: {{ settings.colors_outline_button_labels }};
-        --color-base-outline-button-labels-rgb: {{ settings.colors_outline_button_labels | color_to_rgb | remove: 'rgb(' | remove: ')' }};
-        --color-base-accent-1: {{ settings.colors_accent_1 }};
-        --color-base-accent-1-rgb: {{ settings.colors_accent_1 | color_to_rgb | remove: 'rgb(' | remove: ')' }};
-        --color-base-accent-2: {{ settings.colors_accent_2 }};
-        --color-base-accent-2-rgb: {{ settings.colors_accent_2 | color_to_rgb | remove: 'rgb(' | remove: ')' }};
-
-        --color-base-text-opacity-10-percent: {{ settings.colors_text | color_mix: settings.colors_background_1, 10 }};
-        --color-base-text-opacity-20-percent: {{ settings.colors_text | color_mix: settings.colors_background_1, 20 }};
-        --color-base-text-opacity-55-percent: {{ settings.colors_text | color_mix: settings.colors_background_1, 55 }};
-        --color-base-text-opacity-85-percent: {{ settings.colors_text | color_mix: settings.colors_background_1, 85 }};
-        --color-base-accent-1-opacity-10-percent: {{ settings.colors_accent_1 | color_mix: settings.colors_background_1, 10 }};
-        --color-base-accent-2-opacity-10-percent: {{ settings.colors_accent_2 | color_mix: settings.colors_background_1, 10 }};
-=======
         --color-base-text: {{ settings.colors_text.red }}, {{ settings.colors_text.green }}, {{ settings.colors_text.blue }};
         --color-base-background-1: {{ settings.colors_background_1.red }}, {{ settings.colors_background_1.green }}, {{ settings.colors_background_1.blue }};
         --color-base-background-2: {{ settings.colors_background_2.red }}, {{ settings.colors_background_2.green }}, {{ settings.colors_background_2.blue }};
@@ -86,7 +57,6 @@
         --color-base-accent-1: {{ settings.colors_accent_1.red }}, {{ settings.colors_accent_1.green }}, {{ settings.colors_accent_1.blue }};
         --color-base-accent-2: {{ settings.colors_accent_2.red }}, {{ settings.colors_accent_2.green }}, {{ settings.colors_accent_2.blue }};
         --payment-terms-background-color: {{ settings.colors_background_1 }};
->>>>>>> 32c77deb
       }
 
       *,
@@ -132,7 +102,7 @@
     {%- endunless -%}
 
     <script>document.documentElement.className = document.documentElement.className.replace('no-js', 'js');</script>
-  
+
 	{{ shop.metafields.loox["global_html_head"] }}
 </head>
 
@@ -172,7 +142,7 @@
         unavailable: `{{ 'products.product.unavailable' | t }}`,
       }
     </script>
-	
+
     <script src="{{ 'slider.js' | asset_url }}" defer="defer"></script>
     <script src="{{ 'variants.js' | asset_url }}" defer="defer"></script>
 
@@ -189,7 +159,7 @@
 
     <script async type="text/javascript" src="https://static.klaviyo.com/onsite/js/klaviyo.js?company_id=NRZMaR"></script>
 
-    
+
 {% if template.name == 'product' %}
       <script src="https://a.klaviyo.com/media/js/onsite/onsite.js"></script>
 <script>
@@ -227,7 +197,7 @@
     }
   });
 </script>
-    
+
       <script type="text/javascript">
   var _learnq = _learnq || [];
   var item = {
@@ -280,10 +250,10 @@
     }
   }]);
 </script>
-    
+
 {% endif %}
-    
-  
+
+
 	{{ shop.metafields.loox["global_html_body"] }}
-</body>
+  </body>
 </html>