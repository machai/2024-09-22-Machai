--- conflicted
+++ resolved
@@ -261,20 +261,29 @@
         document.documentElement.classList.add('shopify-design-mode');
       }
     </script>
-    <script>(function(w,d,s,l,i){w[l]=w[l]||[];w[l].push({'gtm.start':
-    new Date().getTime(),event:'gtm.js'});var f=d.getElementsByTagName(s)[0],
-    j=d.createElement(s),dl=l!='dataLayer'?'&l='+l:'';j.async=true;j.src=
-    'https://www.googletagmanager.com/gtm.js?id='+i+dl;f.parentNode.insertBefore(j,f);
-    })(window,document,'script','dataLayer','GTM-M7CZ4KS');</script>
+    <script>
+      (function (w, d, s, l, i) {
+        w[l] = w[l] || [];
+        w[l].push({ 'gtm.start': new Date().getTime(), event: 'gtm.js' });
+        var f = d.getElementsByTagName(s)[0],
+          j = d.createElement(s),
+          dl = l != 'dataLayer' ? '&l=' + l : '';
+        j.async = true;
+        j.src = 'https://www.googletagmanager.com/gtm.js?id=' + i + dl;
+        f.parentNode.insertBefore(j, f);
+      })(window, document, 'script', 'dataLayer', 'GTM-M7CZ4KS');
+    </script>
   </head>
 
-<<<<<<< HEAD
-  <body class="gradient">
-    <noscript><iframe src="https://www.googletagmanager.com/ns.html?id=GTM-M7CZ4KS"
-height="0" width="0" style="display:none;visibility:hidden"></iframe></noscript>
-=======
   <body class="gradient{% if settings.animations_hover_elements != 'none' %} animate--hover-{{ settings.animations_hover_elements }}{% endif %}">
->>>>>>> e9178a71
+    <noscript
+      ><iframe
+        src="https://www.googletagmanager.com/ns.html?id=GTM-M7CZ4KS"
+        height="0"
+        width="0"
+        style="display:none;visibility:hidden"
+      ></iframe
+    ></noscript>
     <a class="skip-to-content-link button visually-hidden" href="#MainContent">
       {{ 'accessibility.skip_to_text' | t }}
     </a>
