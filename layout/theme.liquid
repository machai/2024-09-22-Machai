<!doctype html>
<html class="no-js" lang="{{ request.locale.iso_code }}">
  <head>
    <meta charset="utf-8">
    <meta http-equiv="X-UA-Compatible" content="IE=edge">
    <meta name="viewport" content="width=device-width,initial-scale=1">
    <meta name="theme-color" content="">
    <link rel="canonical" href="{{ canonical_url }}">
    <link rel="preconnect" href="https://cdn.shopify.com" crossorigin>

    {%- if settings.favicon != blank -%}
      <link rel="icon" type="image/png" href="{{ settings.favicon | img_url: '32x32' }}">
    {%- endif -%}

    {%- unless settings.type_header_font.system? and settings.type_body_font.system? -%}
      <link rel="preconnect" href="https://fonts.shopifycdn.com" crossorigin>
    {%- endunless -%}

    <title>
      {{ page_title }}
      {%- if current_tags %} &ndash; tagged "{{ current_tags | join: ', ' }}"{% endif -%}
      {%- if current_page != 1 %} &ndash; Page {{ current_page }}{% endif -%}
      {%- unless page_title contains shop.name %} &ndash; {{ shop.name }}{% endunless -%}
    </title>

    {% if page_description %}
      <meta name="description" content="{{ page_description | escape }}">
    {% endif %}

    {% render 'meta-tags' %}

    <script src="{{ 'global.js' | asset_url }}" defer="defer"></script>
    {{ content_for_header }}

    {%- liquid
      assign body_font_bold = settings.type_body_font | font_modify: 'weight', 'bold'
      assign body_font_italic = settings.type_body_font | font_modify: 'style', 'italic'
      assign body_font_bold_italic = body_font_bold | font_modify: 'style', 'italic'
    %}

    {% style %}
      {{ settings.type_body_font | font_face: font_display: 'swap' }}
      {{ body_font_bold | font_face: font_display: 'swap' }}
      {{ body_font_italic | font_face: font_display: 'swap' }}
      {{ body_font_bold_italic | font_face: font_display: 'swap' }}
      {{ settings.type_header_font | font_face: font_display: 'swap' }}

      :root {
        --font-body-family: {{ settings.type_body_font.family }}, {{ settings.type_body_font.fallback_families }};
        --font-body-style: {{ settings.type_body_font.style }};
        --font-body-weight: {{ settings.type_body_font.weight }};

        --font-heading-family: {{ settings.type_header_font.family }}, {{ settings.type_header_font.fallback_families }};
        --font-heading-style: {{ settings.type_header_font.style }};
        --font-heading-weight: {{ settings.type_header_font.weight }};

        --font-body-scale: {{ settings.body_scale | divided_by: 100.0 }};
        --font-heading-scale: {{ settings.heading_scale | times: 1.0 | divided_by: settings.body_scale }};

        --color-base-text: {{ settings.colors_text.red }}, {{ settings.colors_text.green }}, {{ settings.colors_text.blue }};
        --color-shadow: {{ settings.colors_text.red }}, {{ settings.colors_text.green }}, {{ settings.colors_text.blue }};
        --color-base-background-1: {{ settings.colors_background_1.red }}, {{ settings.colors_background_1.green }}, {{ settings.colors_background_1.blue }};
        --color-base-background-2: {{ settings.colors_background_2.red }}, {{ settings.colors_background_2.green }}, {{ settings.colors_background_2.blue }};
        --color-base-solid-button-labels: {{ settings.colors_solid_button_labels.red }}, {{ settings.colors_solid_button_labels.green }}, {{ settings.colors_solid_button_labels.blue }};
        --color-base-outline-button-labels: {{ settings.colors_outline_button_labels.red }}, {{ settings.colors_outline_button_labels.green }}, {{ settings.colors_outline_button_labels.blue }};
        --color-base-accent-1: {{ settings.colors_accent_1.red }}, {{ settings.colors_accent_1.green }}, {{ settings.colors_accent_1.blue }};
        --color-base-accent-2: {{ settings.colors_accent_2.red }}, {{ settings.colors_accent_2.green }}, {{ settings.colors_accent_2.blue }};
        --payment-terms-background-color: {{ settings.colors_background_1 }};

        --gradient-base-background-1: {% if settings.gradient_background_1 != blank %}{{ settings.gradient_background_1 }}{% else %}{{ settings.colors_background_1 }}{% endif %};
        --gradient-base-background-2: {% if settings.gradient_background_2 != blank %}{{ settings.gradient_background_2 }}{% else %}{{ settings.colors_background_2 }}{% endif %};
        --gradient-base-accent-1: {% if settings.gradient_accent_1 != blank %}{{ settings.gradient_accent_1 }}{% else %}{{ settings.colors_accent_1 }}{% endif %};
        --gradient-base-accent-2: {% if settings.gradient_accent_2 != blank %}{{ settings.gradient_accent_2 }}{% else %}{{ settings.colors_accent_2 }}{% endif %};

        --media-padding: {{ settings.media_padding }}px;
        --media-border-opacity: {{ settings.media_border_opacity | divided_by: 100.0 }};
        --media-border-width: {{ settings.media_border_thickness }}px;
        --media-radius: {{ settings.media_radius }}px;
        --media-shadow-opacity: {{ settings.media_shadow_opacity | divided_by: 100.0 }};
        --media-shadow-horizontal-offset: {{ settings.media_shadow_horizontal_offset }}px;
        --media-shadow-vertical-offset: {{ settings.media_shadow_vertical_offset }}px;
        --media-shadow-blur-radius: {{ settings.media_shadow_blur }}px;

        --page-width: {{ settings.page_width | divided_by: 10 }}rem;
        --page-width-margin: {% if settings.page_width == '1600' %}2{% else %}0{% endif %}rem;

        --card-image-padding: {{ settings.card_image_padding | divided_by: 10.0 }}rem;
        --card-corner-radius: {{ settings.card_corner_radius | divided_by: 10.0 }}rem;
        --card-text-alignment: {{ settings.card_text_alignment }};
        --card-border-width: {{ settings.card_border_thickness | divided_by: 10.0 }}rem;
        --card-border-opacity: {{ settings.card_border_opacity | divided_by: 100.0 }};
        --card-shadow-opacity: {{ settings.card_shadow_opacity | divided_by: 100.0 }};
        --card-shadow-horizontal-offset: {{ settings.card_shadow_horizontal_offset | divided_by: 10.0 }}rem;
        --card-shadow-vertical-offset: {{ settings.card_shadow_vertical_offset | divided_by: 10.0 }}rem;
        --card-shadow-blur-radius: {{ settings.card_shadow_blur | divided_by: 10.0 }}rem;

        --badge-corner-radius: {{ settings.badge_corner_radius | divided_by: 10.0 }}rem;

        --popup-border-width: {{ settings.popup_border_thickness }}px;
        --popup-border-opacity: {{ settings.popup_border_opacity | divided_by: 100.0 }};
        --popup-corner-radius: {{ settings.popup_corner_radius }}px;
        --popup-shadow-opacity: {{ settings.popup_shadow_opacity | divided_by: 100.0 }};
        --popup-shadow-horizontal-offset: {{ settings.popup_shadow_horizontal_offset }}px;
        --popup-shadow-vertical-offset: {{ settings.popup_shadow_vertical_offset }}px;
        --popup-shadow-blur-radius: {{ settings.popup_shadow_blur }}px;

        --drawer-border-width: {{ settings.drawer_border_thickness }}px;
        --drawer-border-opacity: {{ settings.drawer_border_opacity | divided_by: 100.0 }};
        --drawer-shadow-opacity: {{ settings.drawer_shadow_opacity | divided_by: 100.0 }};
        --drawer-shadow-horizontal-offset: {{ settings.drawer_shadow_horizontal_offset }}px;
        --drawer-shadow-vertical-offset: {{ settings.drawer_shadow_vertical_offset }}px;
        --drawer-shadow-blur-radius: {{ settings.drawer_shadow_blur }}px;

        --spacing-sections-desktop: {{ settings.spacing_sections }}px;
        --spacing-sections-mobile: {% if settings.spacing_sections < 24 %}{{ settings.spacing_sections }}{% else %}{{ settings.spacing_sections | times: 0.7 | round | at_least: 20 }}{% endif %}px;

        --grid-desktop-vertical-spacing: {{ settings.spacing_grid_vertical }}px;
        --grid-desktop-horizontal-spacing: {{ settings.spacing_grid_horizontal }}px;
        --grid-mobile-vertical-spacing: {{ settings.spacing_grid_vertical | divided_by: 2 }}px;
        --grid-mobile-horizontal-spacing: {{ settings.spacing_grid_horizontal | divided_by: 2 }}px;

        --text-boxes-border-opacity: {{ settings.text_boxes_border_opacity | divided_by: 100.0 }};
        --text-boxes-border-width: {{ settings.text_boxes_border_thickness }}px;
        --text-boxes-radius: {{ settings.text_boxes_radius }}px;
        --text-boxes-shadow-opacity: {{ settings.text_boxes_shadow_opacity | divided_by: 100.0 }};
        --text-boxes-shadow-horizontal-offset: {{ settings.text_boxes_shadow_horizontal_offset }}px;
        --text-boxes-shadow-vertical-offset: {{ settings.text_boxes_shadow_vertical_offset }}px;
        --text-boxes-shadow-blur-radius: {{ settings.text_boxes_shadow_blur }}px;

        --buttons-radius: {{ settings.buttons_radius }}px;
        --buttons-radius-outset: {% if settings.buttons_radius > 0 %}{{ settings.buttons_radius | plus: settings.buttons_border_thickness }}{% else %}0{% endif %}px;
        --buttons-border-width: {% if settings.buttons_border_opacity > 0 %}{{ settings.buttons_border_thickness }}{% else %}0{% endif %}px;
        --buttons-border-opacity: {{ settings.buttons_border_opacity | divided_by: 100.0 }};
        --buttons-shadow-opacity: {{ settings.buttons_shadow_opacity | divided_by: 100.0 }};
        --buttons-shadow-horizontal-offset: {{ settings.buttons_shadow_horizontal_offset }}px;
        --buttons-shadow-vertical-offset: {{ settings.buttons_shadow_vertical_offset }}px;
        --buttons-shadow-blur-radius: {{ settings.buttons_shadow_blur }}px;
        --buttons-border-offset: {% if settings.buttons_radius > 0 or settings.buttons_shadow_opacity > 0 %}0.3{% else %}0{% endif %}px;

        --inputs-radius: {{ settings.inputs_radius }}px;
        --inputs-border-width: {{ settings.inputs_border_thickness }}px;
        --inputs-border-opacity: {{ settings.inputs_border_opacity | divided_by: 100.0 }};
        --inputs-shadow-opacity: {{ settings.inputs_shadow_opacity | divided_by: 100.0 }};
        --inputs-shadow-horizontal-offset: {{ settings.inputs_shadow_horizontal_offset }}px;
        --inputs-margin-offset: {% if settings.inputs_shadow_vertical_offset != 0 and settings.inputs_shadow_opacity > 0 %}{{ settings.inputs_shadow_vertical_offset | abs }}{% else %}0{% endif %}px;
        --inputs-shadow-vertical-offset: {{ settings.inputs_shadow_vertical_offset }}px;
        --inputs-shadow-blur-radius: {{ settings.inputs_shadow_blur }}px;
        --inputs-radius-outset: {% if settings.inputs_radius > 0 %}{{ settings.inputs_radius | plus: settings.inputs_border_thickness }}{% else %}0{% endif %}px;

        --variant-pills-radius: {{ settings.variant_pills_radius }}px;
        --variant-pills-border-width: {{ settings.variant_pills_border_thickness }}px;
        --variant-pills-border-opacity: {{ settings.variant_pills_border_opacity | divided_by: 100.0 }};
        --variant-pills-shadow-opacity: {{ settings.variant_pills_shadow_opacity | divided_by: 100.0 }};
        --variant-pills-shadow-horizontal-offset: {{ settings.variant_pills_shadow_horizontal_offset }}px;
        --variant-pills-shadow-vertical-offset: {{ settings.variant_pills_shadow_vertical_offset }}px;
        --variant-pills-shadow-blur-radius: {{ settings.variant_pills_shadow_blur }}px;
      }

      *,
      *::before,
      *::after {
        box-sizing: inherit;
      }

      html {
        box-sizing: border-box;
        font-size: calc(var(--font-body-scale) * 62.5%);
        height: 100%;
      }

      body {
        display: grid;
        grid-template-rows: auto auto 1fr auto;
        grid-template-columns: 100%;
        min-height: 100%;
        margin: 0;
        font-size: 1.5rem;
        letter-spacing: 0.06rem;
        line-height: calc(1 + 0.8 / var(--font-body-scale));
        font-family: var(--font-body-family);
        font-style: var(--font-body-style);
        font-weight: var(--font-body-weight);
      }

      @media screen and (min-width: 750px) {
        body {
          font-size: 1.6rem;
        }
      }
    {% endstyle %}

    {{ 'base.css' | asset_url | stylesheet_tag }}

    {%- unless settings.type_body_font.system? -%}
      <link rel="preload" as="font" href="{{ settings.type_body_font | font_url }}" type="font/woff2" crossorigin>
    {%- endunless -%}
    {%- unless settings.type_header_font.system? -%}
      <link rel="preload" as="font" href="{{ settings.type_header_font | font_url }}" type="font/woff2" crossorigin>
    {%- endunless -%}

    {%- if settings.predictive_search_enabled -%}
      <link rel="stylesheet" href="{{ 'component-predictive-search.css' | asset_url }}" media="print" onload="this.media='all'">
    {%- endif -%}

<<<<<<< HEAD
    <script>document.documentElement.className = document.documentElement.className.replace('no-js', 'js');</script>
    
    
=======
    <script>document.documentElement.className = document.documentElement.className.replace('no-js', 'js');
    if (Shopify.designMode) {
      document.documentElement.classList.add('shopify-design-mode');
    }
    </script>

>>>>>>> fa9bee8a
     {%- if customer.metafields.sparklayer.authentication -%}
    <!-- Start of SparkLayer core script-->
    <!-- Enter the SparkLayer script by logging into the SparkLayer Dashboard. Click Configuration and then Frontend, and copy the code snippet under 'Core Script' -->
    <!-- End of SparkLayer core script-->

    <style>
      :root {
    /* Update colours */
    --spark-default-body-color: #555555; /* Main body colour*/
    --spark-primary-color: #000000; /* Main title colour*/
    --spark-secondary-color: #334fb4; /* Main highlight colour*/
    --spark-link-color: #334fb4; /* Link colour*/
<<<<<<< HEAD
  
=======

>>>>>>> fa9bee8a
    /* Typefaces */
    --spark-font-default: Assistant, sans-serif; /* Body typeface*/
    --spark-font-highlight: Assistant, sans-serif; /* Highlight typeface*/
    --spark-font-weight-default: 400; /* Default font weight*/
    --spark-font-weight-medium: 500; /* Medium font weight*/
    --spark-font-weight-heavy: 600; /* Bold font weight*/
<<<<<<< HEAD
  
=======

>>>>>>> fa9bee8a
    /* General */
    --spark-border-radius-default: 0; /* Default border radius*/
    --spark-drawer-max-width: 700px; /* Width of overlay*/
    --spark-drawer-max-width-wide: 1000px; /* Width of overlay in maximised view*/
<<<<<<< HEAD
  
=======

>>>>>>> fa9bee8a
    /* Font sizes */
    --spark-font-default-size: 15px; /* Default font size*/
    --spark-font-default-size-small: 14px; /* Default font size - small screens*/
    --spark-header-font: Assistant, sans-serif; /* Header typeface*/
    --spark-header-font-weight: 400; /* Header font weight*/
    --spark-h1-fontsize: 24px; /* Header 1 font size*/
    --spark-h2-fontsize: 22px; /* Header 2 font size*/
    --spark-h3-fontsize: 20px; /* Header 3 font size*/
    --spark-h4-fontsize: 16px; /* Header 4 font size*/
    --spark-h5-fontsize: 15px; /* Header 5 font size*/
    --spark-h6-fontsize: 14px; /* Header 6 font size*/
    --spark-pricing-fontsize: 20px; /* Font size of pricing*/
    --spark-pricing-font-weight: 400; /* Font weight of pricing*/
<<<<<<< HEAD
    --spark-pricing-fontsize-small: 16px; /* Font size of pricing on mobile*/
  
    --spark-product-code-fontsize: 16px; /* Font size of product code*/
    --spark-product-code-font-weight: 500; /* Font weight of product code*/
    --spark-product-code-fontsize-small: 14px; /* Font size of product code on mobile*/
    --spark-product-stockstatus-fontsize: 16px;
  
=======
    --spark-pricing-fontsize-small: 18px; /* Font size of pricing on mobile*/
    --spark-product-code-fontsize: 16px; /* Font size of product code*/
    --spark-product-code-font-weight: 500; /* Font weight of product code*/
    --spark-product-code-fontsize-small: 14px; /* Font size of product code on mobile*/
    --spark-product-stockstatus-fontsize: 14px;

>>>>>>> fa9bee8a
    /* Buttons */
    --spark-button-font-family: Assistant, sans-serif; /* Button typeface*/
    --spark-button-color: #334fb4; /* Default sutton colour*/
    --spark-button-color-highlight: #617bd8; /* Default button colour hover*/
    --spark-button-large-color: #334fb4; /* Large button colour*/
    --spark-button-large-color-highlight: #617bd8; /* Large button colour hover*/
    --spark-border-radius-button: 0; /* Button border radius*/
    --spark-button-font-weight: 400; /* Button font weight*/
    --spark-button-text-transform: none; /* Button text transform*/
    --spark-button-text-letter-spacing: 1px; /* Button letter spacing*/
    --spark-button-padding: 1.25rem 2.75rem; /* Button padding*/
<<<<<<< HEAD
  
=======

>>>>>>> fa9bee8a
    /* Tables */
    --spark-table-border-color: #CCCCCC; /* Table border colour*/
    --spark-table-header-background-color: #F1F1F1; /* Table header background*/
    --spark-table-header-text-color: #222222; /* Table header font colour*/
    --spark-table-header-font-weight: 500; /* Table header font weight*/
<<<<<<< HEAD
  
=======

>>>>>>> fa9bee8a
    /* Product Card */
    --spark-product-card-button-radius: 0; /* Button radius*/
    --spark-product-card-button-padding: 1rem 1rem; /* Button padding*/
    --spark-product-card-pricing-font-size: 16px; /* Pricng font size*/
    --spark-product-card-pricing-font-size-small: 14px; /* Pricng font size on mobile*/
    --spark-product-card-select-min-height: 0px; /* Set a min-height for select menu*/
<<<<<<< HEAD
  
=======

>>>>>>> fa9bee8a
  }

  .cart-count-bubble {
    display: none;
  }
    </style>
    {%- endif -%}

  </head>

  <body class="gradient">

      {% comment %} Define accessible pages {% endcomment %}
      {%- if customer.tags contains 'b2b' or template contains 'customers/' or request.path == '/challenge'  or request.path == '/pages/trade-login' -%}
      {% assign showSiteForB2B = true %}
      {% endif %}
      {%- if showSiteForB2B == blank -%}
        {% assign showB2BLogin = true %}
      {% endif %}

      {% comment %} Show content for logged in users {% endcomment %}
      {%- unless showB2BLogin -%}

      {%- if customer.tags contains 'b2b' -%}
        {%- if template contains 'customers/' or request.path == '/cart' -%}
          <script>
            window.location.href = '/index#spark-account';
          </script>
        {% endif %}
      {% endif %}
<<<<<<< HEAD
      
=======

>>>>>>> fa9bee8a
        <a class="skip-to-content-link button visually-hidden" href="#MainContent">
          {{ "accessibility.skip_to_text" | t }}
        </a>

        {% section 'announcement-bar' %}
        {% section 'header' %}
        <main id="MainContent" class="content-for-layout focus-none" role="main" tabindex="-1">
          {{ content_for_layout }}
        </main>

        {% section 'footer' %}

        <ul hidden>
          <li id="a11y-refresh-page-message">{{ 'accessibility.refresh_page' | t }}</li>
        </ul>

        <script>
          window.routes = {
            cart_add_url: '{{ routes.cart_add_url }}',
            cart_change_url: '{{ routes.cart_change_url }}',
            cart_update_url: '{{ routes.cart_update_url }}',
            predictive_search_url: '{{ routes.predictive_search_url }}'
          };

          window.cartStrings = {
            error: `{{ 'sections.cart.cart_error' | t }}`,
            quantityError: `{{ 'sections.cart.cart_quantity_error_html' | t }}`
          }

          window.variantStrings = {
            addToCart: `{{ 'products.product.add_to_cart' | t }}`,
            soldOut: `{{ 'products.product.sold_out' | t }}`,
            unavailable: `{{ 'products.product.unavailable' | t }}`,
          }

          window.accessibilityStrings = {
<<<<<<< HEAD
            shareSuccess: `{{ 'general.share.success_message' | t }}`,
          }
=======
            imageAvailable: `{{ 'products.product.media.image_available' | t: index: '[index]' }}`,
            shareSuccess: `{{ 'general.share.success_message' | t }}`,
            pauseSlideshow: `{{ 'sections.slideshow.pause_slideshow' | t }}`,
            playSlideshow: `{{ 'sections.slideshow.play_slideshow' | t }}`,
          }

>>>>>>> fa9bee8a
        </script>

        {%- if settings.predictive_search_enabled -%}
          <script src="{{ 'predictive-search.js' | asset_url }}" defer="defer"></script>
        {%- endif -%}

    {% endunless %}

<<<<<<< HEAD
    {% comment %} 
      Show content for logged out users 
=======
    {% comment %}
      Show content for logged out users
>>>>>>> fa9bee8a
    {% endcomment %}
      {%- if showB2BLogin -%}
        <script>
          window.location.href = '/pages/trade-login';
        </script>
      {% endif %}
  {% comment %} END {% endcomment %}

  </body>
</html><|MERGE_RESOLUTION|>--- conflicted
+++ resolved
@@ -202,18 +202,12 @@
       <link rel="stylesheet" href="{{ 'component-predictive-search.css' | asset_url }}" media="print" onload="this.media='all'">
     {%- endif -%}
 
-<<<<<<< HEAD
-    <script>document.documentElement.className = document.documentElement.className.replace('no-js', 'js');</script>
-    
-    
-=======
     <script>document.documentElement.className = document.documentElement.className.replace('no-js', 'js');
     if (Shopify.designMode) {
       document.documentElement.classList.add('shopify-design-mode');
     }
     </script>
 
->>>>>>> fa9bee8a
      {%- if customer.metafields.sparklayer.authentication -%}
     <!-- Start of SparkLayer core script-->
     <!-- Enter the SparkLayer script by logging into the SparkLayer Dashboard. Click Configuration and then Frontend, and copy the code snippet under 'Core Script' -->
@@ -226,31 +220,19 @@
     --spark-primary-color: #000000; /* Main title colour*/
     --spark-secondary-color: #334fb4; /* Main highlight colour*/
     --spark-link-color: #334fb4; /* Link colour*/
-<<<<<<< HEAD
-  
-=======
-
->>>>>>> fa9bee8a
+
     /* Typefaces */
     --spark-font-default: Assistant, sans-serif; /* Body typeface*/
     --spark-font-highlight: Assistant, sans-serif; /* Highlight typeface*/
     --spark-font-weight-default: 400; /* Default font weight*/
     --spark-font-weight-medium: 500; /* Medium font weight*/
     --spark-font-weight-heavy: 600; /* Bold font weight*/
-<<<<<<< HEAD
-  
-=======
-
->>>>>>> fa9bee8a
+
     /* General */
     --spark-border-radius-default: 0; /* Default border radius*/
     --spark-drawer-max-width: 700px; /* Width of overlay*/
     --spark-drawer-max-width-wide: 1000px; /* Width of overlay in maximised view*/
-<<<<<<< HEAD
-  
-=======
-
->>>>>>> fa9bee8a
+
     /* Font sizes */
     --spark-font-default-size: 15px; /* Default font size*/
     --spark-font-default-size-small: 14px; /* Default font size - small screens*/
@@ -264,22 +246,13 @@
     --spark-h6-fontsize: 14px; /* Header 6 font size*/
     --spark-pricing-fontsize: 20px; /* Font size of pricing*/
     --spark-pricing-font-weight: 400; /* Font weight of pricing*/
-<<<<<<< HEAD
     --spark-pricing-fontsize-small: 16px; /* Font size of pricing on mobile*/
-  
+
     --spark-product-code-fontsize: 16px; /* Font size of product code*/
     --spark-product-code-font-weight: 500; /* Font weight of product code*/
     --spark-product-code-fontsize-small: 14px; /* Font size of product code on mobile*/
     --spark-product-stockstatus-fontsize: 16px;
-  
-=======
-    --spark-pricing-fontsize-small: 18px; /* Font size of pricing on mobile*/
-    --spark-product-code-fontsize: 16px; /* Font size of product code*/
-    --spark-product-code-font-weight: 500; /* Font weight of product code*/
-    --spark-product-code-fontsize-small: 14px; /* Font size of product code on mobile*/
-    --spark-product-stockstatus-fontsize: 14px;
-
->>>>>>> fa9bee8a
+
     /* Buttons */
     --spark-button-font-family: Assistant, sans-serif; /* Button typeface*/
     --spark-button-color: #334fb4; /* Default sutton colour*/
@@ -291,32 +264,20 @@
     --spark-button-text-transform: none; /* Button text transform*/
     --spark-button-text-letter-spacing: 1px; /* Button letter spacing*/
     --spark-button-padding: 1.25rem 2.75rem; /* Button padding*/
-<<<<<<< HEAD
-  
-=======
-
->>>>>>> fa9bee8a
+
     /* Tables */
     --spark-table-border-color: #CCCCCC; /* Table border colour*/
     --spark-table-header-background-color: #F1F1F1; /* Table header background*/
     --spark-table-header-text-color: #222222; /* Table header font colour*/
     --spark-table-header-font-weight: 500; /* Table header font weight*/
-<<<<<<< HEAD
-  
-=======
-
->>>>>>> fa9bee8a
+
     /* Product Card */
     --spark-product-card-button-radius: 0; /* Button radius*/
     --spark-product-card-button-padding: 1rem 1rem; /* Button padding*/
     --spark-product-card-pricing-font-size: 16px; /* Pricng font size*/
     --spark-product-card-pricing-font-size-small: 14px; /* Pricng font size on mobile*/
     --spark-product-card-select-min-height: 0px; /* Set a min-height for select menu*/
-<<<<<<< HEAD
-  
-=======
-
->>>>>>> fa9bee8a
+
   }
 
   .cart-count-bubble {
@@ -347,11 +308,7 @@
           </script>
         {% endif %}
       {% endif %}
-<<<<<<< HEAD
-      
-=======
-
->>>>>>> fa9bee8a
+
         <a class="skip-to-content-link button visually-hidden" href="#MainContent">
           {{ "accessibility.skip_to_text" | t }}
         </a>
@@ -388,17 +345,12 @@
           }
 
           window.accessibilityStrings = {
-<<<<<<< HEAD
-            shareSuccess: `{{ 'general.share.success_message' | t }}`,
-          }
-=======
             imageAvailable: `{{ 'products.product.media.image_available' | t: index: '[index]' }}`,
             shareSuccess: `{{ 'general.share.success_message' | t }}`,
             pauseSlideshow: `{{ 'sections.slideshow.pause_slideshow' | t }}`,
             playSlideshow: `{{ 'sections.slideshow.play_slideshow' | t }}`,
           }
 
->>>>>>> fa9bee8a
         </script>
 
         {%- if settings.predictive_search_enabled -%}
@@ -407,13 +359,8 @@
 
     {% endunless %}
 
-<<<<<<< HEAD
-    {% comment %} 
-      Show content for logged out users 
-=======
     {% comment %}
       Show content for logged out users
->>>>>>> fa9bee8a
     {% endcomment %}
       {%- if showB2BLogin -%}
         <script>
