--- conflicted
+++ resolved
@@ -28,74 +28,7 @@
     
     {{ content_for_header }}
 
-<<<<<<< HEAD
     <link rel="stylesheet" href="https://use.typekit.net/lhv1eyh.css">
-=======
-    {%- liquid
-      assign body_font_bold = settings.type_body_font | font_modify: 'weight', 'bold'
-      assign body_font_italic = settings.type_body_font | font_modify: 'style', 'italic'
-      assign body_font_bold_italic = body_font_bold | font_modify: 'style', 'italic'
-    %}
-
-    {% style %}
-      {{ settings.type_body_font | font_face: font_display: 'swap' }}
-      {{ body_font_bold | font_face: font_display: 'swap' }}
-      {{ body_font_italic | font_face: font_display: 'swap' }}
-      {{ body_font_bold_italic | font_face: font_display: 'swap' }}
-      {{ settings.type_header_font | font_face: font_display: 'swap' }}
-
-      :root {
-        --font-body-family: {{ settings.type_body_font.family }}, {{ settings.type_body_font.fallback_families }};
-        --font-body-style: {{ settings.type_body_font.style }};
-        --font-body-weight: {{ settings.type_body_font.weight }};
-
-        --font-heading-family: {{ settings.type_header_font.family }}, {{ settings.type_header_font.fallback_families }};
-        --font-heading-style: {{ settings.type_header_font.style }};
-        --font-heading-weight: {{ settings.type_header_font.weight }};
-
-        --color-base-text: {{ settings.colors_text.red }}, {{ settings.colors_text.green }}, {{ settings.colors_text.blue }};
-        --color-base-background-1: {{ settings.colors_background_1.red }}, {{ settings.colors_background_1.green }}, {{ settings.colors_background_1.blue }};
-        --color-base-background-2: {{ settings.colors_background_2.red }}, {{ settings.colors_background_2.green }}, {{ settings.colors_background_2.blue }};
-        --color-base-solid-button-labels: {{ settings.colors_solid_button_labels.red }}, {{ settings.colors_solid_button_labels.green }}, {{ settings.colors_solid_button_labels.blue }};
-        --color-base-outline-button-labels: {{ settings.colors_outline_button_labels.red }}, {{ settings.colors_outline_button_labels.green }}, {{ settings.colors_outline_button_labels.blue }};
-        --color-base-accent-1: {{ settings.colors_accent_1.red }}, {{ settings.colors_accent_1.green }}, {{ settings.colors_accent_1.blue }};
-        --color-base-accent-2: {{ settings.colors_accent_2.red }}, {{ settings.colors_accent_2.green }}, {{ settings.colors_accent_2.blue }};
-        --payment-terms-background-color: {{ settings.colors_background_1 }};
-      }
-
-      *,
-      *::before,
-      *::after {
-        box-sizing: inherit;
-      }
-
-      html {
-        box-sizing: border-box;
-        font-size: 62.5%;
-        height: 100%;
-      }
-
-      body {
-        display: grid;
-        grid-template-rows: auto auto 1fr auto;
-        grid-template-columns: 100%;
-        min-height: 100%;
-        margin: 0;
-        font-size: 1.5rem;
-        letter-spacing: 0.06rem;
-        line-height: 1.8;
-        font-family: var(--font-body-family);
-        font-style: var(--font-body-style);
-        font-weight: var(--font-body-weight);
-      }
-
-      @media screen and (min-width: 750px) {
-        body {
-          font-size: 1.6rem;
-        }
-      }
-    {% endstyle %}
->>>>>>> 5c7d9334
 
     {%- render 'css-variables' -%}
     
