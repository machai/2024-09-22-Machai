--- conflicted
+++ resolved
@@ -353,10 +353,7 @@
     {%- endif -%}
   </head>
 
-<<<<<<< HEAD
-  <body class="gradient">
-
-    
+  <body class="gradient{% if settings.animations_hover_elements != 'none' %} animate--hover-{{ settings.animations_hover_elements }}{% endif %}">
       {% comment %} Define accessible pages {% endcomment %}
       {%- if customer.tags contains 'b2b' or template contains 'customers/' or request.path == '/challenge'  or request.path == '/pages/trade-login' -%}
       {% assign showSiteForB2B = false %}
@@ -379,9 +376,6 @@
           </script>
         {% endif %}
       {% endif %}
-=======
-  <body class="gradient{% if settings.animations_hover_elements != 'none' %} animate--hover-{{ settings.animations_hover_elements }}{% endif %}">
->>>>>>> 98d2dda3
     <a class="skip-to-content-link button visually-hidden" href="#MainContent">
       {{ 'accessibility.skip_to_text' | t }}
     </a>
