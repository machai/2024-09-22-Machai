<!doctype html>
<html class="no-js" lang="{{ request.locale.iso_code }}">
  <head>
    <meta charset="utf-8">
    <meta http-equiv="X-UA-Compatible" content="IE=edge">
    <meta name="viewport" content="width=device-width,initial-scale=1">
    <meta name="theme-color" content="">
    <link rel="canonical" href="{{ canonical_url }}">
    <link rel="preconnect" href="https://cdn.shopify.com" crossorigin>

    {%- if settings.favicon != blank -%}
      <link rel="icon" type="image/png" href="{{ settings.favicon | img_url: '32x32' }}">
    {%- endif -%}

    {%- unless settings.type_header_font.system? and settings.type_body_font.system? -%}
      <link rel="preconnect" href="https://fonts.shopifycdn.com" crossorigin>
    {%- endunless -%}

    <title>{{ page_title }}</title>

    {% if page_description %}
      <meta name="description" content="{{ page_description | escape }}">
    {% endif %}

    {% render 'meta-tags' %}

    <script src="{{ 'global.js' | asset_url }}" defer="defer"></script>
    {{ content_for_header }}

    {%- liquid
      assign body_font_bold = settings.type_body_font | font_modify: 'weight', 'bold'
      assign body_font_italic = settings.type_body_font | font_modify: 'style', 'italic'
      assign body_font_bold_italic = body_font_bold | font_modify: 'style', 'italic'
    %}

    {% style %}
      {{ settings.type_body_font | font_face: font_display: 'swap' }}
      {{ body_font_bold | font_face: font_display: 'swap' }}
      {{ body_font_italic | font_face: font_display: 'swap' }}
      {{ body_font_bold_italic | font_face: font_display: 'swap' }}
      {{ settings.type_header_font | font_face: font_display: 'swap' }}

      :root {
        --font-body-family: {{ settings.type_body_font.family }}, {{ settings.type_body_font.fallback_families }};
        --font-body-style: {{ settings.type_body_font.style }};
        --font-body-weight: {{ settings.type_body_font.weight }};

        --font-heading-family: {{ settings.type_header_font.family }}, {{ settings.type_header_font.fallback_families }};
        --font-heading-style: {{ settings.type_header_font.style }};
        --font-heading-weight: {{ settings.type_header_font.weight }};

        --color-base-text: {{ settings.colors_text.red }}, {{ settings.colors_text.green }}, {{ settings.colors_text.blue }};
        --color-base-background-1: {{ settings.colors_background_1.red }}, {{ settings.colors_background_1.green }}, {{ settings.colors_background_1.blue }};
        --color-base-background-2: {{ settings.colors_background_2.red }}, {{ settings.colors_background_2.green }}, {{ settings.colors_background_2.blue }};
        --color-base-solid-button-labels: {{ settings.colors_solid_button_labels.red }}, {{ settings.colors_solid_button_labels.green }}, {{ settings.colors_solid_button_labels.blue }};
        --color-base-outline-button-labels: {{ settings.colors_outline_button_labels.red }}, {{ settings.colors_outline_button_labels.green }}, {{ settings.colors_outline_button_labels.blue }};
        --color-base-accent-1: {{ settings.colors_accent_1.red }}, {{ settings.colors_accent_1.green }}, {{ settings.colors_accent_1.blue }};
        --color-base-accent-2: {{ settings.colors_accent_2.red }}, {{ settings.colors_accent_2.green }}, {{ settings.colors_accent_2.blue }};
        --payment-terms-background-color: {{ settings.colors_background_1 }};
      }

      *,
      *::before,
      *::after {
        box-sizing: inherit;
      }

      html {
        box-sizing: border-box;
        font-size: 62.5%;
        height: 100%;
      }

      body {
        display: grid;
        grid-template-rows: auto auto 1fr auto;
        grid-template-columns: 100%;
        min-height: 100%;
        margin: 0;
        font-size: 1.5rem;
        letter-spacing: 0.06rem;
        line-height: 1.8;
        font-family: var(--font-body-family);
        font-style: var(--font-body-style);
        font-weight: var(--font-body-weight);
      }

      @media screen and (min-width: 750px) {
        body {
          font-size: 1.6rem;
        }
      }
    {% endstyle %}

    {{ 'typography.css' | asset_url | stylesheet_tag }}

    {{ 'base.css' | asset_url | stylesheet_tag }}

    {%- unless settings.type_body_font.system? -%}
      <link rel="preload" as="font" href="{{ settings.type_body_font | font_url }}" type="font/woff2" crossorigin>
    {%- endunless -%}
    {%- unless settings.type_header_font.system? -%}
      <link rel="preload" as="font" href="{{ settings.type_header_font | font_url }}" type="font/woff2" crossorigin>
    {%- endunless -%}

    <script>document.documentElement.className = document.documentElement.className.replace('no-js', 'js');</script>
  </head>

  <body>
    <a class="skip-to-content-link button visually-hidden" href="#MainContent">
      {{ "accessibility.skip_to_text" | t }}
    </a>

    {% section 'announcement-bar' %}
    {% section 'pre-header' %}
    {% section 'header' %}

    <main id="MainContent" class="content-for-layout focus-none" role="main" tabindex="-1">
      {{ content_for_layout }}
    </main>

    {% section 'sleepink-footer' %}

    <ul hidden>
      <li id="a11y-refresh-page-message">{{ 'accessibility.refresh_page' | t }}</li>
    </ul>

    <script>
      window.routes = {
        cart_add_url: '{{ routes.cart_add_url }}',
        cart_change_url: '{{ routes.cart_change_url }}',
        cart_update_url: '{{ routes.cart_update_url }}'
      };

      window.cartStrings = {
        error: `{{ 'sections.cart.cart_error' | t }}`,
        quantityError: `{{ 'sections.cart.cart_quantity_error_html' | t }}`
      }

      window.variantStrings = {
        addToCart: `{{ 'products.product.add_to_cart' | t }}`,
        soldOut: `{{ 'products.product.sold_out' | t }}`,
        unavailable: `{{ 'products.product.unavailable' | t }}`,
      }
    </script>
<<<<<<< HEAD

    <script src="{{ 'slider.js' | asset_url }}" defer="defer"></script>
    <script src="{{ 'sleepink-slider.js' | asset_url }}" defer="defer"></script>
    <script src="{{ 'variants.js' | asset_url }}" defer="defer"></script>
=======
>>>>>>> 0862e602
  </body>
</html><|MERGE_RESOLUTION|>--- conflicted
+++ resolved
@@ -143,12 +143,5 @@
         unavailable: `{{ 'products.product.unavailable' | t }}`,
       }
     </script>
-<<<<<<< HEAD
-
-    <script src="{{ 'slider.js' | asset_url }}" defer="defer"></script>
-    <script src="{{ 'sleepink-slider.js' | asset_url }}" defer="defer"></script>
-    <script src="{{ 'variants.js' | asset_url }}" defer="defer"></script>
-=======
->>>>>>> 0862e602
   </body>
 </html>