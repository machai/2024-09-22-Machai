--- conflicted
+++ resolved
@@ -83,7 +83,6 @@
         --page-width: {{ settings.page_width | divided_by: 10 }}rem;
         --page-width-margin: {% if settings.page_width == '1600' %}2{% else %}0{% endif %}rem;
 
-<<<<<<< HEAD
         --card-image-padding: {{ settings.card_image_padding | divided_by: 10.0 }}rem;
         --card-corner-radius: {{ settings.card_corner_radius | divided_by: 10.0 }}rem;
         --card-text-alignment: {{ settings.card_text_alignment }};
@@ -95,7 +94,7 @@
         --card-shadow-blur-radius: {{ settings.card_shadow_blur_radius | divided_by: 10.0 }}rem;
 
         --badge-corner-radius: {{ settings.badge_corner_radius | divided_by: 10.0 }}rem;
-=======
+        
         --popup-drawer-border-width: {{ settings.popup_drawer_border_width }}px;
         --popup-drawer-border-opacity: {{ settings.popup_drawer_border_opacity | divided_by: 100.0 }};
         --popup-drawer-corner-radius: {{ settings.popup_drawer_corner_radius }}px;
@@ -103,7 +102,6 @@
         --popup-drawer-shadow-horizontal-offset: {{ settings.popup_drawer_shadow_horizontal_offset }}px;
         --popup-drawer-shadow-vertical-offset: {{ settings.popup_drawer_shadow_vertical_offset }}px;
         --popup-drawer-shadow-blur-radius: {{ settings.popup_drawer_blur_radius }}px;
->>>>>>> c8de760e
         
         {% comment %} Grid styles {% endcomment %}
         --grid-desktop-vertical-spacing: {{ settings.grid_desktop_vertical_spacing | divided_by: 10.0 }}rem;
