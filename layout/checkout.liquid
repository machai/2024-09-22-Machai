{% capture continue_selling_message %}
  {% assign contains_continue_selling = false %}
  {% for line in checkout.line_items %}
    {%- if line.product.selected_or_first_available_variant.inventory_policy == "continue" and line.product.selected_or_first_available_variant.inventory_quantity <= 0 -%}
      {% assign contains_continue_selling = true %}
    {%- endif -%}
  {% endfor %}

  {% if contains_continue_selling %}
    <div role="alert" data-shipping-warning="" data-banner="true" class="notice notice--error default-background" tabindex="-1" aria-atomic="true" aria-live="polite">
      <div class="notice__content">
        <p class="notice__text">
          <b>Note: </b>Loop Engage is literally flying off the shelves and we're struggling to keep up! We'll have your order shipped within 7 working days.
        </p>
      </div>
    </div>
  {% endif %}
{% endcapture %}

<!doctype html>
<html lang="{{ locale }}" dir="{{ direction }}" class="{{ checkout_html_classes }}">
  <head>
    {% include 'pandectes-rules' %}

    <meta charset="utf-8">
    <meta http-equiv="X-UA-Compatible" content="IE=edge,chrome=1">
    <meta
      name="viewport"
      content="width=device-width, initial-scale=1.0, height=device-height, minimum-scale=1.0, user-scalable=0"
    >
    <meta name="referrer" content="origin">
    <title>{{ page_title }}</title>

    {{ content_for_header }}

    {{ checkout_stylesheets }}
    {{ checkout_scripts }}
    <script src="{{ 'jquery-3.6.0.min.js' | asset_url }}"></script>
    <script src="{{ 'custom-checkout.js' | asset_url }}" defer="defer"></script>
    <script src="https://cdn.intelligems.io/7416095055af.js"></script>

    <!-- Google Tag Manager -->
    <script>
      (function (w, d, s, l, i) {
        w[l] = w[l] || [];
        w[l].push({ 'gtm.start': new Date().getTime(), event: 'gtm.js' });
        var f = d.getElementsByTagName(s)[0],
          j = d.createElement(s),
          dl = l != 'dataLayer' ? '&l=' + l : '';
        j.async = true;
        j.src = 'https://www.googletagmanager.com/gtm.js?id=' + i + dl;
        f.parentNode.insertBefore(j, f);
      })(window, document, 'script', 'dataLayer', 'GTM-M2VWM8F');
    </script>
    <!-- End Google Tag Manager -->

    <!-- FigPii Tracking Code -->
    <script
      id="piiTester"
      type="text/javascript"
      async="async"
      crossorigin="anonymous"
      src="//tracking-cdn.figpii.com/b5a934bc7f988289ca4f3743affd207b.js"
    ></script>
    <!-- End FigPii Tracking Code -->
  </head>
  <body>
    <!-- Google Tag Manager (noscript) -->
    <noscript
      ><iframe
        src="https://www.googletagmanager.com/ns.html?id=GTM-M2VWM8F"
        height="0"
        width="0"
        style="display:none;visibility:hidden"
      ></iframe
    ></noscript>
    <!-- End Google Tag Manager (noscript) -->
    {{ skip_to_content_link }}

    <header class="banner" data-header role="banner">
      <div class="wrap">
        {{ content_for_logo }}
      </div>
    </header>

    {{ order_summary_toggle }}
    <div class="content" data-content>
      <div class="wrap">
        <div class="main">
          <header class="main__header" role="banner">
            {{ content_for_logo }}
            {{ breadcrumb }}
            {{ alternative_payment_methods }}
          </header>
          <main class="main__content" role="main">
            {{ content_for_layout }}
          </main>
          <footer class="main__footer" role="contentinfo">
            {{ content_for_footer }}
          </footer>
        </div>
        <aside class="sidebar" role="complementary">
          <div class="sidebar__header">
            {{ content_for_logo }}
          </div>
          <div class="sidebar__content">
            {{ continue_selling_message }}
            {{ content_for_order_summary }}
          </div>
        </aside>
      </div>
    </div>

    {{ tracking_code }}
<<<<<<< HEAD
  

</body>
=======
    <div data-rebuy-id="40379"></div>
    <script async src="https://cdn.rebuyengine.com/onsite/js/rebuy.js?shop=loopearplugs.myshopify.com"></script>
  </body>
>>>>>>> 2f684ba0
</html>

<script>
  function checkoutInformation() {
    const orderSummaryToggle = document.querySelector(".order-summary-toggle");
    const orderSummary = document.querySelector("#order-summary");

    const checkoutInformationTemplate = `
      <style>
        .checkout-info--container {
          display: flex;
          flex-direction: column;
          margin-bottom: 1rem;
        }
        .checkout-info--item {
          display: flex;
          flex-wrap: wrap;
          align-items: center;
        }
        .checkout-info--item:not(:last-child) {
          margin-bottom: 0.5rem;
        }
        .checkout-info--item svg {
          margin-right: 0.5rem;
        }
      </style>
      <div class="checkout-info--container">
        <div class="checkout-info--item">
          <svg fill="#de3d5e" xmlns="http://www.w3.org/2000/svg"  viewBox="0 0 50 50" width="15px" height="15px"><path d="M 28.96875 1.21875 C 28.78125 1.253906 28.609375 1.339844 28.46875 1.46875 L 24.25 5.09375 L 22.8125 3.5 C 22.617188 3.273438 22.328125 3.148438 22.03125 3.15625 C 21.78125 3.175781 21.546875 3.285156 21.375 3.46875 L 18.875 6 L 15.46875 6 C 15.4375 6 15.40625 6 15.375 6 C 15.34375 6 15.3125 6 15.28125 6 C 15.121094 6.035156 14.96875 6.109375 14.84375 6.21875 L 4.6875 14.03125 L 4.625 14.0625 C 4.613281 14.074219 4.605469 14.082031 4.59375 14.09375 C 4.582031 14.09375 4.574219 14.09375 4.5625 14.09375 C 4.519531 14.113281 4.476563 14.132813 4.4375 14.15625 C 4.425781 14.167969 4.417969 14.175781 4.40625 14.1875 C 4.382813 14.207031 4.363281 14.226563 4.34375 14.25 C 4.308594 14.277344 4.277344 14.308594 4.25 14.34375 C 4.214844 14.382813 4.183594 14.425781 4.15625 14.46875 C 4.144531 14.488281 4.132813 14.511719 4.125 14.53125 C 4.113281 14.542969 4.105469 14.550781 4.09375 14.5625 C 4.070313 14.613281 4.046875 14.664063 4.03125 14.71875 L 0.09375 22.5625 C -0.101563 22.949219 -0.0273438 23.414063 0.277344 23.722656 C 0.585938 24.027344 1.050781 24.101563 1.4375 23.90625 L 4 22.625 L 4 43 C 4 43.550781 4.449219 44 5 44 L 35 44 C 35.011719 44 35.019531 44 35.03125 44 C 35.09375 43.996094 35.15625 43.984375 35.21875 43.96875 C 35.25 43.960938 35.28125 43.949219 35.3125 43.9375 C 35.5625 43.863281 35.777344 43.695313 35.90625 43.46875 L 43.78125 33.625 C 43.921875 33.449219 44 33.226563 44 33 L 44 23.4375 L 49.71875 17.71875 C 50.035156 17.386719 50.085938 16.886719 49.84375 16.5 L 44.03125 6.8125 C 44.023438 6.78125 44.011719 6.75 44 6.71875 C 43.957031 6.578125 43.878906 6.453125 43.78125 6.34375 C 43.773438 6.324219 43.761719 6.300781 43.75 6.28125 C 43.738281 6.28125 43.730469 6.28125 43.71875 6.28125 C 43.710938 6.261719 43.699219 6.238281 43.6875 6.21875 C 43.675781 6.21875 43.667969 6.21875 43.65625 6.21875 C 43.636719 6.207031 43.613281 6.195313 43.59375 6.1875 C 43.59375 6.175781 43.59375 6.167969 43.59375 6.15625 C 43.582031 6.15625 43.574219 6.15625 43.5625 6.15625 C 43.511719 6.121094 43.460938 6.089844 43.40625 6.0625 C 43.394531 6.0625 43.386719 6.0625 43.375 6.0625 C 43.355469 6.050781 43.332031 6.039063 43.3125 6.03125 C 43.300781 6.03125 43.292969 6.03125 43.28125 6.03125 C 43.261719 6.019531 43.238281 6.007813 43.21875 6 C 43.207031 6 43.199219 6 43.1875 6 C 43.167969 6 43.144531 6 43.125 6 C 43.113281 6 43.105469 6 43.09375 6 C 43.074219 6 43.050781 6 43.03125 6 C 43.019531 6 43.011719 6 43 6 L 42.9375 6 C 42.917969 6 42.894531 6 42.875 6 L 34.03125 6 L 29.84375 1.5625 C 29.667969 1.359375 29.421875 1.238281 29.15625 1.21875 C 29.09375 1.210938 29.03125 1.210938 28.96875 1.21875 Z M 29.0625 3.59375 L 36.78125 11.78125 L 34.5625 14 L 32.15625 14 C 32.128906 13.964844 32.097656 13.933594 32.0625 13.90625 L 25.5625 6.59375 Z M 22.03125 5.625 L 29.5 14 L 13.84375 14 Z M 15.78125 8 L 16.9375 8 L 11.03125 14 L 7.9375 14 Z M 35.90625 8 L 40.5625 8 L 38.15625 10.40625 Z M 42.8125 8.625 L 47.75 16.8125 L 41.1875 23.375 L 36.25 15.1875 Z M 6 16 L 34 16 L 34 42 L 6 42 L 6 21.125 C 6.003906 21.082031 6.003906 21.042969 6 21 Z M 36 18.5625 L 40.15625 25.5 C 40.308594 25.765625 40.578125 25.949219 40.882813 25.992188 C 41.1875 26.035156 41.496094 25.933594 41.71875 25.71875 L 42 25.4375 L 42 32.65625 L 36 40.15625 Z M 4 19.25 L 4 20.375 L 3.25 20.75 Z M 14.71875 20 C 14.167969 20.078125 13.78125 20.589844 13.859375 21.140625 C 13.9375 21.691406 14.449219 22.078125 15 22 L 25 22 C 25.359375 22.003906 25.695313 21.816406 25.878906 21.503906 C 26.058594 21.191406 26.058594 20.808594 25.878906 20.496094 C 25.695313 20.183594 25.359375 19.996094 25 20 L 15 20 C 14.96875 20 14.9375 20 14.90625 20 C 14.875 20 14.84375 20 14.8125 20 C 14.78125 20 14.75 20 14.71875 20 Z"/></svg>
          <span>100-Day Hassle-Free Returns</span>
        </div>
        <div class="checkout-info--item">
          <svg fill="#de3d5e" xmlns="http://www.w3.org/2000/svg"  viewBox="0 0 50 50" width="15px" height="15px"><path d="M32.862,33.911c-0.2,0-0.4-0.1-0.6-0.2c-0.3-0.2-0.5-0.7-0.4-1.1l1.7-6.5l-5.1-4.2c-0.4-0.2-0.5-0.7-0.4-1.1s0.5-0.7,0.9-0.7l6.7-0.4l2.4-6.3c0.2-0.2,0.6-0.5,1-0.5c0.4,0,0.8,0.3,0.9,0.6l2.4,6.3l6.7,0.4c0.4,0,0.8,0.3,0.9,0.7c0.1,0.4,0,0.8-0.3,1.1l-5.2,4.2l1.7,6.5c0.1,0.4,0,0.8-0.4,1.1c-0.3,0.2-0.8,0.3-1.1,0l-5.6-3.7l-5.6,3.6C33.263,33.811,33.063,33.911,32.862,33.911z M39.063,27.911c0.2,0,0.4,0.1,0.5,0.2l4,2.6l-1.2-4.6c-0.1-0.4,0-0.8,0.3-1l3.7-3l-4.8-0.3c-0.4,0-0.7-0.3-0.9-0.6l-1.6-4.5l-1.7,4.4c-0.2,0.4-0.5,0.6-0.9,0.7l-4.8,0.2l3.7,3c0.3,0.2,0.4,0.7,0.3,1l-1.2,4.6l4-2.6C38.663,28.011,38.862,27.911,39.063,27.911z"/><path d="M36,34.448v10.811l-10.496-6.123C25.349,39.045,25.174,39,25,39s-0.349,0.045-0.504,0.136L14,45.259V4h22v9.206l0.346-0.907l0.303-0.302c0.22-0.22,0.699-0.632,1.352-0.88V3c0-0.552-0.447-1-1-1H13c-0.553,0-1,0.448-1,1v44c0,0.358,0.191,0.689,0.502,0.867c0.311,0.178,0.693,0.177,1.002-0.003L25,41.158l11.496,6.706C36.651,47.955,36.826,48,37,48c0.172,0,0.344-0.044,0.498-0.133C37.809,47.689,38,47.358,38,47V33.168L36,34.448z"/></svg>
          <span>2-Year Warranty</span>
        </div>
        <div class="checkout-info--item">
          <svg fill="#de3d5e" xmlns="http://www.w3.org/2000/svg"  viewBox="0 0 50 50" width="15px" height="15px"><path fill="none" stroke="#de3d5e" stroke-linecap="round" stroke-linejoin="round" stroke-miterlimit="10" stroke-width="2" d="M25 1L31.466 17.101 48.776 18.275 35.462 29.399 39.695 46.225 25 37 10.305 46.225 14.538 29.399 1.224 18.275 18.534 17.101z"/></svg>
          <span>Over 1 Million Happy Customers</span>
        </div>
      </div>
    `;

    if(orderSummaryToggle) orderSummaryToggle.click();
    if(orderSummary && window.innerWidth < 1000) orderSummary.innerHTML += checkoutInformationTemplate;
  }

  checkoutInformation();
  var total = {{ checkout.total_price }};
  if (total >= 3400){
  	$('.total-line__price .order-summary__small-text').text('Free');
  }
</script>

<!-- Checkout GTM dataLayer enhanced eCommerce event -->
<script type="text/javascript" defer="defer">
  const line_items = [];

  {% for line_item in checkout.line_items %}
    line_items.push({product: {{line_item.product | json}}})
  {% endfor %}

  var checkout = {
    currency: {{ checkout.currency | json }},
    line_items,
    id: {{ checkout.id | json }},
    total_price: {{ checkout.total_price | json }},
    tax_price: {{ checkout.tax_price | json }},
    shipping_price: {{ checkout.shipping_price | json }}
  }

  function trackStep() {
    var step = null
    switch(Shopify.Checkout.step) {
      case "contact_information":
        step = 1
        break;
      case "shipping_method":
        step = 2
        break;
      case "payment_method":
        step = 3
        break;
      case "processing":
        step = 4
        break;
    }
    var isPurchase = Shopify.Checkout.page === "thank_you"
    window.dataLayer = window.dataLayer || []
    window.dataLayer.push({ecommerce: null})
    if(!isPurchase) {
      window.dataLayer.push({
        'ecommerce': {
          'event': 'checkout',
          'currencyCode': checkout.currency,
          'checkout': {
            'actionField': { 'step': step },
            'products': checkout.line_items.map(li => {
              var product = li.product
              return {
                'name': product.title,
                'id': product.id,
                'price': li.unit_price / 100,
                'brand': product.vendor,
                'category': product.tags[0],
                'variant': product.selected_variant ? product.selected_variant.title : '',
                'quantity': li.quantity
              }
            })
          }
        }
      })
    } else {
      window.dataLayer.push({
        'ecommerce': {
          'event': 'purchase',
          'currencyCode': checkout.currency,
          'purchase': {
            'actionField': {
              'id': checkout.id,
              'affiliation': 'Online Store',
              'revenue': checkout.total_price,
              'tax': checkout.tax_price,
              'shipping': checkout.shipping_price,
            },
            'products': checkout.line_items.map(li => {
              var product = li.product
              return {
                'name': product.title,
                'id': product.id,
                'price': li.unit_price / 100,
                'brand': product.vendor,
                'category': product.tags[0],
                'variant': product.selected_variant ? product.selected_variant.title : '',
                'quantity': li.quantity
              }
            })
          }
        }
      })
    }
  }

  trackStep();

  (function($, trackStep) {
    $(document).on("page:load", trackStep)
  })(Checkout.$, trackStep);
</script><|MERGE_RESOLUTION|>--- conflicted
+++ resolved
@@ -112,18 +112,11 @@
     </div>
 
     {{ tracking_code }}
-<<<<<<< HEAD
+  </body>
+</html>
+
+<script>
   
-
-</body>
-=======
-    <div data-rebuy-id="40379"></div>
-    <script async src="https://cdn.rebuyengine.com/onsite/js/rebuy.js?shop=loopearplugs.myshopify.com"></script>
-  </body>
->>>>>>> 2f684ba0
-</html>
-
-<script>
   function checkoutInformation() {
     const orderSummaryToggle = document.querySelector(".order-summary-toggle");
     const orderSummary = document.querySelector("#order-summary");
@@ -172,6 +165,7 @@
   if (total >= 3400){
   	$('.total-line__price .order-summary__small-text').text('Free');
   }
+
 </script>
 
 <!-- Checkout GTM dataLayer enhanced eCommerce event -->
