--- conflicted
+++ resolved
@@ -88,14 +88,10 @@
         --inputs-shadow-opacity: {{ settings.inputs_shadow_opacity | divided_by: 100.0 }};
         --inputs-shadow-horizontal-offset: {{ settings.inputs_shadow_horizontal_offset }}px;
         --inputs-shadow-vertical-offset: {{ settings.inputs_shadow_vertical_offset }}px;
-<<<<<<< HEAD
-        --inputs-shadow-blur-radius: {{ settings.inputs_shadow_blur_radius }}px;
+        --inputs-shadow-blur-radius: {{ settings.inputs_shadow_blur }}px;
 
         --sections-spacing: {{ settings.sections_spacing }}px;
         --sections-safe-spacing: {{ settings.sections_spacing | at_least: 16 }}px;
-=======
-        --inputs-shadow-blur-radius: {{ settings.inputs_shadow_blur }}px;
->>>>>>> 7e4043e8
       }
     {% endstyle %}
 
